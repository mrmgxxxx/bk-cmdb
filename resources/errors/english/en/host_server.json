--- conflicted
+++ resolved
@@ -29,7 +29,6 @@
 	"1110028": "Failed to modify host relationship",
 	"1110029": "Failed to add host to module",
 	"1110030": "Failed to add host to module, error:%s",
-<<<<<<< HEAD
 	"1110031": "Failed to create cloud synchronization task",
 	"1110032": "Failed to update synchronization history",
 	"1110033": "Failed to add to resource confirm, error: %s",
@@ -37,9 +36,7 @@
 	"1110035": "Failed to add resource instance to confirm history",
 	"1110036": "Failed to obtain cloud task instance",
 	"1110037": "Failed to obtain resource confirm history",
-	
-=======
->>>>>>> 3d074713
+
 	"1110040": "Create custom query failed, error %s",
 	"1110041": "Modify custom query failed, error %s",
 	"1110042": "Delete custom query failed, error %s",
