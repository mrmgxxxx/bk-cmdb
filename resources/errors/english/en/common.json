{
    "1199000": "Deserializing JSON data failed",
    "1199001": "Serialized JSON failed",
    "1199002": "HTTP request failed",
    "1199003": "invalid input parameter",
    "1199004": "Data read failed",
    "1199005": "The input is empty",
    "1199006": "'%s' data parameter verification does not pass",
    "1199007": "'%s' must be a string type",
    "1199008": "'%s' cannot be omitted",
    "1199009": "'%s' parameters must be integral",
    "1199010": "'%s' unassigned",
    "1199011": "'%s' the parameter is invalid or does not exist",
    "1199013": "Failed to read Data field data",
    "1199014": "duplicated instances exist, fields [%s] duplicated",
    "1199015": "Data out of bounds",
	"1199016": "Field regular check failed",
    "1199017": "Failed to query data",
    "1199018": "New data failed",
    "1199019": "No relevant data found",
    "1199020": "Failed to update data",
    "1199021": "Failed to delete data",
    "1199022": "Dependent service [%s] did not start",
    "1199024": "'%s' must be a string type",
	"1199025": "'%s' must be boolean",
    "1199026": "Configuration file missing [%s] configuration item",
    "1199027": "'%s' authorization information query failed",
    "1199028": "Field value check does not pass",
    "1199029": "Function return value format problem",
    "1199030": "HTTP POST parsing failed",
    "1199031": "'%s' initialization failed",
    "1199032": "param '%s' should be a string",
    "1199033": "Failed to get field property, error: %s",
    "1199034": "'%s' data type should be enum",
    "1199035": " %s exceed the limit %d",
    "1199038": "need data %s is null",
    "1199039": "%s field does not exist in %s",
    "1199040": "convert %s model field %s to %s error %s",
    "1199041": "handle %s error %s",
    "1199042": "param '%s' should be a fload number",
    "1199043": "the field value check does not pass, %s",
    "1199044": "not all success",
    "1199045": "Parse authorize attributes failed.",
    "1199046": "Authorize request failed.",
    "1199047": "Do not have access permission.",
    "1199048": "Permission Denied",
    "1199049": "register resource to IAM failed",
    "1199050": "unregister resource to IAM failed",
    "1199051": "inappropriate calling, auth is disabled",
    "1199052": "get multiple objects",
    "1199053": "blueking auth center is not enabled",
    "1199054": "operate built-in object forbidden",
    "1199055": "forbidden remove item with child node",
    "1199056": "remove referenced record forbidden",
    "1199057": "prase biz id from metadata in db failed",
    "1199058": "generate record id failed",
    "1199059": "page limit is exceeded",
    "1199060": "unexpected parameter field: `%s`",
    "1199061": "parse db data failed",
    "1199062": "get business default set and module info failed",
    "1199063": "requests parameters count not enough",
    "1199064": "function be called with inappropriate parameter",
    "1199065":"start transaction failed, error:%s",
    "1199066":"commit transaction failed, error:%s",
    "1199067":"abort transaction failed, error:%s",
    "1199068":"list authorized %s resource from iam failed",
<<<<<<< HEAD
    "1199069":"parsing property enumeration failed", 
    "1199070":"construct db query condition failed", 

=======
    "1199069":"parsing property enumeration failed",
    "1199070": "invalid parameter %s with value %s",
    
>>>>>>> b1356a2b
    "1199998": "Unknown or unrecognized error",
    "1199999":"'%s' Internal Server Error",
    "":""
}<|MERGE_RESOLUTION|>--- conflicted
+++ resolved
@@ -64,15 +64,9 @@
     "1199066":"commit transaction failed, error:%s",
     "1199067":"abort transaction failed, error:%s",
     "1199068":"list authorized %s resource from iam failed",
-<<<<<<< HEAD
-    "1199069":"parsing property enumeration failed", 
-    "1199070":"construct db query condition failed", 
-
-=======
     "1199069":"parsing property enumeration failed",
     "1199070": "invalid parameter %s with value %s",
-    
->>>>>>> b1356a2b
+    "1199071":"construct db query condition failed", 
     "1199998": "Unknown or unrecognized error",
     "1199999":"'%s' Internal Server Error",
     "":""
