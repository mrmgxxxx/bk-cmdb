--- conflicted
+++ resolved
@@ -49,7 +49,6 @@
     "1199051": "inappropriate calling, auth is disabled",
     "1199052": "get multiple objects",
     "1199053": "blueking auth center is not enabled",
-<<<<<<< HEAD
     "1199054": "operate built-in object forbidden",
     "1199055": "forbidden remove item with child node",
     "1199056": "remove referenced record forbidden",
@@ -67,12 +66,10 @@
     "1199068":"list authorized %s resource from iam failed",
     "1199069":"parsing property enumeration failed",
     "1199070": "invalid parameter %s with value %s",
-    "1199071":"construct db query condition failed", 
+    "1199071":"construct db query condition failed",
+    "1199072": "get skip to bk auth center url failed, please refer to bk auth center",
+    
     "1199998": "Unknown or unrecognized error",
-=======
-    "1199054": "get skip to bk auth center url failed, please refer to bk auth center", 
-            
->>>>>>> d186470a
     "1199999":"'%s' Internal Server Error",
     "":""
 }