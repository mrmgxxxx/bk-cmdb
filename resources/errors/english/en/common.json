{
    "1199000": "Deserializing JSON data failed",
    "1199001": "Serialized JSON failed",
    "1199002": "HTTP request failed",
    "1199003": "invalid input parameter",
    "1199004": "Data read failed",
    "1199005": "The input is empty",
    "1199006": "'%s' data parameter verification does not pass",
    "1199007": "'%s' must be a string type",
    "1199008": "'%s' cannot be omitted",
    "1199009": "'%s' parameters must be integral",
    "1199010": "'%s' unassigned",
    "1199011": "'%s' the parameter is invalid or does not exist",
    "1199013": "Failed to read Data field data",
    "1199014": "duplicated instances exist, fields [%s] duplicated",
    "1199015": "Data out of bounds",
	"1199016": "'%s' Field regular check failed",
    "1199017": "Failed to query data",
    "1199018": "New data failed",
    "1199019": "No relevant data found",
    "1199020": "Failed to update data",
    "1199021": "Failed to delete data",
    "1199022": "Dependent service [%s] did not start",
    "1199024": "'%s' must be a string type",
	"1199025": "'%s' must be boolean",
    "1199026": "Configuration file missing [%s] configuration item",
    "1199027": "'%s' authorization information query failed",
    "1199028": "Field value check does not pass",
    "1199029": "Function return value format problem",
    "1199030": "request parameter invalid, parse HTTP body failed",
    "1199031": "'%s' initialization failed",
    "1199032": "param '%s' should be a string",
    "1199033": "Failed to get field property, error: %s",
    "1199034": "'%s' data type should be enum",
    "1199035": " %s exceed the limit %d",
    "1199038": "need data %s is null",
    "1199039": "%s field does not exist in %s",
    "1199040": "convert %s model field %s to %s error %s",
    "1199041": "handle %s error %s",
    "1199042": "param '%s' should be a fload number",
    "1199043": "the field value check does not pass, %s",
    "1199044": "not all success",
    "1199045": "Parse authorize attributes failed.",
    "1199046": "Authorize request failed.",
    "1199047": "Do not have access permission.",
    "1199048": "Permission Denied",
    "1199049": "register resource to IAM failed",
    "1199050": "unregister resource to IAM failed",
    "1199051": "inappropriate calling, auth is disabled",
    "1199052": "get multiple objects",
    "1199053": "blueking auth center is not enabled",
    "1199054": "operate built-in object forbidden",
    "1199055": "forbidden remove item with child node",
    "1199056": "remove referenced record forbidden",
    "1199057": "prase biz id from metadata in db failed",
    "1199058": "generate record id failed",
    "1199059": "page limit is exceeded. suggestion 200",
    "1199060": "unexpected parameter field: `%s`",
    "1199061": "parse db data failed",
    "1199062": "get business default set and module info failed",
    "1199063": "requests parameters count not enough",
    "1199064": "function be called with inappropriate parameter",
    "1199065":"start transaction failed, error:%s",
    "1199066":"commit transaction failed, error:%s",
    "1199067":"abort transaction failed, error:%s",
    "1199068":"list authorized %s resource from iam failed",
    "1199069":"parsing property enumeration failed",
    "1199070": "invalid parameter %s with value %s",
    "1199071":"construct db query condition failed",
    "1199072": "get skip to bk auth center url failed, please refer to bk auth center",
    "1199073": "%s field exceeds maximum value %s",
    "1199074": "global cc error not initialized",
    "1199075": "forbidden operate mainline model instance with common instance API",
    "1199076": "forbidden update built in cloud area",
    "1199077": "operate too many records at once, max: %d",
<<<<<<< HEAD
    "1199078": "forbidden operate inner model instance with common instance API",
    "1199079": "modify field %s forbidden",
    "1199080": "Parsing property list content failed",
    "1199081": "unexpected type: %s",
=======
    "1199078": "module [%s] in business topology does not exist",
    "1199079": "business [%s] not exist",
    "1199080": "parsing property list content failed",
    "1199081": "operate two many records at once, max: %d",
    "1199082": "list authorized resources from iam failed",
    "1199083": "modify field %s forbidden",
    "1199084": "forbidden operate inner model instance with common instance API",
    
    
>>>>>>> 1256f2ed
    "1199998": "Unknown or unrecognized error",
    "1199999":"'%s' Internal Server Error",
    "":""
}<|MERGE_RESOLUTION|>--- conflicted
+++ resolved
@@ -73,12 +73,6 @@
     "1199075": "forbidden operate mainline model instance with common instance API",
     "1199076": "forbidden update built in cloud area",
     "1199077": "operate too many records at once, max: %d",
-<<<<<<< HEAD
-    "1199078": "forbidden operate inner model instance with common instance API",
-    "1199079": "modify field %s forbidden",
-    "1199080": "Parsing property list content failed",
-    "1199081": "unexpected type: %s",
-=======
     "1199078": "module [%s] in business topology does not exist",
     "1199079": "business [%s] not exist",
     "1199080": "parsing property list content failed",
@@ -86,9 +80,8 @@
     "1199082": "list authorized resources from iam failed",
     "1199083": "modify field %s forbidden",
     "1199084": "forbidden operate inner model instance with common instance API",
+    "1199085": "unexpected type: %s",
     
-    
->>>>>>> 1256f2ed
     "1199998": "Unknown or unrecognized error",
     "1199999":"'%s' Internal Server Error",
     "":""
