{
	"1101000": "Failed to create instance",
	"1101001": "Delete Instance Failed",
	"1101002": "Failed to update instance",
	"1101003": "Querying instance data failed",
	"1101004": "Failed to create model",
	"1101005": "Delete Model Failed",
	"1101006": "Update model failed",
	"1101007": "Query model failed",
	"1101008": "Failed to create a set",
	"1101009": "Delete set Failed",
	"1101010": "Failed to update set information",
	"1101011": "Failed to query set information",
	"1101013": "Failed to create model",
	"1101014": "Delete Model Failed",
	"1101015": "Update model failed",
	"1101016": "Query model failed",
	"1101017": "Failed to create a model instance",
	"1101018": "Failed to delete model properties",
	"1101019": "Failed to update model properties",
	"1101020": "Query Model Property Failed",
	"1101021": "Failed to create a model classification",
	"1101022": "Delete Model Classification Failed",
	"1101023": "Update model classification failed",
	"1101024": "Query model classification failed",
	"1101025": "Failed to create model attribute grouping",
	"1101026": "Failed to delete model attribute grouping",
	"1101027": "Failed to update model attribute grouping",
	"1101028": "Query Model Attribute Grouping Failed",
	"1101029": "There is a model under the category, not allowed to delete",
	"1101030": "Having a host under the target",
	"1001031": "Delete Business Failure",
	"1001032": "Update business failed",
	"1001033": "Query service failure",
	"1001034": "Failed to create business",
	"1001035": "Prohibition of deleting the built-in model",
	"1001037": "Failed to create a mainline",
	"1001038": "Delete Mainline Failed",
	"1001039": "Failed to query the main line",
	"1001040": "Query Model Topology Failed",
	"1001041": "Creating a User Group",
	"1001042": "Delete User Group",
	"1001043": "Update User Grouping",
	"1001044": "Query User Grouping",
	"1001045": "Update user group permissions",
	"1001046": "Query User Group Permissions",
	"1001047": "Query User Rights",
	"1001048": "Create Role Rights",
<<<<<<< HEAD
	"1001049": "Host not allowed cross-business transfer",
=======
	"1001049": "There is an instance of a heavy name at this level, and the deletion failed.",
>>>>>>> 268a73d7
	"1101080": "The module does not exist, please refresh the page",
	"1101081": "blueking business does not allow deletion",
	"": "" 
}<|MERGE_RESOLUTION|>--- conflicted
+++ resolved
@@ -46,11 +46,8 @@
 	"1001046": "Query User Group Permissions",
 	"1001047": "Query User Rights",
 	"1001048": "Create Role Rights",
-<<<<<<< HEAD
-	"1001049": "Host not allowed cross-business transfer",
-=======
 	"1001049": "There is an instance of a heavy name at this level, and the deletion failed.",
->>>>>>> 268a73d7
+	"1001050": "Host not allowed cross-business transfer",
 	"1101080": "The module does not exist, please refresh the page",
 	"1101081": "blueking business does not allow deletion",
 	"": "" 
