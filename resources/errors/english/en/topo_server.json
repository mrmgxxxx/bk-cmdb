--- conflicted
+++ resolved
@@ -110,12 +110,7 @@
     "1101085": "mainline object's unique can not be changed",
     "1101086": "get authorized business list failed",
     "1101087": "you are archiving a business that has hosts",
-<<<<<<< HEAD
     "1101088": "full text search failed",
-    "1101089": "full text search client not initialized",
-=======
-    "1101088": "search failed",
     "1101089": "es search does not initialized",
->>>>>>> f44e5497
     "": "" 
 }