{
    "1113001": "there are some fields under the group",
    "1113002":"hostID [%#v] does not belong of  businessID [%d]", 
    "1113003": "hostID [%#v] does not exist",
    "1113004": "ModuleID [%#v] has not belong to  businessID [%d]",
    "1113005": "translate host to multiple module not contain inner module",
    "1113006": "Business [%#v] does not exist",
    "1113007": "Business [%#v] inner module does not exist",
    "1113008": "businessID [%d] of moduleID[%d] not inner module",
    "1113009": "transfer module host relation failure.",
    "1113010": "failed to sent event",
    "1113011": "forbidden release host referenced by service instance",
<<<<<<< HEAD
=======
    "1113012": "forbidden move out host from default module",
    "1113013": "transfer host to default module use the wrong method",
    "1113015": "host not found",
    "1113016": "service instance bound to host already exist",
    "1113017": "service caetgory name [%s] duplicated",
    "1113018": "module and service instance template not coincide",
    "1113019": "process name unique validation failed",
    "1113020": "process name and start parameter match rule unique validation failed",
>>>>>>> 74aac018

    "":""
}<|MERGE_RESOLUTION|>--- conflicted
+++ resolved
@@ -10,8 +10,6 @@
     "1113009": "transfer module host relation failure.",
     "1113010": "failed to sent event",
     "1113011": "forbidden release host referenced by service instance",
-<<<<<<< HEAD
-=======
     "1113012": "forbidden move out host from default module",
     "1113013": "transfer host to default module use the wrong method",
     "1113015": "host not found",
@@ -20,7 +18,6 @@
     "1113018": "module and service instance template not coincide",
     "1113019": "process name unique validation failed",
     "1113020": "process name and start parameter match rule unique validation failed",
->>>>>>> 74aac018
 
     "":""
 }