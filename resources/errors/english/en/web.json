{
    "1111001": "The upload file was not found",
    "1111002": "Failed to save file %s",
    "1111003": "Failed to open file %s",
    "1111004": "The contents of the file cannot be empty, %s",
    "1111005": "Failed to get file contents, %s",
    "1111006": "Failed to get host data, error: %s",
    "1111007": "Failed to create EXCEL file, error: %",
    "1111008": "Failed to get instance data, error: %s",
    "1111009": "Failed to get add net device result, error: %s",
    "1111010": "Failed to get add net property result, error: %s",
    "1111011": "Failed to get net device data, error: %s",
    "1111012": "Failed to get net property data, error: %s",
    "1111013": "Please fill in user name and password",
    "1111014": "User name or password is wrong, please try again",
    "1111015": "User name and password can't be found at session.user_info in config file common.conf",
    "1111016": "The format of user name and password are wrong, please check session.user_info in config file common.conf",
    "1111017": "Unknown login version %s",
<<<<<<< HEAD
    "1111018": "Failed to validate host",
=======
    "1111018": "Failed to get the EN/CN-username map of instance objuser attribute, error: %s",
>>>>>>> 3c0a7dd8
     
    "": ""	   
}<|MERGE_RESOLUTION|>--- conflicted
+++ resolved
@@ -16,11 +16,8 @@
     "1111015": "User name and password can't be found at session.user_info in config file common.conf",
     "1111016": "The format of user name and password are wrong, please check session.user_info in config file common.conf",
     "1111017": "Unknown login version %s",
-<<<<<<< HEAD
-    "1111018": "Failed to validate host",
-=======
     "1111018": "Failed to get the EN/CN-username map of instance objuser attribute, error: %s",
->>>>>>> 3c0a7dd8
+    "1111019": "Failed to validate host",
      
     "": ""	   
 }