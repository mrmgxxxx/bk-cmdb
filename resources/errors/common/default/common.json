{
    "1199000": "反序列化JSON数据失败",
    "1199001": "序列化JSON失败",
    "1199002": "HTTP请求失败",
    "1199003": "输入参数无效",
    "1199004": "数据读取失败",
    "1199005": "输入内容为空",
    "1199006": "'%s' 数据参数校验不通过",
    "1199007": "'%s' 必须为字符串类型",
    "1199008": "'%s' 不可以被省略",
    "1199009": "'%s' 参数必须是整型",
    "1199010": "'%s' 未赋值",
    "1199011": "'%s' 参数无效或不存在",
    "1199013": "读取Data字段数据失败",
    "1199014": "数据唯一性校验失败， %s 重复",
    "1199015": "'%s' 数据越界",
    "1199016": "字段正则校验失败",
    "1199017": "查询数据失败",
    "1199018": "新加数据失败",
    "1199019": "未找到相关数据",
    "1199020": "更新数据失败",
    "1199021": "删除数据失败",
    "1199022": "依赖服务[%s]未启动",
    "1199023": "未找到下载模板,对象:%s",
    "1199024": "'%s' 必须为字符串类型",
    "1199025": "'%s' 必须为布尔类型",
    "1199026": "配置文件缺少[%s]配置项",
    "1199027": "[%s]授权信息查询失败",
    "1199028": "字段值校验不通过",
    "1199029": "函数返回值格式有问题",
    "1199030": "HTTP POST解析失败",
    "1199031": "'%s' 初始化失败",
    "1199032": "'%s' 参数需要为字符串",
    "1199033": "获取字段属性失败，错误信息：%s",
    "1199034": "'%s' 必须为枚举类型",
    "1199035": " %s 超过限制 %d",
    "1199038": "数据 %s 不能为空",
    "1199039": "%s 字段在模型 % s不存在",
    "1199040": "转换%s模型的%s字段到 %s,错误:%s",
    "1199041": "处理%s，错误:%s",
    "1199042": "'%s' 参数应为浮点数字",
    "1199043": "字段值校验不通过, %s",
    "1199044": "未全部成功",
    "1199045": "解析授权信息失败",
    "1199046": "鉴权失败",
    "1199047": "没有操作的权限",
    "1199048": "权限校验失败",
    "1199049": "注册资源到IAM失败",
    "1199050": "注销资源到IAM失败",
    "1199051": "非预期访问，权限服务已关闭",
    "1199052": "获取到多条记录",
    "1199053": "未启用蓝鲸权限中心",
<<<<<<< HEAD
    "1199054": "内置结点，禁止删除",
    "1199055": "禁止父结点记录",
    "1199056": "禁止删除被引用记录",
    "1199057": "从db内的Metadata中解析业务ID失败",
    "1199058": "生成记录ID失败",
    "1199059": "分页查询数量超过限制的最大值",
    "1199060": "非预期的参数字段: `%s`",
    "1199061": "解析DB数据失败",
    "1199062": "获取业务默认集群模块信息失败",
    "1199063": "接口请求参数个数不够",
    "1199064": "函数调用参数错误",
    "1199065":"开启事务失败, 错误:%s",
    "1199066":"提交事务失败, 错误:%s",
    "1199067":"取消事务失败, 错误:%s",
    "1199068":"查询有权限的资源%s失败",
    "1199069":"解析属性枚举内容失败", 
    "1199070": "参数%s的值%s 无效",
    "1199071":"组装DB查询参数失败", 
    "1199998": "未知或未能识别的异常",
=======
    "1199054": "获取权限中心跳转链接失败，请咨询蓝鲸权限中心",

>>>>>>> 3b7e2aee
    "1199999":"'%s' 服务器内部错误",
    "": ""
}<|MERGE_RESOLUTION|>--- conflicted
+++ resolved
@@ -50,7 +50,6 @@
     "1199051": "非预期访问，权限服务已关闭",
     "1199052": "获取到多条记录",
     "1199053": "未启用蓝鲸权限中心",
-<<<<<<< HEAD
     "1199054": "内置结点，禁止删除",
     "1199055": "禁止父结点记录",
     "1199056": "禁止删除被引用记录",
@@ -68,12 +67,10 @@
     "1199068":"查询有权限的资源%s失败",
     "1199069":"解析属性枚举内容失败", 
     "1199070": "参数%s的值%s 无效",
-    "1199071":"组装DB查询参数失败", 
+    "1199071":"组装DB查询参数失败",
+    "1199072": "获取权限中心跳转链接失败，请咨询蓝鲸权限中心",
+    
     "1199998": "未知或未能识别的异常",
-=======
-    "1199054": "获取权限中心跳转链接失败，请咨询蓝鲸权限中心",
-
->>>>>>> 3b7e2aee
     "1199999":"'%s' 服务器内部错误",
     "": ""
 }