--- conflicted
+++ resolved
@@ -76,19 +76,15 @@
     "1199077": "一次操作记录数超过最大限制：%d",
     "1199078": "业务拓扑中模块[%s]不存在",
     "1199079": "业务[%s]不存在",
-<<<<<<< HEAD
     "1199080": "解析属性列表内容失败",
     "1199081": "一次操作记录数超过最大限制：%d",
     "1199082": "从权限中心获取有权限的资源列表失败",
     "1199083": "禁止修改字段: %s",
     "1199084": "禁止使用通用实例接口操作内置模型实例",
     "1199086": "根据主机ID获取对应业务ID失败",
+    "1199087": "已经存在相同的任务[%s]正在执行",
+    "1199088": "操作Redis 缓存失败",
     
-=======
-    "1199086": "操作Redis 缓存失败",
-    "1199087": "已经存在相同的任务[%s]正在执行", 
-
->>>>>>> d36edf21
     "1199998": "未知或未能识别的异常",
     "1199999":"'%s' 服务器内部错误",
     "": ""
