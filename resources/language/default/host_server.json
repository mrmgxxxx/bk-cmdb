--- conflicted
+++ resolved
@@ -26,9 +26,5 @@
     "host_str_asst_str_query_data_format_error": "获取%s关联对象%s数据格式",
     "plat_id_not_exist": "云区域id不存在",
     "plat_get_str_err": "查询云区域失败",
-<<<<<<< HEAD
-
-=======
->>>>>>> 0c8299fd
     "": ""
 }