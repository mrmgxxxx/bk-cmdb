/*
 * Tencent is pleased to support the open source community by making 蓝鲸 available.
 * Copyright (C) 2017-2018 THL A29 Limited, a Tencent company. All rights reserved.
 * Licensed under the MIT License (the "License"); you may not use this file except
 * in compliance with the License. You may obtain a copy of the License at
 * http://opensource.org/licenses/MIT
 * Unless required by applicable law or agreed to in writing, software distributed under
 * the License is distributed on an "AS IS" BASIS, WITHOUT WARRANTIES OR CONDITIONS OF ANY KIND,
 * either express or implied. See the License for the specific language governing permissions and
 * limitations under the License.
 */

package service

import (
	"context"
	"encoding/json"
	"fmt"
	"math/rand"
	"net/http"
	"os"
	"time"

	"configcenter/src/common"
	"configcenter/src/common/blog"
	"configcenter/src/common/metadata"
	"configcenter/src/common/util"
	webCommon "configcenter/src/web_server/common"
	"configcenter/src/web_server/logics"

	"github.com/gin-gonic/gin"
	"github.com/rentiansheng/xlsx"
)

// ImportHost import host
func (s *Service) ImportHost(c *gin.Context) {
	rid := util.GetHTTPCCRequestID(c.Request.Header)

	language := logics.GetLanguageByHTTPRequest(c)
	defLang := s.Language.CreateDefaultCCLanguageIf(language)
	defErr := s.CCErr.CreateDefaultCCErrorIf(language)
	file, err := c.FormFile("file")
	if nil != err {
		blog.Errorf("ImportHost failed, get file from form data failed, err: %+v, rid: %s", err, rid)
		msg := getReturnStr(common.CCErrWebFileNoFound, defErr.Error(common.CCErrWebFileNoFound).Error(), nil)
		c.String(http.StatusOK, string(msg))
		return
	}
	logics.SetProxyHeader(c)

	randNum := rand.Uint32()
	dir := webCommon.ResourcePath + "/import/"
	_, err = os.Stat(dir)
	if nil != err {
		if err := os.MkdirAll(dir, os.ModeDir|os.ModePerm); err != nil {
			blog.Errorf("ImportHost failed, save form data to local file failed, mkdir failed, err: %+v, rid: %s", err, rid)
			c.String(http.StatusInternalServerError, fmt.Sprintf("save form data to local file failed, mkdir failed, err: %+v", err))
			return
		}
	}
	filePath := fmt.Sprintf("%s/importhost-%d-%d.xlsx", dir, time.Now().UnixNano(), randNum)
	if err := c.SaveUploadedFile(file, filePath); nil != err {
		blog.Errorf("ImportHost failed, save form data to local file failed, save data as excel failed, err: %+v, rid: %s", err, rid)
		msg := getReturnStr(common.CCErrWebFileSaveFail, defErr.Errorf(common.CCErrWebFileSaveFail, err.Error()).Error(), nil)
		c.String(http.StatusOK, string(msg))
		return
	}

	// del file
	defer func(filePath string, rid string){
		if err := os.Remove(filePath); err != nil {
			blog.Errorf("ImportHost, remove temporary file failed, err: %+v, rid: %s", err, rid)
		}
	}(filePath, rid)

	f, err := xlsx.OpenFile(filePath)
	if nil != err {
		blog.Errorf("ImportHost failed, open form data as excel file failed, err: %+v, rid: %s", err, rid)
		msg := getReturnStr(common.CCErrWebOpenFileFail, defErr.Errorf(common.CCErrWebOpenFileFail, err.Error()).Error(), nil)
		c.String(http.StatusOK, string(msg))
		return
	}
	data, errCode, err := s.Logics.ImportHosts(context.Background(), f, c.Request.Header, defLang, &metadata.Metadata{})

	if nil != err {
		blog.Errorf("ImportHost failed, import logic failed, err: %+v, rid: %s", err, rid)
		msg := getReturnStr(errCode, err.Error(), data)
		c.String(http.StatusOK, string(msg))
		return
	}

	c.String(http.StatusOK, getReturnStr(0, "", data))

}

// ExportHost export host
func (s *Service) ExportHost(c *gin.Context) {
	rid := util.GetHTTPCCRequestID(c.Request.Header)
	
	appIDStr := c.PostForm("bk_biz_id")
	hostIDStr := c.PostForm("bk_host_id")

	logics.SetProxyHeader(c)
	pheader := c.Request.Header
	defLang := s.Language.CreateDefaultCCLanguageIf(util.GetLanguage(pheader))
	defErr := s.CCErr.CreateDefaultCCErrorIf(util.GetLanguage(pheader))
	customFieldsStr := c.PostForm(common.ExportCustomFields)

	hostInfo, err := s.Logics.GetHostData(appIDStr, hostIDStr, pheader)
	if err != nil {
		blog.Errorf("ExportHost failed, get hosts by id [%+v] failed, err: %v, rid: %s", err, rid)
		msg := getReturnStr(common.CCErrWebGetHostFail, defErr.Errorf(common.CCErrWebGetHostFail, err.Error()).Error(), nil)
		c.String(http.StatusInternalServerError, msg)
		return
	}
	var file *xlsx.File
	file = xlsx.NewFile()

	objID := common.BKInnerObjIDHost
	filterFields := logics.GetFilterFields(objID)
	customFields := logics.GetCustomFields(filterFields, customFieldsStr)
	fields, err := s.Logics.GetObjFieldIDs(objID, filterFields, customFields, c.Request.Header, &metadata.Metadata{})
	if nil != err {
		blog.Errorf("ExportHost failed, get host model fields failed, err: %+v, rid: %s", err, rid)
		reply := getReturnStr(common.CCErrCommExcelTemplateFailed, defErr.Errorf(common.CCErrCommExcelTemplateFailed, objID).Error(), nil)
		c.Writer.Write([]byte(reply))
		return
	}
	err = s.Logics.BuildHostExcelFromData(context.Background(), objID, fields, nil, hostInfo, file, pheader, &metadata.Metadata{})
	if nil != err {
		blog.Errorf("ExportHost failed, BuildHostExcelFromData failed, object:%s, err:%+v, rid:%s", objID, err, rid)
		reply := getReturnStr(common.CCErrCommExcelTemplateFailed, defErr.Errorf(common.CCErrCommExcelTemplateFailed, objID).Error(), nil)
		c.Writer.Write([]byte(reply))
		return
	}

	dirFileName := fmt.Sprintf("%s/export", webCommon.ResourcePath)
	_, err = os.Stat(dirFileName)
	if nil != err {
		if err := os.MkdirAll(dirFileName, os.ModeDir|os.ModePerm); err != nil {
			blog.Errorf("ExportHost failed, make local dir to save export file failed, err: %+v, rid: %s", err, rid)
			c.String(http.StatusInternalServerError, fmt.Sprintf("make local dir to save export file failed, err: %+v", err))
			return
		}
	}
	fileName := fmt.Sprintf("%dhost.xlsx", time.Now().UnixNano())
	dirFileName = fmt.Sprintf("%s/%s", dirFileName, fileName)

	logics.ProductExcelCommentSheet(file, defLang)
	err = file.Save(dirFileName)
	if err != nil {
		blog.Errorf("ExportHost failed, save file failed, err: %+v, rid: %s", err, rid)
		reply := getReturnStr(common.CCErrWebCreateEXCELFail, defErr.Errorf(common.CCErrCommExcelTemplateFailed, err.Error()).Error(), nil)
		c.Writer.Write([]byte(reply))
		return
	}
	logics.AddDownExcelHttpHeader(c, "host.xlsx")
	c.File(dirFileName)

	if err := os.Remove(dirFileName); err != nil {
		blog.Errorf("ExportHost success, but remove host.xlsx file failed, err: %+v, rid: %s", err, rid)
	}
}

// BuildDownLoadExcelTemplate build download excel template
func (s *Service) BuildDownLoadExcelTemplate(c *gin.Context) {
	rid := util.GetHTTPCCRequestID(c.Request.Header)
	
	logics.SetProxyHeader(c)
	objID := c.Param(common.BKObjIDField)
	randNum := rand.Uint32()
	dir := webCommon.ResourcePath + "/template/"
	_, err := os.Stat(dir)
	if nil != err {
		if err := os.MkdirAll(dir, os.ModeDir|os.ModePerm); err != nil {
			blog.Errorf("BuildDownLoadExcelTemplate failed, make template dir failed, err: %+v, rid: %s", err, rid)
			c.String(http.StatusInternalServerError, fmt.Sprintf("make template dir failed, err: %+v", err))
			return
		}
	}
	language := logics.GetLanguageByHTTPRequest(c)
	defLang := s.Language.CreateDefaultCCLanguageIf(language)
	defErr := s.CCErr.CreateDefaultCCErrorIf(language)

<<<<<<< HEAD
	metaInfo, err := parseMetadata(c.PostForm(metadata.BKMetadata))
	if err != nil {
=======
	inputJson := c.PostForm(metadata.BKMetadata)
	metaInfo := metadata.Metadata{}
	if err := json.Unmarshal([]byte(inputJson), &metaInfo); 0 != len(inputJson) && nil != err {
		blog.Errorf("BuildDownLoadExcelTemplate failed, Unmarshal input data failed, err: %+v, rid: %s", err, rid)
>>>>>>> 6afbf841
		msg := getReturnStr(common.CCErrCommJSONUnmarshalFailed, defErr.Error(common.CCErrCommJSONUnmarshalFailed).Error(), nil)
		c.String(http.StatusOK, string(msg))
		return
	}

	file := fmt.Sprintf("%s/%stemplate-%d-%d.xlsx", dir, objID, time.Now().UnixNano(), randNum)
	err = s.Logics.BuildExcelTemplate(objID, file, c.Request.Header, defLang, metaInfo)
	if nil != err {
		blog.Errorf("BuildDownLoadExcelTemplate failed, build excel template failed, object:%s error:%s", objID, err.Error())
		reply := getReturnStr(common.CCErrCommExcelTemplateFailed, defErr.Errorf(common.CCErrCommExcelTemplateFailed, objID).Error(), nil)
		c.Writer.Write([]byte(reply))
		return
	}

	logics.AddDownExcelHttpHeader(c, fmt.Sprintf("template_%s.xlsx", objID))

	// http.ServeFile(c.Writer, c.Request, file)
	c.File(file)
	if err := os.Remove(file); err != nil {
		blog.Errorf("BuildDownLoadExcelTemplate success, but remove template file after response failed, err: %+v, rid: %s", err, rid)
	}
	return
}

// getReturnStr get return string
func getReturnStr(code int, message string, data interface{}) string {
	ret := make(map[string]interface{})
	ret["bk_error_code"] = code
	if 0 == code {
		ret["result"] = true
	} else {
		ret["result"] = false
	}
	ret["bk_error_msg"] = message
	ret["data"] = data
	msg, _ := json.Marshal(ret)

	return string(msg)

}<|MERGE_RESOLUTION|>--- conflicted
+++ resolved
@@ -67,7 +67,7 @@
 	}
 
 	// del file
-	defer func(filePath string, rid string){
+	defer func(filePath string, rid string) {
 		if err := os.Remove(filePath); err != nil {
 			blog.Errorf("ImportHost, remove temporary file failed, err: %+v, rid: %s", err, rid)
 		}
@@ -96,7 +96,7 @@
 // ExportHost export host
 func (s *Service) ExportHost(c *gin.Context) {
 	rid := util.GetHTTPCCRequestID(c.Request.Header)
-	
+
 	appIDStr := c.PostForm("bk_biz_id")
 	hostIDStr := c.PostForm("bk_host_id")
 
@@ -165,7 +165,7 @@
 // BuildDownLoadExcelTemplate build download excel template
 func (s *Service) BuildDownLoadExcelTemplate(c *gin.Context) {
 	rid := util.GetHTTPCCRequestID(c.Request.Header)
-	
+
 	logics.SetProxyHeader(c)
 	objID := c.Param(common.BKObjIDField)
 	randNum := rand.Uint32()
@@ -182,15 +182,8 @@
 	defLang := s.Language.CreateDefaultCCLanguageIf(language)
 	defErr := s.CCErr.CreateDefaultCCErrorIf(language)
 
-<<<<<<< HEAD
 	metaInfo, err := parseMetadata(c.PostForm(metadata.BKMetadata))
 	if err != nil {
-=======
-	inputJson := c.PostForm(metadata.BKMetadata)
-	metaInfo := metadata.Metadata{}
-	if err := json.Unmarshal([]byte(inputJson), &metaInfo); 0 != len(inputJson) && nil != err {
-		blog.Errorf("BuildDownLoadExcelTemplate failed, Unmarshal input data failed, err: %+v, rid: %s", err, rid)
->>>>>>> 6afbf841
 		msg := getReturnStr(common.CCErrCommJSONUnmarshalFailed, defErr.Error(common.CCErrCommJSONUnmarshalFailed).Error(), nil)
 		c.String(http.StatusOK, string(msg))
 		return
