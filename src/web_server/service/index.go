/*
 * Tencent is pleased to support the open source community by making 蓝鲸 available.
 * Copyright (C) 2017-2018 THL A29 Limited, a Tencent company. All rights reserved.
 * Licensed under the MIT License (the "License"); you may not use this file except
 * in compliance with the License. You may obtain a copy of the License at
 * http://opensource.org/licenses/MIT
 * Unless required by applicable law or agreed to in writing, software distributed under
 * the License is distributed on an "AS IS" BASIS, WITHOUT WARRANTIES OR CONDITIONS OF ANY KIND,
 * either express or implied. See the License for the specific language governing permissions and
 * limitations under the License.
 */

package service

import (
	"encoding/json"
	"strconv"
	"strings"

	"configcenter/src/common"
	"configcenter/src/common/blog"
	"configcenter/src/common/version"

	"github.com/gin-gonic/gin"
	"github.com/holmeswang/contrib/sessions"
)

// Index html file
func (s *Service) Index(c *gin.Context) {
	session := sessions.Default(c)
	role := session.Get("role")
	userName, _ := session.Get(common.WEBSessionUinKey).(string)
	language, _ := session.Get(common.WEBSessionLanguageKey).(string)

	if s.Config.Site.AuthScheme == "internal" {
		userPriviApp, rolePrivilege, modelPrivi, sysPrivi, mainLineObjIDArr := s.Logics.GetUserAppPri(userName, common.BKDefaultOwnerID, language)

		var strUserPriveApp, strRolePrivilege, strModelPrivi, strSysPrivi, mainLineObjIDStr string
		if nil == userPriviApp {
			strUserPriveApp = ""
		} else {
			cstrUserPriveApp, _ := json.Marshal(userPriviApp)
			strUserPriveApp = string(cstrUserPriveApp)
		}

		if nil == rolePrivilege {
			strRolePrivilege = ""
		} else {
			cstrRolePrivilege, _ := json.Marshal(rolePrivilege)
			strRolePrivilege = string(cstrRolePrivilege)
		}
		if nil == modelPrivi {
			strModelPrivi = ""
		} else {
			cstrModelPrivi, err := json.Marshal(modelPrivi)
			if err != nil {
				blog.Errorf("marshal model privilege failed, model privilege: %+v, err: %v", modelPrivi, err)
			}
			strModelPrivi = string(cstrModelPrivi)
		}
		if nil == sysPrivi {
			strSysPrivi = ""
		} else {
			cstrSysPrivi, err := json.Marshal(sysPrivi)
			if err != nil {
				blog.Errorf("marshal system privilege failed, info: %+v, err: %v", sysPrivi, err)
			}
			strSysPrivi = string(cstrSysPrivi)
		}

		mainLineObjIDB, err := json.Marshal(mainLineObjIDArr)
		if err != nil {
			blog.Errorf("marshal mainline failed, info: %+v, err: %v", mainLineObjIDArr, err)
		}
		mainLineObjIDStr = string(mainLineObjIDB)

		session.Set("userPriviApp", string(strUserPriveApp))
		session.Set("rolePrivilege", string(strRolePrivilege))
		session.Set("modelPrivi", string(strModelPrivi))
		session.Set("sysPrivi", string(strSysPrivi))
		session.Set("mainLineObjID", string(mainLineObjIDStr))
		session.Save()

		// set cookie
		appIDArr := make([]string, 0)
		for key := range userPriviApp {
			appIDArr = append(appIDArr, strconv.FormatInt(key, 10))
		}
		appIDStr := strings.Join(appIDArr, "-")
		c.SetCookie("bk_privi_biz_id", appIDStr, 24*60*60, "", "", false, false)
	}

	c.HTML(200, "index.html", gin.H{
<<<<<<< HEAD
		"site":        s.Config.Site.DomainUrl,
		"version":     s.Config.Version,
		"ccversion":   version.CCVersion,
		"authscheme":  s.Config.Site.AuthScheme,
		"role":        role,
		"curl":        s.Config.LoginUrl,
		"userName":    userName,
		"agentAppUrl": s.Config.AgentAppUrl,
		"authCenter":  s.Config.AuthCenter,
=======
		"site":           s.Config.Site.DomainUrl,
		"version":        s.Config.Version,
		"authscheme":     s.Config.Site.AuthScheme,
		"fullTextSearch": s.Config.Site.FullTextSearch,
		"role":           role,
		"curl":           s.Config.LoginUrl,
		"userName":       userName,
		"agentAppUrl":    s.Config.AgentAppUrl,
		"authCenter":     s.Config.AuthCenter,
>>>>>>> 72181762
	})
}<|MERGE_RESOLUTION|>--- conflicted
+++ resolved
@@ -91,19 +91,9 @@
 	}
 
 	c.HTML(200, "index.html", gin.H{
-<<<<<<< HEAD
-		"site":        s.Config.Site.DomainUrl,
-		"version":     s.Config.Version,
-		"ccversion":   version.CCVersion,
-		"authscheme":  s.Config.Site.AuthScheme,
-		"role":        role,
-		"curl":        s.Config.LoginUrl,
-		"userName":    userName,
-		"agentAppUrl": s.Config.AgentAppUrl,
-		"authCenter":  s.Config.AuthCenter,
-=======
 		"site":           s.Config.Site.DomainUrl,
 		"version":        s.Config.Version,
+		"ccversion":   version.CCVersion,
 		"authscheme":     s.Config.Site.AuthScheme,
 		"fullTextSearch": s.Config.Site.FullTextSearch,
 		"role":           role,
@@ -111,6 +101,5 @@
 		"userName":       userName,
 		"agentAppUrl":    s.Config.AgentAppUrl,
 		"authCenter":     s.Config.AuthCenter,
->>>>>>> 72181762
 	})
 }