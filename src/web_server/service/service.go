--- conflicted
+++ resolved
@@ -13,11 +13,8 @@
 package service
 
 import (
-<<<<<<< HEAD
 	"plugin"
-=======
 	"strings"
->>>>>>> 59e1b5a9
 
 	"configcenter/src/apimachinery/discovery"
 	"configcenter/src/common"
