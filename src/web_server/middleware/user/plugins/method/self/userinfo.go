/*
 * Tencent is pleased to support the open source community by making 蓝鲸 available.
 * Copyright (C) 2017-2018 THL A29 Limited, a Tencent company. All rights reserved.
 * Licensed under the MIT License (the "License"); you may not use this file except
 * in compliance with the License. You may obtain a copy of the License at
 * http://opensource.org/licenses/MIT
 * Unless required by applicable law or agreed to in writing, software distributed under
 * the License is distributed on an "AS IS" BASIS, WITHOUT WARRANTIES OR CONDITIONS OF ANY KIND,
 * either express or implied. See the License for the specific language governing permissions and
 * limitations under the License.
 */

package self

import (
	"encoding/json"
	"fmt"
	"time"

	"configcenter/src/common"
	"configcenter/src/common/blog"
	"configcenter/src/common/http/httpclient"
	"configcenter/src/common/metadata"
	webCommon "configcenter/src/web_server/common"
	"configcenter/src/web_server/middleware/user/plugins/manager"

	"github.com/gin-gonic/gin"
	"github.com/holmeswang/contrib/sessions"
)

func init() {
	plugin := &metadata.LoginPluginInfo{
		Name:       "blueking login system",
		Version:    common.BKDefaultLoginUserPluginVersion,
		HandleFunc: &user{},
	}
	manager.RegisterPlugin(plugin) //("blueking login system", "self", "")
}

type loginResultData struct {
	UserName string `json:"username"`
	ChName   string `json:"chname"`
	Phone    string `json:"Phone"`
	Email    string `json:"email"`
	Role     string `json:"role"`
	Language string `json:"language"`
	OwnerUin string `json:"owner_uin"`
}

type loginResult struct {
	Message string
	Code    string
	Result  bool
	Data    *loginResultData
}

type userListResult struct {
	Message string     `json:"message"`
	Data    []userInfo `json:"data"`
	Code    string     `json:"code"`
	Result  bool       `json:"result"`
}

type userInfo struct {
	UserName string `json:"username"`
	QQ       string `json:"qq"`
	Role     string `json:"role"`
	Language string `json:"language"`
	Phone    string `json:"phone"`
	WxUserid string `json:"wx_userid"`
	Email    string `json:"email"`
	Chname   string `json:"chname"`
	TimeZone string `json:"time_zone"`
}

type user struct {
}

// LoginUser  user login
func (m *user) LoginUser(c *gin.Context, config map[string]string, isMultiOwner bool) (user *metadata.LoginUserInfo, loginSucc bool) {

	bk_token, err := c.Cookie(common.HTTPCookieBKToken)
	if nil != err {
		return nil, false
	}
	if nil != err || 0 == len(bk_token) {
		return nil, false
	}
	checkUrl, ok := config["site.check_url"]
	if !ok {
		blog.Errorf("get login url config item not found")
		return nil, false
	}
	loginURL := checkUrl + bk_token
	httpCli := httpclient.NewHttpClient()
	httpCli.SetTimeOut(30 * time.Second)
	httpCli.SetTlsNoVerity()
	loginResultByteArr, err := httpCli.GET(loginURL, nil, nil)

	if nil != err {
		blog.Errorf("get user info return error: %v", err)
		return nil, false
	}
	blog.V(3).Infof("get user info cond %v, return: %s ", string(loginURL), string(loginResultByteArr))
	var resultData loginResult
	err = json.Unmarshal(loginResultByteArr, &resultData)
	if nil != err {
		blog.Errorf("get user info json error: %v, rawData:%s", err, string(loginResultByteArr))
		return nil, false
	}

	if !resultData.Result {
		blog.Errorf("get user info return error , error code: %s, error message: %s", resultData.Code, resultData.Message)
		return nil, false
	}

	userDetail := resultData.Data
	if "" == userDetail.OwnerUin {
		userDetail.OwnerUin = common.BKDefaultOwnerID
	}
	user = &metadata.LoginUserInfo{
		UserName: userDetail.UserName,
		ChName:   userDetail.ChName,
		Phone:    userDetail.Phone,
		Email:    userDetail.Email,
		Role:     userDetail.Role,
		BkToken:  bk_token,
		OnwerUin: userDetail.OwnerUin,
		IsOwner:  false,
		Language: userDetail.Language,
	}
	return user, true
}

// GetUserList get user list from paas
func (m *user) GetUserList(c *gin.Context, config map[string]string) ([]*metadata.LoginSystemUserInfo, error) {
	accountURL, ok := config["site.bk_account_url"]
	if !ok {
		return nil, fmt.Errorf("config site.bk_account_url not found")
	}
	session := sessions.Default(c)
	skiplogin := session.Get(webCommon.IsSkipLogin)
	skiplogins, ok := skiplogin.(string)
	if ok && "1" == skiplogins {
<<<<<<< HEAD
		blog.V(5).Info("use skip login flag: %v", skiplogin)
=======
		blog.V(5).Infof("use skip login flag: %v", skiplogin)
>>>>>>> db227a65
		adminData := []*metadata.LoginSystemUserInfo{
			&metadata.LoginSystemUserInfo{
				CnName: "admin",
				EnName: "admin",
			},
		}

		return adminData, nil
	}

	token := session.Get(common.HTTPCookieBKToken)
	getURL := fmt.Sprintf(accountURL, token)
	httpClient := httpclient.NewHttpClient()

	httpClient.SetTlsNoVerity()
	reply, err := httpClient.GET(getURL, nil, nil)

	if nil != err {
		blog.Errorf("get user list error：%v", err)
		return nil, fmt.Errorf("http do error:%s", err.Error())
	}
<<<<<<< HEAD
	blog.V(5).Info("get user list url: %s, return：%s", getURL, reply)
=======
	blog.V(5).Infof("get user list url: %s, return：%s", getURL, reply)
>>>>>>> db227a65
	var result userListResult
	err = json.Unmarshal([]byte(reply), &result)
	if nil != err || false == result.Result {
		blog.Errorf("get user list error：%v, error code:%d, error messsage:", err, result.Code, result.Message)
		return nil, fmt.Errorf("get user list reply error")
	}
	userListArr := make([]*metadata.LoginSystemUserInfo, 0)
	for _, user := range result.Data {
		cellData := make(map[string]interface{})
		cellData["chinese_name"] = user.Chname
		cellData["english_name"] = user.UserName
		userListArr = append(userListArr, &metadata.LoginSystemUserInfo{
			CnName: user.Chname,
			EnName: user.UserName,
		})
	}

	return userListArr, nil
}

func (m *user) GetLoginUrl(c *gin.Context, config map[string]string, input *metadata.LogoutRequestParams) string {
	var ok bool
	var loginURL string
	var siteURL string

	if common.LogoutHTTPSchemeHTTPS == input.HTTPScheme {
		loginURL, ok = config["site.bk_https_login_url"]
	} else {
		loginURL, ok = config["site.bk_login_url"]
	}
	if !ok {
		loginURL = ""
	}
	if common.LogoutHTTPSchemeHTTPS == input.HTTPScheme {
		siteURL, ok = config["site.https_domain_url"]
	} else {
		siteURL, ok = config["site.domain_url"]
	}
	if !ok {
		siteURL = ""
	}

	appCode, ok := config["site.app_code"]
	if !ok {
		appCode = ""
	}
	loginURL = fmt.Sprintf(loginURL, appCode, fmt.Sprintf("%s%s", siteURL, c.Request.URL.String()))
	return loginURL
}<|MERGE_RESOLUTION|>--- conflicted
+++ resolved
@@ -142,11 +142,7 @@
 	skiplogin := session.Get(webCommon.IsSkipLogin)
 	skiplogins, ok := skiplogin.(string)
 	if ok && "1" == skiplogins {
-<<<<<<< HEAD
-		blog.V(5).Info("use skip login flag: %v", skiplogin)
-=======
 		blog.V(5).Infof("use skip login flag: %v", skiplogin)
->>>>>>> db227a65
 		adminData := []*metadata.LoginSystemUserInfo{
 			&metadata.LoginSystemUserInfo{
 				CnName: "admin",
@@ -168,11 +164,7 @@
 		blog.Errorf("get user list error：%v", err)
 		return nil, fmt.Errorf("http do error:%s", err.Error())
 	}
-<<<<<<< HEAD
-	blog.V(5).Info("get user list url: %s, return：%s", getURL, reply)
-=======
 	blog.V(5).Infof("get user list url: %s, return：%s", getURL, reply)
->>>>>>> db227a65
 	var result userListResult
 	err = json.Unmarshal([]byte(reply), &result)
 	if nil != err || false == result.Result {
