--- conflicted
+++ resolved
@@ -51,16 +51,7 @@
 		isMultiOwner = true
 	}
 
-<<<<<<< HEAD
-	blog.Debug("m.loginPlg: %v", m.loginPlg)
-	if nil == m.loginPlg {
-		user := plugins.CurrentPlugin(c, m.config.LoginVersion)
-		userInfo, loginSucc = user.LoginUser(c, m.config.ConfigMap, isMultiOwner)
-	} else {
-
-=======
 	if m.loginPlg != nil {
->>>>>>> 20586ba0
 		loginUserFunc, err := m.loginPlg.Lookup("LoginUser")
 		if err != nil {
 			blog.Errorf("look login func error, rid: %s", rid)
@@ -140,12 +131,8 @@
 			blog.Error("GetUserList interface not implemented, rid: %s", rid)
 			rspBody.Code = common.CCErrCommHTTPDoRequestFailed
 			rspBody.ErrMsg = err.Error()
-<<<<<<< HEAD
-			return 200, rspBody
-=======
+
 			return http.StatusInternalServerError, rspBody
-
->>>>>>> 20586ba0
 		}
 		userList, err = getUserListFunc.(func(c *gin.Context, config map[string]string) ([]*metadata.LoginSystemUserInfo, error))(c, m.config.ConfigMap)
 	}
