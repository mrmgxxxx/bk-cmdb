/*
 * Tencent is pleased to support the open source community by making 蓝鲸 available.
 * Copyright (C) 2017-2018 THL A29 Limited, a Tencent company. All rights reserved.
 * Licensed under the MIT License (the "License"); you may not use this file except
 * in compliance with the License. You may obtain a copy of the License at
 * http://opensource.org/licenses/MIT
 * Unless required by applicable law or agreed to in writing, software distributed under
 * the License is distributed on an "AS IS" BASIS, WITHOUT WARRANTIES OR CONDITIONS OF ANY KIND,
 * either express or implied. See the License for the specific language governing permissions and
 * limitations under the License.
 */

package user

import (
	"context"
	"fmt"
	"net/http"
	"time"

	"configcenter/src/common"
	"configcenter/src/common/backbone"
	"configcenter/src/common/blog"
	"configcenter/src/common/mapstr"
	"configcenter/src/scene_server/validator"

	redis "gopkg.in/redis.v5"
)

type OwnerManager struct {
	Engine   *backbone.Engine
	CacheCli *redis.Client
	OwnerID  string
	UserName string
	header   http.Header
}

func NewOwnerManager(userName, ownerID, language string) *OwnerManager {
	ownerManager := new(OwnerManager)
	ownerManager.UserName = userName
	ownerManager.OwnerID = ownerID

	header := make(http.Header)
	header.Add(common.BKHTTPHeaderUser, userName)
	header.Add(common.BKHTTPLanguage, language)
	header.Add(common.BKHTTPOwnerID, ownerID)
	ownerManager.header = header
	return ownerManager
}

func (m *OwnerManager) SetHttpHeader(key, val string) {
	m.header.Set(key, val)
}

func (m *OwnerManager) InitOwner() error {
	blog.V(5).Infof("init owner %s", m.OwnerID)

	exist, err := m.defaultAppIsExist()
	if err != nil {
		return err
	}
	if !exist {
		rediscli := m.CacheCli
		for {
			ok, err := rediscli.SetNX(common.BKCacheKeyV3Prefix+"owner_init_lock:"+m.OwnerID, m.OwnerID, 60*time.Second).Result()
			if nil != err {
				blog.Errorf("owner_init_lock error %s", err.Error())
				return err
			}
			if ok {
				defer func() {
					if err := rediscli.Del(common.BKCacheKeyV3Prefix + "owner_init_lock:" + m.OwnerID).Err(); err != nil {
						blog.Errorf("owner_init_lock error %s", err.Error())
					}
				}()
				break
			}
			time.Sleep(time.Second)
		}
		exist, err = m.defaultAppIsExist()
		if err != nil {
			return err
		}
		if !exist {
			err = m.addDefaultApp()
			if nil != err {
				return err
			}
		}
	}
	return nil
}

func (m *OwnerManager) addDefaultApp() error {
<<<<<<< HEAD
	blog.V(5).Info("addDefaultApp %s", m.OwnerID)
=======
	blog.V(5).Infof("addDefaultApp %s", m.OwnerID)
>>>>>>> db227a65
	params, err := m.getObjectFields(common.BKInnerObjIDApp)
	if err != nil {
		return err
	}
	params[common.BKAppNameField] = common.DefaultAppName
	params[common.BKMaintainersField] = "admin"
	params[common.BKProductPMField] = "admin"
	params[common.BKTimeZoneField] = "Asia/Shanghai"
	params[common.BKLanguageField] = "1" //中文
	params[common.BKLifeCycleField] = common.DefaultAppLifeCycleNormal

	result, err := m.Engine.CoreAPI.ApiServer().AddDefaultApp(context.Background(), m.header, m.OwnerID, params)
	if err != nil {
		return err
	}

	if result.Code != common.CCSuccess && result.Code != common.CCErrCommDuplicateItem {
		return fmt.Errorf("create app faild %s", result.ErrMsg)
	}
	return nil
}

func (m *OwnerManager) defaultAppIsExist() (bool, error) {

	params := make(map[string]interface{})
	params["condition"] = make(map[string]interface{})
	params["fields"] = []string{common.BKAppIDField}
	params["start"] = 0
	params["limit"] = 20
	result, err := m.Engine.CoreAPI.ApiServer().SearchDefaultApp(context.Background(), m.header, m.OwnerID, params)
	if err != nil {
		return false, err
	}

	if result.Code != common.CCSuccess {
		return false, fmt.Errorf("search default app err: %s", result.ErrMsg)
	}

	return 0 < result.Data.Count, nil
}

func (m *OwnerManager) getObjectFields(objID string) (map[string]interface{}, error) {

	conds := mapstr.MapStr{common.BKObjIDField: objID, common.BKOwnerIDField: common.BKDefaultOwnerID, "page": common.KvMap{"skip": 0, "limit": common.BKNoLimit}}
	result, err := m.Engine.CoreAPI.ApiServer().GetObjectAttr(context.Background(), m.header, conds)
	if err != nil {
		return nil, err
	}

	fields := result.Data

	ret := map[string]interface{}{}
	validator.FillLostedFieldValue(ret, fields, nil)
	return ret, nil
}<|MERGE_RESOLUTION|>--- conflicted
+++ resolved
@@ -92,11 +92,7 @@
 }
 
 func (m *OwnerManager) addDefaultApp() error {
-<<<<<<< HEAD
-	blog.V(5).Info("addDefaultApp %s", m.OwnerID)
-=======
 	blog.V(5).Infof("addDefaultApp %s", m.OwnerID)
->>>>>>> db227a65
 	params, err := m.getObjectFields(common.BKInnerObjIDApp)
 	if err != nil {
 		return err
