--- conflicted
+++ resolved
@@ -22,8 +22,6 @@
 	"fmt"
 	"github.com/bitly/go-simplejson"
 	"net/http"
-
-	"configcenter/src/common/language"
 )
 
 // GetObjectData get object data
@@ -101,8 +99,6 @@
 	}
 
 	return fields
-<<<<<<< HEAD
-=======
 }
 
 func ConvAttrOption(attrItems map[int]map[string]interface{}) {
@@ -131,5 +127,4 @@
 			}
 		}
 	}
->>>>>>> 026eaa4c
 }