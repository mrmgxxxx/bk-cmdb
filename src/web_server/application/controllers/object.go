/*
 * Tencent is pleased to support the open source community by making 蓝鲸 available.
 * Copyright (C) 2017-2018 THL A29 Limited, a Tencent company. All rights reserved.
 * Licensed under the MIT License (the "License"); you may not use this file except
 * in compliance with the License. You may obtain a copy of the License at
 * http://opensource.org/licenses/MIT
 * Unless required by applicable law or agreed to in writing, software distributed under
 * the License is distributed on an "AS IS" BASIS, WITHOUT WARRANTIES OR CONDITIONS OF ANY KIND,
 * either express or implied. See the License for the specific language governing permissions and
 * limitations under the License.
 */

package controllers

import (
	"configcenter/src/common"
	"configcenter/src/common/blog"
	"configcenter/src/common/core/cc/api"
	"configcenter/src/common/core/cc/wactions"
	"configcenter/src/common/types"
	"configcenter/src/web_server/application/logics"
	webCommon "configcenter/src/web_server/common"
	"fmt"
	"math/rand"
	"net/http"
	"os"
	//"reflect"
	lang "configcenter/src/common/language"
<<<<<<< HEAD
=======
	"encoding/json"
>>>>>>> c50b8044
	"github.com/gin-gonic/gin"
	"github.com/tealeg/xlsx"
	"time"
)

func init() {
	wactions.RegisterNewAction(wactions.Action{Verb: common.HTTPCreate, Path: "/object/owner/:bk_supplier_account/object/:bk_obj_id/import", Params: nil, Handler: ImportObject})
	wactions.RegisterNewAction(wactions.Action{Verb: common.HTTPSelectPost, Path: "/object/owner/:bk_supplier_account/object/:bk_obj_id/export", Params: nil, Handler: ExportObject})
}

var sortFields = []string{
	"bk_property_id",
	"bk_property_name",
	"bk_property_type",
	"option",
	"unit",
	"description",
	"placeholder",
	"editable",
	"isrequired",
	"isreadonly",
	"isonly",
}

// ImportObject import object attribute
func ImportObject(c *gin.Context) {
	logics.SetProxyHeader(c)
	objID := c.Param(common.BKObjIDField)

	cc := api.NewAPIResource()
	language := logics.GetLanugaeByHTTPRequest(c)
	defLang := cc.Lang.CreateDefaultCCLanguageIf(language)
	defErr := cc.Error.CreateDefaultCCErrorIf(language)

	cc := api.NewAPIResource()
	language := logics.GetLanugaeByHTTPRequest(c)
	defLang := cc.Lang.CreateDefaultCCLanguageIf(language)
	defErr := cc.Error.CreateDefaultCCErrorIf(language)

	file, err := c.FormFile("file")
	if nil != err {
		msg := getReturnStr(common.CCErrWebFileNoFound, defErr.Error(common.CCErrWebFileNoFound).Error(), nil)
		c.String(http.StatusOK, string(msg))
		return
	}

	randNum := rand.Uint32()
	dir := webCommon.ResourcePath + "/import/"
	_, err = os.Stat(dir)
	if nil != err {
		os.MkdirAll(dir, os.ModeDir|os.ModePerm)
	}
	filePath := fmt.Sprintf("%s/importinsts-%d-%d.xlsx", dir, time.Now().UnixNano(), randNum)
	err = c.SaveUploadedFile(file, filePath)
	if nil != err {
		msg := getReturnStr(common.CCErrWebFileSaveFail, defErr.Errorf(common.CCErrWebFileSaveFail, err.Error()).Error(), nil)
		c.String(http.StatusOK, string(msg))
		return
	}
	defer os.Remove(filePath) //delete file
	f, err := xlsx.OpenFile(filePath)
	if nil != err {
		msg := getReturnStr(common.CCErrWebOpenFileFail, defErr.Errorf(common.CCErrWebOpenFileFail, err.Error()).Error(), nil)
		c.String(http.StatusOK, string(msg))
		return
	}

<<<<<<< HEAD
	attrItems, err := logics.GetImportInsts(f, "", c.Request.Header, 3, defLang)
=======
	apiSite, _ := cc.AddrSrv.GetServer(types.CC_MODULE_APISERVER)

	attrItems, err := logics.GetImportInsts(f, objID, apiSite, c.Request.Header, 3, defLang)
>>>>>>> c50b8044
	if 0 == len(attrItems) {
		msg := ""
		if nil != err {
			msg = getReturnStr(common.CCErrWebFileContentFail, defErr.Errorf(common.CCErrWebFileContentFail, err.Error()).Error(), nil)
		} else {
			msg = getReturnStr(common.CCErrWebFileContentFail, defErr.Errorf(common.CCErrWebFileContentFail, "").Error(), nil)
		}
		c.String(http.StatusOK, string(msg))
		return
	}

	logics.ConvAttrOption(attrItems)

	blog.Debug("the object file content:%+v", attrItems)

<<<<<<< HEAD
	apiSite, _ := cc.AddrSrv.GetServer(types.CC_MODULE_APISERVER)
=======
>>>>>>> c50b8044
	url := fmt.Sprintf("%s/api/%s/object/batch", apiSite, webCommon.API_VERSION)
	blog.Debug("batch insert insts, the url is %s", url)

	params := map[string]interface{}{
		objID: map[string]interface{}{
			"meta": nil,
			"attr": attrItems,
		},
	}

	blog.Debug("import the params(%+v)", params)

	reply, err := httpRequest(url, params, c.Request.Header)
	blog.Debug("return the result:", reply)
	if nil != err {
		c.String(http.StatusOK, err.Error())
	} else {
		c.String(http.StatusOK, reply)
	}

}

func setExcelSubTitle(row *xlsx.Row) *xlsx.Row {
	for _, key := range sortFields {
		cell := row.AddCell()
		cell.Value = key
	}
	return row
}

func setExcelTitle(row *xlsx.Row, defLang lang.DefaultCCLanguageIf) *xlsx.Row {
	fields := logics.GetPropertyFieldDesc(defLang)
	for _, key := range sortFields {
		cell := row.AddCell()
		cell.Value = fields[key]
		blog.Debug("key:%s value:%v", key, fields[key])
	}
	return row
}

func setExcelTitleType(row *xlsx.Row, defLang lang.DefaultCCLanguageIf) *xlsx.Row {
	fieldType := logics.GetPropertyFieldType(defLang)
	for _, key := range sortFields {
		cell := row.AddCell()
		cell.Value = fieldType[key]
		blog.Debug("key:%s value:%v", key, fieldType[key])
	}
	return row
}

func setExcelRow(row *xlsx.Row, item interface{}) *xlsx.Row {

	itemMap, ok := item.(map[string]interface{})
	if !ok {
		blog.Debug("failed to convert to map")
		return row
	}

	// key is the object filed, value is the object filed value
	for _, key := range sortFields {

		cell := row.AddCell()
		//cell.SetValue([]string{"v1", "v2"})
		keyVal, ok := itemMap[key]
		if !ok {
			blog.Warn("not fount the key(%s), skip it", key)
			continue
		}
		blog.Debug("key:%s value:%v", key, keyVal)

		switch t := keyVal.(type) {
		case bool:
			cell.SetBool(t)
		default:
			switch key {
			case common.BKOptionField:
				bOptions, err := json.Marshal(t)
				if nil != err {
					blog.Errorf("option format error:%v", t)
					cell.SetValue("error info:" + err.Error())
				} else {
					cell.SetString(string(bOptions))
				}
			default:
				cell.SetValue(t)
			}
		}
	}

	return row
}

// ExportObject export object
func ExportObject(c *gin.Context) {

	logics.SetProxyHeader(c)
	cc := api.NewAPIResource()

	ownerID := c.Param(common.BKOwnerIDField)
	objID := c.Param(common.BKObjIDField)

	apiSite, _ := cc.AddrSrv.GetServer(types.CC_MODULE_APISERVER)

	language := logics.GetLanugaeByHTTPRequest(c)
	defLang := cc.Lang.CreateDefaultCCLanguageIf(language)
	defErr := cc.Error.CreateDefaultCCErrorIf(language)

	// get the all attribute of the object
	arrItems, err := logics.GetObjectData(ownerID, objID, apiSite, c.Request.Header)
	if nil != err {
		blog.Error(err.Error())
		msg := getReturnStr(common.CCErrWebGetObjectFail, defErr.Errorf(common.CCErrWebGetObjectFail, err.Error()).Error(), nil)
		c.String(http.StatusBadGateway, msg)
		return
	}

	blog.Debug("the result:%+v", arrItems)

	// construct the excel file
	var file *xlsx.File
	var sheet *xlsx.Sheet

	file = xlsx.NewFile()

	sheet, err = file.AddSheet(objID)

	if err != nil {
		blog.Error(err.Error())
		msg := getReturnStr(common.CCErrWebCreateEXCELFail, defErr.Errorf(common.CCErrWebCreateEXCELFail, err.Error()).Error(), nil)
		c.String(http.StatusBadGateway, msg, nil)
		return
	}

	// set the title
	setExcelTitle(sheet.AddRow(), defLang)
	setExcelTitleType(sheet.AddRow(), defLang)
	setExcelSubTitle(sheet.AddRow())

	// add the value
	for _, item := range arrItems {

		innerRow := item.(map[string]interface{})
		blog.Debug("object attribute data :%+v", innerRow)

		// set row value
		setExcelRow(sheet.AddRow(), innerRow)

	}

	dirFileName := fmt.Sprintf("%s/export", webCommon.ResourcePath)
	_, err = os.Stat(dirFileName)
	if nil != err {
		os.MkdirAll(dirFileName, os.ModeDir|os.ModePerm)
	}
	fileName := fmt.Sprintf("%d_%s.xlsx", time.Now().UnixNano(), objID)
	dirFileName = fmt.Sprintf("%s/%s", dirFileName, fileName)
	err = file.Save(dirFileName)
	if err != nil {
		blog.Error("ExportInst save file error:%s", err.Error())
		fmt.Printf(err.Error())
	}
	logics.AddDownExcelHttpHeader(c, fmt.Sprintf("inst_%s.xlsx", objID))
	c.File(dirFileName)

	os.Remove(dirFileName)

}<|MERGE_RESOLUTION|>--- conflicted
+++ resolved
@@ -26,10 +26,7 @@
 	"os"
 	//"reflect"
 	lang "configcenter/src/common/language"
-<<<<<<< HEAD
-=======
 	"encoding/json"
->>>>>>> c50b8044
 	"github.com/gin-gonic/gin"
 	"github.com/tealeg/xlsx"
 	"time"
@@ -64,11 +61,6 @@
 	defLang := cc.Lang.CreateDefaultCCLanguageIf(language)
 	defErr := cc.Error.CreateDefaultCCErrorIf(language)
 
-	cc := api.NewAPIResource()
-	language := logics.GetLanugaeByHTTPRequest(c)
-	defLang := cc.Lang.CreateDefaultCCLanguageIf(language)
-	defErr := cc.Error.CreateDefaultCCErrorIf(language)
-
 	file, err := c.FormFile("file")
 	if nil != err {
 		msg := getReturnStr(common.CCErrWebFileNoFound, defErr.Error(common.CCErrWebFileNoFound).Error(), nil)
@@ -97,13 +89,9 @@
 		return
 	}
 
-<<<<<<< HEAD
-	attrItems, err := logics.GetImportInsts(f, "", c.Request.Header, 3, defLang)
-=======
 	apiSite, _ := cc.AddrSrv.GetServer(types.CC_MODULE_APISERVER)
 
 	attrItems, err := logics.GetImportInsts(f, objID, apiSite, c.Request.Header, 3, defLang)
->>>>>>> c50b8044
 	if 0 == len(attrItems) {
 		msg := ""
 		if nil != err {
@@ -119,10 +107,6 @@
 
 	blog.Debug("the object file content:%+v", attrItems)
 
-<<<<<<< HEAD
-	apiSite, _ := cc.AddrSrv.GetServer(types.CC_MODULE_APISERVER)
-=======
->>>>>>> c50b8044
 	url := fmt.Sprintf("%s/api/%s/object/batch", apiSite, webCommon.API_VERSION)
 	blog.Debug("batch insert insts, the url is %s", url)
 
