/*
 * Tencent is pleased to support the open source community by making 蓝鲸 available.
 * Copyright (C) 2017-2018 THL A29 Limited, a Tencent company. All rights reserved.
 * Licensed under the MIT License (the "License"); you may not use this file except
 * in compliance with the License. You may obtain a copy of the License at
 * http://opensource.org/licenses/MIT
 * Unless required by applicable law or agreed to in writing, software distributed under
 * the License is distributed on an "AS IS" BASIS, WITHOUT WARRANTIES OR CONDITIONS OF ANY KIND,
 * either express or implied. See the License for the specific language governing permissions and
 * limitations under the License.
 */

package controllers

import (
	"configcenter/src/common"
	"configcenter/src/common/blog"
	"configcenter/src/common/core/cc/api"
	"configcenter/src/common/core/cc/wactions"
	"configcenter/src/common/types"
	"configcenter/src/web_server/application/logics"
	webCommon "configcenter/src/web_server/common"
	"fmt"
	"github.com/gin-gonic/gin"
	"github.com/tealeg/xlsx"
	"math/rand"
	"net/http"
	"os"
	"time"
)

func init() {
	wactions.RegisterNewAction(wactions.Action{Verb: common.HTTPCreate, Path: "/insts/owner/:bk_supplier_account/object/:bk_obj_id/import", Params: nil, Handler: ImportInst})
	wactions.RegisterNewAction(wactions.Action{Verb: common.HTTPSelectPost, Path: "/insts/owner/:bk_supplier_account/object/:bk_obj_id/export", Params: nil, Handler: ExportInst})
}

// ImportInst import inst
func ImportInst(c *gin.Context) {
	logics.SetProxyHeader(c)
	objID := c.Param(common.BKObjIDField)

	cc := api.NewAPIResource()
	language := logics.GetLanugaeByHTTPRequest(c)
	defLang := cc.Lang.CreateDefaultCCLanguageIf(language)
	defErr := cc.Error.CreateDefaultCCErrorIf(language)

	cc := api.NewAPIResource()
	language := logics.GetLanugaeByHTTPRequest(c)
	defLang := cc.Lang.CreateDefaultCCLanguageIf(language)
	defErr := cc.Error.CreateDefaultCCErrorIf(language)

	file, err := c.FormFile("file")
	if nil != err {
		msg := getReturnStr(common.CCErrWebFileNoFound, defErr.Error(common.CCErrWebFileNoFound).Error(), nil)
		c.String(http.StatusOK, string(msg))
		return
	}

	randNum := rand.Uint32()
	dir := webCommon.ResourcePath + "/import/"
	_, err = os.Stat(dir)
	if nil != err {
		os.MkdirAll(dir, os.ModeDir|os.ModePerm)
	}
	filePath := fmt.Sprintf("%s/importinsts-%d-%d.xlsx", dir, time.Now().UnixNano(), randNum)
	err = c.SaveUploadedFile(file, filePath)
	if nil != err {
		msg := getReturnStr(common.CCErrWebFileSaveFail, defErr.Errorf(common.CCErrWebFileSaveFail, err.Error()).Error(), nil)
		c.String(http.StatusOK, string(msg))
		return
	}
	defer os.Remove(filePath) //delete file
	f, err := xlsx.OpenFile(filePath)
	if nil != err {
		msg := getReturnStr(common.CCErrWebOpenFileFail, defErr.Errorf(common.CCErrWebOpenFileFail, err.Error()).Error(), nil)
		c.String(http.StatusOK, string(msg))
		return
	}

	apiAddr, err := cc.AddrSrv.GetServer(types.CC_MODULE_APISERVER)
	url := apiAddr
<<<<<<< HEAD
	insts, err := logics.GetImportInsts(f, url, c.Request.Header, 0, defLang)
=======
	insts, err := logics.GetImportInsts(f, objID, url, c.Request.Header, 0, defLang)
>>>>>>> c50b8044
	if 0 == len(insts) {
		msg := getReturnStr(common.CCErrWebFileContentFail, defErr.Errorf(common.CCErrWebFileContentFail, err.Error()).Error(), nil)
		c.String(http.StatusOK, string(msg))
		return
	}
	if nil != err {
		msg := getReturnStr(common.CCErrWebFileContentEmpty, defErr.Errorf(common.CCErrWebOpenFileFail, "").Error(), nil)
		c.String(http.StatusOK, string(msg))
		return
	}

	blog.Debug("insts data from file:%+v", insts)
	apiSite, _ := cc.AddrSrv.GetServer(types.CC_MODULE_APISERVER)
	url = apiSite + "/api/" + webCommon.API_VERSION + "/inst/" + c.Param("bk_supplier_account") + "/" + objID
	blog.Debug("batch insert insts, the url is %s", url)
	params := make(map[string]interface{})
	params["BatchInfo"] = insts
	reply, err := httpRequest(url, params, c.Request.Header)
	blog.Debug("return the result:", reply)
	if nil != err {
		c.String(http.StatusOK, err.Error())
	} else {
		c.String(http.StatusOK, reply)
	}

}

// ExportInst export inst
func ExportInst(c *gin.Context) {
	logics.SetProxyHeader(c)
	cc := api.NewAPIResource()
	language := logics.GetLanugaeByHTTPRequest(c)
<<<<<<< HEAD
	//defLang := cc.Lang.CreateDefaultCCLanguageIf(language)
=======
	defLang := cc.Lang.CreateDefaultCCLanguageIf(language)
>>>>>>> c50b8044
	defErr := cc.Error.CreateDefaultCCErrorIf(language)

	ownerID := c.Param(common.BKOwnerIDField)
	objID := c.Param(common.BKObjIDField)
	instIDStr := c.PostForm(common.BKInstIDField)

	kvMap := make(map[string]string)
	apiSite, _ := cc.AddrSrv.GetServer(types.CC_MODULE_APISERVER)
	instInfo, err := logics.GetInstData(ownerID, objID, instIDStr, apiSite, c.Request.Header, kvMap)

	if err != nil {
		blog.Error(err.Error())
		msg := getReturnStr(common.CCErrWebGetObjectFail, defErr.Errorf(common.CCErrWebGetObjectFail, err.Error()).Error(), nil)

		c.String(http.StatusBadGateway, msg, nil)
		return
	}

	var file *xlsx.File
	var sheet *xlsx.Sheet

	file = xlsx.NewFile()
	sheet, err = file.AddSheet("inst")
	if err != nil {
		blog.Error(err.Error())
		msg := getReturnStr(common.CCErrWebCreateEXCELFail, defErr.Errorf(common.CCErrWebCreateEXCELFail, err.Error()).Error(), nil)
		c.String(http.StatusBadGateway, msg, nil)
		return

	}

	fields, err := logics.GetObjFieldIDs(objID, apiSite, nil, c.Request.Header)
	err = logics.BuildExcelFromData(objID, fields, nil, instInfo, sheet, defLang)
	if nil != err {
		blog.Errorf("ExportHost object:%s error:%s", objID, err.Error())
		reply := getReturnStr(common.CCErrCommExcelTemplateFailed, defErr.Errorf(common.CCErrCommExcelTemplateFailed, objID).Error(), nil)
		c.Writer.Write([]byte(reply))
		return
	}
	dirFileName := fmt.Sprintf("%s/export", webCommon.ResourcePath)
	_, err = os.Stat(dirFileName)
	if nil != err {
		os.MkdirAll(dirFileName, os.ModeDir|os.ModePerm)
	}
	fileName := fmt.Sprintf("%dinst.xlsx", time.Now().UnixNano())
	dirFileName = fmt.Sprintf("%s/%s", dirFileName, fileName)
	//fileName := fmt.Sprintf("tmp/%s_inst.xls", time.Now().UnixNano())
	err = file.Save(dirFileName)
	if err != nil {
		blog.Error("ExportInst save file error:%s", err.Error())
		fmt.Printf(err.Error())
	}
	logics.AddDownExcelHttpHeader(c, fmt.Sprintf("inst_%s.xlsx", objID))
	c.File(dirFileName)

	os.Remove(dirFileName)
}<|MERGE_RESOLUTION|>--- conflicted
+++ resolved
@@ -44,11 +44,6 @@
 	defLang := cc.Lang.CreateDefaultCCLanguageIf(language)
 	defErr := cc.Error.CreateDefaultCCErrorIf(language)
 
-	cc := api.NewAPIResource()
-	language := logics.GetLanugaeByHTTPRequest(c)
-	defLang := cc.Lang.CreateDefaultCCLanguageIf(language)
-	defErr := cc.Error.CreateDefaultCCErrorIf(language)
-
 	file, err := c.FormFile("file")
 	if nil != err {
 		msg := getReturnStr(common.CCErrWebFileNoFound, defErr.Error(common.CCErrWebFileNoFound).Error(), nil)
@@ -79,11 +74,7 @@
 
 	apiAddr, err := cc.AddrSrv.GetServer(types.CC_MODULE_APISERVER)
 	url := apiAddr
-<<<<<<< HEAD
-	insts, err := logics.GetImportInsts(f, url, c.Request.Header, 0, defLang)
-=======
 	insts, err := logics.GetImportInsts(f, objID, url, c.Request.Header, 0, defLang)
->>>>>>> c50b8044
 	if 0 == len(insts) {
 		msg := getReturnStr(common.CCErrWebFileContentFail, defErr.Errorf(common.CCErrWebFileContentFail, err.Error()).Error(), nil)
 		c.String(http.StatusOK, string(msg))
@@ -116,11 +107,7 @@
 	logics.SetProxyHeader(c)
 	cc := api.NewAPIResource()
 	language := logics.GetLanugaeByHTTPRequest(c)
-<<<<<<< HEAD
-	//defLang := cc.Lang.CreateDefaultCCLanguageIf(language)
-=======
 	defLang := cc.Lang.CreateDefaultCCLanguageIf(language)
->>>>>>> c50b8044
 	defErr := cc.Error.CreateDefaultCCErrorIf(language)
 
 	ownerID := c.Param(common.BKOwnerIDField)
