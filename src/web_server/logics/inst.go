/*
 * Tencent is pleased to support the open source community by making 蓝鲸 available.
 * Copyright (C) 2017-2018 THL A29 Limited, a Tencent company. All rights reserved.
 * Licensed under the MIT License (the "License"); you may not use this file except
 * in compliance with the License. You may obtain a copy of the License at
 * http://opensource.org/licenses/MIT
 * Unless required by applicable law or agreed to in writing, software distributed under
 * the License is distributed on an "AS IS" BASIS, WITHOUT WARRANTIES OR CONDITIONS OF ANY KIND,
 * either express or implied. See the License for the specific language governing permissions and
 * limitations under the License.
 */

package logics

import (
	"context"
	"errors"
	"net/http"
	"strconv"
	"strings"

	"configcenter/src/common"
	"configcenter/src/common/blog"
	lang "configcenter/src/common/language"
	"configcenter/src/common/mapstr"
	"configcenter/src/common/metadata"
	"configcenter/src/common/util"

	"github.com/rentiansheng/xlsx"
)

// GetImportInsts get insts from excel file
func (lgc *Logics) GetImportInsts(ctx context.Context, f *xlsx.File, objID string, header http.Header, headerRow int, isInst bool, defLang lang.DefaultCCLanguageIf, modelBizID int64) (map[int]map[string]interface{}, []string, error) {
	rid := util.ExtractRequestIDFromContext(ctx)

	fields, err := lgc.GetObjFieldIDs(objID, nil, nil, header, modelBizID)
	if nil != err {
		return nil, nil, errors.New(defLang.Languagef("web_get_object_field_failure", err.Error()))
	}
	if 0 == len(f.Sheets) {
		blog.Errorf("the excel file sheets is empty, rid: %s", rid)
		return nil, nil, errors.New(defLang.Language("web_excel_content_empty"))
	}
	sheet := f.Sheets[0]
	if nil == sheet {
		blog.Errorf("import object %s instance, but the excel file sheet is empty, rid: %s", objID, rid)
		return nil, nil, errors.New(defLang.Language("web_excel_sheet_not_found"))
	}
	if isInst {
		return GetExcelData(ctx, sheet, fields, common.KvMap{"import_from": common.HostAddMethodExcel}, true, headerRow, defLang)
	} else {
		return GetRawExcelData(ctx, sheet, common.KvMap{"import_from": common.HostAddMethodExcel}, headerRow, defLang)
	}
}

func (lgc *Logics) GetInstData(ownerID, objID, instIDStr string, header http.Header, kvMap mapstr.MapStr, modelBizID int64) ([]mapstr.MapStr, error) {
	rid := util.GetHTTPCCRequestID(header)
	defErr := lgc.CCErr.CreateDefaultCCErrorIf(util.GetLanguage(header))
	instIDArr := strings.Split(instIDStr, ",")
	searchCond := mapstr.MapStr{}

	iInstIDArr := make([]int, 0)
	for _, j := range instIDArr {
		instID, _ := strconv.Atoi(j)
		iInstIDArr = append(iInstIDArr, instID)
	}

	searchCond["fields"] = []string{}
	searchCond["condition"] = mapstr.MapStr{
		common.BKInstIDField: mapstr.MapStr{
			common.BKDBIN: iInstIDArr,
		},
		common.BKObjIDField: objID,
	}
	searchCond["page"] = nil
<<<<<<< HEAD
	searchCond[common.BKAppIDField] = modelBizID
	result, err := lgc.Engine.CoreAPI.ApiServer().GetInstDetail(context.Background(), header, ownerID, objID, searchCond)
=======
	searchCond[metadata.BKMetadata] = meta
	result, err := lgc.Engine.CoreAPI.ApiServer().GetInstDetail(context.Background(), header, objID, searchCond)
>>>>>>> de27aa88
	if nil != err {
		blog.Errorf("get inst data detail error:%v , search condition:%#v, rid: %s", err, searchCond, rid)
		return nil, defErr.Error(common.CCErrCommHTTPDoRequestFailed)
	}

	if !result.Result {
		blog.Errorf("get inst data detail error:%v , search condition:%#v, rid: %s", result.ErrMsg, searchCond, rid)
		return nil, defErr.Error(result.Code)
	}

	if 0 == result.Data.Count {
		blog.Errorf("get inst data detail, but got 0 instances , search condition:%#v, rid: %s", searchCond, rid)
		return nil, defErr.Error(common.CCErrAPINoObjectInstancesIsFound)
	}

	// read object attributes
	attrCond := mapstr.MapStr{}
	attrCond[common.BKObjIDField] = objID
	attrCond[common.BKOwnerIDField] = ownerID
	attrResult, aErr := lgc.Engine.CoreAPI.ApiServer().GetObjectAttr(context.Background(), header, attrCond)
	if nil != aErr {
		blog.Errorf("get object: %s instance, but get object attr error: %v, rid: %s", objID, aErr, rid)
		return nil, defErr.Error(common.CCErrTopoObjectAttributeSelectFailed)
	}

	if !attrResult.Result {
		blog.Errorf("get object: %s instance, but get object attr error: %s, rid: %s", objID, attrResult.Code, rid)
		return nil, defErr.Error(common.CCErrTopoObjectAttributeSelectFailed)
	}

	for _, cell := range attrResult.Data {
		kvMap.Set(cell.PropertyID, cell.PropertyName)
	}

	return result.Data.Info, nil
}

// ImportHosts import host info
func (lgc *Logics) ImportInsts(ctx context.Context, f *xlsx.File, objID string, header http.Header, defLang lang.DefaultCCLanguageIf, modelBizID int64) (resultData mapstr.MapStr, errCode int, err error) {
	rid := util.GetHTTPCCRequestID(header)
	defErr := lgc.CCErr.CreateDefaultCCErrorIf(util.GetLanguage(header))
	resultData = mapstr.New()

	insts, errMsg, err := lgc.GetImportInsts(ctx, f, objID, header, 0, true, defLang, modelBizID)
	if nil != err {
		blog.Errorf("ImportInsts  get %s inst info from excel error, error:%s, rid: %s", objID, err.Error(), rid)
		return
	}
	if 0 != len(errMsg) {
		resultData.Set("err", errMsg)
		return resultData, common.CCErrWebFileContentFail, defErr.Errorf(common.CCErrWebFileContentFail, " file empty")
	}

	var resultErr error
	result := &metadata.ResponseDataMapStr{}
	result.BaseResp.Result = true

	if 0 != len(insts) {
		params := mapstr.MapStr{}
		params["input_type"] = common.InputTypeExcel
		params["BatchInfo"] = insts
		params[common.BKAppIDField] = modelBizID
		result, resultErr = lgc.CoreAPI.ApiServer().AddInst(context.Background(), header, util.GetOwnerID(header), objID, params)
		if nil != err {
			blog.Errorf("ImportInsts add inst info  http request  error:%s, rid:%s", resultErr.Error(), util.GetHTTPCCRequestID(header))
			return nil, common.CCErrCommHTTPDoRequestFailed, defErr.Error(common.CCErrCommHTTPDoRequestFailed)
		}
		resultData.Merge(result.Data)
		if !result.Result {
			errCode = result.Code
			err = defErr.New(result.Code, result.ErrMsg)
		}

	}

	if len(f.Sheets) > 2 {
		asstInfoMap := GetAssociationExcelData(f.Sheets[1], common.HostAddMethodExcelAssociationIndexOffset)

		if len(asstInfoMap) > 0 {
			asstInfoMapInput := &metadata.RequestImportAssociation{
				AssociationInfoMap: asstInfoMap,
			}
			asstResult, asstResultErr := lgc.CoreAPI.ApiServer().ImportAssociation(ctx, header, objID, asstInfoMapInput)
			if nil != asstResultErr {
				blog.Errorf("ImportHosts logics http request import %s association error:%s, rid:%s", objID, asstResultErr.Error(), util.GetHTTPCCRequestID(header))
				return nil, common.CCErrCommHTTPDoRequestFailed, defErr.Error(common.CCErrCommHTTPDoRequestFailed)
			}
			resultData.Set("asst_error", asstResult.Data.ErrMsgMap)
			if errCode == 0 && !asstResult.Result {
				errCode = asstResult.Code
				err = defErr.New(asstResult.Code, asstResult.ErrMsg)
			}
		}
	}

	return

}<|MERGE_RESOLUTION|>--- conflicted
+++ resolved
@@ -53,7 +53,7 @@
 	}
 }
 
-func (lgc *Logics) GetInstData(ownerID, objID, instIDStr string, header http.Header, kvMap mapstr.MapStr, modelBizID int64) ([]mapstr.MapStr, error) {
+func (lgc *Logics) GetInstData(ownerID, objID, instIDStr string, header http.Header, kvMap mapstr.MapStr) ([]mapstr.MapStr, error) {
 	rid := util.GetHTTPCCRequestID(header)
 	defErr := lgc.CCErr.CreateDefaultCCErrorIf(util.GetLanguage(header))
 	instIDArr := strings.Split(instIDStr, ",")
@@ -73,13 +73,7 @@
 		common.BKObjIDField: objID,
 	}
 	searchCond["page"] = nil
-<<<<<<< HEAD
-	searchCond[common.BKAppIDField] = modelBizID
-	result, err := lgc.Engine.CoreAPI.ApiServer().GetInstDetail(context.Background(), header, ownerID, objID, searchCond)
-=======
-	searchCond[metadata.BKMetadata] = meta
 	result, err := lgc.Engine.CoreAPI.ApiServer().GetInstDetail(context.Background(), header, objID, searchCond)
->>>>>>> de27aa88
 	if nil != err {
 		blog.Errorf("get inst data detail error:%v , search condition:%#v, rid: %s", err, searchCond, rid)
 		return nil, defErr.Error(common.CCErrCommHTTPDoRequestFailed)
