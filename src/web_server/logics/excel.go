--- conflicted
+++ resolved
@@ -31,10 +31,7 @@
 )
 
 // BuildExcelFromData product excel from data
-<<<<<<< HEAD
-func BuildExcelFromData(objID string, fields map[string]Property, filter []string, data []mapstr.MapStr, sheet *xlsx.Sheet, defLang lang.DefaultCCLanguageIf) error {
-	addSystemField(fields, common.BKInnerObjIDObject, defLang)
-=======
+
 func (lgc *Logics) BuildExcelFromData(ctx context.Context, objID string, fields map[string]Property, filter []string, data []interface{}, xlsxFile *xlsx.File, header http.Header) error {
 
 	ccLang := lgc.Language.CreateDefaultCCLanguageIf(util.GetLanguage(header))
@@ -46,7 +43,7 @@
 
 	}
 	addSystemField(fields, common.BKInnerObjIDObject, ccLang)
->>>>>>> 6dd218e5
+
 	if 0 == len(filter) {
 		filter = getFilterFields(objID)
 	} else {
@@ -59,10 +56,6 @@
 
 	rowIndex := common.HostAddMethodExcelIndexOffset
 
-<<<<<<< HEAD
-	for _, rowMap := range data {
-		setExcelRowDataByIndex(rowMap, sheet, rowIndex, fields)
-=======
 	for _, row := range data {
 		rowMap, err := mapstr.NewFromInterface(row)
 		if err != nil {
@@ -80,7 +73,6 @@
 
 		primaryKeyArr := setExcelRowDataByIndex(rowMap, sheet, rowIndex, fields)
 		instPrimaryKeyValMap[instID] = primaryKeyArr
->>>>>>> 6dd218e5
 		rowIndex++
 
 	}
