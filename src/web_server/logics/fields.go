--- conflicted
+++ resolved
@@ -87,14 +87,9 @@
 	return ret, nil
 }
 
-<<<<<<< HEAD
-func (lgc *Logics) getObjectGroup(objID string, header http.Header) ([]PropertyGroup, error) {
+func (lgc *Logics) getObjectGroup(objID string, header http.Header, meta metadata.Metadata) ([]PropertyGroup, error) {
 	ownerID := util.GetOwnerID(header)
-	condition := mapstr.MapStr{common.BKObjIDField: objID, common.BKOwnerIDField: common.BKDefaultOwnerID, "page": mapstr.MapStr{"start": 0, "limit": common.BKNoLimit, "sort": common.BKPropertyGroupIndexField}}
-=======
-func (lgc *Logics) getObjectGroup(objID string, header http.Header, meta metadata.Metadata) ([]PropertyGroup, error) {
-	ownerID := util.GetActionOnwerIDByHTTPHeader(header)
-	condition := mapstr.MapStr{
+    condition := mapstr.MapStr{
 		common.BKObjIDField:   objID,
 		common.BKOwnerIDField: common.BKDefaultOwnerID,
 		"page": mapstr.MapStr{
@@ -104,7 +99,6 @@
 		},
 		metadata.BKMetadata: meta,
 	}
->>>>>>> 31376f71
 	result, err := lgc.Engine.CoreAPI.ApiServer().GetObjectGroup(context.Background(), header, ownerID, objID, condition)
 	if nil != err {
 		blog.Errorf("get %s fields group return:%s, err:%s, rid:%s", objID, result, err.Error(), util.GetHTTPCCRequestID(header))
