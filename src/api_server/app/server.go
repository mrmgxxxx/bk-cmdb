--- conflicted
+++ resolved
@@ -63,16 +63,12 @@
 	}
 
 	ctnr := restful.NewContainer()
-	ctnr.Add(v2Service.V2WebService(rdapi.AllGlobalFilter()))
-	ctnr.Add(v3Service.V3WebService(rdapi.AllGlobalFilter()))
+	ctnr.Add(v2Service.V2WebService())
+	ctnr.Add(v3Service.V3WebService())
 	server := backbone.Server{
 		ListenAddr: svrInfo.IP,
 		ListenPort: svrInfo.Port,
-<<<<<<< HEAD
 		Handler:    ctnr,
-=======
-		Handler:    restful.NewContainer().Add(service.WebService()),
->>>>>>> 3a7f3df8
 		TLS:        backbone.TLSConfig{},
 	}
 
