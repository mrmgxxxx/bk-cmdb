/*
 * Tencent is pleased to support the open source community by making 蓝鲸 available.
 * Copyright (C) 2017-2018 THL A29 Limited, a Tencent company. All rights reserved.
 * Licensed under the MIT License (the "License"); you may not use this file except
 * in compliance with the License. You may obtain a copy of the License at
 * http://opensource.org/licenses/MIT
 * Unless required by applicable law or agreed to in writing, software distributed under
 * the License is distributed on an "AS IS" BASIS, WITHOUT WARRANTIES OR CONDITIONS OF ANY KIND,
 * either express or implied. See the License for the specific language governing permissions and
 * limitations under the License.
 */

package v2

import (
	"strconv"
	"strings"

	"configcenter/src/api_server/logics/v2/common/converter"
	"configcenter/src/api_server/logics/v2/common/utils"
	"configcenter/src/common"
	"configcenter/src/common/blog"
	"configcenter/src/common/mapstr"

	"github.com/emicklei/go-restful"
)

const (
	ModuleTypeCommon = "普通"
	ModuleTypeDB     = "数据库"
)

const (
	ModuleTypeCommonI = "1"
	ModuleTypeDBI     = "2"
)

func (s *Service) getModulesByApp(req *restful.Request, resp *restful.Response) {
	srvData := s.newSrvComm(req.Request.Header)
	defErr := srvData.ccErr

	err := req.Request.ParseForm()
	if err != nil {
		blog.Errorf("getModulesByApp error:%v,rid:%s", err, srvData.rid)
		converter.RespFailV2(common.CCErrCommPostInputParseError, defErr.Error(common.CCErrCommPostInputParseError).Error(), resp)
		return
	}

	formData := req.Request.Form

	if len(formData["ApplicationID"]) == 0 || formData["ApplicationID"][0] == "" {
		blog.Errorf("getModulesByApp  error: ApplicationID is empty!, input:%+v,rid:%s", formData, srvData.rid)
		converter.RespFailV2(common.CCErrCommParamsNeedSet, defErr.Errorf(common.CCErrCommParamsNeedSet, "ApplicationID").Error(), resp)
		return
	}

	appID := formData["ApplicationID"][0]

	params := mapstr.MapStr{
		"fields":    []string{},
		"condition": mapstr.MapStr{},
		"page": mapstr.MapStr{
			"start": 0,
			"limit": 0,
		},
	}

	result, err := s.CoreAPI.TopoServer().OpenAPI().SearchModuleByApp(srvData.ctx, appID, srvData.header, params)
	if err != nil {
<<<<<<< HEAD
		blog.Errorf("getModulesByApp   error:%v, input:%+v,rid", err, formData, srvData.rid)
=======
		blog.Errorf("getModulesByApp   error:%v, input:%#v,rid:%s", err, formData, rid)
>>>>>>> 012c3589
		converter.RespFailV2(common.CCErrCommHTTPDoRequestFailed, defErr.Error(common.CCErrCommHTTPDoRequestFailed).Error(), resp)
		return
	}
	if !result.Result {
<<<<<<< HEAD
		blog.Errorf("getModulesByApp  http response errror.  err code:%s, err msg:%s, input:%+v,rid", result.Code, result.ErrMsg, formData, srvData.rid)
=======
		blog.Errorf("getModulesByApp  http response errror.  err code:%s, err msg:%s, input:%#v,rid:%s", result.Code, result.ErrMsg, formData, rid)
>>>>>>> 012c3589
		converter.RespFailV2(common.CCErrCommHTTPDoRequestFailed, defErr.Error(common.CCErrCommHTTPDoRequestFailed).Error(), resp)
		return
	}
	resDataV2, err := converter.ResToV2ForModuleMapList(result.Data)
	if err != nil {
<<<<<<< HEAD
		blog.Errorf("convert module res to v2 error:%v, input:%+v,rid:%s", err, formData, srvData.rid)
=======
		blog.Errorf("convert module res to v2 error:%v, input:%#v,rid:%s", err, formData, rid)
>>>>>>> 012c3589
		converter.RespFailV2(common.CCErrCommReplyDataFormatError, defErr.Error(common.CCErrCommReplyDataFormatError).Error(), resp)
		return
	}

	converter.RespSuccessV2(resDataV2, resp)
}

func (s *Service) updateModule(req *restful.Request, resp *restful.Response) {
	srvData := s.newSrvComm(req.Request.Header)
	defErr := srvData.ccErr

	err := req.Request.ParseForm()
	if err != nil {
		blog.Errorf("updateModule error:%v.rid:%s", err, srvData.rid)
		converter.RespFailV2(common.CCErrCommPostInputParseError, defErr.Error(common.CCErrCommPostInputParseError).Error(), resp)
		return
	}

	formData := req.Request.Form

	blog.V(5).Infof("updateModule data: %s,rid:%s", formData, srvData.rid)

	res, msg := utils.ValidateFormData(formData, []string{"ApplicationID", "ModuleID"})
	if !res {
		blog.Errorf("updateModule error: %s.input:%#v,rid:%s", msg, formData, srvData.rid)
		converter.RespFailV2(common.CCErrAPIServerV2DirectErr, defErr.Errorf(common.CCErrAPIServerV2DirectErr, msg).Error(), resp)
		return
	}

	reqParam := make(mapstr.MapStr)
	reqData := make(mapstr.MapStr)

	moduleIDStrArr := strings.Split(formData["ModuleID"][0], ",")
	moduleIDArr, err := utils.SliceStrToInt(moduleIDStrArr)
	if nil != err {
		blog.Errorf("updateModule error:%v,input:%#v,rid:%s", err, formData, srvData.rid)
		converter.RespFailV2(common.CCErrAPIServerV2DirectErr, defErr.Errorf(common.CCErrAPIServerV2DirectErr, err.Error()).Error(), resp)
		return
	}

	appID := formData["ApplicationID"][0]

	reqParam[common.BKModuleIDField] = moduleIDArr
	moduleName := formData.Get("ModuleName")
	Operator := formData.Get("Operator")
	BakOperator := formData.Get("BakOperator")
	ModuleType := formData.Get("ModuleType")
	if "" != Operator {
		reqData[common.BKOperatorField] = Operator
	}
	if "" != Operator {
		reqData[common.BKBakOperatorField] = BakOperator
	}
	if "" != ModuleType {
		if ModuleType == "1" {
		} else if ModuleType == "2" {

		} else {
			msg := srvData.ccLang.Language("apiv2_module_type_error")
			blog.Errorf("updateModule error:%v,input:%#v,rid:%s", msg, formData, srvData.rid)
			converter.RespFailV2(common.CCErrAPIServerV2DirectErr, defErr.Errorf(common.CCErrAPIServerV2DirectErr, msg).Error(), resp)
			return
		}

		reqData[common.BKModuleTypeField] = ModuleType
	}

	if len(moduleIDArr) == 1 && len(formData["ModuleName"]) > 0 {
		reqData[common.BKModuleNameField] = moduleName
	} else {
		msg := srvData.ccLang.Language("apiv2_module_edit_multi_module_name")
		blog.V(5).Infof("updateModule error:%v,input:%#v,rid:%s", msg, formData, srvData.rid)
		converter.RespFailV2(common.CCErrAPIServerV2DirectErr, defErr.Errorf(common.CCErrAPIServerV2DirectErr, msg).Error(), resp)
		return
	}
	if len(moduleName) > 24 {
		msg := srvData.ccLang.Language("apiv2_module_name_lt_24")
		blog.V(5).Infof("updateModule error:%v,input:%#v,rid:%s", msg, formData, srvData.rid)
		converter.RespFailV2(common.CCErrAPIServerV2DirectErr, defErr.Errorf(common.CCErrAPIServerV2DirectErr, msg).Error(), resp)
		return
	}
	reqParam["data"] = reqData

	result, err := s.CoreAPI.TopoServer().OpenAPI().UpdateMultiModule(srvData.ctx, appID, srvData.header, reqParam)

	if err != nil {
		blog.Errorf("updateModule http do error.err:%v,input:%#v,rid:%s", err, formData, srvData.rid)
		converter.RespFailV2(common.CCErrCommHTTPDoRequestFailed, defErr.Error(common.CCErrCommHTTPDoRequestFailed).Error(), resp)
		return
	}
	if !result.Result {
		blog.Errorf("updateModule http reply error.err:%v,input:%#v,rid:%s", result, formData, srvData.rid)
		converter.RespFailV2(result.Code, result.ErrMsg, resp)
		return
	}

	converter.RespCommonResV2(result.Result, result.Code, result.ErrMsg, resp)
}

func (s *Service) addModule(req *restful.Request, resp *restful.Response) {
	srvData := s.newSrvComm(req.Request.Header)
	defErr := srvData.ccErr

	err := req.Request.ParseForm()
	if err != nil {
		blog.Errorf("addModule error:%v,rid:%s", err, srvData.rid)
		converter.RespFailV2(common.CCErrCommPostInputParseError, defErr.Error(common.CCErrCommPostInputParseError).Error(), resp)
		return
	}

	formData := req.Request.Form

	blog.V(5).Infof("addModule data: %#v,rid:%s", formData, srvData.rid)

	res, msg := utils.ValidateFormData(formData, []string{
		"ApplicationID",
		"SetID",
		"ModuleName",
		"Operator",
		"BakOperator",
		"ModuleType",
	})
	if !res {
		blog.Errorf("addModule error: %s,input:%#v,rid:%s", msg, formData, srvData.rid)
		converter.RespFailV2(common.CCErrAPIServerV2DirectErr, defErr.Errorf(common.CCErrAPIServerV2DirectErr, msg).Error(), resp)
		return
	}

	reqParam := mapstr.MapStr{}
	moduleName := formData.Get("ModuleName")
	appId, _ := strconv.Atoi(formData.Get("ApplicationID"))
	setId, _ := strconv.Atoi(formData.Get("SetID"))
	Operator := formData.Get("Operator")
	BakOperator := formData.Get("BakOperator")
	moduleType := formData.Get("ModuleType")

	moduleTypeMap := map[string]string{ModuleTypeCommonI: ModuleTypeCommon, ModuleTypeDBI: ModuleTypeDB}
	if ModuleTypeCommonI == moduleType && ModuleTypeCommonI != moduleType {
		if moduleType == ModuleTypeCommon || moduleType == ModuleTypeDB {
			reqParam[common.BKModuleTypeField] = moduleType
		} else {
			msg = srvData.ccLang.Language("apiv2_module_type_error")
			blog.Errorf("addModule error: %s,input:%#v,rid:%s", msg, formData, srvData.rid)
			converter.RespFailV2(common.CCErrAPIServerV2DirectErr, defErr.Errorf(common.CCErrAPIServerV2DirectErr, msg).Error(), resp)
			return
		}
	} else {
		reqParam[common.BKModuleTypeField] = moduleTypeMap[moduleType]
	}

	if "1" != moduleType && "2" != moduleType {
		msg = srvData.ccLang.Language("apiv2_module_type_error")
		blog.Errorf("addModule error: %s, input:%#v,rid:%s", msg, formData, srvData.rid)
		converter.RespFailV2(common.CCErrAPIServerV2DirectErr, defErr.Errorf(common.CCErrAPIServerV2DirectErr, msg).Error(), resp)
		return
	}

	reqParam[common.BKModuleNameField] = moduleName
	reqParam[common.BKAppIDField] = appId
	reqParam[common.BKSetIDField] = setId
	reqParam[common.BKOperatorField] = Operator
	reqParam[common.BKBakOperatorField] = BakOperator
	reqParam[common.BKInstParentStr] = setId

	result, err := s.CoreAPI.TopoServer().OpenAPI().AddMultiModule(srvData.ctx, srvData.header, reqParam)
	if err != nil {
		blog.Errorf("addModule http do error. err:%v,input:%#v,rid:%s", err, formData, srvData.rid)
		converter.RespFailV2(common.CCErrCommHTTPDoRequestFailed, defErr.Error(common.CCErrCommHTTPDoRequestFailed).Error(), resp)
		return
	}
	if !result.Result {
		blog.Errorf("addModule http do error. reply:%#v,input:%#v,rid:%s", result, formData, srvData.rid)
		converter.RespFailV2(result.Code, result.ErrMsg, resp)
		return
	}

	rspDataV3Map := result.Data.(map[string]interface{})
	resData := make(map[string]interface{})
	resData["ModuleID"] = rspDataV3Map[common.BKModuleIDField]
	resData["success"] = true
	converter.RespSuccessV2(resData, resp)

}

func (s *Service) deleteModule(req *restful.Request, resp *restful.Response) {
	srvData := s.newSrvComm(req.Request.Header)
	defErr := srvData.ccErr

	err := req.Request.ParseForm()
	if err != nil {
		blog.Errorf("deleteModule error:%v,rid:%s", err, srvData.rid)
		converter.RespFailV2(common.CCErrCommPostInputParseError, defErr.Error(common.CCErrCommPostInputParseError).Error(), resp)
		return
	}

	formData := req.Request.Form

	blog.V(5).Infof("deleteModule data: %v,rid:%s", formData, srvData.rid)

	res, msg := utils.ValidateFormData(formData, []string{"ApplicationID", "ModuleID"})
	if !res {
		blog.Errorf("deleteModule error: %s,input:%#v,rid:%s", msg, formData, srvData.rid)
		converter.RespFailV2(common.CCErrAPIServerV2DirectErr, defErr.Errorf(common.CCErrAPIServerV2DirectErr, msg).Error(), resp)
		return
	}

	reqParam := make(map[string]interface{})
	moduleIdStrArr := strings.Split(formData["ModuleID"][0], ",")
	moduleIdArr, err := utils.SliceStrToInt(moduleIdStrArr)
	if nil != err {
		blog.Errorf("deleteModule error:%v,input:%#v,rid:%s", err, formData, srvData.rid)
		converter.RespFailV2(common.CCErrAPIServerV2DirectErr, defErr.Errorf(common.CCErrAPIServerV2DirectErr, err.Error()).Error(), resp)
		return
	}

	appID := formData["ApplicationID"][0]

	reqParam[common.BKModuleIDField] = moduleIdArr
	result, err := s.CoreAPI.TopoServer().OpenAPI().DeleteMultiModule(srvData.ctx, appID, srvData.header, reqParam)
	if err != nil {
		blog.Errorf("deleteModule http do error. err:%v,input:%v,rid:%s", err, formData, srvData.rid)
		converter.RespFailV2(common.CCErrCommHTTPDoRequestFailed, defErr.Error(common.CCErrCommHTTPDoRequestFailed).Error(), resp)
		return
	}
	if !result.Result {
		blog.Errorf("deleteModule http reply error. reply:%#v,input:%v,rid:%s", result, formData, srvData.rid)
		converter.RespFailV2(result.Code, result.ErrMsg, resp)
		return
	}
	converter.RespCommonResV2(result.Result, result.Code, result.ErrMsg, resp)
}<|MERGE_RESOLUTION|>--- conflicted
+++ resolved
@@ -67,30 +67,18 @@
 
 	result, err := s.CoreAPI.TopoServer().OpenAPI().SearchModuleByApp(srvData.ctx, appID, srvData.header, params)
 	if err != nil {
-<<<<<<< HEAD
-		blog.Errorf("getModulesByApp   error:%v, input:%+v,rid", err, formData, srvData.rid)
-=======
 		blog.Errorf("getModulesByApp   error:%v, input:%#v,rid:%s", err, formData, rid)
->>>>>>> 012c3589
 		converter.RespFailV2(common.CCErrCommHTTPDoRequestFailed, defErr.Error(common.CCErrCommHTTPDoRequestFailed).Error(), resp)
 		return
 	}
 	if !result.Result {
-<<<<<<< HEAD
-		blog.Errorf("getModulesByApp  http response errror.  err code:%s, err msg:%s, input:%+v,rid", result.Code, result.ErrMsg, formData, srvData.rid)
-=======
 		blog.Errorf("getModulesByApp  http response errror.  err code:%s, err msg:%s, input:%#v,rid:%s", result.Code, result.ErrMsg, formData, rid)
->>>>>>> 012c3589
 		converter.RespFailV2(common.CCErrCommHTTPDoRequestFailed, defErr.Error(common.CCErrCommHTTPDoRequestFailed).Error(), resp)
 		return
 	}
 	resDataV2, err := converter.ResToV2ForModuleMapList(result.Data)
 	if err != nil {
-<<<<<<< HEAD
-		blog.Errorf("convert module res to v2 error:%v, input:%+v,rid:%s", err, formData, srvData.rid)
-=======
 		blog.Errorf("convert module res to v2 error:%v, input:%#v,rid:%s", err, formData, rid)
->>>>>>> 012c3589
 		converter.RespFailV2(common.CCErrCommReplyDataFormatError, defErr.Error(common.CCErrCommReplyDataFormatError).Error(), resp)
 		return
 	}
