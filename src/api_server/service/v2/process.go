--- conflicted
+++ resolved
@@ -149,18 +149,13 @@
 	}
 	result, err := s.CoreAPI.TopoServer().OpenAPI().SearchModuleByApp(ctx, appID, srvData.header, searchParams)
 	if nil != err {
-<<<<<<< HEAD
-		blog.Errorf("getModulesByAppId http do error,err:%v,appID:%v,rid:%s", err.Error(), appID, srvData.rid)
+        blog.Errorf("getModulesByAppId http do error,err:%v,appID:%v,rid:%s", err.Error(), appID, srvData.rid)
 		return nil, srvData.ccErr.Error(common.CCErrCommHTTPDoRequestFailed)
 	}
 
 	if !result.Result {
 		blog.Errorf("getModulesByAppId http do error,err code:%d, err msg:%v,appID:%v,rid:%s", result.Code, result.ErrMsg, appID, srvData.rid)
 		return nil, srvData.ccErr.New(result.Code, result.ErrMsg)
-=======
-		blog.Errorf("getModulesByAppId error:%v,rid:%s", err.Error(), rid)
-		return nil, defErr.Error(common.CCErrCommHTTPDoRequestFailed)
->>>>>>> 012c3589
 	}
 
 	resData := make([]mapstr.MapStr, 0)
