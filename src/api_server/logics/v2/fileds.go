/*
 * Tencent is pleased to support the open source community by making 蓝鲸 available.
 * Copyright (C) 2017-2018 THL A29 Limited, a Tencent company. All rights reserved.
 * Licensed under the MIT License (the "License"); you may not use this file except
 * in compliance with the License. You may obtain a copy of the License at
 * http://opensource.org/licenses/MIT
 * Unless required by applicable law or agreed to in writing, software distributed under
 * the License is distributed on an "AS IS" BASIS, WITHOUT WARRANTIES OR CONDITIONS OF ANY KIND,
 * either express or implied. See the License for the specific language governing permissions and
 * limitations under the License.
 */

package logics

import (
	"context"
	"encoding/json"
	"errors"
	"net/http"

	"configcenter/src/common"
	"configcenter/src/common/blog"
	"configcenter/src/common/http/httpclient"
	"configcenter/src/common/mapstr"
	"configcenter/src/common/util"
)

// getObjFieldIDs get the values of properyID and properyName
func (lgc *Logics) GetObjFieldIDs(objID, user string, header http.Header) (common.KvMap, error) {
	conds := mapstr.MapStr{common.BKObjIDField: objID, common.BKOwnerIDField: user, "page": common.KvMap{"skip": 0, "limit": common.BKNoLimit}}
	result, err := lgc.CoreAPI.TopoServer().Object().SelectObjectAttWithParams(context.Background(), header, conds)
	if nil != err {
		blog.Errorf("get %s fields error:%s", objID, err.Error())
		return nil, err
	}

<<<<<<< HEAD
	blog.V(5).Info("get %s fields return:%v", objID, result)
=======
	blog.V(5).Infof("get %s fields return:%v", objID, result)
>>>>>>> 6659b19b
	fields, _ := result.Data.([]interface{})
	ret := common.KvMap{}

	for _, field := range fields {
		mapField, _ := field.(map[string]interface{})

		fieldName, _ := mapField[common.BKPropertyNameField].(string)

		fieldId, _ := mapField[common.BKPropertyIDField].(string)
		propertyType, _ := mapField[common.BKPropertyTypeField].(string)

		ret[fieldId] = common.KvMap{"name": fieldName, "type": propertyType, "require": mapField[common.BKIsRequiredField]}
	}

	return ret, nil
}

// AutoInputV3Field fields required to automatically populate the current object v3
func (lgc *Logics) AutoInputV3Field(params mapstr.MapStr, objId, user string, header http.Header) (mapstr.MapStr, error) {
	appFields, err := lgc.GetObjFieldIDs(objId, user, header)
	if nil != err {

		blog.Errorf("CreateApp error:%s", err.Error())
		return nil, errors.New("CC_Err_Comm_APP_Create_FAIL_STR")
	}
	for fieldId, item := range appFields {
		mapItem, _ := item.(common.KvMap)
		_, ok := params[fieldId]

		if !ok {
			strType, _ := mapItem["type"].(string)
			if util.IsStrProperty(strType) {
				params[fieldId] = ""
			} else {
				params[fieldId] = nil

			}
		}
	}

	return params, nil
}

// httpRequest http request
func httpRequest(url string, body interface{}, header http.Header) (string, error) {
	params, _ := json.Marshal(body)
<<<<<<< HEAD
	blog.V(5).Info("input:%s", string(params))
=======
	blog.V(5).Infof("input:%s", string(params))
>>>>>>> 6659b19b
	httpClient := httpclient.NewHttpClient()
	httpClient.SetHeader("Content-Type", "application/json")
	httpClient.SetHeader("Accept", "application/json")
	reply, err := httpClient.POST(url, header, params)
	return string(reply), err
}<|MERGE_RESOLUTION|>--- conflicted
+++ resolved
@@ -34,11 +34,7 @@
 		return nil, err
 	}
 
-<<<<<<< HEAD
-	blog.V(5).Info("get %s fields return:%v", objID, result)
-=======
 	blog.V(5).Infof("get %s fields return:%v", objID, result)
->>>>>>> 6659b19b
 	fields, _ := result.Data.([]interface{})
 	ret := common.KvMap{}
 
@@ -85,11 +81,7 @@
 // httpRequest http request
 func httpRequest(url string, body interface{}, header http.Header) (string, error) {
 	params, _ := json.Marshal(body)
-<<<<<<< HEAD
-	blog.V(5).Info("input:%s", string(params))
-=======
 	blog.V(5).Infof("input:%s", string(params))
->>>>>>> 6659b19b
 	httpClient := httpclient.NewHttpClient()
 	httpClient.SetHeader("Content-Type", "application/json")
 	httpClient.SetHeader("Accept", "application/json")
