--- conflicted
+++ resolved
@@ -14,11 +14,8 @@
 
 import (
 	"context"
-<<<<<<< HEAD
 	"encoding/json"
-=======
 	"errors"
->>>>>>> 54448e21
 	"net/http"
 
 	"configcenter/src/common"
