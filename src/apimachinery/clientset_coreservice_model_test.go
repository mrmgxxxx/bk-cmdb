/*
 * Tencent is pleased to support the open source community by making 蓝鲸 available.
 * Copyright (C) 2017-2018 THL A29 Limited, a Tencent company. All rights reserved.
 * Licensed under the MIT License (the "License"); you may not use this file except
 * in compliance with the License. You may obtain a copy of the License at
 * http://opensource.org/licenses/MIT
 * Unless required by applicable law or agreed to in writing, software distributed under
 * the License is distributed on an "AS IS" BASIS, WITHOUT WARRANTIES OR CONDITIONS OF ANY KIND,
 * either express or implied. See the License for the specific language governing permissions and
 * limitations under the License.
 */

package apimachinery

import (
	"encoding/json"
	"reflect"
	"testing"

	"configcenter/src/common/metadata"
)

func TestCreateManyModelClassification(t *testing.T) {
	mockAPI := NewMockApiMachinery()

	t.Log("test with struct mock do output")
	var resp metadata.CreatedManyOptionResult

	err := json.Unmarshal([]byte(getCreatedManyResult()), &resp)
	if err != nil {
		t.Error("get response data error")
		return
	}

	mockAPI.MockDo(resp).CoreService().Model().CreateManyModelClassification(nil, nil, &metadata.CreateManyModelClassifiaction{})
	rtn, err := mockAPI.CoreService().Model().CreateManyModelClassification(nil, nil, &metadata.CreateManyModelClassifiaction{})
	if err != nil {
		t.Errorf("get  logics service create many model classification result failed, err: %v", err)
		return
	}

	if !reflect.DeepEqual(*rtn, resp) {
		t.Error("test with struct mock do output.")
		return
	}
	t.Log("test with struct mock do output success.")
	return
}

func TestCreateModelClassification(t *testing.T) {
	mockAPI := NewMockApiMachinery()

	t.Log("test with struct mock do output")
	var resp metadata.CreatedOneOptionResult

	err := json.Unmarshal([]byte(getCreatedResult()), &resp)
	if err != nil {
		t.Error("get response data error")
		return
	}

	mockAPI.MockDo(resp).CoreService().Model().CreateModelClassification(nil, nil, &metadata.CreateOneModelClassification{})
	rtn, err := mockAPI.CoreService().Model().CreateModelClassification(nil, nil, &metadata.CreateOneModelClassification{})
	if err != nil {
		t.Errorf("get  logics service create  model classification result failed, err: %v", err)
		return
	}

	if !reflect.DeepEqual(*rtn, resp) {
		t.Error("test with struct mock do output.")
		return
	}
	t.Log("test with struct mock do output success.")
	return
}

func TestSetManyModelClassification(t *testing.T) {
	mockAPI := NewMockApiMachinery()

	t.Log("test with struct mock do output")
	var resp metadata.SetOptionResult

	err := json.Unmarshal([]byte(getSetResult()), &resp)
	if err != nil {
		t.Error("get response data error")
		return
	}

	mockAPI.MockDo(resp).CoreService().Model().SetManyModelClassification(nil, nil, &metadata.SetManyModelClassification{})
	rtn, err := mockAPI.CoreService().Model().SetManyModelClassification(nil, nil, &metadata.SetManyModelClassification{})
	if err != nil {
		t.Errorf("get  logics service set many model classification result failed, err: %v", err)
		return
	}

	if !reflect.DeepEqual(*rtn, resp) {
		t.Error("test with struct mock do output.")
		return
	}
	t.Log("test with struct mock do output success.")
	return
}

func TestSetModelClassification(t *testing.T) {
	mockAPI := NewMockApiMachinery()

	t.Log("test with struct mock do output")
	var resp metadata.SetOptionResult

	err := json.Unmarshal([]byte(getSetResult()), &resp)
	if err != nil {
		t.Error("get response data error")
		return
	}

	mockAPI.MockDo(resp).CoreService().Model().SetModelClassification(nil, nil, &metadata.SetOneModelClassification{})
	rtn, err := mockAPI.CoreService().Model().SetModelClassification(nil, nil, &metadata.SetOneModelClassification{})
	if err != nil {
		t.Errorf("get  logics service set model classification result failed, err: %v", err)
		return
	}

	if !reflect.DeepEqual(*rtn, resp) {
		t.Error("test with struct mock do output.")
		return
	}
	t.Log("test with struct mock do output success.")
	return
}

func TestUpdateModelClassification(t *testing.T) {
	mockAPI := NewMockApiMachinery()

	t.Log("test with struct mock do output")
	var resp metadata.UpdatedOptionResult

	err := json.Unmarshal([]byte(getUpdatedResult()), &resp)
	if err != nil {
		t.Errorf("get response data error, err:%s", err.Error())
		return
	}

	mockAPI.MockDo(resp).CoreService().Model().UpdateModelClassification(nil, nil, &metadata.UpdateOption{})
	rtn, err := mockAPI.CoreService().Model().UpdateModelClassification(nil, nil, &metadata.UpdateOption{})
	if err != nil {
		t.Errorf("get  logics service update model classification result failed, err: %v", err)
		return
	}

	if !reflect.DeepEqual(*rtn, resp) {
		t.Error("test with struct mock do output.")
		return
	}
	t.Log("test with struct mock do output success.")
	return
}

func TestDeleteModelClassification(t *testing.T) {
	mockAPI := NewMockApiMachinery()

	t.Log("test with struct mock do output")
	var resp metadata.DeletedOptionResult

	err := json.Unmarshal([]byte(getDeletedResult()), &resp)
	if err != nil {
		t.Error("get response data error")
		return
	}

	mockAPI.MockDo(resp).CoreService().Model().DeleteModelClassification(nil, nil, &metadata.DeleteOption{})
	rtn, err := mockAPI.CoreService().Model().DeleteModelClassification(nil, nil, &metadata.DeleteOption{})
	if err != nil {
		t.Errorf("get  logics service delete model classification result failed, err: %v", err)
		return
	}

	if !reflect.DeepEqual(*rtn, resp) {
		t.Error("test with struct mock do output.")
		return
	}
	t.Log("test with struct mock do output success.")
	return
}

<<<<<<< HEAD
func TestDeleteModelClassificationCascade(t *testing.T) {
	mockAPI := NewMockApiMachinery()

	t.Log("test with struct mock do output")
	var resp metadata.DeletedOptionResult

	err := json.Unmarshal([]byte(getDeletedResult()), &resp)
	if err != nil {
		t.Error("get response data error")
		return
	}

	mockAPI.MockDo(resp).CoreService().Model().DeleteModelClassificationCascade(nil, nil, &metadata.DeleteOption{})
	rtn, err := mockAPI.CoreService().Model().DeleteModelClassificationCascade(nil, nil, &metadata.DeleteOption{})
	if err != nil {
		t.Errorf("get  logics service delete model classification cascade result failed, err: %v", err)
		return
	}

	if !reflect.DeepEqual(*rtn, resp) {
		t.Error("test with struct mock do output.")
		return
	}
	t.Log("test with struct mock do output success.")
	return
}

=======
>>>>>>> 14f42792
func TestReadModelClassification(t *testing.T) {
	mockAPI := NewMockApiMachinery()

	t.Log("test with struct mock do output")
	var resp metadata.ReadModelClassifitionResult

	err := json.Unmarshal([]byte(getReadModelClassificationResult()), &resp)
	if err != nil {
		t.Error("get response data error")
		return
	}

	mockAPI.MockDo(resp).CoreService().Model().ReadModelClassification(nil, nil, &metadata.QueryCondition{})
	rtn, err := mockAPI.CoreService().Model().ReadModelClassification(nil, nil, &metadata.QueryCondition{})
	if err != nil {
		t.Errorf("get  logics service read model classification result failed, err: %v", err)
		return
	}

	if !reflect.DeepEqual(*rtn, resp) {
		t.Error("test with struct mock do output.")
		return
	}
	t.Log("test with struct mock do output success.")
	return
}

func TestCreateModel(t *testing.T) {
	mockAPI := NewMockApiMachinery()

	t.Log("test with struct mock do output")
	var resp metadata.CreatedOneOptionResult

	err := json.Unmarshal([]byte(getCreatedResult()), &resp)
	if err != nil {
		t.Error("get response data error")
		return
	}

	mockAPI.MockDo(resp).CoreService().Model().CreateModel(nil, nil, &metadata.CreateModel{})
	rtn, err := mockAPI.CoreService().Model().CreateModel(nil, nil, &metadata.CreateModel{})
	if err != nil {
		t.Errorf("get  logics service create  model  result failed, err: %v", err)
		return
	}

	if !reflect.DeepEqual(*rtn, resp) {
		t.Error("test with struct mock do output.")
		return
	}
	t.Log("test with struct mock do output success.")
	return
}

func TestSetModel(t *testing.T) {
	mockAPI := NewMockApiMachinery()

	t.Log("test with struct mock do output")
	var resp metadata.SetOptionResult

	err := json.Unmarshal([]byte(getSetResult()), &resp)
	if err != nil {
		t.Error("get response data error")
		return
	}

	mockAPI.MockDo(resp).CoreService().Model().SetModel(nil, nil, &metadata.SetModel{})
	rtn, err := mockAPI.CoreService().Model().SetModel(nil, nil, &metadata.SetModel{})
	if err != nil {
		t.Errorf("get  logics service set model result failed, err: %v", err)
		return
	}

	if !reflect.DeepEqual(*rtn, resp) {
		t.Error("test with struct mock do output.")
		return
	}
	t.Log("test with struct mock do output success.")
	return
}

func TestUpdateModel(t *testing.T) {
	mockAPI := NewMockApiMachinery()

	t.Log("test with struct mock do output")
	var resp metadata.UpdatedOptionResult

	err := json.Unmarshal([]byte(getUpdatedResult()), &resp)
	if err != nil {
		t.Errorf("get response data error, err:%s", err.Error())
		return
	}

	mockAPI.MockDo(resp).CoreService().Model().UpdateModel(nil, nil, &metadata.UpdateOption{})
	rtn, err := mockAPI.CoreService().Model().UpdateModel(nil, nil, &metadata.UpdateOption{})
	if err != nil {
		t.Errorf("get  logics service update model result failed, err: %v", err)
		return
	}

	if !reflect.DeepEqual(*rtn, resp) {
		t.Error("test with struct mock do output.")
		return
	}
	t.Log("test with struct mock do output success.")
	return
}

func TestDeleteModel(t *testing.T) {
	mockAPI := NewMockApiMachinery()

	t.Log("test with struct mock do output")
	var resp metadata.DeletedOptionResult

	err := json.Unmarshal([]byte(getDeletedResult()), &resp)
	if err != nil {
		t.Error("get response data error")
		return
	}

	mockAPI.MockDo(resp).CoreService().Model().DeleteModel(nil, nil, &metadata.DeleteOption{})
	rtn, err := mockAPI.CoreService().Model().DeleteModel(nil, nil, &metadata.DeleteOption{})
	if err != nil {
		t.Errorf("get  logics service delete model result failed, err: %v", err)
		return
	}

	if !reflect.DeepEqual(*rtn, resp) {
		t.Error("test with struct mock do output.")
		return
	}
	t.Log("test with struct mock do output success.")
	return
}

func TestDeleteModelCascade(t *testing.T) {
	mockAPI := NewMockApiMachinery()

	t.Log("test with struct mock do output")
	var resp metadata.DeletedOptionResult

	err := json.Unmarshal([]byte(getDeletedResult()), &resp)
	if err != nil {
		t.Error("get response data error")
		return
	}

	mockAPI.MockDo(resp).CoreService().Model().DeleteModelCascade(nil, nil, 0)
	rtn, err := mockAPI.CoreService().Model().DeleteModelCascade(nil, nil, 0)
	if err != nil {
		t.Errorf("get  logics service delete model cascade result failed, err: %v", err)
		return
	}

	if !reflect.DeepEqual(*rtn, resp) {
		t.Error("test with struct mock do output.")
		return
	}
	t.Log("test with struct mock do output success.")
	return
}

func TestReadModel(t *testing.T) {
	mockAPI := NewMockApiMachinery()

	t.Log("test with struct mock do output")
	var resp metadata.ReadModelResult

	err := json.Unmarshal([]byte(getReadModelResult()), &resp)
	if err != nil {
		t.Error("get response data error")
		return
	}

	mockAPI.MockDo(resp).CoreService().Model().ReadModel(nil, nil, &metadata.QueryCondition{})
	rtn, err := mockAPI.CoreService().Model().ReadModel(nil, nil, &metadata.QueryCondition{})
	if err != nil {
		t.Errorf("get  logics service read model result failed, err: %v", err)
		return
	}

	if !reflect.DeepEqual(*rtn, resp) {
		t.Error("test with struct mock do output.")
		return
	}
	t.Log("test with struct mock do output success.")
	return
}

func TestCreateModelAttrs(t *testing.T) {
	mockAPI := NewMockApiMachinery()

	t.Log("test with struct mock do output")
	var resp metadata.CreatedManyOptionResult

	err := json.Unmarshal([]byte(getCreatedManyResult()), &resp)
	if err != nil {
		t.Error("get response data error")
		return
	}

	mockAPI.MockDo(resp).CoreService().Model().CreateModelAttrs(nil, nil, "", &metadata.CreateModelAttributes{})
	rtn, err := mockAPI.CoreService().Model().CreateModelAttrs(nil, nil, "", &metadata.CreateModelAttributes{})
	if err != nil {
		t.Errorf("get  logics service create  model attribute result failed, err: %v", err)
		return
	}

	if !reflect.DeepEqual(*rtn, resp) {
		t.Error("test with struct mock do output.")
		return
	}
	t.Log("test with struct mock do output success.")
	return
}

func TestUpdateModelAttrs(t *testing.T) {
	mockAPI := NewMockApiMachinery()

	t.Log("test with struct mock do output")
	var resp metadata.UpdatedOptionResult

	err := json.Unmarshal([]byte(getUpdatedResult()), &resp)
	if err != nil {
		t.Errorf("get response data error, err:%s", err.Error())
		return
	}

	mockAPI.MockDo(resp).CoreService().Model().UpdateModelAttrs(nil, nil, "", &metadata.UpdateOption{})
	rtn, err := mockAPI.CoreService().Model().UpdateModelAttrs(nil, nil, "", &metadata.UpdateOption{})
	if err != nil {
		t.Errorf("get  logics service update model attribute result failed, err: %v", err)
		return
	}

	if !reflect.DeepEqual(*rtn, resp) {
		t.Error("test with struct mock do output.")
		return
	}
	t.Log("test with struct mock do output success.")
	return
}

func TestSetModelAttrs(t *testing.T) {
	mockAPI := NewMockApiMachinery()

	t.Log("test with struct mock do output")
	var resp metadata.SetOptionResult

	err := json.Unmarshal([]byte(getSetResult()), &resp)
	if err != nil {
		t.Error("get response data error")
		return
	}

	mockAPI.MockDo(resp).CoreService().Model().SetModelAttrs(nil, nil, "", &metadata.SetModelAttributes{})
	rtn, err := mockAPI.CoreService().Model().SetModelAttrs(nil, nil, "", &metadata.SetModelAttributes{})
	if err != nil {
		t.Errorf("get  logics service set model attribute result failed, err: %v", err)
		return
	}

	if !reflect.DeepEqual(*rtn, resp) {
		t.Error("test with struct mock do output.")
		return
	}
	t.Log("test with struct mock do output success.")
	return
}

func TestDeleteModelAttr(t *testing.T) {
	mockAPI := NewMockApiMachinery()

	t.Log("test with struct mock do output")
	var resp metadata.DeletedOptionResult

	err := json.Unmarshal([]byte(getDeletedResult()), &resp)
	if err != nil {
		t.Error("get response data error")
		return
	}

	mockAPI.MockDo(resp).CoreService().Model().DeleteModelAttr(nil, nil, "", &metadata.DeleteOption{})
	rtn, err := mockAPI.CoreService().Model().DeleteModelAttr(nil, nil, "", &metadata.DeleteOption{})
	if err != nil {
		t.Errorf("get  logics service delete model attribute result failed, err: %v", err)
		return
	}

	if !reflect.DeepEqual(*rtn, resp) {
		t.Error("test with struct mock do output.")
		return
	}
	t.Log("test with struct mock do output success.")
	return
}

func TestReadModelAttr(t *testing.T) {
	mockAPI := NewMockApiMachinery()

	t.Log("test with struct mock do output")
	var resp metadata.QueryConditionResult

	err := json.Unmarshal([]byte(getReadModelAttrResult()), &resp)
	if err != nil {
		t.Error("get response data error")
		return
	}

	mockAPI.MockDo(resp).CoreService().Model().ReadModelAttr(nil, nil, "", &metadata.QueryCondition{})
	rtn, err := mockAPI.CoreService().Model().ReadModelAttr(nil, nil, "", &metadata.QueryCondition{})
	if err != nil {
		t.Errorf("get  logics service read model attribute result failed, err: %v", err)
		return
	}

	if !reflect.DeepEqual(*rtn, resp) {
		t.Error("test with struct mock do output.")
		return
	}
	t.Log("test with struct mock do output success.")
	return
}

func getReadModelAttrResult() string {
	return `{
		"result": true,
		"bk_error_code": 0,
		"bk_error_msg": null,
		"data": {
			"count":1,
			"info":[{
				"bk_property_group" : "default",
				"unit" : "",
				"ispre" : true,
				"bk_property_type" : "singlechar",
				"placeholder" : "",
				"editable" : true,
				"last_time" : "2018-11-19T08:10:20.554Z",
				"bk_property_name" : "业务名",
				"option" : "",
				"description" : "",
				"bk_isapi" : false,
				"creator" : "cc_system",
				"bk_property_index" : 0,
				"isrequired" : true,
				"isreadonly" : false,
				"isonly" : true,
				"bk_issystem" : false,
				"create_time" : "2018-11-19T08:10:20.554Z"
			}]
		}
	}`
}

func getReadModelResult() string {
	return `{
		"result": true,
		"bk_error_code": 0,
		"bk_error_msg": null,
		"data": {
			 "count":1,
			 "info":[
				{
					"spec":{
						"bk_obj_id" : "",
						"ispre" : true,
						"description" : "",
						"create_time" : "2018-11-19T08:10:20.538Z",
						"modifier" : "",
						"last_time" : "2018-11-19T08:10:20.538Z",
						"id" : 1,
						"bk_obj_icon" : "icon-cc-host",
						"bk_ispaused" : false,
						"position" : "{\"bk_host_manage\":{\"x\":-600,\"y\":-650}}",
						"bk_classification_id" : "bk_host_manage",
						"bk_obj_name" : "主机",
						"bk_supplier_account" : "0",
						"creator" : "cc_system"
					},
					"attributes":[{
						"bk_property_group" : "default",
						"unit" : "",
						"ispre" : true,
						"bk_property_type" : "singlechar",
						"bk_supplier_account" : "0",
						"bk_property_id" : "bk_biz_name",
						"placeholder" : "",
						"editable" : true,
						"last_time" : "2018-11-19T08:10:20.554Z",
						"bk_property_name" : "业务名",
						"option" : "",
						"description" : "",
						"bk_isapi" : false,
						"creator" : "cc_system",
						"bk_obj_id" : "biz",
						"bk_property_index" : 0,
						"isrequired" : true,
						"isreadonly" : false,
						"isonly" : true,
						"bk_issystem" : false,
						"create_time" : "2018-11-19T08:10:20.554Z"
					}]
				}
			 ]
		}
	}`
}

func getReadModelClassificationResult() string {
	return `{
		"result": true,
		"bk_error_code": 0,
		"bk_error_msg": "",
		"data": {
			"count":1,
			"info":[
				{
					"bk_classification_icon" : "",
					"bk_classification_id" : "",
					"bk_classification_name" : "",
					"bk_classification_type" : "",
					"bk_supplier_account" : ""
				}
			 ]
		}
	}`
}

func getDeletedResult() string {
	return `{
		"result": true,
		"bk_error_code": 0,
		"bk_error_msg": "",
		"data": {
				"deleted_count":0
		}
	}`
}

func getUpdatedResult() string {
	return `{
		"result": true,
		"bk_error_code": 0,
		"bk_error_msg": "",
		"data": {
				"updated_count":0
		}
	}`
}

func getSetResult() string {
	return `{
		"result": true,
		"bk_error_code": 0,
		"bk_error_msg": "",
		"data": {
				"created_count":0,
				"updated_count":0,
				"created":[{"id":0}],
				"updated":[{"id":1}],
				"exception":[{
					"message":"error message",
					"code":0,
					"data":{}
				}]
		}
	}`
}

func getCreatedResult() string {
	return `{
		"result": true,
		"bk_error_code": 0,
		"bk_error_msg": "",
		"data": {
				"created":{"id":0}
		}
	}`
}

func getCreatedManyResult() string {
	return `{
		"result": true,
		"bk_error_code": 0,
		"bk_error_msg": "",
		"data": {
				"created":[{"id":0}],
				"repeated":[{}],
				"exception":[{
					"message":"error message",
					"code":0,
					"data":{}
				}]
		}
		
	}`

}<|MERGE_RESOLUTION|>--- conflicted
+++ resolved
@@ -182,7 +182,6 @@
 	return
 }
 
-<<<<<<< HEAD
 func TestDeleteModelClassificationCascade(t *testing.T) {
 	mockAPI := NewMockApiMachinery()
 
@@ -210,8 +209,6 @@
 	return
 }
 
-=======
->>>>>>> 14f42792
 func TestReadModelClassification(t *testing.T) {
 	mockAPI := NewMockApiMachinery()
 
