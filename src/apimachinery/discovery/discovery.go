/*
 * Tencent is pleased to support the open source community by making 蓝鲸 available.
 * Copyright (C) 2017-2018 THL A29 Limited, a Tencent company. All rights reserved.
 * Licensed under the MIT License (the "License"); you may not use this file except
 * in compliance with the License. You may obtain a copy of the License at
 * http://opensource.org/licenses/MIT
 * Unless required by applicable law or agreed to in writing, software distributed under
 * the License is distributed on an "AS IS" BASIS, WITHOUT WARRANTIES OR CONDITIONS OF ANY KIND,
 * either express or implied. See the License for the specific language governing permissions and
 * limitations under the License.
 */

package discovery

import (
	"fmt"

	"configcenter/src/common"
	"configcenter/src/common/backbone/service_mange/zk"
	"configcenter/src/common/registerdiscover"
	"configcenter/src/common/types"
)

type ServiceManageInterface interface {
	// 判断当前进程是否为master 进程， 服务注册节点的第一个节点
	IsMaster() bool
	TMServer() Interface
}

type DiscoveryInterface interface {
	ApiServer() Interface
	MigrateServer() Interface
	EventServer() Interface
	HostServer() Interface
	ProcServer() Interface
	TopoServer() Interface
	DataCollect() Interface
	GseProcServer() Interface
	CoreService() Interface
	OperationServer() Interface
	ServiceManageInterface
}

type Interface interface {
	GetServers() ([]string, error)
}

// NewServiceDiscovery new a simple discovery module which can be used to get alive server address
func NewServiceDiscovery(client *zk.ZkClient) (DiscoveryInterface, error) {
	disc := registerdiscover.NewRegDiscoverEx(client)

	d := &discover{
		servers: make(map[string]*server),
	}
	for component := range types.AllModule {
		if component == types.CC_MODULE_WEBSERVER {
			continue
		}
		path := fmt.Sprintf("%s/%s", types.CC_SERV_BASEPATH, component)
		svr, err := newServerDiscover(disc, path, component)
		if err != nil {
			return nil, fmt.Errorf("discover %s failed, err: %v", component, err)
		}

		d.servers[component] = svr
	}

	return d, nil
}

type discover struct {
	servers map[string]*server
}

func (d *discover) ApiServer() Interface {
	return d.servers[types.CC_MODULE_APISERVER]
}

func (d *discover) MigrateServer() Interface {
	return d.servers[types.CC_MODULE_MIGRATE]
}

func (d *discover) EventServer() Interface {
	return d.servers[types.CC_MODULE_EVENTSERVER]
}

func (d *discover) HostServer() Interface {
	return d.servers[types.CC_MODULE_HOST]
}

func (d *discover) ProcServer() Interface {
	return d.servers[types.CC_MODULE_PROC]
}

func (d *discover) TopoServer() Interface {
	return d.servers[types.CC_MODULE_TOPO]
}

func (d *discover) DataCollect() Interface {
	return d.servers[types.CC_MODULE_DATACOLLECTION]
}

func (d *discover) GseProcServer() Interface {
	return d.servers[types.GSE_MODULE_PROCSERVER]
}

func (d *discover) CoreService() Interface {
	return d.servers[types.CC_MODULE_CORESERVICE]
}

func (d *discover) TMServer() Interface {
	return d.servers[types.CC_MODULE_TXC]
}

<<<<<<< HEAD
func (d *discover) OperationServer() Interface {
	return d.servers[types.CC_MODULE_OPERATION]
}

// IsMster current is master
=======
// IsMaster check whether current is master
>>>>>>> d2ad8408
func (d *discover) IsMaster() bool {
	return d.servers[common.GetIdentification()].IsMaster(common.GetServerInfo().Address())
}<|MERGE_RESOLUTION|>--- conflicted
+++ resolved
@@ -112,15 +112,11 @@
 	return d.servers[types.CC_MODULE_TXC]
 }
 
-<<<<<<< HEAD
 func (d *discover) OperationServer() Interface {
 	return d.servers[types.CC_MODULE_OPERATION]
 }
 
-// IsMster current is master
-=======
 // IsMaster check whether current is master
->>>>>>> d2ad8408
 func (d *discover) IsMaster() bool {
 	return d.servers[common.GetIdentification()].IsMaster(common.GetServerInfo().Address())
 }