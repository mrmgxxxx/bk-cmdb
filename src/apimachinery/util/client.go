--- conflicted
+++ resolved
@@ -23,21 +23,11 @@
 
 func NewClient(c *TLSClientConfig) (*http.Client, error) {
 	tlsConf := new(tls.Config)
-<<<<<<< HEAD
-	if (nil != c) && len(c.CAFile) != 0 && len(c.CertFile) != 0 && len(c.KeyFile) != 0 {
-		var err error
-		tlsConf, err = ssl.ClientTLSConfVerity(c.CAFile, c.CertFile, c.KeyFile, c.Password)
-		if err != nil {
-			return nil, err
-		}
-
-=======
 	if nil != c {
->>>>>>> e2d9730a
 		tlsConf.InsecureSkipVerify = c.InsecureSkipVerify
 		if len(c.CAFile) != 0 && len(c.CertFile) != 0 && len(c.KeyFile) != 0 {
 			var err error
-			tlsConf, err = ssl.ClientTslConfVerity(c.CAFile, c.CertFile, c.KeyFile, c.Password)
+			tlsConf, err = ssl.ClientTLSConfVerity(c.CAFile, c.CertFile, c.KeyFile, c.Password)
 			if err != nil {
 				return nil, err
 			}
