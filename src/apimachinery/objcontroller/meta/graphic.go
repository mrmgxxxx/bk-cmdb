--- conflicted
+++ resolved
@@ -13,43 +13,37 @@
 package meta
 
 import (
-	"context"
-	"net/http"
+    "context"
+    "net/http"
 
-	"configcenter/src/common/core/cc/api"
-	metatype "configcenter/src/common/metadata"
-	"configcenter/src/source_controller/api/metadata"
+    "configcenter/src/common/core/cc/api"
+    "configcenter/src/source_controller/api/metadata"
 )
 
 func (t *meta) SearchTopoGraphics(ctx context.Context, h http.Header, dat *metadata.TopoGraphics) (resp *api.BKAPIRsp, err error) {
-	resp = new(api.BKAPIRsp)
-	subPath := "/topographics/search"
+    resp = new(api.BKAPIRsp)
+    subPath := "/topographics/search"
 
-	err = t.client.Post().
-		WithContext(ctx).
-		Body(dat).
-		SubResource(subPath).
-		WithHeaders(h).
-		Do().
-		Into(resp)
-	return
+    err = t.client.Post().
+        WithContext(ctx).
+        Body(dat).
+        SubResource(subPath).
+        WithHeaders(h).
+        Do().
+        Into(resp)
+    return
 }
 
-<<<<<<< HEAD
 func (t *meta) UpdateTopoGraphics(ctx context.Context, h http.Header, dat []metadata.TopoGraphics) (resp *api.BKAPIRsp, err error) {
-	resp = new(api.BKAPIRsp)
-=======
-func (t *meta) UpdateTopoGraphics(ctx context.Context, h util.Headers, dat []metadata.TopoGraphics) (resp *metatype.UpdateResult, err error) {
-	resp = new(metatype.UpdateResult)
->>>>>>> f0ba6057
-	subPath := "/topographics/update"
+    resp = new(api.BKAPIRsp)
+    subPath := "/topographics/update"
 
-	err = t.client.Post().
-		WithContext(ctx).
-		Body(dat).
-		SubResource(subPath).
-		WithHeaders(h).
-		Do().
-		Into(resp)
-	return
+    err = t.client.Post().
+        WithContext(ctx).
+        Body(dat).
+        SubResource(subPath).
+        WithHeaders(h).
+        Do().
+        Into(resp)
+    return
 }