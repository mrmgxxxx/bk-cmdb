/*
 * Tencent is pleased to support the open source community by making 蓝鲸 available.
 * Copyright (C) 2017-2018 THL A29 Limited, a Tencent company. All rights reserved.
 * Licensed under the MIT License (the "License"); you may not use this file except
 * in compliance with the License. You may obtain a copy of the License at
 * http://opensource.org/licenses/MIT
 * Unless required by applicable law or agreed to in writing, software distributed under
 * the License is distributed on an "AS IS" BASIS, WITHOUT WARRANTIES OR CONDITIONS OF ANY KIND,
 * either express or implied. See the License for the specific language governing permissions and
 * limitations under the License.
 */

package meta

import (
	"context"
	"net/http"

	"configcenter/src/apimachinery/rest"
	"configcenter/src/common/core/cc/api"
	metatype "configcenter/src/common/metadata"
	"configcenter/src/source_controller/api/metadata"
)

type MetaInterface interface {
<<<<<<< HEAD
	SelectClassificationWithObject(ctx context.Context, ownerID string, h http.Header, dat map[string]interface{}) (resp *api.BKAPIRsp, err error)
	SelectClassifications(ctx context.Context, h http.Header, dat map[string]interface{}) (resp *api.BKAPIRsp, err error)
	DeleteClassification(ctx context.Context, id string, h http.Header, dat map[string]interface{}) (resp *api.BKAPIRsp, err error)
	CreateClassification(ctx context.Context, h http.Header, dat *metadata.ObjClassification) (resp *api.BKAPIRsp, err error)
	UpdateClassification(ctx context.Context, id string, h http.Header, dat map[string]interface{}) (resp *api.BKAPIRsp, err error)

	SearchTopoGraphics(ctx context.Context, h http.Header, dat *metadata.TopoGraphics) (resp *api.BKAPIRsp, err error)
	UpdateTopoGraphics(ctx context.Context, h http.Header, dat []metadata.TopoGraphics) (resp *api.BKAPIRsp, err error)

	CreatePropertyGroup(ctx context.Context, h http.Header, dat *metadata.PropertyGroup) (resp *api.BKAPIRsp, err error)
	UpdatePropertyGroup(ctx context.Context, h http.Header, dat *metadata2.PropertyGroupCondition) (resp *api.BKAPIRsp, err error)
	DeletePropertyGroup(ctx context.Context, groupID string, h http.Header) (resp *api.BKAPIRsp, err error)
	UpdatePropertyGroupObjectAtt(ctx context.Context, h http.Header, dat []metadata2.PropertyGroupObjectAtt) (resp *api.BKAPIRsp, err error)
	DeletePropertyGroupObjectAtt(ctx context.Context, ownerID string, objID string, propertyID string, groupID string, h http.Header) (resp *api.BKAPIRsp, err error)
	SelectPropertyGroupByObjectID(ctx context.Context, ownerID string, objID string, h http.Header, dat map[string]interface{}) (resp *api.BKAPIRsp, err error)
	SelectGroup(ctx context.Context, h http.Header, dat map[string]interface{}) (resp *api.BKAPIRsp, err error)

	SelectObjects(ctx context.Context, h http.Header, dat interface{}) (resp *api.BKAPIRsp, err error)
	DeleteObject(ctx context.Context, objID string, h http.Header, dat map[string]interface{}) (resp *api.BKAPIRsp, err error)
	CreateObject(ctx context.Context, h http.Header, dat *metadata.ObjectAttDes) (resp *api.BKAPIRsp, err error)
	UpdateObject(ctx context.Context, objID string, h http.Header, dat interface{}) (resp *api.BKAPIRsp, err error)

	SelectObjectAssociations(ctx context.Context, h http.Header, dat map[string]interface{}) (resp *api.BKAPIRsp, err error)
	DeleteObjectAssociation(ctx context.Context, objID string, h http.Header, dat map[string]interface{}) (resp *api.BKAPIRsp, err error)
	CreateObjectAssociation(ctx context.Context, h http.Header, dat *metadata.ObjectAsst) (resp *api.BKAPIRsp, err error)
	UpdateObjectAssociation(ctx context.Context, objID string, h http.Header, dat map[string]interface{}) (resp *api.BKAPIRsp, err error)

	SelectObjectAttByID(ctx context.Context, objID string, h http.Header) (resp *api.BKAPIRsp, err error)
	SelectObjectAttWithParams(ctx context.Context, h http.Header, dat interface{}) (resp *api.BKAPIRsp, err error)
	DeleteObjectAttByID(ctx context.Context, objID string, h http.Header, dat interface{}) (resp *api.BKAPIRsp, err error)
	CreateObjectAtt(ctx context.Context, h http.Header, dat *metadata.ObjectAttDes) (resp *api.BKAPIRsp, err error)
	UpdateObjectAttByID(ctx context.Context, objID string, h http.Header, dat map[string]interface{}) (resp *api.BKAPIRsp, err error)
=======
	SelectClassificationWithObject(ctx context.Context, h util.Headers, dat map[string]interface{}) (resp *metatype.QueryObjectClassificationWithObjectsResult, err error)
	SelectClassifications(ctx context.Context, h util.Headers, dat map[string]interface{}) (resp *metatype.QueryObjectClassificationResult, err error)
	DeleteClassification(ctx context.Context, id int, h util.Headers, dat map[string]interface{}) (resp *metatype.DeleteResult, err error)
	CreateClassification(ctx context.Context, h util.Headers, dat *metatype.Classification) (resp *metatype.CreateObjectClassificationResult, err error)
	UpdateClassification(ctx context.Context, id int, h util.Headers, dat map[string]interface{}) (resp *metatype.UpdateResult, err error)

	SearchTopoGraphics(ctx context.Context, h util.Headers, dat *metadata.TopoGraphics) (resp *api.BKAPIRsp, err error)
	UpdateTopoGraphics(ctx context.Context, h util.Headers, dat []metadata.TopoGraphics) (resp *metatype.UpdateResult, err error)

	CreatePropertyGroup(ctx context.Context, h util.Headers, dat *metatype.Group) (resp *metatype.CreateObjectGroupResult, err error)
	UpdatePropertyGroup(ctx context.Context, h util.Headers, dat *metatype.UpdateGroupCondition) (resp *metatype.UpdateResult, err error)
	DeletePropertyGroup(ctx context.Context, groupID string, h util.Headers) (resp *metatype.DeleteResult, err error)
	UpdatePropertyGroupObjectAtt(ctx context.Context, h util.Headers, dat []metatype.PropertyGroupObjectAtt) (resp *metatype.UpdateResult, err error)
	DeletePropertyGroupObjectAtt(ctx context.Context, objID string, propertyID string, groupID string, h util.Headers) (resp *metatype.DeleteResult, err error)
	SelectPropertyGroupByObjectID(ctx context.Context, objID string, h util.Headers, dat map[string]interface{}) (resp *api.BKAPIRsp, err error)
	SelectGroup(ctx context.Context, h util.Headers, dat map[string]interface{}) (resp *metatype.QueryObjectGroupResult, err error)

	SelectObjects(ctx context.Context, h util.Headers, data interface{}) (resp *metatype.QueryObjectResult, err error)
	DeleteObject(ctx context.Context, id int, h util.Headers, dat map[string]interface{}) (resp *metatype.DeleteResult, err error)
	CreateObject(ctx context.Context, h util.Headers, dat *metatype.Object) (resp *metatype.CreateObjectResult, err error)
	UpdateObject(ctx context.Context, id int, h util.Headers, dat map[string]interface{}) (resp *metatype.UpdateResult, err error)

	SelectObjectAssociations(ctx context.Context, h util.Headers, dat map[string]interface{}) (resp *metatype.QueryObjectAssociationResult, err error)
	DeleteObjectAssociation(ctx context.Context, objID string, h util.Headers, dat map[string]interface{}) (resp *metatype.DeleteResult, err error)
	CreateObjectAssociation(ctx context.Context, h util.Headers, dat *metadata.ObjectAsst) (resp *metatype.CreateResult, err error)
	UpdateObjectAssociation(ctx context.Context, objID string, h util.Headers, dat map[string]interface{}) (resp *metatype.UpdateResult, err error)
	SelectObjectAttByID(ctx context.Context, objID string, h util.Headers) (resp *metatype.QueryObjectAttributeResult, err error)
	SelectObjectAttWithParams(ctx context.Context, h util.Headers, dat map[string]interface{}) (resp *metatype.QueryObjectAttributeResult, err error)
	DeleteObjectAttByID(ctx context.Context, id int, h util.Headers, dat map[string]interface{}) (resp *metatype.DeleteResult, err error)
	CreateObjectAtt(ctx context.Context, h util.Headers, dat *metatype.Attribute) (resp *metatype.CreateObjectAttributeResult, err error)
	UpdateObjectAttByID(ctx context.Context, id int, h util.Headers, dat map[string]interface{}) (resp *metatype.UpdateResult, err error)
>>>>>>> f0ba6057
}

func NewmetaInterface(client rest.ClientInterface) MetaInterface {
	return &meta{client: client}
}

type meta struct {
	client rest.ClientInterface
}<|MERGE_RESOLUTION|>--- conflicted
+++ resolved
@@ -13,88 +13,54 @@
 package meta
 
 import (
-	"context"
-	"net/http"
+    "context"
+    "net/http"
 
-	"configcenter/src/apimachinery/rest"
-	"configcenter/src/common/core/cc/api"
-	metatype "configcenter/src/common/metadata"
-	"configcenter/src/source_controller/api/metadata"
+    "configcenter/src/apimachinery/rest"
+    "configcenter/src/common/core/cc/api"
+    "configcenter/src/source_controller/api/metadata"
+    metadata2 "configcenter/src/source_controller/objectcontroller/objectdata/actions/metadata"
 )
 
 type MetaInterface interface {
-<<<<<<< HEAD
-	SelectClassificationWithObject(ctx context.Context, ownerID string, h http.Header, dat map[string]interface{}) (resp *api.BKAPIRsp, err error)
-	SelectClassifications(ctx context.Context, h http.Header, dat map[string]interface{}) (resp *api.BKAPIRsp, err error)
-	DeleteClassification(ctx context.Context, id string, h http.Header, dat map[string]interface{}) (resp *api.BKAPIRsp, err error)
-	CreateClassification(ctx context.Context, h http.Header, dat *metadata.ObjClassification) (resp *api.BKAPIRsp, err error)
-	UpdateClassification(ctx context.Context, id string, h http.Header, dat map[string]interface{}) (resp *api.BKAPIRsp, err error)
+    SelectClassificationWithObject(ctx context.Context, ownerID string, h http.Header, dat map[string]interface{}) (resp *api.BKAPIRsp, err error)
+    SelectClassifications(ctx context.Context, h http.Header, dat map[string]interface{}) (resp *api.BKAPIRsp, err error)
+    DeleteClassification(ctx context.Context, id string, h http.Header, dat map[string]interface{}) (resp *api.BKAPIRsp, err error)
+    CreateClassification(ctx context.Context, h http.Header, dat *metadata.ObjClassification) (resp *api.BKAPIRsp, err error)
+    UpdateClassification(ctx context.Context, id string, h http.Header, dat map[string]interface{}) (resp *api.BKAPIRsp, err error)
 
-	SearchTopoGraphics(ctx context.Context, h http.Header, dat *metadata.TopoGraphics) (resp *api.BKAPIRsp, err error)
-	UpdateTopoGraphics(ctx context.Context, h http.Header, dat []metadata.TopoGraphics) (resp *api.BKAPIRsp, err error)
+    SearchTopoGraphics(ctx context.Context, h http.Header, dat *metadata.TopoGraphics) (resp *api.BKAPIRsp, err error)
+    UpdateTopoGraphics(ctx context.Context, h http.Header, dat []metadata.TopoGraphics) (resp *api.BKAPIRsp, err error)
 
-	CreatePropertyGroup(ctx context.Context, h http.Header, dat *metadata.PropertyGroup) (resp *api.BKAPIRsp, err error)
-	UpdatePropertyGroup(ctx context.Context, h http.Header, dat *metadata2.PropertyGroupCondition) (resp *api.BKAPIRsp, err error)
-	DeletePropertyGroup(ctx context.Context, groupID string, h http.Header) (resp *api.BKAPIRsp, err error)
-	UpdatePropertyGroupObjectAtt(ctx context.Context, h http.Header, dat []metadata2.PropertyGroupObjectAtt) (resp *api.BKAPIRsp, err error)
-	DeletePropertyGroupObjectAtt(ctx context.Context, ownerID string, objID string, propertyID string, groupID string, h http.Header) (resp *api.BKAPIRsp, err error)
-	SelectPropertyGroupByObjectID(ctx context.Context, ownerID string, objID string, h http.Header, dat map[string]interface{}) (resp *api.BKAPIRsp, err error)
-	SelectGroup(ctx context.Context, h http.Header, dat map[string]interface{}) (resp *api.BKAPIRsp, err error)
+    CreatePropertyGroup(ctx context.Context, h http.Header, dat *metadata.PropertyGroup) (resp *api.BKAPIRsp, err error)
+    UpdatePropertyGroup(ctx context.Context, h http.Header, dat *metadata2.PropertyGroupCondition) (resp *api.BKAPIRsp, err error)
+    DeletePropertyGroup(ctx context.Context, groupID string, h http.Header) (resp *api.BKAPIRsp, err error)
+    UpdatePropertyGroupObjectAtt(ctx context.Context, h http.Header, dat []metadata2.PropertyGroupObjectAtt) (resp *api.BKAPIRsp, err error)
+    DeletePropertyGroupObjectAtt(ctx context.Context, ownerID string, objID string, propertyID string, groupID string, h http.Header) (resp *api.BKAPIRsp, err error)
+    SelectPropertyGroupByObjectID(ctx context.Context, ownerID string, objID string, h http.Header, dat map[string]interface{}) (resp *api.BKAPIRsp, err error)
+    SelectGroup(ctx context.Context, h http.Header, dat map[string]interface{}) (resp *api.BKAPIRsp, err error)
 
-	SelectObjects(ctx context.Context, h http.Header, dat interface{}) (resp *api.BKAPIRsp, err error)
-	DeleteObject(ctx context.Context, objID string, h http.Header, dat map[string]interface{}) (resp *api.BKAPIRsp, err error)
-	CreateObject(ctx context.Context, h http.Header, dat *metadata.ObjectAttDes) (resp *api.BKAPIRsp, err error)
-	UpdateObject(ctx context.Context, objID string, h http.Header, dat interface{}) (resp *api.BKAPIRsp, err error)
+    SelectObjects(ctx context.Context, h http.Header, dat interface{}) (resp *api.BKAPIRsp, err error)
+    DeleteObject(ctx context.Context, objID string, h http.Header, dat map[string]interface{}) (resp *api.BKAPIRsp, err error)
+    CreateObject(ctx context.Context, h http.Header, dat *metadata.ObjectAttDes) (resp *api.BKAPIRsp, err error)
+    UpdateObject(ctx context.Context, objID string, h http.Header, dat interface{}) (resp *api.BKAPIRsp, err error)
 
-	SelectObjectAssociations(ctx context.Context, h http.Header, dat map[string]interface{}) (resp *api.BKAPIRsp, err error)
-	DeleteObjectAssociation(ctx context.Context, objID string, h http.Header, dat map[string]interface{}) (resp *api.BKAPIRsp, err error)
-	CreateObjectAssociation(ctx context.Context, h http.Header, dat *metadata.ObjectAsst) (resp *api.BKAPIRsp, err error)
-	UpdateObjectAssociation(ctx context.Context, objID string, h http.Header, dat map[string]interface{}) (resp *api.BKAPIRsp, err error)
+    SelectObjectAssociations(ctx context.Context, h http.Header, dat map[string]interface{}) (resp *api.BKAPIRsp, err error)
+    DeleteObjectAssociation(ctx context.Context, objID string, h http.Header, dat map[string]interface{}) (resp *api.BKAPIRsp, err error)
+    CreateObjectAssociation(ctx context.Context, h http.Header, dat *metadata.ObjectAsst) (resp *api.BKAPIRsp, err error)
+    UpdateObjectAssociation(ctx context.Context, objID string, h http.Header, dat map[string]interface{}) (resp *api.BKAPIRsp, err error)
 
-	SelectObjectAttByID(ctx context.Context, objID string, h http.Header) (resp *api.BKAPIRsp, err error)
-	SelectObjectAttWithParams(ctx context.Context, h http.Header, dat interface{}) (resp *api.BKAPIRsp, err error)
-	DeleteObjectAttByID(ctx context.Context, objID string, h http.Header, dat interface{}) (resp *api.BKAPIRsp, err error)
-	CreateObjectAtt(ctx context.Context, h http.Header, dat *metadata.ObjectAttDes) (resp *api.BKAPIRsp, err error)
-	UpdateObjectAttByID(ctx context.Context, objID string, h http.Header, dat map[string]interface{}) (resp *api.BKAPIRsp, err error)
-=======
-	SelectClassificationWithObject(ctx context.Context, h util.Headers, dat map[string]interface{}) (resp *metatype.QueryObjectClassificationWithObjectsResult, err error)
-	SelectClassifications(ctx context.Context, h util.Headers, dat map[string]interface{}) (resp *metatype.QueryObjectClassificationResult, err error)
-	DeleteClassification(ctx context.Context, id int, h util.Headers, dat map[string]interface{}) (resp *metatype.DeleteResult, err error)
-	CreateClassification(ctx context.Context, h util.Headers, dat *metatype.Classification) (resp *metatype.CreateObjectClassificationResult, err error)
-	UpdateClassification(ctx context.Context, id int, h util.Headers, dat map[string]interface{}) (resp *metatype.UpdateResult, err error)
-
-	SearchTopoGraphics(ctx context.Context, h util.Headers, dat *metadata.TopoGraphics) (resp *api.BKAPIRsp, err error)
-	UpdateTopoGraphics(ctx context.Context, h util.Headers, dat []metadata.TopoGraphics) (resp *metatype.UpdateResult, err error)
-
-	CreatePropertyGroup(ctx context.Context, h util.Headers, dat *metatype.Group) (resp *metatype.CreateObjectGroupResult, err error)
-	UpdatePropertyGroup(ctx context.Context, h util.Headers, dat *metatype.UpdateGroupCondition) (resp *metatype.UpdateResult, err error)
-	DeletePropertyGroup(ctx context.Context, groupID string, h util.Headers) (resp *metatype.DeleteResult, err error)
-	UpdatePropertyGroupObjectAtt(ctx context.Context, h util.Headers, dat []metatype.PropertyGroupObjectAtt) (resp *metatype.UpdateResult, err error)
-	DeletePropertyGroupObjectAtt(ctx context.Context, objID string, propertyID string, groupID string, h util.Headers) (resp *metatype.DeleteResult, err error)
-	SelectPropertyGroupByObjectID(ctx context.Context, objID string, h util.Headers, dat map[string]interface{}) (resp *api.BKAPIRsp, err error)
-	SelectGroup(ctx context.Context, h util.Headers, dat map[string]interface{}) (resp *metatype.QueryObjectGroupResult, err error)
-
-	SelectObjects(ctx context.Context, h util.Headers, data interface{}) (resp *metatype.QueryObjectResult, err error)
-	DeleteObject(ctx context.Context, id int, h util.Headers, dat map[string]interface{}) (resp *metatype.DeleteResult, err error)
-	CreateObject(ctx context.Context, h util.Headers, dat *metatype.Object) (resp *metatype.CreateObjectResult, err error)
-	UpdateObject(ctx context.Context, id int, h util.Headers, dat map[string]interface{}) (resp *metatype.UpdateResult, err error)
-
-	SelectObjectAssociations(ctx context.Context, h util.Headers, dat map[string]interface{}) (resp *metatype.QueryObjectAssociationResult, err error)
-	DeleteObjectAssociation(ctx context.Context, objID string, h util.Headers, dat map[string]interface{}) (resp *metatype.DeleteResult, err error)
-	CreateObjectAssociation(ctx context.Context, h util.Headers, dat *metadata.ObjectAsst) (resp *metatype.CreateResult, err error)
-	UpdateObjectAssociation(ctx context.Context, objID string, h util.Headers, dat map[string]interface{}) (resp *metatype.UpdateResult, err error)
-	SelectObjectAttByID(ctx context.Context, objID string, h util.Headers) (resp *metatype.QueryObjectAttributeResult, err error)
-	SelectObjectAttWithParams(ctx context.Context, h util.Headers, dat map[string]interface{}) (resp *metatype.QueryObjectAttributeResult, err error)
-	DeleteObjectAttByID(ctx context.Context, id int, h util.Headers, dat map[string]interface{}) (resp *metatype.DeleteResult, err error)
-	CreateObjectAtt(ctx context.Context, h util.Headers, dat *metatype.Attribute) (resp *metatype.CreateObjectAttributeResult, err error)
-	UpdateObjectAttByID(ctx context.Context, id int, h util.Headers, dat map[string]interface{}) (resp *metatype.UpdateResult, err error)
->>>>>>> f0ba6057
+    SelectObjectAttByID(ctx context.Context, objID string, h http.Header) (resp *api.BKAPIRsp, err error)
+    SelectObjectAttWithParams(ctx context.Context, h http.Header, dat interface{}) (resp *api.BKAPIRsp, err error)
+    DeleteObjectAttByID(ctx context.Context, objID string, h http.Header, dat interface{}) (resp *api.BKAPIRsp, err error)
+    CreateObjectAtt(ctx context.Context, h http.Header, dat *metadata.ObjectAttDes) (resp *api.BKAPIRsp, err error)
+    UpdateObjectAttByID(ctx context.Context, objID string, h http.Header, dat map[string]interface{}) (resp *api.BKAPIRsp, err error)
 }
 
 func NewmetaInterface(client rest.ClientInterface) MetaInterface {
-	return &meta{client: client}
+    return &meta{client: client}
 }
 
 type meta struct {
-	client rest.ClientInterface
+    client rest.ClientInterface
 }