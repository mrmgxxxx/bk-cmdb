/*
 * Tencent is pleased to support the open source community by making 蓝鲸 available.
 * Copyright (C) 2017-2018 THL A29 Limited, a Tencent company. All rights reserved.
 * Licensed under the MIT License (the "License"); you may not use this file except
 * in compliance with the License. You may obtain a copy of the License at
 * http://opensource.org/licenses/MIT
 * Unless required by applicable law or agreed to in writing, software distributed under
 * the License is distributed on an "AS IS" BASIS, WITHOUT WARRANTIES OR CONDITIONS OF ANY KIND,
 * either express or implied. See the License for the specific language governing permissions and
 * limitations under the License.
 */

package meta

import (
	"context"
	"fmt"
	"net/http"

	"configcenter/src/common/core/cc/api"
	metatype "configcenter/src/common/metadata"
)

<<<<<<< HEAD
func (t *meta) CreatePropertyGroup(ctx context.Context, h http.Header, dat *metadata.PropertyGroup) (resp *api.BKAPIRsp, err error) {
	resp = new(api.BKAPIRsp)
=======
func (t *meta) CreatePropertyGroup(ctx context.Context, h util.Headers, dat *metatype.Group) (resp *metatype.CreateObjectGroupResult, err error) {
	resp = new(metatype.CreateObjectGroupResult)
>>>>>>> 22af66d2
	subPath := "/meta/objectatt/group/new"

	err = t.client.Post().
		WithContext(ctx).
		Body(dat).
		SubResource(subPath).
		WithHeaders(h).
		Do().
		Into(resp)
	return
}

<<<<<<< HEAD
func (t *meta) UpdatePropertyGroup(ctx context.Context, h http.Header, dat *metadata2.PropertyGroupCondition) (resp *api.BKAPIRsp, err error) {
	resp = new(api.BKAPIRsp)
=======
func (t *meta) UpdatePropertyGroup(ctx context.Context, h util.Headers, dat *metatype.UpdateGroupCondition) (resp *metatype.UpdateResult, err error) {
	resp = new(metatype.UpdateResult)
>>>>>>> 22af66d2
	subPath := "/meta/objectatt/group/update"

	err = t.client.Put().
		WithContext(ctx).
		Body(dat).
		SubResource(subPath).
		WithHeaders(h).
		Do().
		Into(resp)
	return
}

<<<<<<< HEAD
func (t *meta) DeletePropertyGroup(ctx context.Context, groupID string, h http.Header) (resp *api.BKAPIRsp, err error) {
	resp = new(api.BKAPIRsp)
=======
func (t *meta) DeletePropertyGroup(ctx context.Context, groupID string, h util.Headers) (resp *metatype.DeleteResult, err error) {
	resp = new(metatype.DeleteResult)
>>>>>>> 22af66d2
	subPath := fmt.Sprintf("/meta/objectatt/group/groupid/%s", groupID)

	err = t.client.Delete().
		WithContext(ctx).
		Body(nil).
		SubResource(subPath).
		WithHeaders(h).
		Do().
		Into(resp)
	return
}

<<<<<<< HEAD
func (t *meta) UpdatePropertyGroupObjectAtt(ctx context.Context, h http.Header, dat []metadata2.PropertyGroupObjectAtt) (resp *api.BKAPIRsp, err error) {
	resp = new(api.BKAPIRsp)
=======
func (t *meta) UpdatePropertyGroupObjectAtt(ctx context.Context, h util.Headers, dat []metatype.PropertyGroupObjectAtt) (resp *metatype.UpdateResult, err error) {
	resp = new(metatype.UpdateResult)
>>>>>>> 22af66d2
	subPath := "/meta/objectatt/group/property"

	err = t.client.Put().
		WithContext(ctx).
		Body(dat).
		SubResource(subPath).
		WithHeaders(h).
		Do().
		Into(resp)
	return
}

<<<<<<< HEAD
func (t *meta) DeletePropertyGroupObjectAtt(ctx context.Context, ownerID string, objID string, propertyID string, groupID string, h http.Header) (resp *api.BKAPIRsp, err error) {
	resp = new(api.BKAPIRsp)
	subPath := fmt.Sprintf("/meta/objectatt/group/owner/%s/object/%s/propertyids/%s/groupids/%s", ownerID, objID, propertyID, groupID)
=======
func (t *meta) DeletePropertyGroupObjectAtt(ctx context.Context, objID string, propertyID string, groupID string, h util.Headers) (resp *metatype.DeleteResult, err error) {
	resp = new(metatype.DeleteResult)
	subPath := fmt.Sprintf("/meta/objectatt/group/owner/%s/object/%s/propertyids/%s/groupids/%s", h.OwnerID, objID, propertyID, groupID)
>>>>>>> 22af66d2

	err = t.client.Put().
		WithContext(ctx).
		Body(nil).
		SubResource(subPath).
		WithHeaders(h).
		Do().
		Into(resp)
	return
}

func (t *meta) SelectPropertyGroupByObjectID(ctx context.Context, ownerID string, objID string, h http.Header, dat map[string]interface{}) (resp *api.BKAPIRsp, err error) {
	resp = new(api.BKAPIRsp)
	subPath := fmt.Sprintf("/meta/objectatt/group/property/owner/%s/object/%s", ownerID, objID)

	err = t.client.Post().
		WithContext(ctx).
		Body(dat).
		SubResource(subPath).
		WithHeaders(h).
		Do().
		Into(resp)
	return
}

<<<<<<< HEAD
func (t *meta) SelectGroup(ctx context.Context, h http.Header, dat map[string]interface{}) (resp *api.BKAPIRsp, err error) {
	resp = new(api.BKAPIRsp)
=======
func (t *meta) SelectGroup(ctx context.Context, h util.Headers, dat map[string]interface{}) (resp *metatype.QueryObjectGroupResult, err error) {
	resp = new(metatype.QueryObjectGroupResult)
>>>>>>> 22af66d2
	subPath := "/meta/objectatt/group/search"

	err = t.client.Post().
		WithContext(ctx).
		Body(dat).
		SubResource(subPath).
		WithHeaders(h).
		Do().
		Into(resp)
	return
}<|MERGE_RESOLUTION|>--- conflicted
+++ resolved
@@ -13,139 +13,109 @@
 package meta
 
 import (
-	"context"
-	"fmt"
-	"net/http"
+    "context"
+    "fmt"
+    "net/http"
 
-	"configcenter/src/common/core/cc/api"
-	metatype "configcenter/src/common/metadata"
+    "configcenter/src/common/core/cc/api"
+    "configcenter/src/source_controller/api/metadata"
+    metadata2 "configcenter/src/source_controller/objectcontroller/objectdata/actions/metadata"
 )
 
-<<<<<<< HEAD
 func (t *meta) CreatePropertyGroup(ctx context.Context, h http.Header, dat *metadata.PropertyGroup) (resp *api.BKAPIRsp, err error) {
-	resp = new(api.BKAPIRsp)
-=======
-func (t *meta) CreatePropertyGroup(ctx context.Context, h util.Headers, dat *metatype.Group) (resp *metatype.CreateObjectGroupResult, err error) {
-	resp = new(metatype.CreateObjectGroupResult)
->>>>>>> 22af66d2
-	subPath := "/meta/objectatt/group/new"
+    resp = new(api.BKAPIRsp)
+    subPath := "/meta/objectatt/group/new"
 
-	err = t.client.Post().
-		WithContext(ctx).
-		Body(dat).
-		SubResource(subPath).
-		WithHeaders(h).
-		Do().
-		Into(resp)
-	return
+    err = t.client.Post().
+        WithContext(ctx).
+        Body(dat).
+        SubResource(subPath).
+        WithHeaders(h).
+        Do().
+        Into(resp)
+    return
 }
 
-<<<<<<< HEAD
 func (t *meta) UpdatePropertyGroup(ctx context.Context, h http.Header, dat *metadata2.PropertyGroupCondition) (resp *api.BKAPIRsp, err error) {
-	resp = new(api.BKAPIRsp)
-=======
-func (t *meta) UpdatePropertyGroup(ctx context.Context, h util.Headers, dat *metatype.UpdateGroupCondition) (resp *metatype.UpdateResult, err error) {
-	resp = new(metatype.UpdateResult)
->>>>>>> 22af66d2
-	subPath := "/meta/objectatt/group/update"
+    resp = new(api.BKAPIRsp)
+    subPath := "/meta/objectatt/group/update"
 
-	err = t.client.Put().
-		WithContext(ctx).
-		Body(dat).
-		SubResource(subPath).
-		WithHeaders(h).
-		Do().
-		Into(resp)
-	return
+    err = t.client.Put().
+        WithContext(ctx).
+        Body(dat).
+        SubResource(subPath).
+        WithHeaders(h).
+        Do().
+        Into(resp)
+    return
 }
 
-<<<<<<< HEAD
 func (t *meta) DeletePropertyGroup(ctx context.Context, groupID string, h http.Header) (resp *api.BKAPIRsp, err error) {
-	resp = new(api.BKAPIRsp)
-=======
-func (t *meta) DeletePropertyGroup(ctx context.Context, groupID string, h util.Headers) (resp *metatype.DeleteResult, err error) {
-	resp = new(metatype.DeleteResult)
->>>>>>> 22af66d2
-	subPath := fmt.Sprintf("/meta/objectatt/group/groupid/%s", groupID)
+    resp = new(api.BKAPIRsp)
+    subPath := fmt.Sprintf("/meta/objectatt/group/groupid/%s", groupID)
 
-	err = t.client.Delete().
-		WithContext(ctx).
-		Body(nil).
-		SubResource(subPath).
-		WithHeaders(h).
-		Do().
-		Into(resp)
-	return
+    err = t.client.Delete().
+        WithContext(ctx).
+        Body(nil).
+        SubResource(subPath).
+        WithHeaders(h).
+        Do().
+        Into(resp)
+    return
 }
 
-<<<<<<< HEAD
 func (t *meta) UpdatePropertyGroupObjectAtt(ctx context.Context, h http.Header, dat []metadata2.PropertyGroupObjectAtt) (resp *api.BKAPIRsp, err error) {
-	resp = new(api.BKAPIRsp)
-=======
-func (t *meta) UpdatePropertyGroupObjectAtt(ctx context.Context, h util.Headers, dat []metatype.PropertyGroupObjectAtt) (resp *metatype.UpdateResult, err error) {
-	resp = new(metatype.UpdateResult)
->>>>>>> 22af66d2
-	subPath := "/meta/objectatt/group/property"
+    resp = new(api.BKAPIRsp)
+    subPath := "/meta/objectatt/group/property"
 
-	err = t.client.Put().
-		WithContext(ctx).
-		Body(dat).
-		SubResource(subPath).
-		WithHeaders(h).
-		Do().
-		Into(resp)
-	return
+    err = t.client.Put().
+        WithContext(ctx).
+        Body(dat).
+        SubResource(subPath).
+        WithHeaders(h).
+        Do().
+        Into(resp)
+    return
 }
 
-<<<<<<< HEAD
 func (t *meta) DeletePropertyGroupObjectAtt(ctx context.Context, ownerID string, objID string, propertyID string, groupID string, h http.Header) (resp *api.BKAPIRsp, err error) {
-	resp = new(api.BKAPIRsp)
-	subPath := fmt.Sprintf("/meta/objectatt/group/owner/%s/object/%s/propertyids/%s/groupids/%s", ownerID, objID, propertyID, groupID)
-=======
-func (t *meta) DeletePropertyGroupObjectAtt(ctx context.Context, objID string, propertyID string, groupID string, h util.Headers) (resp *metatype.DeleteResult, err error) {
-	resp = new(metatype.DeleteResult)
-	subPath := fmt.Sprintf("/meta/objectatt/group/owner/%s/object/%s/propertyids/%s/groupids/%s", h.OwnerID, objID, propertyID, groupID)
->>>>>>> 22af66d2
+    resp = new(api.BKAPIRsp)
+    subPath := fmt.Sprintf("/meta/objectatt/group/owner/%s/object/%s/propertyids/%s/groupids/%s", ownerID, objID, propertyID, groupID)
 
-	err = t.client.Put().
-		WithContext(ctx).
-		Body(nil).
-		SubResource(subPath).
-		WithHeaders(h).
-		Do().
-		Into(resp)
-	return
+    err = t.client.Put().
+        WithContext(ctx).
+        Body(nil).
+        SubResource(subPath).
+        WithHeaders(h).
+        Do().
+        Into(resp)
+    return
 }
 
 func (t *meta) SelectPropertyGroupByObjectID(ctx context.Context, ownerID string, objID string, h http.Header, dat map[string]interface{}) (resp *api.BKAPIRsp, err error) {
-	resp = new(api.BKAPIRsp)
-	subPath := fmt.Sprintf("/meta/objectatt/group/property/owner/%s/object/%s", ownerID, objID)
+    resp = new(api.BKAPIRsp)
+    subPath := fmt.Sprintf("/meta/objectatt/group/property/owner/%s/object/%s", ownerID, objID)
 
-	err = t.client.Post().
-		WithContext(ctx).
-		Body(dat).
-		SubResource(subPath).
-		WithHeaders(h).
-		Do().
-		Into(resp)
-	return
+    err = t.client.Post().
+        WithContext(ctx).
+        Body(dat).
+        SubResource(subPath).
+        WithHeaders(h).
+        Do().
+        Into(resp)
+    return
 }
 
-<<<<<<< HEAD
 func (t *meta) SelectGroup(ctx context.Context, h http.Header, dat map[string]interface{}) (resp *api.BKAPIRsp, err error) {
-	resp = new(api.BKAPIRsp)
-=======
-func (t *meta) SelectGroup(ctx context.Context, h util.Headers, dat map[string]interface{}) (resp *metatype.QueryObjectGroupResult, err error) {
-	resp = new(metatype.QueryObjectGroupResult)
->>>>>>> 22af66d2
-	subPath := "/meta/objectatt/group/search"
+    resp = new(api.BKAPIRsp)
+    subPath := "/meta/objectatt/group/search"
 
-	err = t.client.Post().
-		WithContext(ctx).
-		Body(dat).
-		SubResource(subPath).
-		WithHeaders(h).
-		Do().
-		Into(resp)
-	return
+    err = t.client.Post().
+        WithContext(ctx).
+        Body(dat).
+        SubResource(subPath).
+        WithHeaders(h).
+        Do().
+        Into(resp)
+    return
 }