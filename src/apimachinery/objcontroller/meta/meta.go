--- conflicted
+++ resolved
@@ -17,10 +17,6 @@
 	"fmt"
 
 	"configcenter/src/apimachinery/util"
-<<<<<<< HEAD
-	"configcenter/src/common/core/cc/api"
-=======
->>>>>>> bd6e8d93
 	metatype "configcenter/src/common/metadata"
 	"configcenter/src/source_controller/api/metadata"
 )
@@ -53,11 +49,7 @@
 	return
 }
 
-<<<<<<< HEAD
-func (t *meta) CreateObject(ctx context.Context, h util.Headers, dat *metadata.ObjectAttDes) (resp *metatype.CreateObjectResult, err error) {
-=======
 func (t *meta) CreateObject(ctx context.Context, h util.Headers, dat *metatype.Object) (resp *metatype.CreateObjectResult, err error) {
->>>>>>> bd6e8d93
 	resp = new(metatype.CreateObjectResult)
 	subPath := "/meta/object"
 
