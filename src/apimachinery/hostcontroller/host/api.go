/*
 * Tencent is pleased to support the open source community by making 蓝鲸 available.
 * Copyright (C) 2017-2018 THL A29 Limited, a Tencent company. All rights reserved.
 * Licensed under the MIT License (the "License"); you may not use this file except
 * in compliance with the License. You may obtain a copy of the License at
 * http://opensource.org/licenses/MIT
 * Unless required by applicable law or agreed to in writing, software distributed under
 * the License is distributed on an "AS IS" BASIS, WITHOUT WARRANTIES OR CONDITIONS OF ANY KIND,
 * either express or implied. See the License for the specific language governing permissions and
 * limitations under the License.
 */

package host

import (
	"context"
	"fmt"
<<<<<<< HEAD

	"configcenter/src/apimachinery/util"
	"configcenter/src/common/core/cc/api"
	"configcenter/src/common/metadata"
	"configcenter/src/source_controller/common/commondata"
)

func (t *hostctrl) GetHostByID(ctx context.Context, hostID string, h util.Headers) (resp *metadata.Response, err error) {
=======
	"net/http"

	"configcenter/src/common/metadata"
)

func (t *hostctrl) GetHostByID(ctx context.Context, hostID string, h http.Header) (resp *metadata.HostInstanceResult, err error) {
>>>>>>> 8fec5373
	subPath := fmt.Sprintf("/host/%s", hostID)

	err = t.client.Get().
		WithContext(ctx).
		Body(nil).
		SubResource(subPath).
<<<<<<< HEAD
		WithHeaders(h.ToHeader()).
=======
		WithHeaders(h).
>>>>>>> 8fec5373
		Do().
		Into(resp)
	return
}

<<<<<<< HEAD
func (t *hostctrl) GetHosts(ctx context.Context, h util.Headers, opt *commondata.ObjQueryInput) (resp *metadata.GetHostsResult, err error) {
=======
func (t *hostctrl) GetHosts(ctx context.Context, h http.Header, opt *metadata.QueryInput) (resp *metadata.GetHostsResult, err error) {
>>>>>>> 8fec5373
	subPath := "/hosts/search"

	err = t.client.Post().
		WithContext(ctx).
		Body(opt).
		SubResource(subPath).
<<<<<<< HEAD
		WithHeaders(h.ToHeader()).
=======
		WithHeaders(h).
>>>>>>> 8fec5373
		Do().
		Into(resp)
	return
}

<<<<<<< HEAD
func (t *hostctrl) AddHost(ctx context.Context, h util.Headers, dat interface{}) (resp *api.BKAPIRsp, err error) {
	resp = new(api.BKAPIRsp)
=======
func (t *hostctrl) AddHost(ctx context.Context, h http.Header, dat interface{}) (resp *metadata.Response, err error) {
>>>>>>> 8fec5373
	subPath := "/insts"

	err = t.client.Post().
		WithContext(ctx).
		Body(dat).
		SubResource(subPath).
<<<<<<< HEAD
		WithHeaders(h.ToHeader()).
=======
		WithHeaders(h).
>>>>>>> 8fec5373
		Do().
		Into(resp)
	return
}

<<<<<<< HEAD
func (t *hostctrl) GetHostSnap(ctx context.Context, hostID string, h util.Headers) (resp *metadata.GetHostSnapResult, err error) {
=======
func (t *hostctrl) GetHostSnap(ctx context.Context, hostID string, h http.Header) (resp *metadata.GetHostSnapResult, err error) {
>>>>>>> 8fec5373
	subPath := fmt.Sprintf("/host/snapshot/%s", hostID)

	err = t.client.Get().
		WithContext(ctx).
		Body(nil).
		SubResource(subPath).
<<<<<<< HEAD
		WithHeaders(h.ToHeader()).
=======
		WithHeaders(h).
>>>>>>> 8fec5373
		Do().
		Into(resp)
	return
}<|MERGE_RESOLUTION|>--- conflicted
+++ resolved
@@ -15,98 +15,58 @@
 import (
 	"context"
 	"fmt"
-<<<<<<< HEAD
-
-	"configcenter/src/apimachinery/util"
-	"configcenter/src/common/core/cc/api"
-	"configcenter/src/common/metadata"
-	"configcenter/src/source_controller/common/commondata"
-)
-
-func (t *hostctrl) GetHostByID(ctx context.Context, hostID string, h util.Headers) (resp *metadata.Response, err error) {
-=======
 	"net/http"
 
 	"configcenter/src/common/metadata"
 )
 
 func (t *hostctrl) GetHostByID(ctx context.Context, hostID string, h http.Header) (resp *metadata.HostInstanceResult, err error) {
->>>>>>> 8fec5373
 	subPath := fmt.Sprintf("/host/%s", hostID)
 
 	err = t.client.Get().
 		WithContext(ctx).
 		Body(nil).
 		SubResource(subPath).
-<<<<<<< HEAD
-		WithHeaders(h.ToHeader()).
-=======
 		WithHeaders(h).
->>>>>>> 8fec5373
 		Do().
 		Into(resp)
 	return
 }
 
-<<<<<<< HEAD
-func (t *hostctrl) GetHosts(ctx context.Context, h util.Headers, opt *commondata.ObjQueryInput) (resp *metadata.GetHostsResult, err error) {
-=======
 func (t *hostctrl) GetHosts(ctx context.Context, h http.Header, opt *metadata.QueryInput) (resp *metadata.GetHostsResult, err error) {
->>>>>>> 8fec5373
 	subPath := "/hosts/search"
 
 	err = t.client.Post().
 		WithContext(ctx).
 		Body(opt).
 		SubResource(subPath).
-<<<<<<< HEAD
-		WithHeaders(h.ToHeader()).
-=======
 		WithHeaders(h).
->>>>>>> 8fec5373
 		Do().
 		Into(resp)
 	return
 }
 
-<<<<<<< HEAD
-func (t *hostctrl) AddHost(ctx context.Context, h util.Headers, dat interface{}) (resp *api.BKAPIRsp, err error) {
-	resp = new(api.BKAPIRsp)
-=======
 func (t *hostctrl) AddHost(ctx context.Context, h http.Header, dat interface{}) (resp *metadata.Response, err error) {
->>>>>>> 8fec5373
 	subPath := "/insts"
 
 	err = t.client.Post().
 		WithContext(ctx).
 		Body(dat).
 		SubResource(subPath).
-<<<<<<< HEAD
-		WithHeaders(h.ToHeader()).
-=======
 		WithHeaders(h).
->>>>>>> 8fec5373
 		Do().
 		Into(resp)
 	return
 }
 
-<<<<<<< HEAD
-func (t *hostctrl) GetHostSnap(ctx context.Context, hostID string, h util.Headers) (resp *metadata.GetHostSnapResult, err error) {
-=======
 func (t *hostctrl) GetHostSnap(ctx context.Context, hostID string, h http.Header) (resp *metadata.GetHostSnapResult, err error) {
->>>>>>> 8fec5373
 	subPath := fmt.Sprintf("/host/snapshot/%s", hostID)
 
 	err = t.client.Get().
 		WithContext(ctx).
 		Body(nil).
 		SubResource(subPath).
-<<<<<<< HEAD
-		WithHeaders(h.ToHeader()).
-=======
 		WithHeaders(h).
->>>>>>> 8fec5373
 		Do().
 		Into(resp)
 	return
