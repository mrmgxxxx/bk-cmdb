--- conflicted
+++ resolved
@@ -68,7 +68,7 @@
 	fmt.Println("before suit")
 	js, _ := json.MarshalIndent(tConfig, "", "    ")
 	fmt.Printf("test config: %s\n", run.SetRed(string(js)))
-<<<<<<< HEAD
+	client := zk.NewZkClient(tConfig.ZkAddr, 40*time.Second)
 	var err error
 	mongoConfig := local.MongoConf{
 		MaxOpenConns: mongo.DefaultMaxOpenConns,
@@ -77,10 +77,6 @@
 	}
 	db, err = local.NewMgo(mongoConfig, time.Minute)
 	Expect(err).Should(BeNil())
-	client := zk.NewZkClient(tConfig.ZkAddr, 5*time.Second)
-=======
-	client := zk.NewZkClient(tConfig.ZkAddr, 40*time.Second)
->>>>>>> 9c9100fd
 	Expect(client.Start()).Should(BeNil())
 	Expect(client.Ping()).Should(BeNil())
 	disc, err := discovery.NewServiceDiscovery(client)
@@ -128,13 +124,8 @@
 	for _, tableName := range common.AllTables {
 		db.DropTable(context.Background(), tableName)
 	}
-<<<<<<< HEAD
-	resp, err := clientSet.AdminServer().Migrate(context.Background(), "0", "community", header)
-	fmt.Printf("******resp:%v, err:%v\n", resp, err)
-=======
 	db.Close()
 	clientSet.AdminServer().Migrate(context.Background(), "0", "community", GetHeader())
->>>>>>> 9c9100fd
 }
 
 func GetReportUrl() string {
