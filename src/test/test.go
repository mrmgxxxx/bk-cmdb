package test

import (
	"context"
	"encoding/json"
	"flag"
	"fmt"
	"net/http"
	"strings"
	"time"

	"configcenter/src/apimachinery"
	"configcenter/src/apimachinery/discovery"
	"configcenter/src/apimachinery/util"
	"configcenter/src/common"
	"configcenter/src/common/backbone/service_mange/zk"
	"configcenter/src/storage/dal/mongo"
	"configcenter/src/storage/dal/mongo/local"
	"configcenter/src/test/run"
	testutil "configcenter/src/test/util"

	. "github.com/onsi/gomega"
)

var clientSet apimachinery.ClientSetInterface
var tConfig TestConfig
var header http.Header
var reportUrl string
var reportDir string
var db *local.Mongo

type TestConfig struct {
	ZkAddr         string
	Concurrent     int
	SustainSeconds float64
	TotalRequest   int64
	DBWriteKBSize  int
	MongoURI       string
	MongoRsName    string
	RedisCfg       RedisConfig
}

type RedisConfig struct {
	RedisAdress string
	RedisPort   string
	RedisPasswd string
}

func init() {
	flag.StringVar(&tConfig.ZkAddr, "zk-addr", "127.0.0.1:2181", "zk discovery addresses, comma separated.")
	flag.IntVar(&tConfig.Concurrent, "concurrent", 100, "concurrent request during the load test.")
	flag.Float64Var(&tConfig.SustainSeconds, "sustain-seconds", 10, "the load test sustain time in seconds ")
	flag.Int64Var(&tConfig.TotalRequest, "total-request", 0, "the load test total request,it has higher priority than SustainSeconds")
	flag.IntVar(&tConfig.DBWriteKBSize, "write-size", 1, "MongoDB write size , unit is KB.")
	flag.StringVar(&tConfig.RedisCfg.RedisAdress, "redis-addr", "127.0.0.1", "redis host address")
	flag.StringVar(&tConfig.RedisCfg.RedisPort, "redis-port", "6379", "redis host port")
	flag.StringVar(&tConfig.RedisCfg.RedisPasswd, "redis-passwd", "cc", "redis password")
	flag.StringVar(&tConfig.MongoURI, "mongo-addr", "mongodb://127.0.0.1:27017/cmdb", "mongodb URI")
	flag.StringVar(&tConfig.MongoRsName, "mongo-rs-name", "rs0", "mongodb replica set name")
	flag.StringVar(&reportUrl, "report-url", "http://127.0.0.1:8080/", "html report base url")
	flag.StringVar(&reportDir, "report-dir", "report", "report directory")
	flag.Parse()

	run.Concurrent = tConfig.Concurrent
	run.SustainSeconds = tConfig.SustainSeconds
	run.TotalRequest = tConfig.TotalRequest

	RegisterFailHandler(testutil.Fail)
	fmt.Println("before suit")
	js, _ := json.MarshalIndent(tConfig, "", "    ")
	fmt.Printf("test config: %s\n", run.SetRed(string(js)))
	var err error
	mongoConfig := local.MongoConf{
		MaxOpenConns: mongo.DefaultMaxOpenConns,
		MaxIdleConns: mongo.MinimumMaxIdleOpenConns,
		URI:          tConfig.MongoURI,
	}
	db, err = local.NewMgo(mongoConfig, time.Minute)
	Expect(err).Should(BeNil())
	client := zk.NewZkClient(tConfig.ZkAddr, 5*time.Second)
	Expect(client.Start()).Should(BeNil())
	Expect(client.Ping()).Should(BeNil())
	disc, err := discovery.NewServiceDiscovery(client)
	Expect(err).Should(BeNil())
	c := &util.APIMachineryConfig{
		QPS:       20000,
		Burst:     10000,
		TLSConfig: nil,
	}
	clientSet, err = apimachinery.NewApiMachinery(c, disc)
	Expect(err).Should(BeNil())
	// wait for get the apiserver address.
	time.Sleep(1 * time.Second)
	fmt.Println("**** initialize clientSet success ***")
}

func GetClientSet() apimachinery.ClientSetInterface {
	return clientSet
}

func GetTestConfig() TestConfig {
	return tConfig
}

func GetHeader() http.Header {
	header = make(http.Header)
	header.Add(common.BKHTTPOwnerID, "0")
	header.Add(common.BKSupplierIDField, "0")
	header.Add(common.BKHTTPHeaderUser, "admin")
	header.Add("Content-Type", "application/json")
	return header
}

func ClearDatabase() {
	fmt.Println("********Clear Database*************")
	// clientSet.AdminServer().ClearDatabase(context.Background(), GetHeader())
<<<<<<< HEAD
=======
	mongoConfig := local.MongoConf{
		MaxOpenConns: mongo.DefaultMaxOpenConns,
		MaxIdleConns: mongo.MinimumMaxIdleOpenConns,
		URI:          tConfig.MongoURI,
		RsName:       tConfig.MongoRsName,
	}
	db, err := local.NewMgo(mongoConfig, time.Minute)
	Expect(err).Should(BeNil())
>>>>>>> 46b08f0a
	for _, tableName := range common.AllTables {
		db.DropTable(context.Background(), tableName)
	}
	resp, err := clientSet.AdminServer().Migrate(context.Background(), "0", "community", header)
	fmt.Printf("******resp:%v, err:%v\n", resp, err)
}

func GetReportUrl() string {
	if !strings.HasSuffix(reportUrl, "/") {
		reportUrl = reportUrl + "/"
	}
	return reportUrl
}

func GetReportDir() string {
	if !strings.HasSuffix(reportDir, "/") {
		reportDir = reportDir + "/"
	}
	return reportDir
}

func GetDB() *local.Mongo {
	return db
}<|MERGE_RESOLUTION|>--- conflicted
+++ resolved
@@ -114,8 +114,6 @@
 func ClearDatabase() {
 	fmt.Println("********Clear Database*************")
 	// clientSet.AdminServer().ClearDatabase(context.Background(), GetHeader())
-<<<<<<< HEAD
-=======
 	mongoConfig := local.MongoConf{
 		MaxOpenConns: mongo.DefaultMaxOpenConns,
 		MaxIdleConns: mongo.MinimumMaxIdleOpenConns,
@@ -124,7 +122,6 @@
 	}
 	db, err := local.NewMgo(mongoConfig, time.Minute)
 	Expect(err).Should(BeNil())
->>>>>>> 46b08f0a
 	for _, tableName := range common.AllTables {
 		db.DropTable(context.Background(), tableName)
 	}
