--- conflicted
+++ resolved
@@ -9,11 +9,7 @@
  * either express or implied. See the License for the specific language governing permissions and
  * limitations under the License.
  */
-<<<<<<< HEAD
- 
-=======
 
->>>>>>> 22af66d2
 package manager
 
 import (
