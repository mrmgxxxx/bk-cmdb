--- conflicted
+++ resolved
@@ -153,70 +153,12 @@
 	cli.datas.Set(key, value)
 	return nil
 }
-func (cli *host) search() ([]model.Attribute, []types.MapStr, error) {
-
-	return nil, nil, nil
-}
-func (cli *host) IsExists() (bool, error) {
-
-	attrs, err := cli.target.Attributes()
-	if nil != err {
-		return false, err
-	}
-
-	cond := common.CreateCondition()
-
-	for _, attrItem := range attrs {
-
-		if !attrItem.GetKey() {
-			continue
-		}
-
-		if !cli.datas.Exists(attrItem.GetID()) {
-			continue
-		}
-
-		cond.Field(attrItem.GetID()).Eq(cli.datas[attrItem.GetID()])
-
-	}
-
-	items, err := client.GetClient().CCV3().Host().SearchHost(cond)
-	if nil != err {
-		return false, err
-	}
-
-	return 0 != len(items), nil
-}
-func (cli *host) Create() error {
-
-	if exists, err := cli.IsExists(); nil != err {
-		return err
-	} else if exists {
-		return nil
-	}
-
-	return cli.Save()
-
-}
-func (cli *host) Update() error {
-
-	if exists, err := cli.IsExists(); nil != err {
-		return err
-	} else if !exists {
-		return nil
-	}
-
-<<<<<<< HEAD
-	return cli.Save()
-}
-func (cli *host) Save() error {
-=======
+
 func (cli *host) Transfer() TransferInterface {
 	return &transfer{
 		targetHost: cli,
 	}
 }
->>>>>>> eefe09e4
 
 func (cli *host) ResetAssociationValue() error {
 	attrs, err := cli.target.Attributes()
@@ -224,21 +166,6 @@
 		return err
 	}
 
-<<<<<<< HEAD
-	bizID := 0
-	if cli.datas.Exists(BusinessID) {
-		id, err := cli.datas.Int(BusinessID)
-		if nil != err {
-			return err
-		}
-		bizID = id
-	}
-
-	log.Errorf("set bizid:%d", bizID)
-
-	// clear the invalid data
-=======
->>>>>>> eefe09e4
 	for _, attrItem := range attrs {
 		if attrItem.GetKey() {
 
@@ -368,28 +295,12 @@
 
 	return nil
 
-<<<<<<< HEAD
-	cli.datas.ForEach(func(key string, val interface{}) {
-		for _, attrItem := range attrs {
-			if attrItem.GetID() == key {
-				return
-			}
-		}
-
-		cli.datas.Remove(key)
-	})
-
-	hostID, err := client.GetClient().CCV3().Host().CreateHostBatch(bizID, cli.datas)
-	if err != nil {
-		log.Errorf("failed to create host, error info is %s", err.Error())
-=======
 }
 
 func (cli *host) Update() error {
 
 	attrs, existItems, err := cli.search()
 	if nil != err {
->>>>>>> eefe09e4
 		return err
 	}
 
