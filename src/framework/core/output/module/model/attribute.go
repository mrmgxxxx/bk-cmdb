--- conflicted
+++ resolved
@@ -42,11 +42,8 @@
 	Option        interface{} `field:"option"`
 	Description   string      `field:"description"`
 	Creator       string      `field:"creator"`
-<<<<<<< HEAD
-=======
 
 	id int
->>>>>>> 3eae9a5d
 }
 
 func (cli *attribute) ToMapStr() types.MapStr {
