--- conflicted
+++ resolved
@@ -17,10 +17,7 @@
 
 	"configcenter/src/framework/core/output/module/inst"
 	"configcenter/src/framework/core/output/module/model"
-<<<<<<< HEAD
-=======
 	"configcenter/src/framework/core/types"
->>>>>>> eefe09e4
 )
 
 // ModuleIteratorWrapper the module iterator wrapper
@@ -80,14 +77,11 @@
 	return cli.module.Save()
 }
 
-<<<<<<< HEAD
-=======
 // GetValues return the values
 func (cli *ModuleWrapper) GetValues() (types.MapStr, error) {
 	return cli.module.GetValues()
 }
 
->>>>>>> eefe09e4
 // GetModuleID get the id for the module
 func (cli *ModuleWrapper) GetModuleID() (int64, error) {
 	vals, err := cli.module.GetValues()
