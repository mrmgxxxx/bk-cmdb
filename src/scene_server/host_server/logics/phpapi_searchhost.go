/*
 * Tencent is pleased to support the open source community by making 蓝鲸 available.
 * Copyright (C) 2017-2018 THL A29 Limited, a Tencent company. All rights reserved.
 * Licensed under the MIT License (the "License"); you may not use this file except
 * in compliance with the License. You may obtain a copy of the License at
 * http://opensource.org/licenses/MIT
 * Unless required by applicable law or agreed to in writing, software distributed under
 * the License is distributed on an "AS IS" BASIS, WITHOUT WARRANTIES OR CONDITIONS OF ANY KIND,
 * either express or implied. See the License for the specific language governing permissions and
 * limitations under the License.
 */

package logics

import (
	"context"
	"errors"
	"fmt"

	"configcenter/src/common"
	"configcenter/src/common/blog"
	"configcenter/src/common/mapstr"
	types "configcenter/src/common/mapstr"
	meta "configcenter/src/common/metadata"
	"configcenter/src/common/util"
)

func (phpapi *PHPAPI) GetDefaultModules(appID int) (types.MapStr, error) {

	param := &meta.QueryInput{
		Condition: map[string]interface{}{
			common.BKAppIDField:   appID,
			common.BKDefaultField: 1,
		},
		Fields: fmt.Sprintf("%s,%s", common.BKSetIDField, common.BKModuleIDField),
	}

	resMap, err := phpapi.getObjByCondition(param, common.BKInnerObjIDModule)

	if nil != err {
		return nil, err
	}

	blog.V(5).Infof("getDefaultModules complete, res: %v", resMap)

	if false == resMap.Result {
		return nil, errors.New(resMap.ErrMsg)
	}

	if resMap.Data.Count == 0 {
		return nil, errors.New(fmt.Sprintf("can not found default module, appid: %d", appID))
	}

	return resMap.Data.Info[0], nil

}

func (phpapi *PHPAPI) GetHostByIPAndSource(innerIP string, platID int64) ([]types.MapStr, error) {

	param := &meta.QueryInput{
		Condition: map[string]interface{}{
			common.BKHostInnerIPField: innerIP,
			common.BKCloudIDField:     platID,
		},
		Fields: common.BKHostIDField,
	}

	resMap, err := phpapi.getObjByCondition(param, common.BKInnerObjIDHost)

	if nil != err {
		return nil, err
	}

	if !resMap.Result {
		return nil, errors.New(resMap.ErrMsg)
	}

	blog.V(5).Infof("getHostByIPAndSource res: %v", resMap)

	return resMap.Data.Info, nil
}

func (phpapi *PHPAPI) GetHostByCond(param *meta.QueryInput) ([]types.MapStr, error) {
	blog.V(5).Infof("GetHostByCond param:%v", param)
	resMap, err := phpapi.getObjByCondition(param, common.BKInnerObjIDHost)
	if nil != err {
		return nil, err
	}

	if false == resMap.Result {
		return nil, errors.New(resMap.ErrMsg)
	}

	blog.V(5).Infof("getHostByIPArrAndSource res: %v", resMap)
	return resMap.Data.Info, nil
}

//search host helpers
func (phpapi *PHPAPI) GetHostMapByCond(condition map[string]interface{}) (map[int64]map[string]interface{}, []int64, error) {
	hostMap := make(map[int64]map[string]interface{})
	hostIDArr := make([]int64, 0)

	// build host controller url
	searchParams := &meta.QueryInput{
		Fields:    "",
		Condition: condition,
	}
	res, err := phpapi.logic.CoreAPI.HostController().Host().GetHosts(context.Background(), phpapi.header, searchParams)

	if nil != err {
		blog.Errorf("getHostMapByCond error params:%+v, error:%s,rid:%s", condition, err.Error(), phpapi.rid)
		return hostMap, hostIDArr, err
	}

<<<<<<< HEAD
	blog.V(5).Infof("appInfo:%v", res)

=======
>>>>>>> 6659b19b
	if false == res.Result {
		blog.Errorf("getHostMapByCond GetHosts http response error, params:%+v, err code:%d, err msg:%s,rid:%s", condition, res.Code, res.ErrMsg, phpapi.rid)
		return nil, nil, phpapi.ccErr.New(res.Code, res.ErrMsg)
	}

	for _, host := range res.Data.Info {

		host_id, err := util.GetInt64ByInterface(host[common.BKHostIDField])
		if nil != err {
			blog.Errorf("getHostMapByCond  hostID not integer, err:%s,input:%s,host:%+v,rid:%s", err.Error(), condition, phpapi.rid)
			return nil, nil, err
		}

		hostMap[host_id] = host
		hostIDArr = append(hostIDArr, host_id)
	}
	return hostMap, hostIDArr, nil
}

// GetHostDataByConfig  get host info
func (phpapi *PHPAPI) GetHostDataByConfig(configData []map[string]int64) ([]mapstr.MapStr, error) {
	hostIDArr := make([]int64, 0)
	for _, config := range configData {
		hostIDArr = append(hostIDArr, config[common.BKHostIDField])
	}

	hostMapCondition := map[string]interface{}{
		common.BKHostIDField: map[string]interface{}{
			common.BKDBIN: hostIDArr,
		},
	}

	hostMap, _, err := phpapi.GetHostMapByCond(hostMapCondition)
	if nil != err {
		return nil, err
	}

	hostData, err := phpapi.SetHostData(configData, hostMap)
	if nil != err {
		return hostData, err
	}

	return hostData, nil
}

func (phpapi *PHPAPI) GetCustomerPropertyByOwner(objType string) ([]meta.Attribute, error) {

	blog.V(5).Infof("getCustomerPropertyByOwner start")
	searchBody := make(map[string]interface{})
	searchBody[common.BKObjIDField] = common.BKInnerObjIDHost
	searchBody[common.BKOwnerIDField] = util.GetOwnerID(phpapi.header)
	res, err := phpapi.logic.CoreAPI.ObjectController().Meta().SelectObjectAttWithParams(context.Background(), phpapi.header, searchBody)
	if nil != err {
		blog.Errorf("GetHostDetailById  attr error :%v", err)
		return nil, err
	}

	if false == res.Result {
		blog.Errorf("GetHostDetailById  attr error :%v", err)
		return nil, fmt.Errorf(res.ErrMsg)
	}
	customAttrArr := make([]meta.Attribute, 0)
	for _, attr := range res.Data { //hostAttrArr {
		if false == attr.IsPre {
			customAttrArr = append(customAttrArr, attr)
		}
	}
	return customAttrArr, nil
}

// In_existIpArr exsit ip in array
func (phpapi *PHPAPI) In_existIpArr(arr []string, ip string) bool {
	for _, v := range arr {
		if ip == v {
			return true
		}
	}
	return false
}

func (phpapi *PHPAPI) getObjByCondition(dat *meta.QueryInput, objType string) (*meta.QueryInstResult, error) {

	res, err := phpapi.logic.CoreAPI.ObjectController().Instance().SearchObjects(context.Background(), objType, phpapi.header, dat)
	if nil != err {
		return nil, err
	}

	return res, nil
}<|MERGE_RESOLUTION|>--- conflicted
+++ resolved
@@ -112,11 +112,6 @@
 		return hostMap, hostIDArr, err
 	}
 
-<<<<<<< HEAD
-	blog.V(5).Infof("appInfo:%v", res)
-
-=======
->>>>>>> 6659b19b
 	if false == res.Result {
 		blog.Errorf("getHostMapByCond GetHosts http response error, params:%+v, err code:%d, err msg:%s,rid:%s", condition, res.Code, res.ErrMsg, phpapi.rid)
 		return nil, nil, phpapi.ccErr.New(res.Code, res.ErrMsg)
