/*
 * Tencent is pleased to support the open source community by making 蓝鲸 available.
 * Copyright (C) 2017-2018 THL A29 Limited, a Tencent company. All rights reserved.
 * Licensed under the MIT License (the "License"); you may not use this file except
 * in compliance with the License. You may obtain a copy of the License at
 * http://opensource.org/licenses/MIT
 * Unless required by applicable law or agreed to in writing, software distributed under
 * the License is distributed on an "AS IS" BASIS, WITHOUT WARRANTIES OR CONDITIONS OF ANY KIND,
 * either express or implied. See the License for the specific language governing permissions and
 * limitations under the License.
 */

package logics

import (
	"context"
	"strings"

	"configcenter/src/common"
	"configcenter/src/common/blog"
	"configcenter/src/common/errors"
	"configcenter/src/common/http/rest"
	"configcenter/src/common/mapstr"
	"configcenter/src/common/metadata"
	"configcenter/src/common/util"
)

func (lgc *Logics) GetHostAttributes(kit *rest.Kit, bizMetaOpt mapstr.MapStr) ([]metadata.Property, error) {
	searchOp := mapstr.MapStr{
		common.BKObjIDField: common.BKInnerObjIDHost,
	}
	if bizMetaOpt != nil {
		searchOp.Merge(bizMetaOpt)
	}
	query := &metadata.QueryCondition{
		Condition: searchOp,
	}
	result, err := lgc.CoreAPI.CoreService().Model().ReadModelAttr(kit.Ctx, kit.Header, common.BKInnerObjIDHost, query)
	if err != nil {
		blog.Errorf("GetHostAttributes http do error, err:%s, input:%+v, rid:%s", err.Error(), query, kit.Rid)
		return nil, kit.CCError.Error(common.CCErrCommHTTPDoRequestFailed)
	}
	if !result.Result {
		blog.Errorf("GetHostAttributes http response error, err code:%d, err msg:%s, input:%+v, rid:%s", result.Code, result.ErrMsg, query, kit.Rid)
		return nil, kit.CCError.New(result.Code, result.ErrMsg)
	}

	headers := make([]metadata.Property, 0)
	for _, p := range result.Data.Info {
		if p.PropertyID == common.BKChildStr {
			continue
		}
		headers = append(headers, metadata.Property{
			PropertyID:   p.PropertyID,
			PropertyName: p.PropertyName,
		})
	}

	return headers, nil
}

func (lgc *Logics) GetHostInstanceDetails(kit *rest.Kit, hostID int64) (map[string]interface{}, string, errors.CCError) {
	// get host details, pre data
	result, err := lgc.CoreAPI.CoreService().Host().GetHostByID(kit.Ctx, kit.Header, hostID)
	if err != nil {
		blog.Errorf("GetHostInstanceDetails http do error, err:%s, input:%+v, rid:%s", err.Error(), hostID, kit.Rid)
		return nil, "", kit.CCError.Error(common.CCErrCommHTTPDoRequestFailed)
	}
	if !result.Result {
		blog.Errorf("GetHostInstanceDetails http response error, err code:%d, err msg:%s, input:%+v, rid:%s", result.Code, result.ErrMsg, hostID, kit.Rid)
		return nil, "", kit.CCError.New(result.Code, result.ErrMsg)
	}

	hostInfo := result.Data
	if len(hostInfo) == 0 {
		return nil, "", nil
	}
	ip, ok := hostInfo[common.BKHostInnerIPField].(string)
	if !ok {
		blog.Errorf("GetHostInstanceDetails http response format error,convert bk_biz_id to int error, inst:%#v  input:%#v, rid:%s", hostInfo, hostID, kit.Rid)
		return nil, "", kit.CCError.Errorf(common.CCErrCommInstFieldConvertFail, common.BKInnerObjIDHost, common.BKHostInnerIPField, "string", "not string")

	}
	return hostInfo, ip, nil
}

// GetConfigByCond get hosts owned set, module info, where hosts must match condition specify by cond.
func (lgc *Logics) GetConfigByCond(kit *rest.Kit, input metadata.HostModuleRelationRequest) ([]metadata.ModuleHost, errors.CCError) {

	result, err := lgc.CoreAPI.CoreService().Host().GetHostModuleRelation(kit.Ctx, kit.Header, &input)
	if err != nil {
		blog.Errorf("GetConfigByCond http do error, err:%s, input:%+v, rid:%s", err.Error(), input, kit.Rid)
		return nil, kit.CCError.Error(common.CCErrCommHTTPDoRequestFailed)
	}
	if !result.Result {
		blog.Errorf("GetConfigByCond http response error, err code:%d, err msg:%s, input:%+v, rid:%s", result.Code, result.ErrMsg, input, kit.Rid)
		return nil, kit.CCError.New(result.Code, result.ErrMsg)
	}

	return result.Data.Info, nil
}

// EnterIP 将机器导入到指定模块或者空闲模块， 已经存在机器，不操作
func (lgc *Logics) EnterIP(kit *rest.Kit, appID, moduleID int64, ip string, cloudID int64, host map[string]interface{}, isIncrement bool) errors.CCError {

	isExist, err := lgc.IsPlatExist(kit, mapstr.MapStr{common.BKCloudIDField: cloudID})
	if nil != err {
		return err
	}
	if !isExist {
		return kit.CCError.Errorf(common.CCErrTopoCloudNotFound)
	}
	ipArr := strings.Split(ip, ",")
	conds := mapstr.MapStr{
		common.BKHostInnerIPField: map[string]interface{}{
			common.BKDBAll:  ipArr,
			common.BKDBSize: len(ipArr),
		},
		common.BKCloudIDField: cloudID,
	}
	hostList, err := lgc.GetHostInfoByConds(kit, conds)
	if nil != err {
		return err
	}

	hostID := int64(0)
	if len(hostList) == 0 {
		//host not exist, add host
		host[common.BKHostInnerIPField] = ip
		host[common.BKCloudIDField] = cloudID
		host["import_from"] = common.HostAddMethodAgent
		defaultFields, hasErr := lgc.getHostFields(kit)
		if nil != hasErr {
			return hasErr
		}
		//补充未填写字段的默认值
		for _, field := range defaultFields {
			_, ok := host[field.PropertyID]
			if !ok {
				if true == util.IsStrProperty(field.PropertyType) {
					host[field.PropertyID] = ""
				} else {
					host[field.PropertyID] = nil
				}
			}
		}

		result, err := lgc.CoreAPI.CoreService().Instance().CreateInstance(kit.Ctx, kit.Header, common.BKInnerObjIDHost, &metadata.CreateModelInstance{Data: host}) //HostController().Host().AddHost(ctx, kit.Header, host)
		if err != nil {
			blog.Errorf("EnterIP http do error, err:%s, input:%+v, rid:%s", err.Error(), host, kit.Rid)
			return kit.CCError.Error(common.CCErrCommHTTPDoRequestFailed)
		}
		if !result.Result {
			blog.Errorf("EnterIP http response error, err code:%d, err msg:%s, input:%+v, rid:%s", result.Code, result.ErrMsg, host, kit.Rid)
			return kit.CCError.New(result.Code, result.ErrMsg)
		}
		// add create host log
		audit := lgc.NewHostLog(kit, kit.SupplierAccount)
		if err := audit.WithCurrent(kit.Ctx, hostID, nil); err != nil {
			return err
		}
		auditLog, err := audit.AuditLog(kit.Ctx, hostID, appID, metadata.AuditCreate)
		if err != nil {
			return err
		}
		aResult, err := lgc.CoreAPI.CoreService().Audit().SaveAuditLog(context.Background(), kit.Header, auditLog)
		if err != nil {
			blog.Errorf("EnterIP AddHostLog http do error, err:%s, rid:%s", err.Error(), kit.Rid)
			return kit.CCError.Error(common.CCErrCommHTTPDoRequestFailed)
		}
		if !aResult.Result {
			blog.Errorf("EnterIP AddHostLog http response error, err code:%d, err msg:%s, rid:%s", result.Code, result.ErrMsg, kit.Rid)
			return kit.CCError.New(aResult.Code, aResult.ErrMsg)
		}

		hostID = int64(result.Data.Created.ID)
	} else if false == isIncrement {
		// Not an additional relationship model
		return nil
	} else {

		hostID, err = util.GetInt64ByInterface(hostList[0][common.BKHostIDField])
		if err != nil {
			blog.Errorf("EnterIP  get hostID error, err:%s,inst:%+v,input:%+v, rid:%s", err.Error(), hostList[0], host, kit.Rid)
			return kit.CCError.Errorf(common.CCErrCommInstFieldConvertFail, common.BKInnerObjIDHost, common.BKHostIDField, "int", err.Error()) // "查询主机信息失败"
		}

		bl, hasErr := lgc.IsHostExistInApp(kit, appID, hostID)
		if nil != hasErr {
			return hasErr

		}
		if false == bl {
			blog.Errorf("Host does not belong to the current application; error, params:{appID:%d, hostID:%d}, rid:%s", appID, hostID, kit.Rid)
			return kit.CCError.Errorf(common.CCErrHostNotINAPPFail, hostID)
		}

	}

	hmAudit := lgc.NewHostModuleLog(kit,[]int64{hostID})
	if err := hmAudit.WithPrevious(kit.Ctx); err != nil {
		return err
	}
	params := &metadata.HostsModuleRelation{
		ApplicationID: appID,
		HostID:        []int64{hostID},
		ModuleID:      []int64{moduleID},
		IsIncrement:   isIncrement,
	}
	hmResult, ccErr := lgc.CoreAPI.CoreService().Host().TransferToNormalModule(kit.Ctx, kit.Header, params)
	if ccErr != nil {
		blog.Errorf("Host does not belong to the current application; error, params:{appID:%d, hostID:%d}, err:%s, rid:%s", appID, hostID, err.Error(), kit.Rid)
		return kit.CCError.Error(common.CCErrCommHTTPDoRequestFailed)
	}
	if !hmResult.Result {
		blog.Errorf("transfer host to normal module failed, error params:{appID:%d, hostID:%d}, result:%#v, rid:%s", appID, hostID, hmResult, kit.Rid)
		if len(hmResult.Data) > 0 {
			return kit.CCError.New(int(hmResult.Data[0].Code), hmResult.Data[0].Message)
		}
		return kit.CCError.New(hmResult.Code, hmResult.ErrMsg)
	}

	if err := hmAudit.SaveAudit(kit.Ctx); err != nil {
		return err
	}
	return nil
}

func (lgc *Logics) GetHostInfoByConds(kit *rest.Kit, cond map[string]interface{}) ([]mapstr.MapStr, errors.CCErrorCoder) {
	query := &metadata.QueryInput{
		Condition: cond,
		Start:     0,
		Limit:     common.BKNoLimit,
		Sort:      common.BKHostIDField,
	}

	result, err := lgc.CoreAPI.CoreService().Host().GetHosts(kit.Ctx, kit.Header, query)
	if err != nil {
		blog.Errorf("GetHostInfoByConds GetHosts http do error, err:%s, input:%+v,rid:%s", err.Error(), query, kit.Rid)
		return nil, kit.CCError.CCError(common.CCErrCommHTTPDoRequestFailed)
	}
	if err := result.CCError(); err != nil {
		blog.Errorf("GetHostInfoByConds GetHosts http response error, err code:%d, err msg:%s,input:%+v,rid:%s", result.Code, result.ErrMsg, query, kit.Rid)
		return nil, err
	}

	return result.Data.Info, nil
}

// SearchHostInfo search host info by QueryCondition
func (lgc *Logics) SearchHostInfo(kit *rest.Kit, cond metadata.QueryCondition) ([]mapstr.MapStr, errors.CCErrorCoder) {
	query := &metadata.QueryInput{
		Condition: cond.Condition,
		Fields:    strings.Join(cond.Fields, ","),
		Start:     cond.Page.Start,
		Limit:     cond.Page.Limit,
		Sort:      cond.Page.Sort,
	}

	result, err := lgc.CoreAPI.CoreService().Host().GetHosts(kit.Ctx, kit.Header, query)
	if err != nil {
		blog.Errorf("GetHostInfoByConds GetHosts http do error, err:%s, input:%+v,rid:%s", err.Error(), query, kit.Rid)
		return nil, kit.CCError.CCError(common.CCErrCommHTTPDoRequestFailed)
	}
	if err := result.CCError(); err != nil {
		blog.Errorf("GetHostInfoByConds GetHosts http response error, err code:%d, err msg:%s,input:%+v,rid:%s", result.Code, result.ErrMsg, query, kit.Rid)
		return nil, err
	}

	return result.Data.Info, nil
}

// HostSearch search host by multiple condition
const (
	SplitFlag      = "##"
	TopoSetName    = "TopSetName"
	TopoModuleName = "TopModuleName"
)

// GetHostIDByCond query hostIDs by condition base on cc_ModuleHostConfig
// available condition fields are bk_supplier_account, bk_biz_id, bk_host_id, bk_module_id, bk_set_id
func (lgc *Logics) GetHostIDByCond(kit *rest.Kit, cond metadata.HostModuleRelationRequest) ([]int64, errors.CCError) {

	cond.Fields = []string{common.BKHostIDField}
	result, err := lgc.CoreAPI.CoreService().Host().GetHostModuleRelation(kit.Ctx, kit.Header, &cond)
	if err != nil {
		blog.Errorf("GetHostIDByCond GetModulesHostConfig http do error, err:%s, input:%+v,rid:%s", err.Error(), cond, kit.Rid)
		return nil, kit.CCError.Error(common.CCErrCommHTTPDoRequestFailed)
	}
	if !result.Result {
		blog.Errorf("GetHostIDByCond GetModulesHostConfig http response error, err code:%d, err msg:%s,input:%+v,rid:%s", result.Code, result.ErrMsg, cond, kit.Rid)
		return nil, kit.CCError.New(result.Code, result.ErrMsg)
	}

	hostIDs := make([]int64, 0)
	for _, val := range result.Data.Info {
		hostIDs = append(hostIDs, val.HostID)
	}

	return hostIDs, nil
}

// GetAllHostIDByCond 专用结构， page start 和limit 无效， 获取条件所有满足条件的主机
func (lgc *Logics) GetAllHostIDByCond(kit *rest.Kit, cond metadata.HostModuleRelationRequest) ([]int64, errors.CCError) {
	hostIDs := make([]int64, 0)
	cond.Page.Limit = 2000
	start := 0
	cnt := 0
	cond.Fields = []string{common.BKHostIDField}
	for {
		cond.Page.Start = start
		result, err := lgc.CoreAPI.CoreService().Host().GetHostModuleRelation(kit.Ctx, kit.Header, &cond)
		if err != nil {
			blog.Errorf("GetHostIDByCond GetModulesHostConfig http do error, err:%s, input:%+v,rid:%s", err.Error(), cond, kit.Rid)
			return nil, kit.CCError.Error(common.CCErrCommHTTPDoRequestFailed)
		}
		if !result.Result {
			blog.Errorf("GetHostIDByCond GetModulesHostConfig http response error, err code:%d, err msg:%s,input:%+v,rid:%s", result.Code, result.ErrMsg, cond, kit.Rid)
			return nil, kit.CCError.New(result.Code, result.ErrMsg)
		}

		for _, val := range result.Data.Info {
			hostIDs = append(hostIDs, val.HostID)
		}
		// 当总数大于现在的总数，使用当前返回值的总是为新的总数值
		if cnt < int(result.Data.Count) {
			// 获取条件的数据总数
			cnt = int(result.Data.Count)
		}
		start += cond.Page.Limit
		if start >= cnt {
			break
		}
	}

	return hostIDs, nil
}

// DeleteHostBusinessAttributes delete host business private property
func (lgc *Logics) DeleteHostBusinessAttributes(kit *rest.Kit, hostIDArr []int64, bizID int64) error {

	return nil
}

// GetHostModuleRelation  query host and module relation,
// condition key use appID, moduleID,setID,HostID
func (lgc *Logics) GetHostModuleRelation(kit *rest.Kit, cond metadata.HostModuleRelationRequest) (*metadata.HostConfigData, errors.CCErrorCoder) {

	if cond.Empty() {
		return nil, kit.CCError.CCError(common.CCErrCommHTTPBodyEmpty)
	}

	if cond.Page.IsIllegal() {
		return nil, kit.CCError.CCError(common.CCErrCommPageLimitIsExceeded)
	}

	if len(cond.SetIDArr) > 200 {
		return nil, kit.CCError.CCErrorf(common.CCErrCommXXExceedLimit, "bk_set_ids", 200)
	}

	if len(cond.ModuleIDArr) > 500 {
		return nil, kit.CCError.CCErrorf(common.CCErrCommXXExceedLimit, "bk_module_ids", 500)
	}

	if len(cond.HostIDArr) > 500 {
		return nil, kit.CCError.CCErrorf(common.CCErrCommXXExceedLimit, "bk_host_ids", 500)
	}

	result, err := lgc.CoreAPI.CoreService().Host().GetHostModuleRelation(kit.Ctx, kit.Header, &cond)
	if err != nil {
		blog.Errorf("GetHostModuleRelation http do error, err:%s, input:%+v, rid:%s", err.Error(), cond, kit.Rid)
		return nil, kit.CCError.CCError(common.CCErrCommHTTPDoRequestFailed)
	}
	if retErr := result.CCError(); retErr != nil {
		blog.Errorf("GetHostModuleRelation http response error, err code:%d, err msg:%s, input:%+v, rid:%s", result.Code, result.ErrMsg, cond, kit.Rid)
		return nil, retErr
	}

	return &result.Data, nil
}

// TransferHostAcrossBusiness  Transfer host across business,
// delete old business  host and module relation
func (lgc *Logics) TransferHostAcrossBusiness(kit *rest.Kit, srcBizID, dstAppID int64, hostID []int64, moduleID []int64) errors.CCError {
	notExistHostIDs, err := lgc.ExistHostIDSInApp(kit, srcBizID, hostID)
	if err != nil {
		blog.Errorf("TransferHostAcrossBusiness IsHostExistInApp err:%s,input:{appID:%d,hostID:%d},rid:%s", err.Error(), srcBizID, hostID, kit.Rid)
		return err
	}
	if len(notExistHostIDs) > 0 {
		blog.Errorf("TransferHostAcrossBusiness Host does not belong to the current application; error, params:{appID:%d, hostID:%+v}, rid:%s", srcBizID, notExistHostIDs, kit.Rid)
		return kit.CCError.Errorf(common.CCErrHostNotINAPP, notExistHostIDs)
	}
	audit := lgc.NewHostModuleLog(kit, hostID)
	if err := audit.WithPrevious(kit.Ctx); err != nil {
		blog.Errorf("TransferHostAcrossBusiness, get prev module host config failed, err: %v,hostID:%d,oldbizID:%d,appID:%d, moduleID:%#v,rid:%s", err, hostID, srcBizID, dstAppID, moduleID, kit.Rid)
		return kit.CCError.Errorf(common.CCErrCommResourceInitFailed, "audit server")
	}
	conf := &metadata.TransferHostsCrossBusinessRequest{SrcApplicationID: srcBizID, HostIDArr: hostID, DstApplicationID: dstAppID, DstModuleIDArr: moduleID}
	delRet, doErr := lgc.CoreAPI.CoreService().Host().TransferToAnotherBusiness(kit.Ctx, kit.Header, conf)
	if err != nil {
		blog.Errorf("TransferHostAcrossBusiness http do error, err:%s, input:%+v, rid:%s", doErr.Error(), conf, kit.Rid)
		return kit.CCError.Error(common.CCErrCommHTTPDoRequestFailed)
	}
	if !delRet.Result {
		blog.Errorf("TransferHostAcrossBusiness http response error, err code:%d, err msg:%s, input:%#v, rid:%s", delRet.Code, delRet.ErrMsg, conf, kit.Rid)
		return kit.CCError.New(delRet.Code, delRet.ErrMsg)
	}

	if err := audit.SaveAudit(kit.Ctx); err != nil {
		blog.Errorf("TransferHostAcrossBusiness, get prev module host config failed, err: %v,hostID:%d,oldbizID:%d,appID:%d, moduleID:%#v,rid:%s", err, hostID, srcBizID, dstAppID, moduleID, kit.Rid)
		return kit.CCError.Errorf(common.CCErrCommResourceInitFailed, "audit server")

	}

	return nil
}

// DeleteHostFromBusiness  delete host from business,
func (lgc *Logics) DeleteHostFromBusiness(kit *rest.Kit, bizID int64, hostIDArr []int64) ([]metadata.ExceptionResult, errors.CCError) {
	hostFields, err := lgc.GetHostAttributes(kit, metadata.BizLabelNotExist)
	if err != nil {
		blog.ErrorJSON("DeleteHostFromBusiness get host attribute failed, err: %s, rid:%s", err, kit.Rid)
		return nil, err
	}

	logContentMap := make(map[int64]metadata.AuditLog, 0)
	for _, hostID := range hostIDArr {
		logger := lgc.NewHostLog(kit, kit.SupplierAccount)
		if err := logger.WithPrevious(kit.Ctx, hostID, hostFields); err != nil {
			blog.ErrorJSON("DeleteHostFromBusiness get pre host data failed, err: %s, host id: %s, rid: %s", err, hostID, kit.Rid)
			return nil, err
		}

		logContentMap[hostID], err = logger.AuditLog(kit.Ctx, hostID, bizID, metadata.AuditDelete)
		if err != nil {
			blog.ErrorJSON("DeleteHostFromBusiness get host[%d] biz[%d] data failed, err: %v, rid:%s", hostID, bizID, err, kit.Rid)
			return nil, err
		}
	}

	input := &metadata.DeleteHostRequest{
		ApplicationID: bizID,
		HostIDArr:     hostIDArr,
	}
	result, err := lgc.CoreAPI.CoreService().Host().DeleteHostFromSystem(kit.Ctx, kit.Header, input)
	if err != nil {
		blog.Errorf("TransferHostAcrossBusiness DeleteHost error, err: %v,hostID:%#v,appID:%d,rid:%s", err, hostIDArr, bizID, kit.Rid)
		return nil, kit.CCError.Error(common.CCErrCommHTTPDoRequestFailed)
	}
	if !result.Result {
<<<<<<< HEAD
		blog.Errorf("TransferHostAcrossBusiness DeleteHost failed, err: %v,hostID:%#v,appID:%d,rid:%s", err, hostIDArr, bizID, kit.Rid)
		return result.Data, kit.CCError.New(result.Code, result.ErrMsg)
=======
		blog.Errorf("TransferHostAcrossBusiness DeleteHost failed, err: %v,hostID:%#v,appID:%d,rid:%s", err, hostIDArr, bizID, lgc.rid)
		return nil, lgc.ccErr.New(result.Code, result.ErrMsg)
>>>>>>> 81ef563f
	}

	var logContents []metadata.AuditLog
	for _, item := range logContentMap {
		logContents = append(logContents, item)
	}
	if len(logContents) > 0 {
		auditResult, err := lgc.CoreAPI.CoreService().Audit().SaveAuditLog(kit.Ctx, kit.Header, logContents...)
		if err != nil || !auditResult.Result {
			blog.ErrorJSON("delete host in batch, but add host audit log failed, err: %s, result: %s,rid:%s", err, auditResult, kit.Rid)
			return nil, kit.CCError.Error(common.CCErrAuditSaveLogFailed)
		}
	}
	return nil, nil
}

// CloneHostProperty clone host info and host and module relation in same application
func (lgc *Logics) CloneHostProperty(kit *rest.Kit, appID int64, srcHostID int64, dstHostID int64) errors.CCErrorCoder {

	// source host belong app
	ok, err := lgc.IsHostExistInApp(kit, appID, srcHostID)
	if err != nil {
		blog.Errorf("IsHostExistInApp error. err:%s, params:{appID:%d, hostID:%d}, rid:%s", err.Error(), srcHostID, kit.Rid)
		return err
	}
	if !ok {
		blog.Errorf("Host does not belong to the current application; error, params:{appID:%d, hostID:%d}, rid:%s", appID, srcHostID, kit.Rid)
		return kit.CCError.CCErrorf(common.CCErrHostNotINAPPFail, srcHostID)
	}

	// destination host belong app
	ok, err = lgc.IsHostExistInApp(kit, appID, dstHostID)
	if err != nil {
		blog.Errorf("IsHostExistInApp error. err:%s, params:{appID:%d, hostID:%d}, rid:%s", err.Error(), dstHostID, kit.Rid)
		return err
	}
	if !ok {
		blog.Errorf("Host does not belong to the current application; error, params:{appID:%d, hostID:%d}, rid:%s", appID, dstHostID, kit.Rid)
		return kit.CCError.CCErrorf(common.CCErrHostNotINAPPFail, dstHostID)
	}

	hostInfoArr, err := lgc.GetHostInfoByConds(kit, map[string]interface{}{common.BKHostIDField: srcHostID})
	if err != nil {
		return err
	}
	if len(hostInfoArr) == 0 {
		blog.Errorf("host not found. hostID:%s, rid:%s", srcHostID, kit.Rid)
		return kit.CCError.CCErrorf(common.CCErrHostNotFound)
	}
	srcHostInfo := hostInfoArr[0]

	delete(srcHostInfo, common.BKHostIDField)
	delete(srcHostInfo, common.CreateTimeField)
	delete(srcHostInfo, common.BKHostInnerIPField)
	delete(srcHostInfo, common.BKHostOuterIPField)
	delete(srcHostInfo, common.BKAssetIDField)
	delete(srcHostInfo, common.BKSNField)
	delete(srcHostInfo, common.BKImportFrom)

	// get source host and module relation
	hostModuleRelationCond := metadata.HostModuleRelationRequest{
		ApplicationID: appID,
		HostIDArr:     []int64{srcHostID},
		Page: metadata.BasePage{
			Limit: common.BKNoLimit,
			Start: 0,
		},
	}
	relationArr, err := lgc.GetHostModuleRelation(kit, hostModuleRelationCond)
	if err != nil {
		return err
	}
	var moduleIDArr []int64
	for _, relation := range relationArr.Info {
		moduleIDArr = append(moduleIDArr, relation.ModuleID)
	}

	exist, err := lgc.ExistInnerModule(kit, moduleIDArr)
	if err != nil {
		return err
	}
	if exist {
		if len(moduleIDArr) != 1 {
			return kit.CCError.CCErrorf(common.CCErrHostModuleIDNotFoundORHasMultipleInnerModuleIDFailed)
		}
		dstModuleHostRelation := &metadata.TransferHostToInnerModule{
			ApplicationID: appID,
			HostID:        []int64{dstHostID},
			ModuleID:      moduleIDArr[0],
		}
		relationRet, doErr := lgc.CoreAPI.CoreService().Host().TransferToInnerModule(kit.Ctx, kit.Header, dstModuleHostRelation)
		if doErr != nil {
			blog.ErrorJSON("CloneHostProperty UpdateInstance error. err: %s,condition:%s,rid:%s", doErr, relationRet, kit.Rid)
			return kit.CCError.CCError(common.CCErrCommHTTPDoRequestFailed)
		}
		if err := relationRet.CCError(); err != nil {
			return err
		}
	} else {
		// destination host new module relation
		dstModuleHostRelation := &metadata.HostsModuleRelation{
			ApplicationID: appID,
			HostID:        []int64{dstHostID},
			ModuleID:      moduleIDArr,
			IsIncrement:   false,
		}
		relationRet, doErr := lgc.CoreAPI.CoreService().Host().TransferToNormalModule(kit.Ctx, kit.Header, dstModuleHostRelation)
		if doErr != nil {
			blog.ErrorJSON("CloneHostProperty UpdateInstance error. err: %s,condition:%s,rid:%s", doErr, relationRet, kit.Rid)
			return kit.CCError.CCError(common.CCErrCommHTTPDoRequestFailed)
		}
		if err := relationRet.CCError(); err != nil {
			return err
		}
	}

	input := &metadata.UpdateOption{
		Data: srcHostInfo,
		Condition: mapstr.MapStr{
			common.BKHostIDField: dstHostID,
		},
	}
	result, doErr := lgc.CoreAPI.CoreService().Instance().UpdateInstance(kit.Ctx, kit.Header, common.BKInnerObjIDHost, input)
	if doErr != nil {
		blog.ErrorJSON("CloneHostProperty UpdateInstance error. err: %s,condition:%s,rid:%s", doErr, input, kit.Rid)
		return kit.CCError.CCError(common.CCErrCommHTTPDoRequestFailed)
	}
	if err := result.CCError(); err != nil {
		blog.ErrorJSON("CloneHostProperty UpdateInstance  replay error. err: %s,condition:%s,rid:%s", err, input, kit.Rid)
		return err
	}

	return nil
}

// IPCloudToHost get host id by ip and cloud
func (lgc *Logics) IPCloudToHost(kit *rest.Kit, ip string, cloudID int64) (HostMap mapstr.MapStr, hostID int64, err errors.CCErrorCoder) {
	// FIXME there must be a better ip to hostID solution
	ipArr := strings.Split(ip, ",")
	condition := mapstr.MapStr{
		common.BKHostInnerIPField: map[string]interface{}{
			common.BKDBAll:  ipArr,
			common.BKDBSize: len(ipArr),
		},
		common.BKCloudIDField: cloudID,
	}

	hostInfoArr, err := lgc.GetHostInfoByConds(kit, condition)
	if err != nil {
		blog.ErrorJSON("IPCloudToHost GetHostInfoByConds error. err:%s, conditon:%s, rid:%s", err.Error(), condition, kit.Rid)
		return nil, 0, err
	}
	if len(hostInfoArr) == 0 {
		return nil, 0, nil
	}

	hostID, convErr := hostInfoArr[0].Int64(common.BKHostIDField)
	if nil != convErr {
		blog.ErrorJSON("IPCloudToHost bk_host_id field not found hostMap:%s ip:%s, cloudID:%s,rid:%s", hostInfoArr, ip, cloudID, kit.Rid)
		return nil, 0, kit.CCError.CCErrorf(common.CCErrCommInstFieldConvertFail, common.BKInnerObjIDHost, common.BKHostIDField, "int", convErr.Error())
	}

	return hostInfoArr[0], hostID, nil
}<|MERGE_RESOLUTION|>--- conflicted
+++ resolved
@@ -449,13 +449,8 @@
 		return nil, kit.CCError.Error(common.CCErrCommHTTPDoRequestFailed)
 	}
 	if !result.Result {
-<<<<<<< HEAD
 		blog.Errorf("TransferHostAcrossBusiness DeleteHost failed, err: %v,hostID:%#v,appID:%d,rid:%s", err, hostIDArr, bizID, kit.Rid)
-		return result.Data, kit.CCError.New(result.Code, result.ErrMsg)
-=======
-		blog.Errorf("TransferHostAcrossBusiness DeleteHost failed, err: %v,hostID:%#v,appID:%d,rid:%s", err, hostIDArr, bizID, lgc.rid)
-		return nil, lgc.ccErr.New(result.Code, result.ErrMsg)
->>>>>>> 81ef563f
+		return nil, kit.CCError.New(result.Code, result.ErrMsg)
 	}
 
 	var logContents []metadata.AuditLog
