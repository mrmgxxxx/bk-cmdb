--- conflicted
+++ resolved
@@ -57,9 +57,8 @@
 	return setIDArr, nil
 }
 
-<<<<<<< HEAD
 // ExecuteSetDynamicGroup searches sets base on conditions without filling topology informations.
-func (lgc *Logics) ExecuteSetDynamicGroup(ctx context.Context, setCommonSearch *metadata.SetCommonSearch,
+func (lgc *Logics) ExecuteSetDynamicGroup(kit *rest.Kit, setCommonSearch *metadata.SetCommonSearch,
 	fields []string, disableCounter bool) (*metadata.InstDataInfo, errors.CCError) {
 
 	// search parameters with condition.
@@ -69,8 +68,8 @@
 	for _, searchCondition := range setCommonSearch.Condition {
 		condc := make(map[string]interface{})
 		if err := parse.ParseCommonParams(searchCondition.Condition, condc); err != nil {
-			blog.Errorf("search set failed, can't parse condition, err: %+v, cond: %+v, rid: %s", err, searchCondition.Condition, lgc.rid)
-			return nil, lgc.ccErr.Error(common.CCErrCommJSONUnmarshalFailed)
+			blog.Errorf("search set failed, can't parse condition, err: %+v, cond: %+v, rid: %s", err, searchCondition.Condition, kit.Rid)
+			return nil, kit.CCError.Error(common.CCErrCommJSONUnmarshalFailed)
 		}
 
 		// add field conditions to query params.
@@ -81,23 +80,19 @@
 	queryParams.Condition.Set(common.BKAppIDField, setCommonSearch.AppID)
 
 	// search set with conditions.
-	result, err := lgc.CoreAPI.CoreService().Instance().ReadInstance(ctx, lgc.header, common.BKInnerObjIDSet, queryParams)
+	result, err := lgc.CoreAPI.CoreService().Instance().ReadInstance(kit.Ctx, kit.Header, common.BKInnerObjIDSet, queryParams)
 	if err != nil {
-		blog.Errorf("search set failed, err: %+v, input: %+v, rid: %s", err, queryParams, lgc.rid)
-		return nil, lgc.ccErr.Error(common.CCErrCommHTTPDoRequestFailed)
+		blog.Errorf("search set failed, err: %+v, input: %+v, rid: %s", err, queryParams, kit.Rid)
+		return nil, kit.CCError.Error(common.CCErrCommHTTPDoRequestFailed)
 	}
 	if !result.Result {
-		blog.Errorf("search set failed, errcode: %d, errmsg: %s, input: %+v, rid: %s", result.Code, result.ErrMsg, queryParams, lgc.rid)
-		return nil, lgc.ccErr.New(result.Code, result.ErrMsg)
+		blog.Errorf("search set failed, errcode: %d, errmsg: %s, input: %+v, rid: %s", result.Code, result.ErrMsg, queryParams, kit.Rid)
+		return nil, kit.CCError.New(result.Code, result.ErrMsg)
 	}
 	return &result.Data, nil
 }
 
-func (lgc *Logics) GetSetMapByCond(ctx context.Context, fields []string, cond mapstr.MapStr) (map[int64]mapstr.MapStr, errors.CCError) {
-
-=======
 func (lgc *Logics) GetSetMapByCond(kit *rest.Kit, fields []string, cond mapstr.MapStr) (map[int64]mapstr.MapStr, errors.CCError) {
->>>>>>> 98537252
 	query := &metadata.QueryCondition{
 		Condition: cond,
 		Fields:    fields,
@@ -135,7 +130,7 @@
 	}
 
 	// get mainline association, generate map of object and its child
-	asstRes, err := lgc.CoreAPI.CoreService().Association().ReadModelAssociation(kit.Ctx,kit.Header, &metadata.QueryCondition{
+	asstRes, err := lgc.CoreAPI.CoreService().Association().ReadModelAssociation(kit.Ctx, kit.Header, &metadata.QueryCondition{
 		Condition: map[string]interface{}{common.AssociationKindIDField: common.AssociationKindMainline}})
 	if err != nil {
 		blog.Errorf("get set IDs by topo failed, get mainline association err: %s, rid: %s", err.Error(), kit.Rid)
