--- conflicted
+++ resolved
@@ -13,7 +13,6 @@
 package service
 
 import (
-<<<<<<< HEAD
     "encoding/json"
     "fmt"
     "net/http"
@@ -22,28 +21,13 @@
 
     "github.com/emicklei/go-restful"
 
-    "configcenter/src/common"
+    authmeta "configcenter/src/auth/meta"
+	"configcenter/src/common"
     "configcenter/src/common/blog"
     "configcenter/src/common/mapstr"
     "configcenter/src/common/metadata"
     "configcenter/src/common/util"
     hutil "configcenter/src/scene_server/host_server/util"
-=======
-	"encoding/json"
-	"fmt"
-	"net/http"
-	"strconv"
-
-	"github.com/emicklei/go-restful"
-
-	authmeta "configcenter/src/auth/meta"
-	"configcenter/src/common"
-	"configcenter/src/common/blog"
-	"configcenter/src/common/mapstr"
-	"configcenter/src/common/metadata"
-	"configcenter/src/common/util"
-	hutil "configcenter/src/scene_server/host_server/util"
->>>>>>> d2c02265
 )
 
 // AddHostMultiAppModuleRelation transfer host to module (cross business transfer)
@@ -677,7 +661,6 @@
 }
 
 func (s *Service) moveHostToModuleByName(req *restful.Request, resp *restful.Response, moduleName string) {
-<<<<<<< HEAD
     pheader := req.Request.Header
     srvData := s.newSrvComm(pheader )
     defErr := srvData.ccErr
@@ -718,6 +701,57 @@
         return
     }
 
+	// check authorization
+	if shouldContinue := s.verifyHostPermission(&req.Request.Header, resp, &conf.HostID, authmeta.TransferHost); shouldContinue == false {
+		return
+	}
+	// deregister host
+	if err := s.deregisterHostFromCurrentBusiness(&req.Request.Header, &conf.HostID); err != nil {
+		blog.Errorf("deregister host:%+v to business:%d failed, err: %v, rid:%s", conf.HostID, err, srvData.rid)
+	}
+
+	for _, hostID := range conf.HostID {
+		exist, err := srvData.lgc.IsHostExistInApp(srvData.ctx, conf.ApplicationID, hostID)
+		if err != nil {
+			blog.Errorf("check host is exist in app error, params:{appid:%d, hostid:%s}, error:%s", conf.ApplicationID, hostID, err.Error())
+			resp.WriteError(http.StatusInternalServerError, &metadata.RespError{Msg: err})
+			return
+		}
+
+		if !exist {
+			blog.Errorf("Host does not belong to the current application, appid: %v, hostid: %v,input:%+v,rid:%s", conf.ApplicationID, hostID, conf, srvData.rid)
+			resp.WriteError(http.StatusInternalServerError, &metadata.RespError{Msg: srvData.ccErr.Errorf(common.CCErrHostNotINAPP, hostID)})
+			return
+		}
+
+		opt := metadata.ModuleHostConfigParams{
+			ApplicationID: conf.ApplicationID,
+			HostID:        hostID,
+		}
+		result, err := s.CoreAPI.HostController().Module().DelModuleHostConfig(srvData.ctx, srvData.header, &opt)
+		if err != nil {
+			blog.Errorf("moveHostToModuleByName DelModuleHostConfig http do error. err: %v,input:%+v,param:%+v,rid:%s", err, conf, opt, srvData.rid)
+			resp.WriteError(http.StatusInternalServerError, &metadata.RespError{Msg: srvData.ccErr.Error(common.CCErrHostDELResourcePool)})
+			return
+		}
+		if !result.Result {
+			blog.Errorf("moveHostToModuleByName DelModuleHostConfig http response error. err coe:%d,err msg:%s,input:%+v,param:%+v,rid:%s", result.Code, result.ErrMsg, conf, opt, srvData.rid)
+			resp.WriteError(http.StatusInternalServerError, &metadata.RespError{Msg: srvData.ccErr.Error(common.CCErrHostDELResourcePool)})
+			return
+		}
+
+		opt.ModuleID = []int64{moduleID}
+		result, err = s.CoreAPI.HostController().Module().AddModuleHostConfig(srvData.ctx, srvData.header, &opt)
+		if err != nil {
+			blog.Errorf("moveHostToModuleByName AddModuleHostConfig http do error. err: %v,input:%+v,param:%+v,rid:%s", err, conf, opt, srvData.rid)
+			resp.WriteError(http.StatusInternalServerError, &metadata.RespError{Msg: srvData.ccErr.Error(common.CCErrHostDELResourcePool)})
+			return
+		}
+		if !result.Result {
+			blog.Errorf("moveHostToModuleByName AddModuleHostConfig http response error. err coe:%d,err msg:%s,input:%+v,param:%+v,rid:%s", result.Code, result.ErrMsg, conf, opt, srvData.rid)
+			resp.WriteError(http.StatusInternalServerError, &metadata.RespError{Msg: srvData.ccErr.Error(common.CCErrHostDELResourcePool)})
+			return
+		}
     notExistHostID, err := srvData.lgc.ExistHostIDSInApp(ctx, conf.ApplicationID, conf.HostID)
     if err != nil {
         blog.Errorf("moveHostToModuleByName ExistHostIDSInApp error, err:%s,input:%#v,rid:%s", err.Error(), conf, rid)
@@ -738,115 +772,18 @@
         HostID:        conf.HostID,
         ModuleID:      moduleID,
     }
-    result, err := s.CoreAPI.HostController().Module().TransferHostToDefaultModule(ctx, pheader, transferInput)
+    tResult, err := s.CoreAPI.HostController().Module().TransferHostToDefaultModule(ctx, pheader, transferInput)
     if err != nil {
         blog.Errorf("moveHostToModuleByName TransferHostToDefaultModule http do error. input:%#v,condition:%#v,err:%v,rid:%s", conf, transferInput, err.Error(), rid)
         resp.WriteError(http.StatusInternalServerError, &metadata.RespError{Msg: defErr.Error(common.CCErrCommHTTPDoRequestFailed)})
         return
     }
-    if !result.Result {
-        blog.Errorf("moveHostToModuleByName TransferHostToDefaultModule http reply error. input:%#v,condition:%#v,err:%#v,rid:%s", conf, transferInput, result, rid)
+    if !tResult.Result {
+        blog.Errorf("moveHostToModuleByName TransferHostToDefaultModule http reply error. input:%#v,condition:%#v,err:%#v,rid:%s", conf, transferInput, tResult, rid)
         resp.WriteError(http.StatusInternalServerError, &metadata.RespError{Msg: defErr.Error(common.CCErrCommHTTPDoRequestFailed)})
         return
     }
 
-    user := util.GetUser(pheader)
-    if err := audit.SaveAudit(srvData.ctx, strconv.FormatInt(conf.ApplicationID, 10), user, "host to "+moduleNameLogKey+" module"); err != nil {
-        blog.Errorf("move host to module %s, save audit log failed, err: %v, rid: %s", moduleName, err, rid)
-        resp.WriteError(http.StatusBadRequest, &metadata.RespError{Msg: defErr.Errorf(common.CCErrCommResourceInitFailed, "audit server")})
-        return
-    }
-    resp.WriteEntity(metadata.NewSuccessResp(nil))
-=======
-	srvData := s.newSrvComm(req.Request.Header)
-
-	conf := new(metadata.DefaultModuleHostConfigParams)
-	if err := json.NewDecoder(req.Request.Body).Decode(&conf); err != nil {
-		blog.Errorf("move host to module %s failed with decode body err: %v,rid:%s", moduleName, err, srvData.rid)
-		resp.WriteError(http.StatusBadRequest, &metadata.RespError{Msg: srvData.ccErr.Error(common.CCErrCommJSONUnmarshalFailed)})
-		return
-	}
-
-	conds := mapstr.New()
-	moduleNameLogKey := "idle"
-	if common.DefaultResModuleName == moduleName {
-		//空闲机
-		moduleNameLogKey = "idle"
-		conds.Set(common.BKDefaultField, common.DefaultResModuleFlag)
-		conds.Set(common.BKModuleNameField, common.DefaultResModuleName)
-	} else {
-		//故障机器
-		moduleNameLogKey = "fault"
-		conds.Set(common.BKDefaultField, common.DefaultFaultModuleFlag)
-		conds.Set(common.BKModuleNameField, common.DefaultFaultModuleName)
-	}
-	conds.Set(common.BKAppIDField, conf.ApplicationID)
-	moduleID, err := srvData.lgc.GetResoulePoolModuleID(srvData.ctx, conds)
-	if err != nil {
-		blog.Errorf("move host to module %s, get module id err: %v,input:%+v,rid:%s", moduleName, err, conf, srvData.rid)
-		resp.WriteError(http.StatusBadRequest, &metadata.RespError{Msg: srvData.ccErr.Errorf(common.CCErrAddHostToModuleFailStr, conds[common.BKModuleNameField].(string)+" not foud ")})
-		return
-	}
-
-	audit := srvData.lgc.NewHostModuleLog(conf.HostID)
-	if err := audit.WithPrevious(srvData.ctx); err != nil {
-		blog.Errorf("move host to module %s, get prev module host config failed, err: %v,input:%+v,rid:%s", moduleName, err, conf, srvData.rid)
-		resp.WriteError(http.StatusBadRequest, &metadata.RespError{Msg: srvData.ccErr.Errorf(common.CCErrCommResourceInitFailed, "audit server")})
-		return
-	}
-
-	// check authorization
-	if shouldContinue := s.verifyHostPermission(&req.Request.Header, resp, &conf.HostID, authmeta.TransferHost); shouldContinue == false {
-		return
-	}
-	// deregister host
-	if err := s.deregisterHostFromCurrentBusiness(&req.Request.Header, &conf.HostID); err != nil {
-		blog.Errorf("deregister host:%+v to business:%d failed, err: %v, rid:%s", conf.HostID, err, srvData.rid)
-	}
-
-	for _, hostID := range conf.HostID {
-		exist, err := srvData.lgc.IsHostExistInApp(srvData.ctx, conf.ApplicationID, hostID)
-		if err != nil {
-			blog.Errorf("check host is exist in app error, params:{appid:%d, hostid:%s}, error:%s", conf.ApplicationID, hostID, err.Error())
-			resp.WriteError(http.StatusInternalServerError, &metadata.RespError{Msg: err})
-			return
-		}
-
-		if !exist {
-			blog.Errorf("Host does not belong to the current application, appid: %v, hostid: %v,input:%+v,rid:%s", conf.ApplicationID, hostID, conf, srvData.rid)
-			resp.WriteError(http.StatusInternalServerError, &metadata.RespError{Msg: srvData.ccErr.Errorf(common.CCErrHostNotINAPP, hostID)})
-			return
-		}
-
-		opt := metadata.ModuleHostConfigParams{
-			ApplicationID: conf.ApplicationID,
-			HostID:        hostID,
-		}
-		result, err := s.CoreAPI.HostController().Module().DelModuleHostConfig(srvData.ctx, srvData.header, &opt)
-		if err != nil {
-			blog.Errorf("moveHostToModuleByName DelModuleHostConfig http do error. err: %v,input:%+v,param:%+v,rid:%s", err, conf, opt, srvData.rid)
-			resp.WriteError(http.StatusInternalServerError, &metadata.RespError{Msg: srvData.ccErr.Error(common.CCErrHostDELResourcePool)})
-			return
-		}
-		if !result.Result {
-			blog.Errorf("moveHostToModuleByName DelModuleHostConfig http response error. err coe:%d,err msg:%s,input:%+v,param:%+v,rid:%s", result.Code, result.ErrMsg, conf, opt, srvData.rid)
-			resp.WriteError(http.StatusInternalServerError, &metadata.RespError{Msg: srvData.ccErr.Error(common.CCErrHostDELResourcePool)})
-			return
-		}
-
-		opt.ModuleID = []int64{moduleID}
-		result, err = s.CoreAPI.HostController().Module().AddModuleHostConfig(srvData.ctx, srvData.header, &opt)
-		if err != nil {
-			blog.Errorf("moveHostToModuleByName AddModuleHostConfig http do error. err: %v,input:%+v,param:%+v,rid:%s", err, conf, opt, srvData.rid)
-			resp.WriteError(http.StatusInternalServerError, &metadata.RespError{Msg: srvData.ccErr.Error(common.CCErrHostDELResourcePool)})
-			return
-		}
-		if !result.Result {
-			blog.Errorf("moveHostToModuleByName AddModuleHostConfig http response error. err coe:%d,err msg:%s,input:%+v,param:%+v,rid:%s", result.Code, result.ErrMsg, conf, opt, srvData.rid)
-			resp.WriteError(http.StatusInternalServerError, &metadata.RespError{Msg: srvData.ccErr.Error(common.CCErrHostDELResourcePool)})
-			return
-		}
-
 	}
 
 	// register host
@@ -860,5 +797,4 @@
 		return
 	}
 	resp.WriteEntity(metadata.NewSuccessResp(nil))
->>>>>>> d2c02265
 }