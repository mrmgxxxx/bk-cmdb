--- conflicted
+++ resolved
@@ -169,21 +169,10 @@
 		}
 		cond.HostIDArr = data.HostID
 	}
-<<<<<<< HEAD
-	if data.Page.Limit == 0 {
-		ctx.RespAutoError(ctx.Kit.CCError.Errorf(common.CCErrCommParamsNeedSet, "page.limit"))
-	}
-	if data.Page.Limit > pageSize {
-		ctx.RespAutoError(ctx.Kit.CCError.Error(common.CCErrCommPageLimitIsExceeded))
-	}
-	cond.Page = data.Page
-	moduleHostConfig, err := s.Logic.GetHostModuleRelation(ctx.Kit, cond)
-=======
 	
 	cond.Page = metadata.BasePage{Limit: common.BKNoLimit}
-	lgc := logics.NewLogics(s.Engine, ctx.Kit.Header, s.CacheDB, s.AuthManager)
-	moduleHostConfig, err := lgc.GetHostModuleRelation(ctx.Kit.Ctx, cond)
->>>>>>> 81ef563f
+	moduleHostConfig, err := s.Logic.GetHostModuleRelation(ctx.Kit, cond)
+
 	if err != nil {
 		blog.Errorf("GetHostModuleRelation logcis err:%s,cond:%#v,rid:%s", err.Error(), cond, ctx.Kit.Rid)
 		ctx.RespAutoError(err)
