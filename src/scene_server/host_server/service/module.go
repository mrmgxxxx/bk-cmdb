--- conflicted
+++ resolved
@@ -771,7 +771,6 @@
 }
 
 func (s *Service) moveHostToModuleByName(req *restful.Request, resp *restful.Response, moduleName string) {
-<<<<<<< HEAD
 	pheader := req.Request.Header
 	srvData := s.newSrvComm(pheader)
 	defErr := srvData.ccErr
@@ -783,149 +782,6 @@
 		resp.WriteError(http.StatusBadRequest, &metadata.RespError{Msg: defErr.Error(common.CCErrCommJSONUnmarshalFailed)})
 		return
 	}
-
-	conds := make(map[string]interface{})
-	moduleNameLogKey := "idle"
-	if common.DefaultResModuleName == moduleName {
-		//空闲机
-		moduleNameLogKey = "idle"
-		conds[common.BKDefaultField] = common.DefaultResModuleFlag
-		conds[common.BKModuleNameField] = common.DefaultResModuleName
-	} else {
-		//故障机器
-		moduleNameLogKey = "fault"
-		conds[common.BKDefaultField] = common.DefaultFaultModuleFlag
-		conds[common.BKModuleNameField] = common.DefaultFaultModuleName
-	}
-	conds[common.BKAppIDField] = conf.ApplicationID
-	moduleID, err := srvData.lgc.GetResoulePoolModuleID(srvData.ctx, conds)
-	if err != nil {
-		blog.Errorf("move host to module %s, get module id err: %v", moduleName, err)
-		resp.WriteError(http.StatusInternalServerError, &metadata.RespError{Msg: defErr.Errorf(common.CCErrAddHostToModuleFailStr, conds[common.BKModuleNameField].(string)+" not foud ")})
-		return
-	}
-
-	audit := srvData.lgc.NewHostModuleLog(conf.HostID)
-	if err := audit.WithPrevious(srvData.ctx); err != nil {
-		blog.Errorf("move host to module %s, get prev module host config failed, err: %v", moduleName, err)
-		resp.WriteError(http.StatusInternalServerError, &metadata.RespError{Msg: defErr.Errorf(common.CCErrCommResourceInitFailed, "audit server")})
-		return
-	}
-
-	// auth: check authorization
-	if err := s.AuthManager.AuthorizeByHostsIDs(srvData.ctx, req.Request.Header, authmeta.TransferHost, conf.HostID...); err != nil {
-		blog.Errorf("check host authorization failed, err: %v", err)
-		resp.WriteError(http.StatusForbidden, &metadata.RespError{Msg: srvData.ccErr.Error(common.CCErrCommAuthorizeFailed)})
-		return
-	}
-	// auth: deregister hosts
-	if err := s.AuthManager.DeregisterHostsByID(srvData.ctx, req.Request.Header, conf.HostID...); err != nil {
-		blog.Errorf("deregister hosts failed, err: %v", err)
-		resp.WriteError(http.StatusForbidden, &metadata.RespError{Msg: srvData.ccErr.Error(common.CCErrCommUnRegistResourceToIAMFailed)})
-		return
-	}
-
-	for _, hostID := range conf.HostID {
-		exist, err := srvData.lgc.IsHostExistInApp(srvData.ctx, conf.ApplicationID, hostID)
-		if err != nil {
-			blog.Errorf("check host is exist in app error, params:{appid:%d, hostid:%s}, error:%s", conf.ApplicationID, hostID, err.Error())
-			resp.WriteError(http.StatusInternalServerError, &metadata.RespError{Msg: err})
-			return
-		}
-
-		if !exist {
-			blog.Errorf("Host does not belong to the current application, appid: %v, hostid: %v,input:%+v,rid:%s", conf.ApplicationID, hostID, conf, srvData.rid)
-			resp.WriteError(http.StatusInternalServerError, &metadata.RespError{Msg: srvData.ccErr.Errorf(common.CCErrHostNotINAPP, hostID)})
-			return
-		}
-
-		opt := metadata.ModuleHostConfigParams{
-			ApplicationID: conf.ApplicationID,
-			HostID:        hostID,
-		}
-		result, err := s.CoreAPI.HostController().Module().DelModuleHostConfig(srvData.ctx, srvData.header, &opt)
-		if err != nil {
-			blog.Errorf("moveHostToModuleByName DelModuleHostConfig http do error. err: %v,input:%+v,param:%+v,rid:%s", err, conf, opt, srvData.rid)
-			resp.WriteError(http.StatusInternalServerError, &metadata.RespError{Msg: srvData.ccErr.Error(common.CCErrHostDELResourcePool)})
-			return
-		}
-		if !result.Result {
-			blog.Errorf("moveHostToModuleByName DelModuleHostConfig http response error. err coe:%d,err msg:%s,input:%+v,param:%+v,rid:%s", result.Code, result.ErrMsg, conf, opt, srvData.rid)
-			resp.WriteError(http.StatusInternalServerError, &metadata.RespError{Msg: srvData.ccErr.Error(common.CCErrHostDELResourcePool)})
-			return
-		}
-
-		opt.ModuleID = []int64{moduleID}
-		result, err = s.CoreAPI.HostController().Module().AddModuleHostConfig(srvData.ctx, srvData.header, &opt)
-		if err != nil {
-			blog.Errorf("moveHostToModuleByName AddModuleHostConfig http do error. err: %v,input:%+v,param:%+v,rid:%s", err, conf, opt, srvData.rid)
-			resp.WriteError(http.StatusInternalServerError, &metadata.RespError{Msg: srvData.ccErr.Error(common.CCErrHostDELResourcePool)})
-			return
-		}
-		if !result.Result {
-			blog.Errorf("moveHostToModuleByName AddModuleHostConfig http response error. err coe:%d,err msg:%s,input:%+v,param:%+v,rid:%s", result.Code, result.ErrMsg, conf, opt, srvData.rid)
-			resp.WriteError(http.StatusInternalServerError, &metadata.RespError{Msg: srvData.ccErr.Error(common.CCErrHostDELResourcePool)})
-			return
-		}
-		notExistHostID, err := srvData.lgc.ExistHostIDSInApp(ctx, conf.ApplicationID, conf.HostID)
-		if err != nil {
-			blog.Errorf("moveHostToModuleByName ExistHostIDSInApp error, err:%s,input:%#v,rid:%s", err.Error(), conf, rid)
-			resp.WriteError(http.StatusInternalServerError, &metadata.RespError{Msg: err})
-			return
-		}
-		if len(notExistHostID) > 0 {
-			blog.Errorf("Host does not belong to the current application, appid: %v, hostid: %#v, not exist in app:%#v,rid:%s", conf.ApplicationID, conf.HostID, notExistHostID, rid)
-			notTipStrHostID := ""
-			for _, hostID := range notExistHostID {
-				notTipStrHostID = fmt.Sprintf("%s,%s", notTipStrHostID, hostID)
-			}
-			resp.WriteError(http.StatusInternalServerError, &metadata.RespError{Msg: defErr.Errorf(common.CCErrHostNotINAPP, strings.Trim(notTipStrHostID, ","))})
-			return
-		}
-		transferInput := &metadata.TransferHostToDefaultModuleConfig{
-			ApplicationID: conf.ApplicationID,
-			HostID:        conf.HostID,
-			ModuleID:      moduleID,
-		}
-		tResult, err := s.CoreAPI.HostController().Module().TransferHostToDefaultModule(ctx, pheader, transferInput)
-		if err != nil {
-			blog.Errorf("moveHostToModuleByName TransferHostToDefaultModule http do error. input:%#v,condition:%#v,err:%v,rid:%s", conf, transferInput, err.Error(), rid)
-			resp.WriteError(http.StatusInternalServerError, &metadata.RespError{Msg: defErr.Error(common.CCErrCommHTTPDoRequestFailed)})
-			return
-		}
-		if !tResult.Result {
-			blog.Errorf("moveHostToModuleByName TransferHostToDefaultModule http reply error. input:%#v,condition:%#v,err:%#v,rid:%s", conf, transferInput, tResult, rid)
-			resp.WriteError(http.StatusInternalServerError, &metadata.RespError{Msg: defErr.Error(common.CCErrCommHTTPDoRequestFailed)})
-			return
-		}
-
-	}
-
-	// auth: register hosts
-	if err := s.AuthManager.RegisterHostsByID(srvData.ctx, req.Request.Header, conf.HostID...); err != nil {
-		blog.Errorf("register hosts to iam failed, err: %v", err)
-		resp.WriteError(http.StatusForbidden, &metadata.RespError{Msg: srvData.ccErr.Error(common.CCErrCommRegistResourceToIAMFailed)})
-		return
-	}
-
-	if err := audit.SaveAudit(srvData.ctx, strconv.FormatInt(conf.ApplicationID, 10), srvData.user, "host to "+moduleNameLogKey+" module"); err != nil {
-		blog.Errorf("move host to module %s, save audit log failed, err: %v,input:%+v,rid:%s", moduleName, err, conf, srvData.rid)
-		resp.WriteError(http.StatusBadRequest, &metadata.RespError{Msg: srvData.ccErr.Errorf(common.CCErrCommResourceInitFailed, "audit server")})
-		return
-	}
-	resp.WriteEntity(metadata.NewSuccessResp(nil))
-=======
-    pheader := req.Request.Header
-    srvData := s.newSrvComm(pheader )
-    defErr := srvData.ccErr
-    ctx := srvData.ctx
-    rid :=srvData.rid
-    conf := new(metadata.DefaultModuleHostConfigParams)
-    if err := json.NewDecoder(req.Request.Body).Decode(&conf); err != nil {
-        blog.Errorf("move host to module %s failed with decode body err: %v,rid: %s", moduleName, err,rid)
-        resp.WriteError(http.StatusBadRequest, &metadata.RespError{Msg: defErr.Error(common.CCErrCommJSONUnmarshalFailed)})
-        return
-    }
 
     conds := make(map[string]interface{})
     var moduleNameLogKey string
@@ -948,51 +804,113 @@
         return
     }
 
-    audit := srvData.lgc.NewHostModuleLog( conf.HostID)
-    if err := audit.WithPrevious(srvData.ctx); err != nil {
-        blog.Errorf("move host to module %s, get prev module host config failed, err: %v", moduleName, err)
-        resp.WriteError(http.StatusInternalServerError, &metadata.RespError{Msg: defErr.Errorf(common.CCErrCommResourceInitFailed, "audit server")})
-        return
-    }
-
-    notExistHostID, err := srvData.lgc.ExistHostIDSInApp(ctx, conf.ApplicationID, conf.HostID)
-    if err != nil {
-        blog.Errorf("moveHostToModuleByName ExistHostIDSInApp error, err:%s,input:%#v,rid:%s", err.Error(), conf, rid)
-        resp.WriteError(http.StatusInternalServerError, &metadata.RespError{Msg: err})
-        return
-    }
-    if len(notExistHostID) > 0 {
-        blog.Errorf("Host does not belong to the current application, appid: %v, hostid: %#v, not exist in app:%#v,rid:%s", conf.ApplicationID, conf.HostID, notExistHostID, rid)
-        notTipStrHostID := ""
-        for _, hostID := range notExistHostID {
-            notTipStrHostID = fmt.Sprintf("%s,%s", notTipStrHostID, hostID)
-        }
-        resp.WriteError(http.StatusInternalServerError, &metadata.RespError{Msg: defErr.Errorf(common.CCErrHostNotINAPP, strings.Trim(notTipStrHostID, ","))})
-        return
-    }
-    transferInput := &metadata.TransferHostToDefaultModuleConfig{
-        ApplicationID: conf.ApplicationID,
-        HostID:        conf.HostID,
-        ModuleID:      moduleID,
-    }
-    result, err := s.CoreAPI.HostController().Module().TransferHostToDefaultModule(ctx, pheader, transferInput)
-    if err != nil {
-        blog.Errorf("moveHostToModuleByName TransferHostToDefaultModule http do error. input:%#v,condition:%#v,err:%v,rid:%s", conf, transferInput, err.Error(), rid)
-        resp.WriteError(http.StatusInternalServerError, &metadata.RespError{Msg: defErr.Error(common.CCErrCommHTTPDoRequestFailed)})
-        return
-    }
-    if !result.Result {
-        blog.Errorf("moveHostToModuleByName TransferHostToDefaultModule http reply error. input:%#v,condition:%#v,err:%#v,rid:%s", conf, transferInput, result, rid)
-        resp.WriteError(http.StatusInternalServerError, &metadata.RespError{Msg: defErr.Error(common.CCErrCommHTTPDoRequestFailed)})
-        return
-    }
-
-    user := util.GetUser(pheader)
-    if err := audit.SaveAudit(srvData.ctx, strconv.FormatInt(conf.ApplicationID, 10), user, "host to "+moduleNameLogKey+" module"); err != nil {
-        blog.Errorf("move host to module %s, save audit log failed, err: %v, rid: %s", moduleName, err, rid)
-        resp.WriteError(http.StatusBadRequest, &metadata.RespError{Msg: defErr.Errorf(common.CCErrCommResourceInitFailed, "audit server")})
-        return
-    }
-    resp.WriteEntity(metadata.NewSuccessResp(nil))
->>>>>>> 7b7148a5
+	audit := srvData.lgc.NewHostModuleLog(conf.HostID)
+	if err := audit.WithPrevious(srvData.ctx); err != nil {
+		blog.Errorf("move host to module %s, get prev module host config failed, err: %v", moduleName, err)
+		resp.WriteError(http.StatusInternalServerError, &metadata.RespError{Msg: defErr.Errorf(common.CCErrCommResourceInitFailed, "audit server")})
+		return
+	}
+
+	// auth: check authorization
+	if err := s.AuthManager.AuthorizeByHostsIDs(srvData.ctx, req.Request.Header, authmeta.TransferHost, conf.HostID...); err != nil {
+		blog.Errorf("check host authorization failed, err: %v", err)
+		resp.WriteError(http.StatusForbidden, &metadata.RespError{Msg: srvData.ccErr.Error(common.CCErrCommAuthorizeFailed)})
+		return
+	}
+	// auth: deregister hosts
+	if err := s.AuthManager.DeregisterHostsByID(srvData.ctx, req.Request.Header, conf.HostID...); err != nil {
+		blog.Errorf("deregister hosts failed, err: %v", err)
+		resp.WriteError(http.StatusForbidden, &metadata.RespError{Msg: srvData.ccErr.Error(common.CCErrCommUnRegistResourceToIAMFailed)})
+		return
+	}
+
+	for _, hostID := range conf.HostID {
+		exist, err := srvData.lgc.IsHostExistInApp(srvData.ctx, conf.ApplicationID, hostID)
+		if err != nil {
+			blog.Errorf("check host is exist in app error, params:{appid:%d, hostid:%s}, error:%s", conf.ApplicationID, hostID, err.Error())
+			resp.WriteError(http.StatusInternalServerError, &metadata.RespError{Msg: err})
+			return
+		}
+
+		if !exist {
+			blog.Errorf("Host does not belong to the current application, appid: %v, hostid: %v,input:%+v,rid:%s", conf.ApplicationID, hostID, conf, srvData.rid)
+			resp.WriteError(http.StatusInternalServerError, &metadata.RespError{Msg: srvData.ccErr.Errorf(common.CCErrHostNotINAPP, hostID)})
+			return
+		}
+
+		opt := metadata.ModuleHostConfigParams{
+			ApplicationID: conf.ApplicationID,
+			HostID:        hostID,
+		}
+		result, err := s.CoreAPI.HostController().Module().DelModuleHostConfig(srvData.ctx, srvData.header, &opt)
+		if err != nil {
+			blog.Errorf("moveHostToModuleByName DelModuleHostConfig http do error. err: %v,input:%+v,param:%+v,rid:%s", err, conf, opt, srvData.rid)
+			resp.WriteError(http.StatusInternalServerError, &metadata.RespError{Msg: srvData.ccErr.Error(common.CCErrHostDELResourcePool)})
+			return
+		}
+		if !result.Result {
+			blog.Errorf("moveHostToModuleByName DelModuleHostConfig http response error. err coe:%d,err msg:%s,input:%+v,param:%+v,rid:%s", result.Code, result.ErrMsg, conf, opt, srvData.rid)
+			resp.WriteError(http.StatusInternalServerError, &metadata.RespError{Msg: srvData.ccErr.Error(common.CCErrHostDELResourcePool)})
+			return
+		}
+
+		opt.ModuleID = []int64{moduleID}
+		result, err = s.CoreAPI.HostController().Module().AddModuleHostConfig(srvData.ctx, srvData.header, &opt)
+		if err != nil {
+			blog.Errorf("moveHostToModuleByName AddModuleHostConfig http do error. err: %v,input:%+v,param:%+v,rid:%s", err, conf, opt, srvData.rid)
+			resp.WriteError(http.StatusInternalServerError, &metadata.RespError{Msg: srvData.ccErr.Error(common.CCErrHostDELResourcePool)})
+			return
+		}
+		if !result.Result {
+			blog.Errorf("moveHostToModuleByName AddModuleHostConfig http response error. err coe:%d,err msg:%s,input:%+v,param:%+v,rid:%s", result.Code, result.ErrMsg, conf, opt, srvData.rid)
+			resp.WriteError(http.StatusInternalServerError, &metadata.RespError{Msg: srvData.ccErr.Error(common.CCErrHostDELResourcePool)})
+			return
+		}
+		notExistHostID, err := srvData.lgc.ExistHostIDSInApp(ctx, conf.ApplicationID, conf.HostID)
+		if err != nil {
+			blog.Errorf("moveHostToModuleByName ExistHostIDSInApp error, err:%s,input:%#v,rid:%s", err.Error(), conf, rid)
+			resp.WriteError(http.StatusInternalServerError, &metadata.RespError{Msg: err})
+			return
+		}
+		if len(notExistHostID) > 0 {
+			blog.Errorf("Host does not belong to the current application, appid: %v, hostid: %#v, not exist in app:%#v,rid:%s", conf.ApplicationID, conf.HostID, notExistHostID, rid)
+			notTipStrHostID := ""
+			for _, hostID := range notExistHostID {
+				notTipStrHostID = fmt.Sprintf("%s,%s", notTipStrHostID, hostID)
+			}
+			resp.WriteError(http.StatusInternalServerError, &metadata.RespError{Msg: defErr.Errorf(common.CCErrHostNotINAPP, strings.Trim(notTipStrHostID, ","))})
+			return
+		}
+		transferInput := &metadata.TransferHostToDefaultModuleConfig{
+			ApplicationID: conf.ApplicationID,
+			HostID:        conf.HostID,
+			ModuleID:      moduleID,
+		}
+		tResult, err := s.CoreAPI.HostController().Module().TransferHostToDefaultModule(ctx, pheader, transferInput)
+		if err != nil {
+			blog.Errorf("moveHostToModuleByName TransferHostToDefaultModule http do error. input:%#v,condition:%#v,err:%v,rid:%s", conf, transferInput, err.Error(), rid)
+			resp.WriteError(http.StatusInternalServerError, &metadata.RespError{Msg: defErr.Error(common.CCErrCommHTTPDoRequestFailed)})
+			return
+		}
+		if !tResult.Result {
+			blog.Errorf("moveHostToModuleByName TransferHostToDefaultModule http reply error. input:%#v,condition:%#v,err:%#v,rid:%s", conf, transferInput, tResult, rid)
+			resp.WriteError(http.StatusInternalServerError, &metadata.RespError{Msg: defErr.Error(common.CCErrCommHTTPDoRequestFailed)})
+			return
+		}
+
+	}
+
+	// auth: register hosts
+	if err := s.AuthManager.RegisterHostsByID(srvData.ctx, req.Request.Header, conf.HostID...); err != nil {
+		blog.Errorf("register hosts to iam failed, err: %v", err)
+		resp.WriteError(http.StatusForbidden, &metadata.RespError{Msg: srvData.ccErr.Error(common.CCErrCommRegistResourceToIAMFailed)})
+		return
+	}
+
+	if err := audit.SaveAudit(srvData.ctx, strconv.FormatInt(conf.ApplicationID, 10), srvData.user, "host to "+moduleNameLogKey+" module"); err != nil {
+		blog.Errorf("move host to module %s, save audit log failed, err: %v,input:%+v,rid:%s", moduleName, err, conf, srvData.rid)
+		resp.WriteError(http.StatusBadRequest, &metadata.RespError{Msg: srvData.ccErr.Errorf(common.CCErrCommResourceInitFailed, "audit server")})
+		return
+	}
+	resp.WriteEntity(metadata.NewSuccessResp(nil))
 }