/*
 * Tencent is pleased to support the open source community by making 蓝鲸 available.
 * Copyright (C) 2017-2018 THL A29 Limited, a Tencent company. All rights reserved.
 * Licensed under the MIT License (the "License"); you may not use this file except
 * in compliance with the License. You may obtain a copy of the License at
 * http://opensource.org/licenses/MIT
 * Unless required by applicable law or agreed to in writing, software distributed under
 * the License is distributed on an "AS IS" BASIS, WITHOUT WARRANTIES OR CONDITIONS OF ANY KIND,
 * either express or implied. See the License for the specific language governing permissions and
 * limitations under the License.
 */

package service

import (
	"encoding/json"
	"net/http"

	"configcenter/src/common"
	"configcenter/src/common/blog"
	"configcenter/src/common/condition"
	"configcenter/src/common/errors"
	"configcenter/src/common/mapstruct"
	meta "configcenter/src/common/metadata"
	"configcenter/src/common/util"

	"github.com/emicklei/go-restful"
)

func (s *Service) FindModuleHost(req *restful.Request, resp *restful.Response) {
	srvData := s.newSrvComm(req.Request.Header)
	defErr := srvData.ccErr

	body := new(meta.HostModuleFind)
	if err := json.NewDecoder(req.Request.Body).Decode(body); err != nil {
		blog.Errorf("find host failed with decode body err: %#v, rid:%s", err, srvData.rid)
		_ = resp.WriteError(http.StatusBadRequest, &meta.RespError{Msg: defErr.Error(common.CCErrCommJSONUnmarshalFailed)})
		return
	}

	host, err := srvData.lgc.FindHostByModuleIDs(srvData.ctx, body, false)
	if err != nil {
		blog.Errorf("find host failed, err: %#v, input:%#v, rid:%s", err, body, srvData.rid)
		_ = resp.WriteError(http.StatusBadRequest, &meta.RespError{Msg: defErr.Error(common.CCErrHostGetFail)})
		return
	}

	_ = resp.WriteEntity(meta.SearchHostResult{
		BaseResp: meta.SuccessBaseResp,
		Data:     *host,
	})
}

func (s *Service) ListResourcePoolHosts(req *restful.Request, resp *restful.Response) {
	header := req.Request.Header
	ctx := util.NewContextFromHTTPHeader(header)
	rid := util.ExtractRequestIDFromContext(ctx)
	srvData := s.newSrvComm(header)
	defErr := srvData.ccErr

	parameter := meta.ListHostsParameter{}
	if err := json.NewDecoder(req.Request.Body).Decode(&parameter); err != nil {
		blog.Errorf("ListResourcePoolHosts failed, decode body failed, err: %#v, rid:%s", err, rid)
		ccErr := defErr.Error(common.CCErrCommJSONUnmarshalFailed)
		_ = resp.WriteError(http.StatusBadRequest, &meta.RespError{Msg: ccErr})
		return
	}
	filter := &meta.QueryCondition{
		Fields: []string{common.BKAppIDField, common.BKAppNameField},
		Limit: meta.SearchLimit{
			Limit: common.BKNoLimit,
		},
		Condition: map[string]interface{}{
			common.BKDefaultField: common.DefaultAppFlag,
		},
	}
	appResult, err := s.CoreAPI.CoreService().Instance().ReadInstance(ctx, header, common.BKInnerObjIDApp, filter)
	if err != nil {
		blog.Errorf("ListResourcePoolHosts failed, ReadInstance of default app failed, filter: %+v, err: %#v, rid:%s", filter, err, rid)
		ccErr := defErr.Error(common.CCErrCommHTTPDoRequestFailed)
		_ = resp.WriteError(http.StatusInternalServerError, &meta.RespError{Msg: ccErr})
		return
	}
	if ccErr := appResult.CCError(); ccErr != nil {
		blog.ErrorJSON("ListResourcePoolHosts failed, ReadInstance of default app failed, filter: %s, result: %s, rid:%s", filter, appResult, rid)
		ccErr := defErr.Error(common.CCErrCommJSONUnmarshalFailed)
		_ = resp.WriteError(http.StatusInternalServerError, &meta.RespError{Msg: ccErr})
		return
	}
	if appResult.Data.Count == 0 {
		blog.Errorf("ListResourcePoolHosts failed, get default app failed, not found, rid: %s", rid)
		ccErr := defErr.Error(common.CCErrCommBizNotFoundError)
		_ = resp.WriteError(http.StatusInternalServerError, &meta.RespError{Msg: ccErr})
		return
	}
	if appResult.Data.Count > 1 {
		blog.Errorf("ListResourcePoolHosts failed, get multiple default app, result: %+v, rid: %s", appResult, rid)
		ccErr := defErr.Error(common.CCErrCommGetMultipleObject)
		_ = resp.WriteError(http.StatusInternalServerError, &meta.RespError{Msg: ccErr})
		return
	}

	// parse biz data
	bizData := appResult.Data.Info[0]
	biz := meta.BizBasicInfo{}
	if err := mapstruct.Decode2Struct(bizData, &biz); err != nil {
		blog.ErrorJSON("ListResourcePoolHosts failed, parse app data failed, bizData: %s, err: %s, rid: %s", bizData, err.Error(), rid)
		ccErr := defErr.Error(common.CCErrCommParseDataFailed)
		_ = resp.WriteError(http.StatusInternalServerError, &meta.RespError{Msg: ccErr})
		return
	}

	// do host search
	bizID := biz.BizID
	hostResult, ccErr := s.listBizHosts(req.Request.Header, bizID, parameter)
	if ccErr != nil {
		blog.ErrorJSON("ListResourcePoolHosts failed, listBizHosts failed, bizID: %s, parameter: %s, err: %s, rid:%s", bizID, parameter, ccErr.Error(), rid)
		_ = resp.WriteError(http.StatusBadRequest, &meta.RespError{Msg: ccErr})
		return
	}
	result := meta.NewSuccessResponse(hostResult)
	_ = resp.WriteEntity(result)
}

// ListHosts list host under business specified by path parameter
func (s *Service) ListBizHosts(req *restful.Request, resp *restful.Response) {
	header := req.Request.Header
	ctx := util.NewContextFromHTTPHeader(header)
	rid := util.ExtractRequestIDFromContext(ctx)
	srvData := s.newSrvComm(header)
	defErr := srvData.ccErr

<<<<<<< HEAD
	parameter := &meta.ListHostsParameter{}
	if err := json.NewDecoder(req.Request.Body).Decode(parameter); err != nil {
		blog.Errorf("ListBizHosts failed, decode body failed, err: %#v, rid:%s", err, srvData.rid)
		_ = resp.WriteError(http.StatusBadRequest, &meta.RespError{Msg: defErr.Error(common.CCErrCommJSONUnmarshalFailed)})
=======
	parameter := meta.ListHostsParameter{}
	if err := json.NewDecoder(req.Request.Body).Decode(&parameter); err != nil {
		blog.Errorf("ListHostByTopoNode failed, decode body failed, err: %#v, rid:%s", err, rid)
		ccErr := defErr.Error(common.CCErrCommJSONUnmarshalFailed)
		_ = resp.WriteError(http.StatusBadRequest, &meta.RespError{Msg: ccErr})
>>>>>>> 6e826a5e
		return
	}
	if key, err := parameter.Validate(); err != nil {
		blog.ErrorJSON("ListBizHosts failed, decode body failed,parameter:%s, err: %#v, rid:%s", parameter, err, srvData.rid)
		ccErr := srvData.ccErr.CCErrorf(common.CCErrCommParamsInvalid, key)
		_ = resp.WriteError(http.StatusBadRequest, &meta.RespError{Msg: ccErr})
		return
	}
	bizID, err := util.GetInt64ByInterface(req.PathParameter("appid"))
	if err != nil {
		ccErr := defErr.Errorf(common.CCErrCommParamsInvalid, common.BKAppIDField)
		_ = resp.WriteError(http.StatusBadRequest, &meta.RespError{Msg: ccErr})
		return
	}
	if bizID == 0 {
		ccErr := defErr.Errorf(common.CCErrCommParamsInvalid, common.BKAppIDField)
		_ = resp.WriteError(http.StatusBadRequest, &meta.RespError{Msg: ccErr})
		return
	}
	hostResult, ccErr := s.listBizHosts(req.Request.Header, bizID, parameter)
	if ccErr != nil {
		blog.ErrorJSON("ListBizHosts failed, listBizHosts failed, bizID: %s, parameter: %s, err: %s, rid:%s", bizID, parameter, ccErr.Error(), rid)
		_ = resp.WriteError(http.StatusBadRequest, &meta.RespError{Msg: ccErr})
		return
	}
	result := meta.NewSuccessResponse(hostResult)
	_ = resp.WriteEntity(result)
}

func (s *Service) listBizHosts(header http.Header, bizID int64, parameter meta.ListHostsParameter) (result meta.ListHostResult, ccErr errors.CCErrorCoder) {
	ctx := util.NewContextFromHTTPHeader(header)
	rid := util.ExtractRequestIDFromContext(ctx)
	srvData := s.newSrvComm(header)
	defErr := srvData.ccErr

	if parameter.Page.IsIllegal() {
		blog.Errorf("ListBizHosts failed, page limit %d illegal, rid:%s", parameter.Page.Limit, srvData.rid)
		return result, defErr.CCErrorf(common.CCErrCommParamsInvalid, "page.limit")
	}

	if parameter.SetIDs != nil && len(parameter.SetIDs) != 0 && parameter.SetCond != nil && len(parameter.SetCond) != 0 {
		blog.Errorf("ListBizHosts failed, bk_set_ids and set_cond can't both be set, rid:%s", srvData.rid)
		return result, defErr.CCErrorf(common.CCErrCommParamsInvalid, "bk_set_ids and set_cond can't both be set")
	}

	var setIDs []int64
	var err error
	if parameter.SetIDs != nil {
		setIDs = parameter.SetIDs
	} else {
		setIDs, err = srvData.lgc.GetSetIDByCond(srvData.ctx, parameter.SetCond)
		if err != nil {
			blog.ErrorJSON("ListBizHosts failed, GetSetIDByCond %s failed, error: %s, rid:%s", parameter.SetCond, err.Error(), srvData.rid)
			return result, defErr.CCError(common.CCErrCommHTTPDoRequestFailed)
		}
	}

	option := meta.ListHosts{
		BizID:              bizID,
		SetIDs:             setIDs,
		ModuleIDs:          parameter.ModuleIDs,
		HostPropertyFilter: parameter.HostPropertyFilter,
		Page:               parameter.Page,
	}
	hostResult, err := s.CoreAPI.CoreService().Host().ListHosts(ctx, header, option)
	if err != nil {
		blog.Errorf("find host failed, err: %s, input:%#v, rid:%s", err.Error(), parameter, rid)
		return result, defErr.CCError(common.CCErrHostGetFail)
	}
	return hostResult, nil
}

// ListHostsWithNoBiz list host for no biz case merely
func (s *Service) ListHostsWithNoBiz(req *restful.Request, resp *restful.Response) {
	header := req.Request.Header
	ctx := util.NewContextFromHTTPHeader(header)
	rid := util.ExtractRequestIDFromContext(ctx)
	srvData := s.newSrvComm(header)
	defErr := srvData.ccErr

	parameter := &meta.ListHostsWithNoBizParameter{}
	if err := json.NewDecoder(req.Request.Body).Decode(parameter); err != nil {
		blog.Errorf("ListHostsWithNoBiz failed, decode body failed, err: %#v, rid:%s", err, srvData.rid)
		_ = resp.WriteError(http.StatusBadRequest, &meta.RespError{Msg: defErr.Error(common.CCErrCommJSONUnmarshalFailed)})
		return
	}
	if key, err := parameter.Validate(); err != nil {
		blog.ErrorJSON("ListHostsWithNoBiz failed, decode body failed,parameter:%s, err: %#v, rid:%s", parameter, err, srvData.rid)
		ccErr := srvData.ccErr.CCErrorf(common.CCErrCommParamsInvalid, key)
		_ = resp.WriteError(http.StatusBadRequest, &meta.RespError{Msg: ccErr})
		return
	}

	parameter.Page.Limit = common.BKMaxPageSize
	option := meta.ListHosts{
		HostPropertyFilter: parameter.HostPropertyFilter,
		Page:               parameter.Page,
	}
	host, err := s.CoreAPI.CoreService().Host().ListHosts(ctx, header, option)
	if err != nil {
		blog.Errorf("find host failed, err: %s, input:%#v, rid:%s", err.Error(), parameter, rid)
		_ = resp.WriteError(http.StatusBadRequest, &meta.RespError{Msg: defErr.Error(common.CCErrHostGetFail)})
		return
	}

	result := meta.NewSuccessResponse(host)
	_ = resp.WriteEntity(result)
}

// ListBizHostsTopo list hosts under business specified by path parameter with their topology information
func (s *Service) ListBizHostsTopo(req *restful.Request, resp *restful.Response) {
	header := req.Request.Header
	ctx := util.NewContextFromHTTPHeader(header)
	rid := util.ExtractRequestIDFromContext(ctx)
	srvData := s.newSrvComm(header)
	defErr := srvData.ccErr

	parameter := &meta.ListHostsWithNoBizParameter{}
	if err := json.NewDecoder(req.Request.Body).Decode(parameter); err != nil {
		blog.Errorf("ListHostByTopoNode failed, decode body failed, err: %#v, rid:%s", err, srvData.rid)
		_ = resp.WriteError(http.StatusBadRequest, &meta.RespError{Msg: defErr.Error(common.CCErrCommJSONUnmarshalFailed)})
		return
	}
	if key, err := parameter.Validate(); err != nil {
		blog.ErrorJSON("ListHostByTopoNode failed, decode body failed,parameter:%s, err: %#v, rid:%s", parameter, err, srvData.rid)
		ccErr := srvData.ccErr.CCErrorf(common.CCErrCommParamsInvalid, key)
		_ = resp.WriteError(http.StatusBadRequest, &meta.RespError{Msg: ccErr})
		return
	}
	bizID, err := util.GetInt64ByInterface(req.PathParameter("bk_biz_id"))
	if err != nil {
		_ = resp.WriteError(http.StatusBadRequest, &meta.RespError{Msg: defErr.Errorf(common.CCErrCommParamsInvalid, "bk_app_id")})
		return
	}
	if bizID == 0 {
		_ = resp.WriteError(http.StatusBadRequest, &meta.RespError{Msg: defErr.Errorf(common.CCErrCommParamsInvalid, "bk_app_id")})
		return
	}

	if parameter.Page.IsIllegal() {
		blog.Errorf("ListHostByTopoNode failed, page limit %d illegal, rid:%s", parameter.Page.Limit, srvData.rid)
		_ = resp.WriteError(http.StatusBadRequest, &meta.RespError{Msg: defErr.CCErrorf(common.CCErrCommParamsInvalid, "page.limit")})
		return
	}

	// search all hosts
	option := meta.ListHosts{
		BizID:              bizID,
		HostPropertyFilter: parameter.HostPropertyFilter,
		Page:               parameter.Page,
	}
	hosts, err := s.CoreAPI.CoreService().Host().ListHosts(ctx, header, option)
	if err != nil {
		blog.Errorf("find host failed, err: %s, input:%#v, rid:%s", err.Error(), parameter, rid)
		_ = resp.WriteError(http.StatusBadRequest, &meta.RespError{Msg: defErr.Error(common.CCErrHostGetFail)})
		return
	}

	if len(hosts.Info) == 0 {
		result := meta.NewSuccessResponse(hosts)
		_ = resp.WriteEntity(result)
		return
	}

	// search all hosts' host module relations
	hostIDs := make([]int64, 0)
	for _, host := range hosts.Info {
		hostID, err := util.GetInt64ByInterface(host[common.BKHostIDField])
		if err != nil {
			blog.ErrorJSON("host: %s bk_host_id field invalid, rid:%s", host, rid)
			_ = resp.WriteError(http.StatusInternalServerError, &meta.RespError{Msg: err})
			return
		}
		hostIDs = append(hostIDs, hostID)
	}
	relationCond := meta.HostModuleRelationRequest{
		ApplicationID: bizID,
		HostIDArr:     hostIDs,
	}
	relations, err := srvData.lgc.GetConfigByCond(srvData.ctx, relationCond)
	if nil != err {
		blog.ErrorJSON("read host module relation error: %s, input: %s, rid: %s", err, hosts, srvData.rid)
		_ = resp.WriteError(http.StatusInternalServerError, &meta.RespError{Msg: err})
		return
	}

	// search all module and set info
	setIDs := make([]int64, 0)
	moduleIDs := make([]int64, 0)
	relation := make(map[int64]map[int64][]int64)
	for _, r := range relations {
		setIDs = append(setIDs, r.SetID)
		moduleIDs = append(moduleIDs, r.ModuleID)
		if setModule, ok := relation[r.HostID]; ok {
			setModule[r.SetID] = append(setModule[r.SetID], r.ModuleID)
			relation[r.HostID] = setModule
		} else {
			setModule := make(map[int64][]int64)
			setModule[r.SetID] = append(setModule[r.SetID], r.ModuleID)
			relation[r.HostID] = setModule
		}
	}
	setIDs = util.IntArrayUnique(setIDs)
	moduleIDs = util.IntArrayUnique(moduleIDs)

	cond := condition.CreateCondition()
	cond.Field(common.BKSetIDField).In(setIDs)
	query := &meta.QueryCondition{
		Fields:    []string{common.BKSetIDField, common.BKSetNameField},
		Condition: cond.ToMapStr(),
	}
	sets, err := s.CoreAPI.CoreService().Instance().ReadInstance(ctx, header, common.BKInnerObjIDSet, query)
	if err != nil {
		blog.ErrorJSON("get set by condition: %s failed, err: %+v, rid: %s", cond.ToMapStr(), err, rid)
		_ = resp.WriteError(http.StatusInternalServerError, &meta.RespError{Msg: err})
		return
	}
	setMap := make(map[int64]string)
	for _, set := range sets.Data.Info {
		setID, err := set.Int64(common.BKSetIDField)
		if err != nil {
			blog.ErrorJSON("set %s id invalid, error: %s, rid: %s", set, err, rid)
			_ = resp.WriteError(http.StatusInternalServerError, &meta.RespError{Msg: err})
			return
		}
		setName, err := set.String(common.BKSetNameField)
		if err != nil {
			blog.ErrorJSON("set %s name invalid, error: %s, rid: %s", set, err, rid)
			_ = resp.WriteError(http.StatusInternalServerError, &meta.RespError{Msg: err})
			return
		}
		setMap[setID] = setName
	}

	cond = condition.CreateCondition()
	cond.Field(common.BKModuleIDField).In(moduleIDs)
	query = &meta.QueryCondition{
		Fields:    []string{common.BKModuleIDField, common.BKModuleNameField},
		Condition: cond.ToMapStr(),
	}
	modules, err := s.CoreAPI.CoreService().Instance().ReadInstance(ctx, header, common.BKInnerObjIDModule, query)
	if err != nil {
		blog.ErrorJSON("get module by condition: %s failed, err: %+v, rid: %s", cond.ToMapStr(), err, rid)
		_ = resp.WriteError(http.StatusInternalServerError, &meta.RespError{Msg: err})
		return
	}
	moduleMap := make(map[int64]string)
	for _, module := range modules.Data.Info {
		moduleID, err := module.Int64(common.BKModuleIDField)
		if err != nil {
			blog.ErrorJSON("module %s id invalid, error: %s, rid: %s", module, err, rid)
			_ = resp.WriteError(http.StatusInternalServerError, &meta.RespError{Msg: err})
			return
		}
		moduleName, err := module.String(common.BKModuleNameField)
		if err != nil {
			blog.ErrorJSON("module %s name invalid, error: %s, rid: %s", module, err, rid)
			_ = resp.WriteError(http.StatusInternalServerError, &meta.RespError{Msg: err})
			return
		}
		moduleMap[moduleID] = moduleName
	}

	// format the output
	hostTopos := meta.HostTopoResult{
		Count: hosts.Count,
	}
	for _, host := range hosts.Info {
		hostTopo := meta.HostTopo{
			Host: host,
		}
		topos := make([]meta.Topo, 0)
		hostID, _ := util.GetInt64ByInterface(host[common.BKHostIDField])
		if setModule, ok := relation[hostID]; ok {
			for setID, moduleIDs := range setModule {
				topo := meta.Topo{
					SetID:   setID,
					SetName: setMap[setID],
				}
				modules := make([]meta.Module, 0)
				for _, moduleID := range moduleIDs {
					module := meta.Module{
						ModuleID:   moduleID,
						ModuleName: moduleMap[moduleID],
					}
					modules = append(modules, module)
				}
				topo.Module = modules
				topos = append(topos, topo)
			}
		}
		hostTopo.Topo = topos
		hostTopos.Info = append(hostTopos.Info, hostTopo)
	}

	result := meta.NewSuccessResponse(hostTopos)
	_ = resp.WriteEntity(result)
}

func (s *Service) CountTopoNodeHosts(req *restful.Request, resp *restful.Response) {
	header := req.Request.Header
	ctx := util.NewContextFromHTTPHeader(header)
	rid := util.ExtractRequestIDFromContext(ctx)
	srvData := s.newSrvComm(header)
	defErr := srvData.ccErr

	option := meta.CountTopoNodeHostsOption{}
	if err := json.NewDecoder(req.Request.Body).Decode(&option); err != nil {
		blog.Errorf("CountTopoNodeHosts failed, decode body failed, err: %#v, rid:%s", err, rid)
		_ = resp.WriteError(http.StatusBadRequest, &meta.RespError{Msg: defErr.Error(common.CCErrCommJSONUnmarshalFailed)})
		return
	}
	bizID, err := util.GetInt64ByInterface(req.PathParameter(common.BKAppIDField))
	if err != nil {
		_ = resp.WriteError(http.StatusBadRequest, &meta.RespError{Msg: defErr.Errorf(common.CCErrCommParamsInvalid, common.BKAppIDField)})
		return
	}
	if bizID == 0 {
		_ = resp.WriteError(http.StatusBadRequest, &meta.RespError{Msg: defErr.Errorf(common.CCErrCommParamsInvalid, common.BKAppIDField)})
		return
	}
	topoNodeHostCounts, ccErr := s.countTopoNodeHosts(srvData, bizID, option)
	if ccErr != nil {
		blog.ErrorJSON("CountTopoNodeHosts failed, countTopoNodeHosts failed, option: %s, err: %s, rid:%s", option, ccErr.Error(), rid)
		_ = resp.WriteError(http.StatusBadRequest, &meta.RespError{Msg: defErr.Error(common.CCErrCommJSONUnmarshalFailed)})
		return
	}
	response := meta.Response{
		BaseResp: meta.SuccessBaseResp,
		Data:     topoNodeHostCounts,
	}
	_ = resp.WriteEntity(response)
}

func (s *Service) countTopoNodeHosts(srvData *srvComm, bizID int64, option meta.CountTopoNodeHostsOption) ([]meta.TopoNodeHostCount, errors.CCErrorCoder) {
	rid := srvData.rid
	topoRoot, ccErr := s.CoreAPI.CoreService().Mainline().SearchMainlineInstanceTopo(srvData.ctx, srvData.header, bizID, false)
	if ccErr != nil {
		blog.Errorf("countTopoNodeHosts failed, SearchMainlineInstanceTopo failed, bizID: %d, err: %s, rid: %s", bizID, ccErr.Error(), rid)
		return nil, ccErr
	}
	moduleIDs := make([]int64, 0)
	nodeModuleIDMap := make(map[string]map[int64]bool)
	for _, topoNode := range option.Nodes {
		nodeModuleIDMap[topoNode.String()] = make(map[int64]bool)
		nodes := topoRoot.TraversalFindNode(topoNode.ObjectID, topoNode.InstanceID)
		for _, item := range nodes {
			item.DeepFirstTraversal(func(node *meta.TopoInstanceNode) {
				if node.ObjectID == common.BKInnerObjIDModule {
					moduleIDs = append(moduleIDs, node.InstanceID)
					nodeModuleIDMap[topoNode.String()][node.InstanceID] = true
				}
			})
		}
	}
	relationOption := meta.HostModuleRelationRequest{
		ApplicationID: bizID,
		ModuleIDArr:   moduleIDs,
		Page: meta.BasePage{
			Limit: common.BKNoLimit,
		},
	}
	relationResult, err := s.CoreAPI.CoreService().Host().GetHostModuleRelation(srvData.ctx, srvData.header, &relationOption)
	if err != nil {
		blog.Errorf("countTopoNodeHosts failed, GetHostModuleRelation failed, option: %+v, err: %s, rid: %s", relationOption, err.Error(), rid)
		return nil, srvData.ccErr.CCError(common.CCErrCommHTTPDoRequestFailed)
	}
	hostCounts := make([]meta.TopoNodeHostCount, 0)
	for _, topoNode := range option.Nodes {
		hostCount := meta.TopoNodeHostCount{
			Node:      topoNode,
			HostCount: 0,
		}
		moduleIDMap, ok := nodeModuleIDMap[topoNode.String()]
		if ok == false {
			hostCounts = append(hostCounts, hostCount)
			continue
		}
		hostIDs := make([]int64, 0)
		for _, item := range relationResult.Data.Info {
			if _, ok := moduleIDMap[item.ModuleID]; ok == true {
				hostIDs = append(hostIDs, item.HostID)
			}
		}
		hostCount.HostCount = len(util.IntArrayUnique(hostIDs))
		hostCounts = append(hostCounts, hostCount)
	}

	return hostCounts, nil
}<|MERGE_RESOLUTION|>--- conflicted
+++ resolved
@@ -130,18 +130,11 @@
 	srvData := s.newSrvComm(header)
 	defErr := srvData.ccErr
 
-<<<<<<< HEAD
-	parameter := &meta.ListHostsParameter{}
-	if err := json.NewDecoder(req.Request.Body).Decode(parameter); err != nil {
-		blog.Errorf("ListBizHosts failed, decode body failed, err: %#v, rid:%s", err, srvData.rid)
-		_ = resp.WriteError(http.StatusBadRequest, &meta.RespError{Msg: defErr.Error(common.CCErrCommJSONUnmarshalFailed)})
-=======
 	parameter := meta.ListHostsParameter{}
 	if err := json.NewDecoder(req.Request.Body).Decode(&parameter); err != nil {
-		blog.Errorf("ListHostByTopoNode failed, decode body failed, err: %#v, rid:%s", err, rid)
+		blog.Errorf("ListBizHosts failed, decode body failed, err: %#v, rid:%s", err, rid)
 		ccErr := defErr.Error(common.CCErrCommJSONUnmarshalFailed)
 		_ = resp.WriteError(http.StatusBadRequest, &meta.RespError{Msg: ccErr})
->>>>>>> 6e826a5e
 		return
 	}
 	if key, err := parameter.Validate(); err != nil {
