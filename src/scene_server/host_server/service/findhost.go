--- conflicted
+++ resolved
@@ -20,10 +20,7 @@
 	"configcenter/src/common/blog"
 	"configcenter/src/common/condition"
 	"configcenter/src/common/errors"
-<<<<<<< HEAD
 	"configcenter/src/common/mapstruct"
-=======
->>>>>>> 36387a58
 	meta "configcenter/src/common/metadata"
 	"configcenter/src/common/util"
 
@@ -135,11 +132,6 @@
 
 	parameter := meta.ListHostsParameter{}
 	if err := json.NewDecoder(req.Request.Body).Decode(&parameter); err != nil {
-<<<<<<< HEAD
-		blog.Errorf("ListHostByTopoNode failed, decode body failed, err: %#v, rid:%s", err, rid)
-		ccErr := defErr.Error(common.CCErrCommJSONUnmarshalFailed)
-		_ = resp.WriteError(http.StatusBadRequest, &meta.RespError{Msg: ccErr})
-=======
 		blog.Errorf("ListBizHosts failed, decode body failed, err: %#v, rid:%s", err, rid)
 		ccErr := defErr.Error(common.CCErrCommJSONUnmarshalFailed)
 		_ = resp.WriteError(http.StatusBadRequest, &meta.RespError{Msg: ccErr})
@@ -149,7 +141,6 @@
 		blog.ErrorJSON("ListBizHosts failed, Validate failed,parameter:%s, err: %s, rid:%s", parameter, err, srvData.rid)
 		ccErr := srvData.ccErr.CCErrorf(common.CCErrCommParamsInvalid, key)
 		_ = resp.WriteError(http.StatusBadRequest, &meta.RespError{Msg: ccErr})
->>>>>>> 36387a58
 		return
 	}
 	bizID, err := util.GetInt64ByInterface(req.PathParameter("appid"))
@@ -161,7 +152,6 @@
 	if bizID == 0 {
 		ccErr := defErr.Errorf(common.CCErrCommParamsInvalid, common.BKAppIDField)
 		_ = resp.WriteError(http.StatusBadRequest, &meta.RespError{Msg: ccErr})
-<<<<<<< HEAD
 		return
 	}
 	hostResult, ccErr := s.listBizHosts(req.Request.Header, bizID, parameter)
@@ -171,25 +161,10 @@
 		return
 	}
 	result := meta.NewSuccessResponse(hostResult)
-	_ = resp.WriteEntity(result)
-}
-
-func (s *Service) listBizHosts(header http.Header, bizID int64, parameter meta.ListHostsParameter) (result meta.ListHostResult, ccErr errors.CCErrorCoder) {
-=======
-		return
-	}
-	hostResult, ccErr := s.listBizHosts(req.Request.Header, bizID, parameter)
-	if ccErr != nil {
-		blog.ErrorJSON("ListBizHosts failed, listBizHosts failed, bizID: %s, parameter: %s, err: %s, rid:%s", bizID, parameter, ccErr.Error(), rid)
-		_ = resp.WriteError(http.StatusBadRequest, &meta.RespError{Msg: ccErr})
-		return
-	}
-	result := meta.NewSuccessResponse(hostResult)
 	_ = resp.WriteAsJson(result)
 }
 
 func (s *Service) listBizHosts(header http.Header, bizID int64, parameter meta.ListHostsParameter) (result *meta.ListHostResult, ccErr errors.CCErrorCoder) {
->>>>>>> 36387a58
 	ctx := util.NewContextFromHTTPHeader(header)
 	rid := util.ExtractRequestIDFromContext(ctx)
 	srvData := s.newSrvComm(header)
@@ -457,8 +432,7 @@
 	}
 
 	result := meta.NewSuccessResponse(hostTopos)
-<<<<<<< HEAD
-	_ = resp.WriteEntity(result)
+	_ = resp.WriteAsJson(result)
 }
 
 func (s *Service) CountTopoNodeHosts(req *restful.Request, resp *restful.Response) {
@@ -551,7 +525,4 @@
 	}
 
 	return hostCounts, nil
-=======
-	_ = resp.WriteAsJson(result)
->>>>>>> 36387a58
 }