--- conflicted
+++ resolved
@@ -189,16 +189,7 @@
 			return errors.New(res.Code, res.ErrMsg)
 		}
 
-<<<<<<< HEAD
-		// register plat to iam
 		platID := int64(res.Data.Created.ID)
-		if err := s.AuthManager.RegisterPlatByID(srvData.ctx, srvData.header, platID); err != nil {
-			blog.Errorf("CreatePlat failed, RegisterPlatByID failed, err: %s, rid:%s", err.Error(), srvData.rid)
-			return srvData.ccErr.CCError(common.CCErrCommRegistResourceToIAMFailed)
-		}
-=======
-	platID := int64(createRes.Data.Created.ID)
->>>>>>> 5ca5f72f
 
 		// add auditLog
 		auditLog := srvData.lgc.NewCloudAreaLog(srvData.ctx, srvData.ownerID)
@@ -219,13 +210,12 @@
 		_ = resp.WriteError(http.StatusOK, &meta.RespError{Msg: txnErr})
 		return
 	}
-
-	
-
+	
 	_ = resp.WriteEntity(meta.Response{
 		BaseResp: meta.SuccessBaseResp,
 		Data:     res.Data,
 	})
+	
 }
 
 func (s *Service) DeletePlat(req *restful.Request, resp *restful.Response) {
@@ -295,40 +285,24 @@
 			return srvData.ccErr.Errorf(common.CCErrTopoInstDeleteFailed)
 		}
 
-<<<<<<< HEAD
 		if false == res.Result {
 			blog.Errorf("DelPlat http response error. err code:%d,err msg:%s,input:%s,rid:%s", res.Code, res.ErrMsg, platID, srvData.rid)
 			return srvData.ccErr.New(res.Code, res.ErrMsg)
-
-		}
-
-		// deregister plat
-		if err := s.AuthManager.Authorize.DeregisterResource(srvData.ctx, iamResource...); err != nil {
-			blog.Errorf("DelPlat success, but DeregisterResource from iam failed, platID: %d, err: %+v,rid:%s", platID, err, srvData.rid)
-			return srvData.ccErr.CCError(common.CCErrCommUnRegistResourceToIAMFailed)
-		}
+		}
+
 		if err := auditLog.SaveAuditLog(srvData.ctx, metadata.AuditDelete); err != nil {
 			blog.ErrorJSON("DelPlat success., but add auditLog fail, err: %v, rid: %s", err, srvData.rid)
-			return srvData.ccErr.CCError(common.CCErrCommHTTPDoRequestFailed)
-		}
-		
+			return srvData.ccErr.New(res.Code, res.ErrMsg)
+		}
 		return nil
 	})
 
 	if txnErr != nil {
-		_ = resp.WriteError(http.StatusOK, &meta.RespError{Msg: txnErr})
-=======
-	if err := auditLog.SaveAuditLog(srvData.ctx, metadata.AuditDelete); err != nil {
-		blog.ErrorJSON("DelPlat success., but add auditLog fail, err: %v, rid: %s", err, srvData.rid)
-		_ = resp.WriteError(http.StatusInternalServerError, &meta.RespError{Msg: err})
->>>>>>> 5ca5f72f
-		return
-	}
-	
-	_ = resp.WriteEntity(meta.Response{
-		BaseResp: meta.SuccessBaseResp,
-		Data:     "",
-	})
+		resp.WriteError(http.StatusOK, &meta.RespError{Msg: txnErr})
+		return
+	}
+	
+	resp.WriteEntity(meta.NewSuccessResp(nil))
 }
 
 func (s *Service) UpdatePlat(req *restful.Request, resp *restful.Response) {
@@ -398,20 +372,6 @@
 			common.BKCloudIDField: platID,
 		},
 	}
-<<<<<<< HEAD
-=======
-	platInfo, err := s.CoreAPI.CoreService().Instance().ReadInstance(srvData.ctx, srvData.header, common.BKInnerObjIDPlat, query)
-	if nil != err {
-		blog.Errorf("UpdatePlat ReadInstance htt do error: %v query:%#v,rid:%s", err, query, srvData.rid)
-		_ = resp.WriteError(http.StatusBadRequest, &metadata.RespError{Msg: srvData.ccErr.Errorf(common.CCErrCommHTTPDoRequestFailed)})
-		return
-	}
-	if false == platInfo.Result {
-		blog.Errorf("UpdatePlat ReadInstance http reply error.  query:%#v, err code:%d, err msg:%s, rid:%s", query, platInfo.Code, platInfo.ErrMsg, srvData.rid)
-		_ = resp.WriteError(http.StatusBadRequest, &metadata.RespError{Msg: srvData.ccErr.New(platInfo.Code, platInfo.ErrMsg)})
-		return
-	}
->>>>>>> 5ca5f72f
 
 	txnErr := s.Engine.CoreAPI.CoreService().Txn().AutoRunTxn(srvData.ctx, s.EnableTxn, srvData.header, func() error {
 		res, err := s.CoreAPI.CoreService().Instance().UpdateInstance(srvData.ctx, srvData.header, common.BKInnerObjIDPlat, updateOption)
@@ -424,16 +384,6 @@
 			return errors.New(res.Code, res.ErrMsg)
 		}
 
-		// auth: sync resource info to iam
-		iamPlat := extensions.PlatSimplify{
-			BKCloudIDField:   platID,
-			BKCloudNameField: input.CloudName,
-		}
-		if err := s.AuthManager.UpdateRegisteredPlat(srvData.ctx, srvData.header, iamPlat); err != nil {
-			blog.Errorf("UpdatePlat success, but UpdateRegisteredPlat failed, plat: %d, err: %v, rid: %s", platID, err, srvData.rid)
-			return srvData.ccErr.Error(common.CCErrCommRegistResourceToIAMFailed)
-		}
-
 		// update auditLog
 		if err := auditLog.WithCurrent(srvData.ctx, platID); err != nil {
 			blog.ErrorJSON("UpdatePlat success., but add auditLog fail, err: %v, rid: %s", err, srvData.rid)
@@ -451,9 +401,9 @@
 		_ = resp.WriteError(http.StatusOK, &meta.RespError{Msg: txnErr})
 		return
 	}
-	
+
 	// response success
-	_ = resp.WriteEntity(meta.NewSuccessResp(nil))
+	resp.WriteEntity(meta.NewSuccessResp(nil))
 }
 
 func (s *Service) UpdateHostCloudAreaField(req *restful.Request, resp *restful.Response) {
@@ -487,10 +437,9 @@
 		_ = resp.WriteError(http.StatusOK, &meta.RespError{Msg: txnErr})
 		return
 	}
-	_ = resp.WriteEntity(meta.Response{
-		BaseResp: meta.SuccessBaseResp,
-		Data:     "",
-	})
+
+	// response success
+	_ = resp.WriteEntity(meta.NewSuccessResp(nil))
 }
 
 func (s *Service) searchPlatAddHostCount(srvData *srvComm, dataInfo metadata.InstDataInfo) (map[string]interface{}, error) {
