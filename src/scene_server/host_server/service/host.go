/*
 * Tencent is pleased to support the open source community by making 蓝鲸 available.
 * Copyright (C) 2017-2018 THL A29 Limited, a Tencent company. All rights reserved.
 * Licensed under the MIT License (the "License"); you may not use this file except
 * in compliance with the License. You may obtain a copy of the License at
 * http://opensource.org/licenses/MIT
 * Unless required by applicable law or agreed to in writing, software distributed under
 * the License is distributed on an "AS IS" BASIS, WITHOUT WARRANTIES OR CONDITIONS OF ANY KIND,
 * either express or implied. See the License for the specific language governing permissions and
 * limitations under the License.
 */

package service

import (
	"encoding/json"
	"net/http"
	"strconv"
	"strings"

	"configcenter/src/auth"
	"configcenter/src/auth/authcenter"
	authmeta "configcenter/src/auth/meta"
	"configcenter/src/common"
	"configcenter/src/common/blog"
	"configcenter/src/common/errors"
	"configcenter/src/common/mapstr"
	meta "configcenter/src/common/metadata"
	"configcenter/src/common/util"
	"configcenter/src/scene_server/host_server/logics"
	hutil "configcenter/src/scene_server/host_server/util"

	"github.com/emicklei/go-restful"
)

type AppResult struct {
	Result  bool        `json:"result"`
	Code    int         `json:"code"`
	Message interface{} `json:"message"`
	Data    DataInfo    `json:"data"`
}

type DataInfo struct {
	Count int                      `json:"count"`
	Info  []map[string]interface{} `json:"info"`
}

// delete hosts from resource pool
func (s *Service) DeleteHostBatchFromResourcePool(req *restful.Request, resp *restful.Response) {
	srvData := s.newSrvComm(req.Request.Header)

	opt := new(meta.DeleteHostBatchOpt)
	if err := json.NewDecoder(req.Request.Body).Decode(opt); err != nil {
		blog.Errorf("delete host batch , but decode body failed, err: %v,rid:%s", err, srvData.rid)
		_ = resp.WriteError(http.StatusBadRequest, &meta.RespError{Msg: srvData.ccErr.Error(common.CCErrCommJSONUnmarshalFailed)})
		return
	}

	hostIDArr := strings.Split(opt.HostID, ",")
	var iHostIDArr []int64
	for _, i := range hostIDArr {
		iHostID, err := strconv.ParseInt(i, 10, 64)
		if err != nil {
			blog.Errorf("delete host batch, but got invalid host id, err: %v,input:%+v,rid:%s", err, opt, srvData.rid)
			_ = resp.WriteError(http.StatusBadRequest, &meta.RespError{Msg: srvData.ccErr.Errorf(common.CCErrCommParamsInvalid, iHostID)})
			return
		}
		iHostIDArr = append(iHostIDArr, iHostID)
		asstCond := map[string]interface{}{
			common.BKDBOR: []map[string]interface{}{
				{
					common.BKObjIDField:  common.BKInnerObjIDHost,
					common.BKHostIDField: iHostID,
				},
				{
					common.BKAsstObjIDField:  common.BKInnerObjIDHost,
					common.BKAsstInstIDField: iHostID,
				},
			},
		}
		rsp, err := s.CoreAPI.CoreService().Association().ReadInstAssociation(srvData.ctx, srvData.header, &meta.QueryCondition{Condition: asstCond})
		if nil != err {
			blog.ErrorJSON("DeleteHostBatch read host association do request failed , err: %s, rid: %s", err.Error(), srvData.rid)
			_ = resp.WriteError(http.StatusInternalServerError, &meta.RespError{Msg: srvData.ccErr.CCError(common.CCErrCommHTTPDoRequestFailed)})
			return
		}
		if !rsp.Result {
			blog.ErrorJSON("DeleteHostBatch read host association failed , err message: %s, rid: %s", rsp.ErrMsg, srvData.rid)
			_ = resp.WriteError(http.StatusInternalServerError, &meta.RespError{Msg: rsp.CCError()})
			return
		}
		if rsp.Data.Count <= 0 {
			continue
		}
		objIDs := make([]string, 0)
		asstInstMap := make(map[string][]int64, 0)
		for _, asst := range rsp.Data.Info {
			if asst.ObjectID == common.BKInnerObjIDHost && iHostID == asst.InstID {
				objIDs = append(objIDs, asst.AsstObjectID)
				asstInstMap[asst.AsstObjectID] = append(asstInstMap[asst.AsstObjectID], asst.AsstInstID)
			} else if asst.AsstObjectID == common.BKInnerObjIDHost && iHostID == asst.AsstInstID {
				objIDs = append(objIDs, asst.ObjectID)
				asstInstMap[asst.ObjectID] = append(asstInstMap[asst.ObjectID], asst.InstID)
			} else {
				_ = resp.WriteError(http.StatusInternalServerError, &meta.RespError{Msg: srvData.ccErr.New(common.CCErrCommDBSelectFailed, "host is not associated in selected association")})
				return
			}
		}
		delConds := make([]map[string]interface{}, 0)
		for objID, instIDs := range asstInstMap {
			if len(instIDs) < 0 {
				continue
			}
			instIDField := common.GetInstIDField(objID)
			instCond := map[string]interface{}{
				instIDField: map[string]interface{}{
					common.BKDBIN: instIDs,
				},
			}
			instRsp, err := s.CoreAPI.CoreService().Instance().ReadInstance(srvData.ctx, srvData.header, objID, &meta.QueryCondition{Condition: instCond})
			if err != nil {
				blog.ErrorJSON("DeleteHostBatch read associated instances do request failed , err: %s, rid: %s", err.Error(), srvData.rid)
				_ = resp.WriteError(http.StatusInternalServerError, &meta.RespError{Msg: srvData.ccErr.CCError(common.CCErrCommHTTPDoRequestFailed)})
				return
			}
			if !instRsp.Result {
				blog.ErrorJSON("DeleteHostBatch read associated instances failed , err message: %s, rid: %s", instRsp.ErrMsg, srvData.rid)
				_ = resp.WriteError(http.StatusInternalServerError, &meta.RespError{Msg: instRsp.CCError()})
				return
			}
			if len(instRsp.Data.Info) > 0 {
				blog.ErrorJSON("DeleteHostBatch host %s has been associated, can't be deleted, rid: %s", iHostID, srvData.rid)
				_ = resp.WriteError(http.StatusOK, &meta.RespError{Msg: srvData.ccErr.CCErrorf(common.CCErrTopoInstHasBeenAssociation, iHostID)})
				return
			}
			delConds = append(delConds, map[string]interface{}{
				common.BKObjIDField: objID,
				instIDField: map[string]interface{}{
					common.BKDBIN: instIDs,
				},
			}, map[string]interface{}{
				common.AssociatedObjectIDField: objID,
				instIDField: map[string]interface{}{
					common.BKDBIN: instIDs,
				},
			})
		}
		if len(delConds) > 0 {
			delRsp, err := s.CoreAPI.CoreService().Association().DeleteInstAssociation(srvData.ctx, srvData.header, &meta.DeleteOption{Condition: map[string]interface{}{common.BKDBOR: delConds}})
			if err != nil {
				blog.ErrorJSON("DeleteHostBatch delete host redundant association do request failed , err: %s, rid: %s", err.Error(), srvData.rid)
				_ = resp.WriteError(http.StatusInternalServerError, &meta.RespError{Msg: srvData.ccErr.CCError(common.CCErrCommHTTPDoRequestFailed)})
				return
			}
			if !delRsp.Result {
				blog.ErrorJSON("DeleteHostBatch delete host redundant association failed , err message: %s, rid: %s", delRsp.ErrMsg, srvData.rid)
				_ = resp.WriteError(http.StatusInternalServerError, &meta.RespError{Msg: delRsp.CCError()})
				return
			}
		}
	}

	iHostIDArr = util.IntArrayUnique(iHostIDArr)

	// auth: check authorization
	if err := s.AuthManager.AuthorizeByHostsIDs(srvData.ctx, srvData.header, authmeta.Delete, iHostIDArr...); err != nil {
		blog.Errorf("check host authorization failed, hosts: %+v, err: %v, rid: %s", iHostIDArr, err, srvData.rid)
		if err != auth.NoAuthorizeError {
			_ = resp.WriteError(http.StatusOK, &meta.RespError{Msg: srvData.ccErr.Error(common.CCErrHostDeleteFail)})
			return
		}
		perm, err := s.AuthManager.GenEditHostBatchNoPermissionResp(srvData.ctx, srvData.header, authcenter.Delete, iHostIDArr)
		if err != nil {
			_ = resp.WriteError(http.StatusOK, &meta.RespError{Msg: srvData.ccErr.Error(common.CCErrHostDeleteFail)})
			return
		}
		_ = resp.WriteEntity(perm)
		return
	}

	appID, err := srvData.lgc.GetDefaultAppID(srvData.ctx)
	if err != nil {
		blog.Errorf("delete host batch, but got invalid app id, err: %v,input:%s,rid:%s", err, opt, srvData.rid)
		_ = resp.WriteError(http.StatusInternalServerError, &meta.RespError{Msg: srvData.ccErr.Errorf(common.CCErrCommParamsNeedInt, common.BKAppIDField)})
		return
	}

	hostFields, err := srvData.lgc.GetHostAttributes(srvData.ctx, srvData.ownerID, nil)
	if err != nil {
		blog.Errorf("delete host batch failed, err: %v,input:%+v,rid:%s", err, opt, srvData.rid)
		_ = resp.WriteError(http.StatusInternalServerError, &meta.RespError{Msg: err})
		return
	}

<<<<<<< HEAD
	// auth: unregister hosts
	if err := s.AuthManager.DeregisterHostsByID(srvData.ctx, srvData.header, iHostIDArr...); err != nil {
		blog.Errorf("deregister host from iam failed, hosts: %+v, err: %v, rid: %s", iHostIDArr, err, srvData.rid)
		_ = resp.WriteError(http.StatusForbidden, &meta.RespError{Msg: srvData.ccErr.Error(common.CCErrCommUnRegistResourceToIAMFailed)})
		return
	}

	logContentMap := make(map[int64]meta.AuditLog, 0)
=======
	logContentMap := make(map[int64]meta.SaveAuditLogParams, 0)
>>>>>>> 049de123
	for _, hostID := range iHostIDArr {
		logger := srvData.lgc.NewHostLog(srvData.ctx, srvData.ownerID)
		if err := logger.WithPrevious(srvData.ctx, hostID, hostFields); err != nil {
			blog.Errorf("delete host batch, but get pre host data failed, err: %v,input:%+v,rid:%s", err, opt, srvData.rid)
			_ = resp.WriteError(http.StatusInternalServerError, &meta.RespError{Msg: err})
			return
		}

		logContentMap[hostID], err = logger.AuditLog(srvData.ctx, hostID, appID, meta.AuditDelete)
		if err != nil {
			blog.Errorf("delete host batch, but get host[%d] biz[%d] data failed, err: %v, rid:%s", hostID, appID, err, srvData.rid)
			_ = resp.WriteError(http.StatusInternalServerError, &meta.RespError{Msg: err})
			return
		}
	}

	input := &meta.DeleteHostRequest{
		ApplicationID: appID,
		HostIDArr:     iHostIDArr,
	}
	delResult, err := s.CoreAPI.CoreService().Host().DeleteHostFromSystem(srvData.ctx, srvData.header, input)
	if err != nil {
		blog.Error("DeleteHostBatch DeleteHost http do error. err:%s, input:%s, rid:%s", err.Error(), input, srvData.rid)
		_ = resp.WriteError(http.StatusInternalServerError, &meta.RespError{Msg: srvData.ccErr.Error(common.CCErrCommHTTPDoRequestFailed)})
		return
	}
	if !delResult.Result {
		blog.Errorf("DeleteHostBatch DeleteHost http reply error. result: %#v, input:%#v, rid:%s", delResult, input, srvData.rid)
		_ = resp.WriteError(http.StatusInternalServerError, &meta.RespError{Msg: srvData.ccErr.Error(common.CCErrHostDeleteFail)})
		return
	}

	// auth: unregister hosts
	if err := s.AuthManager.DeregisterHostsByID(srvData.ctx, srvData.header, iHostIDArr...); err != nil {
		blog.Errorf("deregister host from iam failed, hosts: %+v, err: %v, rid: %s", iHostIDArr, err, srvData.rid)
		_ = resp.WriteError(http.StatusForbidden, &meta.RespError{Msg: srvData.ccErr.Error(common.CCErrCommUnRegistResourceToIAMFailed)})
		return
	}

	// ensure delete host add log
	for _, ex := range delResult.Data {
		delete(logContentMap, ex.OriginIndex)
	}
	var logContents []meta.AuditLog
	for _, item := range logContentMap {
		logContents = append(logContents, item)
	}
	if len(logContents) > 0 {
		auditResult, err := s.CoreAPI.CoreService().Audit().SaveAuditLog(srvData.ctx, srvData.header, logContents...)
		if err != nil || !auditResult.Result {
			blog.ErrorJSON("delete host in batch, but add host audit log failed, err: %s, result: %s,rid:%s", err, auditResult, srvData.rid)
			_ = resp.WriteError(http.StatusInternalServerError, &meta.RespError{Msg: srvData.ccErr.Error(common.CCErrAuditSaveLogFailed)})
			return
		}
	}

	_ = resp.WriteEntity(meta.NewSuccessResp(nil))
}

// get host instance's properties as follows:
// host object property id: "bk_host_name"
// host object property name: "host"
// host object property value: "centos7"

func (s *Service) GetHostInstanceProperties(req *restful.Request, resp *restful.Response) {
	srvData := s.newSrvComm(req.Request.Header)

	hostID := req.PathParameter("bk_host_id")
	hostIDInt64, err := util.GetInt64ByInterface(hostID)
	if err != nil {
		blog.Errorf("convert hostID to int64, err: %v,host:%s,rid:%s", err, hostID, srvData.rid)
		_ = resp.WriteError(http.StatusBadRequest, &meta.RespError{Msg: srvData.ccErr.Errorf(common.CCErrCommParamsNeedInt, common.BKHostIDField)})
		return
	}

	details, _, err := srvData.lgc.GetHostInstanceDetails(srvData.ctx, srvData.ownerID, hostID)
	if err != nil {
		blog.Errorf("get host details failed, err: %v,host:%s,rid:%s", err, hostID, srvData.rid)
		_ = resp.WriteError(http.StatusInternalServerError, &meta.RespError{Msg: err})
		return
	}
	if len(details) == 0 {
		blog.Errorf("host not found, hostID: %v,rid:%s", hostID, srvData.rid)
		_ = resp.WriteError(http.StatusInternalServerError, &meta.RespError{Msg: srvData.ccErr.Error(common.CCErrHostNotFound)})
		return
	}

	// check authorization
	// auth: check authorization
	if err := s.AuthManager.AuthorizeByHostsIDs(srvData.ctx, srvData.header, authmeta.Find, hostIDInt64); err != nil {
		blog.Errorf("check host authorization failed, hosts: %+v, err: %v, rid: %s", hostIDInt64, err, srvData.rid)
		_ = resp.WriteError(http.StatusForbidden, &meta.RespError{Msg: srvData.ccErr.Error(common.CCErrCommAuthorizeFailed)})
		return
	}

	attribute, err := srvData.lgc.GetHostAttributes(srvData.ctx, srvData.ownerID, nil)
	if err != nil {
		blog.Errorf("get host attribute fields failed, err: %v,rid:%s", err, srvData.rid)
		_ = resp.WriteError(http.StatusInternalServerError, &meta.RespError{Msg: err})
		return
	}

	result := make([]meta.HostInstanceProperties, 0)
	for _, attr := range attribute {
		if attr.PropertyID == common.BKChildStr {
			continue
		}
		result = append(result, meta.HostInstanceProperties{
			PropertyID:    attr.PropertyID,
			PropertyName:  attr.PropertyName,
			PropertyValue: details[attr.PropertyID],
		})
	}

	responseData := meta.HostInstancePropertiesResult{
		BaseResp: meta.SuccessBaseResp,
		Data:     result,
	}
	_ = resp.WriteEntity(responseData)
}

// HostSnapInfo return host state
func (s *Service) HostSnapInfo(req *restful.Request, resp *restful.Response) {
	srvData := s.newSrvComm(req.Request.Header)

	hostID := req.PathParameter(common.BKHostIDField)
	hostIDInt64, err := strconv.ParseInt(hostID, 10, 64)
	if err != nil {
		blog.Errorf("HostSnapInfo hostID convert to int64 failed, err:%v, input:%+v, rid:%s", err, hostID, srvData.rid)
		_ = resp.WriteError(http.StatusBadRequest, &meta.RespError{Msg: srvData.ccErr.Error(common.CCErrCommParamsNeedInt)})
		return
	}

	// check authorization
	// auth: check authorization
	if err := s.AuthManager.AuthorizeByHostsIDs(srvData.ctx, srvData.header, authmeta.Find, hostIDInt64); err != nil {
		blog.Errorf("check host authorization failed, hosts: %+v, err: %v, rid: %s", hostIDInt64, err, srvData.rid)
		_ = resp.WriteError(http.StatusForbidden, &meta.RespError{Msg: srvData.ccErr.Error(common.CCErrCommAuthorizeFailed)})
		return
	}

	// get snapshot
	result, err := s.CoreAPI.CoreService().Host().GetHostSnap(srvData.ctx, srvData.header, hostID)

	if err != nil {
		blog.Errorf("HostSnapInfo, http do error, err: %v ,input:%#v, rid:%s", err, hostID, srvData.rid)
		_ = resp.WriteError(http.StatusInternalServerError, &meta.RespError{Msg: srvData.ccErr.Error(common.CCErrCommHTTPReadBodyFailed)})
		return
	}
	if !result.Result {
		blog.Errorf("HostSnapInfo, http response error, err code:%d,err msg:%s, input:%#v, rid:%s", result.Code, result.ErrMsg, hostID, srvData.rid)
		_ = resp.WriteError(http.StatusInternalServerError, &meta.RespError{Msg: srvData.ccErr.New(result.Code, result.ErrMsg)})
		return
	}

	snap, err := logics.ParseHostSnap(result.Data.Data)
	if err != nil {
		blog.Errorf("get host snap info, but parse snap info failed, err: %v, hostID:%v,rid:%s", err, hostID, srvData.rid)
		_ = resp.WriteError(http.StatusInternalServerError, &meta.RespError{Msg: err})
		return
	}

	responseData := meta.HostSnapResult{
		BaseResp: meta.SuccessBaseResp,
		Data:     snap,
	}
	_ = resp.WriteEntity(responseData)
}

// add host to host resource pool
func (s *Service) AddHost(req *restful.Request, resp *restful.Response) {
	srvData := s.newSrvComm(req.Request.Header)
	hostList := new(meta.HostList)
	if err := json.NewDecoder(req.Request.Body).Decode(hostList); err != nil {
		blog.Errorf("add host failed with decode body err: %v,rid:%s", err, srvData.rid)
		_ = resp.WriteError(http.StatusBadRequest, &meta.RespError{Msg: srvData.ccErr.Error(common.CCErrCommJSONUnmarshalFailed)})
		return
	}

	if hostList.HostInfo == nil {
		blog.Errorf("add host, but host info is nil.input:%+v,rid:%s", hostList, srvData.rid)
		_ = resp.WriteError(http.StatusBadRequest, &meta.RespError{Msg: srvData.ccErr.Error(common.CCErrCommParamsNeedSet)})
		return
	}

	appID := hostList.ApplicationID
	if appID == 0 {
		// get default app id
		var err error
		appID, err = srvData.lgc.GetDefaultAppIDWithSupplier(srvData.ctx)
		if err != nil {
			blog.Errorf("add host, but get default app id failed, err: %v,input:%+v,rid:%s", err, hostList, srvData.rid)
			_ = resp.WriteError(http.StatusBadRequest, &meta.RespError{Msg: err})
			return
		}
	}

	// 获取目标业务空先机模块ID
	cond := hutil.NewOperation().WithModuleName(common.DefaultResModuleName).WithAppID(appID).MapStr()
	cond.Set(common.BKDefaultField, common.DefaultResModuleFlag)
	moduleID, err := srvData.lgc.GetResourcePoolModuleID(srvData.ctx, cond)
	if err != nil {
		blog.Errorf("add host, but get module id failed, err: %s,input: %+v,rid: %s", err.Error(), hostList, srvData.rid)
		_ = resp.WriteError(http.StatusInternalServerError, &meta.RespError{Msg: err})
		return
	}

	hostIDs, success, updateErrRow, errRow, err := srvData.lgc.AddHost(srvData.ctx, appID, []int64{moduleID}, srvData.ownerID, hostList.HostInfo, hostList.InputType)
	retData := make(map[string]interface{})
	if err != nil {
		blog.Errorf("add host failed, success: %v, update: %v, err: %v, %v,input:%+v,rid:%s", success, updateErrRow, err, errRow, hostList, srvData.rid)
		retData["error"] = errRow
		retData["update_error"] = updateErrRow
		_ = resp.WriteEntity(meta.Response{
			BaseResp: meta.BaseResp{Result: false, Code: common.CCErrHostCreateFail, ErrMsg: srvData.ccErr.Error(common.CCErrHostCreateFail).Error()},
			Data:     retData,
		})
		return
	}
	retData["success"] = success

	// auth: register hosts
	if err := s.AuthManager.RegisterHostsByID(srvData.ctx, srvData.header, hostIDs...); err != nil {
		blog.Errorf("register host to iam failed, hosts: %+v, err: %v, rid: %s", hostIDs, err, srvData.rid)
		_ = resp.WriteError(http.StatusForbidden, &meta.RespError{Msg: srvData.ccErr.Error(common.CCErrCommRegistResourceToIAMFailed)})
		return
	}

	_ = resp.WriteEntity(meta.NewSuccessResp(retData))
}

// Deprecated:
func (s *Service) AddHostFromAgent(req *restful.Request, resp *restful.Response) {
	srvData := s.newSrvComm(req.Request.Header)

	agents := new(meta.AddHostFromAgentHostList)
	if err := json.NewDecoder(req.Request.Body).Decode(&agents); err != nil {
		blog.Errorf("add host from agent failed with decode body err: %v,rid:%s", err, srvData.rid)
		_ = resp.WriteError(http.StatusBadRequest, &meta.RespError{Msg: srvData.ccErr.Error(common.CCErrCommJSONUnmarshalFailed)})
		return
	}

	if len(agents.HostInfo) == 0 {
		blog.Errorf("add host from agent, but got 0 agents from body.input:%+v,rid:%s", agents, srvData.rid)
		_ = resp.WriteError(http.StatusBadRequest, &meta.RespError{Msg: srvData.ccErr.Errorf(common.CCErrCommParamsNeedSet, "HostInfo")})
		return
	}

	appID, err := srvData.lgc.GetDefaultAppID(srvData.ctx)
	if err != nil {
		blog.Errorf("AddHostFromAgent GetDefaultAppID error.input:%#v,rid:%s", agents, srvData.rid)
		_ = resp.WriteError(http.StatusBadRequest, &meta.RespError{Msg: err})
		return
	}
	if 0 == appID {
		blog.Errorf("add host from agent, but got invalid default appID, err: %v,ownerID:%s,input:%#v,rid:%s", err, srvData.ownerID, agents, srvData.rid)
		_ = resp.WriteError(http.StatusBadRequest, &meta.RespError{Msg: srvData.ccErr.Errorf(common.CCErrAddHostToModule, "business not found")})
		return
	}

	// check authorization
	// is AddHostFromAgent's authentication the same with common api?
	// auth: check authorization
	// if err := s.AuthManager.AuthorizeCreateHost(srvData.ctx, srvData.header, appID); err != nil {
	// 	blog.Errorf("check add host authorization failed, business: %+v, err: %v, rid: %s", appID, err, srvData.rid)
	// 	resp.WriteError(http.StatusForbidden, &meta.RespError{Msg: srvData.ccErr.Error(common.CCErrCommAuthorizeFailed)})
	// 	return
	// }

	opt := hutil.NewOperation().WithDefaultField(int64(common.DefaultResModuleFlag)).WithModuleName(common.DefaultResModuleName).WithAppID(appID)
	moduleID, err := srvData.lgc.GetResourcePoolModuleID(srvData.ctx, opt.MapStr())
	if err != nil {
		blog.Errorf("add host from agent , but get module id failed, err: %v,ownerID:%s,input:%+v,rid:%s", err, srvData.ownerID, agents, srvData.rid)
		_ = resp.WriteError(http.StatusBadRequest, &meta.RespError{Msg: err})
		return
	}

	agents.HostInfo["import_from"] = common.HostAddMethodAgent
	addHost := make(map[int64]map[string]interface{})
	addHost[1] = agents.HostInfo

	hostIDs, success, updateErrRow, errRow, err := srvData.lgc.AddHost(srvData.ctx, appID, []int64{moduleID}, common.BKDefaultOwnerID, addHost, "")
	if err != nil {
		blog.Errorf("add host failed, success: %v, update: %v, err: %v, %v,input:%+v,rid:%s", success, updateErrRow, err, errRow, agents, srvData.rid)

		retData := make(map[string]interface{})
		retData["success"] = success
		retData["error"] = errRow
		retData["update_error"] = updateErrRow
		_ = resp.WriteEntity(meta.Response{
			BaseResp: meta.BaseResp{Result: false, Code: common.CCErrHostCreateFail, ErrMsg: srvData.ccErr.Error(common.CCErrHostCreateFail).Error()},
			Data:     retData,
		})
		return
	}

	// register hosts
	// auth: register hosts
	if err := s.AuthManager.RegisterHostsByID(srvData.ctx, srvData.header, hostIDs...); err != nil {
		blog.Errorf("register host to iam failed, hosts: %+v, err: %v, rid: %s", hostIDs, err, srvData.rid)
		_ = resp.WriteError(http.StatusForbidden, &meta.RespError{Msg: srvData.ccErr.Error(common.CCErrCommRegistResourceToIAMFailed)})
		return
	}

	_ = resp.WriteEntity(meta.NewSuccessResp(success))
}

func (s *Service) SearchHost(req *restful.Request, resp *restful.Response) {
	srvData := s.newSrvComm(req.Request.Header)

	body := new(meta.HostCommonSearch)
	if err := json.NewDecoder(req.Request.Body).Decode(body); err != nil {
		blog.Errorf("search host failed with decode body err: %v,rid:%s", err, srvData.rid)
		_ = resp.WriteError(http.StatusBadRequest, &meta.RespError{Msg: srvData.ccErr.Error(common.CCErrCommJSONUnmarshalFailed)})
		return
	}

	host, err := srvData.lgc.SearchHost(srvData.ctx, body, false)
	if err != nil {
		blog.Errorf("search host failed, err: %v,input:%+v,rid:%s", err, body, srvData.rid)
		_ = resp.WriteError(http.StatusBadRequest, &meta.RespError{Msg: srvData.ccErr.Error(common.CCErrHostGetFail)})
		return
	}

	hostIDArray := host.ExtractHostIDs()
	// auth: check authorization
	if err := s.AuthManager.AuthorizeByHostsIDs(srvData.ctx, srvData.header, authmeta.Find, *hostIDArray...); err != nil {
		blog.Errorf("check host authorization failed, hostID: %+v, err: %+v, rid: %s", hostIDArray, err, srvData.rid)
		_ = resp.WriteError(http.StatusForbidden, &meta.RespError{Msg: srvData.ccErr.Error(common.CCErrCommAuthorizeFailed)})
		return
	}

	_ = resp.WriteEntity(meta.SearchHostResult{
		BaseResp: meta.SuccessBaseResp,
		Data:     *host,
	})
}

func (s *Service) SearchHostWithAsstDetail(req *restful.Request, resp *restful.Response) {
	srvData := s.newSrvComm(req.Request.Header)

	body := new(meta.HostCommonSearch)
	if err := json.NewDecoder(req.Request.Body).Decode(body); err != nil {
		blog.Errorf("search host failed with decode body err: %v,rid:%s", err, srvData.rid)
		_ = resp.WriteError(http.StatusBadRequest, &meta.RespError{Msg: srvData.ccErr.Error(common.CCErrCommJSONUnmarshalFailed)})
		return
	}

	host, err := srvData.lgc.SearchHost(srvData.ctx, body, true)
	if err != nil {
		blog.Errorf("search host failed, err: %v,input:%+v,rid:%s", err, body, srvData.rid)
		_ = resp.WriteError(http.StatusInternalServerError, &meta.RespError{Msg: err})
		return
	}

	// auth: check authorization
	hostIDArray := host.ExtractHostIDs()
	if err := s.AuthManager.AuthorizeByHostsIDs(srvData.ctx, srvData.header, authmeta.Find, *hostIDArray...); err != nil {
		blog.Errorf("check host authorization failed, hosts: %+v, err: %v, rid: %s", hostIDArray, err, srvData.rid)
		_ = resp.WriteError(http.StatusForbidden, &meta.RespError{Msg: srvData.ccErr.Error(common.CCErrCommAuthorizeFailed)})
		return
	}

	_ = resp.WriteEntity(meta.SearchHostResult{
		BaseResp: meta.SuccessBaseResp,
		Data:     *host,
	})
}

func (s *Service) getHostApplyRelatedFields(srvData *srvComm, hostIDArr []int64) (hostProperties map[int64][]string, hasRules bool, ccErr errors.CCErrorCoder) {
	// filter fields locked by host apply rule
	listRuleOption := meta.ListHostRelatedApplyRuleOption{
		HostIDs: hostIDArr,
		Page: meta.BasePage{
			Limit: common.BKNoLimit,
		},
	}
	hostRules, ccErr := s.listHostRelatedApplyRule(srvData, 0, listRuleOption)
	if ccErr != nil {
		blog.Errorf("update host batch, listHostRelatedApplyRule failed, option: %+v, err: %v, rid: %s", listRuleOption, ccErr, srvData.rid)
		return nil, false, ccErr
	}
	attributeIDs := make([]int64, 0)
	for _, rules := range hostRules {
		for _, rule := range rules {
			attributeIDs = append(attributeIDs, rule.AttributeID)
		}
	}
	if len(attributeIDs) == 0 {
		return nil, false, nil
	}
	hostAttributesFilter := &meta.QueryCondition{
		Fields: []string{common.BKPropertyIDField, common.BKFieldID},
		Page: meta.BasePage{
			Limit: common.BKNoLimit,
		},
		Condition: map[string]interface{}{
			common.BKFieldID: map[string]interface{}{
				common.BKDBIN: attributeIDs,
			},
		},
	}
	attributeResult, err := s.CoreAPI.CoreService().Model().ReadModelAttr(srvData.ctx, srvData.header, common.BKInnerObjIDHost, hostAttributesFilter)
	if err != nil {
		blog.Errorf("UpdateHostBatch failed, ReadModelAttr failed, param: %+v, err: %+v, rid:%s", hostAttributesFilter, err, srvData.rid)
		return nil, true, srvData.ccErr.CCError(common.CCErrCommHTTPDoRequestFailed)
	}
	if ccErr := attributeResult.CCError(); ccErr != nil {
		blog.Errorf("UpdateHostBatch failed, ReadModelAttr failed, param: %+v, output: %+v, rid:%s", hostAttributesFilter, attributeResult, srvData.rid)
		return nil, true, ccErr
	}
	attributeMap := make(map[int64]meta.Attribute)
	for _, item := range attributeResult.Data.Info {
		attributeMap[item.ID] = item
	}
	hostProperties = make(map[int64][]string)
	for hostID, rules := range hostRules {
		if _, exist := hostProperties[hostID]; exist == false {
			hostProperties[hostID] = make([]string, 0)
		}
		for _, rule := range rules {
			attribute, ok := attributeMap[rule.AttributeID]
			if ok == false {
				continue
			}
			hostProperties[hostID] = append(hostProperties[hostID], attribute.PropertyID)
		}
	}
	return hostProperties, true, nil
}

func (s *Service) UpdateHostBatch(req *restful.Request, resp *restful.Response) {
	srvData := s.newSrvComm(req.Request.Header)

	data := mapstr.New()
	if err := json.NewDecoder(req.Request.Body).Decode(&data); err != nil {
		blog.Errorf("update host batch failed with decode body err: %v,rid:%s", err, srvData.rid)
		_ = resp.WriteError(http.StatusBadRequest, &meta.RespError{Msg: srvData.ccErr.Error(common.CCErrCommJSONUnmarshalFailed)})
		return
	}
	// TODO: this is a wrong usage, just for compatible the wrong usage before.
	// delete this, when the frontend use the right request field. not the number.
	id := data[common.BKHostIDField]
	hostIDStr := ""
	switch id.(type) {
	case float64:
		floatID := id.(float64)
		hostIDStr = strconv.FormatInt(int64(floatID), 10)
	case string:
		hostIDStr = id.(string)
	default:
		blog.Errorf("update host batch failed, got invalid host id(%v) data type,rid:%s", id, srvData.rid)
		_ = resp.WriteError(http.StatusBadRequest, &meta.RespError{Msg: srvData.ccErr.Errorf(common.CCErrCommParamsIsInvalid, "bk_host_id")})
		return
	}

	data.Remove(common.MetadataField)
	data.Remove(common.BKHostIDField)
	hostFields, err := srvData.lgc.GetHostAttributes(srvData.ctx, srvData.ownerID, nil)
	if err != nil {
		blog.Errorf("update host batch, but get host attribute for audit failed, err: %v,rid:%s", err, srvData.rid)
		_ = resp.WriteError(http.StatusBadRequest, &meta.RespError{Msg: err})
		return
	}

	// check authorization
	hostIDArr := make([]int64, 0)
	for _, id := range strings.Split(hostIDStr, ",") {
		hostID, err := strconv.ParseInt(id, 10, 64)
		if err != nil {
			blog.Errorf("update host batch, but got invalid host id[%s], err: %v,rid:%s", id, err, srvData.rid)
			_ = resp.WriteError(http.StatusBadRequest, &meta.RespError{Msg: srvData.ccErr.Error(common.CCErrCommParamsInvalid)})
			return
		}
		hostIDArr = append(hostIDArr, hostID)
	}
	// auth: check authorization
	if err := s.AuthManager.AuthorizeByHostsIDs(srvData.ctx, srvData.header, authmeta.Update, hostIDArr...); err != nil {
		blog.Errorf("check host authorization failed, hosts: %+v, err: %v, rid: %s", hostIDArr, err, srvData.rid)
		if err != nil && err != auth.NoAuthorizeError {
			blog.ErrorJSON("check host authorization failed, hosts: %s, err: %s, rid: %s", hostIDArr, err.Error(), srvData.rid)
			_ = resp.WriteError(http.StatusOK, &meta.RespError{Msg: srvData.ccErr.Error(common.CCErrCommAuthorizeFailed)})
			return
		}
		perm, err := s.AuthManager.GenEditHostBatchNoPermissionResp(srvData.ctx, srvData.header, authcenter.Edit, hostIDArr)
		if err != nil && err != auth.NoAuthorizeError {
			blog.ErrorJSON("check host authorization get permission failed, hosts: %s, err: %s, rid: %s", hostIDArr, err.Error(), srvData.rid)
			resp.WriteError(http.StatusOK, &meta.RespError{Msg: srvData.ccErr.Error(common.CCErrCommAuthorizeFailed)})
			return
		}
		resp.WriteEntity(perm)
		return
	}

	logPreContents := make(map[int64]*logics.HostLog, 0)
	for _, hostID := range hostIDArr {
		audit := srvData.lgc.NewHostLog(srvData.ctx, srvData.ownerID)
		if err := audit.WithPrevious(srvData.ctx, hostID, hostFields); err != nil {
			blog.Errorf("update host batch, but get host[%s] pre data for audit failed, err: %v, rid: %s", id, err, srvData.rid)
			_ = resp.WriteError(http.StatusInternalServerError, &meta.RespError{Msg: srvData.ccErr.Error(common.CCErrHostDetailFail)})
			return
		}

		logPreContents[hostID] = audit
	}

	hasHostUpdateWithoutHostApplyFiled := false
	// 功能开关：更新主机属性时是否剔除自动应用字段
	if meta.HostUpdateWithoutHostApplyFiled == true {
		hostProperties, hasRules, err := s.getHostApplyRelatedFields(srvData, hostIDArr)
		if err != nil {
			blog.Errorf("UpdateHostBatch failed, getHostApplyRelatedFields failed, hostIDArr: %+v, err: %v, rid:%s", hostIDArr, err, srvData.rid)
			_ = resp.WriteError(http.StatusInternalServerError, &meta.RespError{Msg: err})
			return
		}
		// get host attributes
		if hasRules == true {
			hasHostUpdateWithoutHostApplyFiled = true
			for _, hostID := range hostIDArr {
				updateData := make(map[string]interface{})
				for key, value := range data {
					properties, ok := hostProperties[hostID]
					if ok == true && util.InStrArr(properties, key) {
						continue
					}
					updateData[key] = value
				}
				opt := &meta.UpdateOption{
					Condition: mapstr.MapStr{common.BKHostIDField: hostID},
					Data:      mapstr.NewFromMap(updateData),
				}
				result, err := s.CoreAPI.CoreService().Instance().UpdateInstance(srvData.ctx, srvData.header, common.BKInnerObjIDHost, opt)
				if err != nil {
					blog.Errorf("UpdateHostBatch UpdateObject http do error, err: %v,input:%+v,param:%+v,rid:%s", err, data, opt, srvData.rid)
					_ = resp.WriteError(http.StatusInternalServerError, &meta.RespError{Msg: srvData.ccErr.Error(common.CCErrCommHTTPDoRequestFailed)})
					return
				}
				if !result.Result {
					blog.ErrorJSON("UpdateHostBatch failed, UpdateObject failed, param:%s, response: %s, rid:%s", opt, result, srvData.rid)
					_ = resp.WriteError(http.StatusInternalServerError, &meta.RespError{Msg: srvData.ccErr.New(result.Code, result.ErrMsg)})
					return
				}
			}
		}
	}

	if hasHostUpdateWithoutHostApplyFiled == false {
		// 退化到批量编辑
		opt := &meta.UpdateOption{
			Condition: mapstr.MapStr{common.BKHostIDField: mapstr.MapStr{common.BKDBIN: hostIDArr}},
			Data:      mapstr.NewFromMap(data),
		}
		result, err := s.CoreAPI.CoreService().Instance().UpdateInstance(srvData.ctx, srvData.header, common.BKInnerObjIDHost, opt)
		if err != nil {
			blog.Errorf("UpdateHostBatch UpdateObject http do error, err: %v,input:%+v,param:%+v,rid:%s", err, data, opt, srvData.rid)
			_ = resp.WriteError(http.StatusInternalServerError, &meta.RespError{Msg: srvData.ccErr.Error(common.CCErrCommHTTPDoRequestFailed)})
			return
		}
		if !result.Result {
			blog.ErrorJSON("UpdateHostBatch failed, UpdateObject failed, param:%s, response: %s, rid:%s", opt, result, srvData.rid)
			_ = resp.WriteError(http.StatusInternalServerError, &meta.RespError{Msg: srvData.ccErr.New(result.Code, result.ErrMsg)})
			return
		}
	}

	hostModuleConfig, err := srvData.lgc.GetConfigByCond(srvData.ctx, meta.HostModuleRelationRequest{HostIDArr: hostIDArr})
	if err != nil {
		blog.Errorf("update host batch GetConfigByCond failed, hostIDArr[%v], err: %v,input:%+v,rid:%s", hostIDArr, err, data, srvData.rid)
		_ = resp.WriteError(http.StatusInternalServerError, &meta.RespError{Msg: err})
		return
	}
	appIDMap := make(map[int64]int64)
	for _, hostModule := range hostModuleConfig {
		appIDMap[hostModule.HostID] = hostModule.AppID
	}

	logLastContents := make([]meta.AuditLog, 0)
	for _, hostID := range hostIDArr {
		audit, ok := logPreContents[hostID]
		if !ok {
			audit = srvData.lgc.NewHostLog(srvData.ctx, common.BKDefaultOwnerID)
		}
		if err := audit.WithCurrent(srvData.ctx, hostID, hostFields); err != nil {
			blog.Errorf("update host batch, but get host[%v] pre data for audit failed, err: %v, rid: %s", hostID, err, srvData.rid)
			_ = resp.WriteError(http.StatusInternalServerError, &meta.RespError{Msg: srvData.ccErr.Error(common.CCErrHostDetailFail)})
			return
		}

		auditLog, err := audit.AuditLog(srvData.ctx, hostID, appIDMap[hostID], meta.AuditUpdate)
		if err != nil {
			blog.Errorf("update host batch, but get host[%v] biz[%v] data for audit failed, err: %v, rid: %s", hostID, appIDMap[hostID], err, srvData.rid)
			_ = resp.WriteError(http.StatusInternalServerError, &meta.RespError{Msg: err})
			return
		}
		logLastContents = append(logLastContents, auditLog)
	}
	auditResp, err := s.CoreAPI.CoreService().Audit().SaveAuditLog(srvData.ctx, srvData.header, logLastContents...)
	if err != nil {
		blog.Errorf("update host property batch, but add host[%v] audit failed, err: %v, rid:%s", hostIDArr, err, srvData.rid)
		_ = resp.WriteError(http.StatusInternalServerError, &meta.RespError{Msg: err})
		return
	}
	if !auditResp.Result {
		blog.Errorf("update host property batch, but add host[%v] audit failed, err: %v, rid:%s", hostIDArr, auditResp.ErrMsg, srvData.rid)
		_ = resp.WriteError(http.StatusInternalServerError, &meta.RespError{Msg: srvData.ccErr.New(auditResp.Code, auditResp.ErrMsg)})
		return
	}

	_ = resp.WriteEntity(meta.NewSuccessResp(nil))
}

func (s *Service) UpdateHostPropertyBatch(req *restful.Request, resp *restful.Response) {
	srvData := s.newSrvComm(req.Request.Header)

	parameter := new(meta.UpdateHostPropertyBatchParameter)
	if err := json.NewDecoder(req.Request.Body).Decode(&parameter); err != nil {
		blog.Errorf("update host property batch failed with decode body err: %v,rid:%s", err, srvData.rid)
		_ = resp.WriteError(http.StatusBadRequest, &meta.RespError{Msg: srvData.ccErr.Error(common.CCErrCommJSONUnmarshalFailed)})
		return
	}

	if len(parameter.Update) > common.BKMaxPageSize {
		blog.Errorf("UpdateHostPropertyBatch failed, data len %d exceed max pageSize %d, rid:%s", len(parameter.Update), common.BKMaxPageSize, srvData.rid)
		_ = resp.WriteError(http.StatusBadRequest, &meta.RespError{Msg: srvData.ccErr.Errorf(common.CCErrCommXXExceedLimit, "update", common.BKMaxPageSize)})
		return
	}

	hostFields, err := srvData.lgc.GetHostAttributes(srvData.ctx, srvData.ownerID, nil)
	if err != nil {
		blog.Errorf("update host property batch, but get host attribute for audit failed, err: %v,rid:%s", err, srvData.rid)
		_ = resp.WriteError(http.StatusBadRequest, &meta.RespError{Msg: err})
		return
	}

	// check authorization
	hostIDArr := make([]int64, 0)
	for _, update := range parameter.Update {
		hostIDArr = append(hostIDArr, update.HostID)
	}
	// auth: check authorization
	if err := s.AuthManager.AuthorizeByHostsIDs(srvData.ctx, srvData.header, authmeta.Update, hostIDArr...); err != nil {
		blog.Errorf("check host authorization failed, hosts: %+v, err: %v, rid: %s", hostIDArr, err, srvData.rid)
		if err != nil && err != auth.NoAuthorizeError {
			blog.ErrorJSON("check host authorization failed, hosts: %s, err: %s, rid: %s", hostIDArr, err.Error(), srvData.rid)
			_ = resp.WriteError(http.StatusOK, &meta.RespError{Msg: srvData.ccErr.Error(common.CCErrCommAuthorizeFailed)})
			return
		}
		perm, err := s.AuthManager.GenEditHostBatchNoPermissionResp(srvData.ctx, srvData.header, authcenter.Edit, hostIDArr)
		if err != nil && err != auth.NoAuthorizeError {
			blog.ErrorJSON("check host authorization get permission failed, hosts: %s, err: %s, rid: %s", hostIDArr, err.Error(), srvData.rid)
			resp.WriteError(http.StatusOK, &meta.RespError{Msg: srvData.ccErr.Error(common.CCErrCommAuthorizeFailed)})
			return
		}
		resp.WriteEntity(perm)
		return
	}

	auditLogs := make([]meta.AuditLog, 0)
	for _, update := range parameter.Update {
		cond := mapstr.New()
		cond.Set(common.BKHostIDField, update.HostID)
		data, err := mapstr.NewFromInterface(update.Properties)
		if err != nil {
			blog.Errorf("update host property batch, but convert properties[%v] to mapstr failed, err: %v, rid: %s", update.Properties, err, srvData.rid)
			_ = resp.WriteError(http.StatusBadRequest, &meta.RespError{Msg: err})
			return
		}
		// can't update host's cloud area using this api
		data.Remove(common.BKCloudIDField)
		data.Remove(common.BKHostIDField)
		opt := &meta.UpdateOption{
			Condition: cond,
			Data:      data,
		}
		hostLog := srvData.lgc.NewHostLog(srvData.ctx, srvData.ownerID)
		if err := hostLog.WithPrevious(srvData.ctx, update.HostID, hostFields); err != nil {
			blog.Errorf("update host property batch, but get host[%d] pre data for audit failed, err: %v, rid: %s", update.HostID, err, srvData.rid)
			_ = resp.WriteError(http.StatusInternalServerError, &meta.RespError{Msg: err})
			return
		}
		result, err := s.CoreAPI.CoreService().Instance().UpdateInstance(srvData.ctx, srvData.header, common.BKInnerObjIDHost, opt)
		if err != nil {
			blog.Errorf("UpdateHostPropertyBatch UpdateInstance http do error, err: %v,input:%+v,param:%+v,rid:%s", err, data, opt, srvData.rid)
			_ = resp.WriteError(http.StatusInternalServerError, &meta.RespError{Msg: err})
			return
		}
		if !result.Result {
			blog.Errorf("UpdateHostPropertyBatch UpdateObject http response error, err code:%d,err msg:%s,input:%+v,param:%+v,rid:%s", result.Code, data, opt, srvData.rid)
			_ = resp.WriteError(http.StatusInternalServerError, &meta.RespError{Msg: srvData.ccErr.New(result.Code, result.ErrMsg)})
			return
		}

		if err := hostLog.WithCurrent(srvData.ctx, update.HostID, nil); err != nil {
			blog.Errorf("update host property batch, but get host[%d] pre data for audit failed, err: %v, rid: %s", update.HostID, err, srvData.rid)
			_ = resp.WriteError(http.StatusInternalServerError, &meta.RespError{Msg: err})
			return
		}

		hostModuleConfig, err := srvData.lgc.GetConfigByCond(srvData.ctx, meta.HostModuleRelationRequest{HostIDArr: []int64{update.HostID}})
		if err != nil {
			blog.Errorf("update host property batch GetConfigByCond failed, hostID[%v], err: %v,rid:%s", update.HostID, err, srvData.rid)
			_ = resp.WriteError(http.StatusInternalServerError, &meta.RespError{Msg: err})
			return
		}
		var appID int64
		if len(hostModuleConfig) > 0 {
			appID = hostModuleConfig[0].AppID
		}
		auditLog, err := hostLog.AuditLog(srvData.ctx, update.HostID, appID, meta.AuditUpdate)
		if err != nil {
			blog.Errorf("update host property batch, but get host[%d] biz[%d] data for audit failed, err: %v, rid: %s", update.HostID, appID, err, srvData.rid)
			_ = resp.WriteError(http.StatusInternalServerError, &meta.RespError{Msg: err})
			return
		}
		auditLogs = append(auditLogs, auditLog)
	}

	auditResp, err := s.CoreAPI.CoreService().Audit().SaveAuditLog(srvData.ctx, srvData.header, auditLogs...)
	if err != nil {
		blog.Errorf("update host property batch, but add host[%v] audit failed, err: %v, rid:%s", hostIDArr, err, srvData.rid)
		_ = resp.WriteError(http.StatusInternalServerError, &meta.RespError{Msg: srvData.ccErr.CCError(common.CCErrCommHTTPDoRequestFailed)})
		return
	}
	if !auditResp.Result {
		blog.Errorf("update host property batch, but add host[%v] audit failed, err: %v, rid:%s", hostIDArr, auditResp.ErrMsg, srvData.rid)
		_ = resp.WriteError(http.StatusInternalServerError, &meta.RespError{Msg: srvData.ccErr.New(auditResp.Code, auditResp.ErrMsg)})
		return
	}

	_ = resp.WriteEntity(meta.NewSuccessResp(nil))
}

// NewHostSyncAppTopo add new hosts to the business
// synchronize hosts directly to a module in a business if this host does not exist.
// otherwise, this operation will only change host's attribute.
// TODO: used by framework.
func (s *Service) NewHostSyncAppTopo(req *restful.Request, resp *restful.Response) {
	srvData := s.newSrvComm(req.Request.Header)

	hostList := new(meta.HostSyncList)
	if err := json.NewDecoder(req.Request.Body).Decode(hostList); err != nil {
		blog.Errorf("add host failed with decode body err: %v,rid:%s", err, srvData.rid)
		_ = resp.WriteError(http.StatusBadRequest, &meta.RespError{Msg: srvData.ccErr.Error(common.CCErrCommJSONUnmarshalFailed)})
		return
	}

	if hostList.HostInfo == nil {
		blog.Errorf("add host, but host info is nil.input:%+v,rid:%s", hostList, srvData.rid)
		_ = resp.WriteError(http.StatusBadRequest, &meta.RespError{Msg: srvData.ccErr.Errorf(common.CCErrCommParamsNeedSet, "host_info")})
		return
	}
	if 0 == len(hostList.ModuleID) {
		blog.Errorf("host sync app  parameters required moduleID,input:%+v,rid:%s", hostList, srvData.rid)
		_ = resp.WriteError(http.StatusBadRequest, &meta.RespError{Msg: srvData.ccErr.Errorf(common.CCErrCommParamsNeedSet, common.BKModuleIDField)})
		return
	}

	if common.BatchHostAddMaxRow < len(hostList.HostInfo) {
		_ = resp.WriteError(http.StatusBadRequest, &meta.RespError{Msg: srvData.ccErr.Errorf(common.CCErrCommXXExceedLimit, "host_info ", common.BatchHostAddMaxRow)})
		return
	}

	appConds := map[string]interface{}{
		common.BKAppIDField: hostList.ApplicationID,
	}
	appInfo, err := srvData.lgc.GetAppDetails(srvData.ctx, "", appConds)
	if nil != err {
		blog.Errorf("host sync app %d error:%s,input:%+v,rid:%s", hostList.ApplicationID, err.Error(), hostList, srvData.rid)
		_ = resp.WriteError(http.StatusInternalServerError, &meta.RespError{Msg: err})
		return
	}
	if 0 == len(appInfo) {
		blog.Errorf("host sync app %d not found, reply:%+v,input:%+v,rid:%s", hostList.ApplicationID, appInfo, hostList, srvData.rid)
		_ = resp.WriteError(http.StatusInternalServerError, &meta.RespError{Msg: srvData.ccErr.Error(common.CCErrTopoGetAppFailed)})
		return
	}

	moduleCond := []meta.ConditionItem{
		{
			Field:    common.BKModuleIDField,
			Operator: common.BKDBIN,
			Value:    hostList.ModuleID,
		},
	}
	if len(hostList.ModuleID) > 1 {
		moduleCond = append(moduleCond, meta.ConditionItem{
			Field:    common.BKDefaultField,
			Operator: common.BKDBEQ,
			Value:    common.DefaultFlagDefaultValue,
		})
	}
	// srvData.lgc..NewHostSyncValidModule(req, data.ApplicationID, data.ModuleID, m.CC.ObjCtrl())
	moduleIDS, err := srvData.lgc.GetModuleIDByCond(srvData.ctx, moduleCond)
	if nil != err {
		blog.Errorf("NewHostSyncAppTop GetModuleIDByCond error. err:%s,input:%+v,rid:%s", err.Error(), hostList, srvData.rid)
		_ = resp.WriteError(http.StatusInternalServerError, &meta.RespError{Msg: err})
		return
	}
	if len(moduleIDS) != len(hostList.ModuleID) {
		blog.Errorf("not found part module: source:%v, db:%v, rid: %s", hostList.ModuleID, moduleIDS, srvData.rid)
		_ = resp.WriteError(http.StatusInternalServerError, &meta.RespError{Msg: srvData.ccErr.Errorf(common.CCErrHostModuleIDNotFoundORHasMultipleInnerModuleIDFailed)})
		return
	}

	// auth: check authorization
	if err := s.AuthManager.AuthorizeCreateHost(srvData.ctx, srvData.header, hostList.ApplicationID); err != nil {
		blog.Errorf("check add hosts authorization failed, business: %d, err: %v, rid: %s", hostList.ApplicationID, err, srvData.rid)
		_ = resp.WriteError(http.StatusForbidden, &meta.RespError{Msg: srvData.ccErr.Error(common.CCErrCommAuthorizeFailed)})
		return
	}

	hostIDs, success, updateErrRow, errRow, err := srvData.lgc.AddHost(srvData.ctx, hostList.ApplicationID, hostList.ModuleID, srvData.ownerID, hostList.HostInfo, common.InputTypeApiNewHostSync)
	if err != nil {
		blog.Errorf("add host failed, success: %v, update: %v, err: %v, %v, rid: %s", success, updateErrRow, err, errRow, srvData.rid)

		retData := make(map[string]interface{})
		retData["success"] = success
		retData["error"] = errRow
		retData["update_error"] = updateErrRow
		_ = resp.WriteEntity(meta.Response{
			BaseResp: meta.BaseResp{Result: false, Code: common.CCErrHostCreateFail, ErrMsg: srvData.ccErr.Error(common.CCErrHostCreateFail).Error()},
			Data:     retData,
		})
		return
	}

	// register host to iam
	// auth: check authorization
	if err := s.AuthManager.RegisterHostsByID(srvData.ctx, srvData.header, hostIDs...); err != nil {
		blog.Errorf("register host to iam failed, hosts: %+v, err: %v, rid: %s", hostIDs, err, srvData.rid)
		_ = resp.WriteError(http.StatusForbidden, &meta.RespError{Msg: srvData.ccErr.Error(common.CCErrCommRegistResourceToIAMFailed)})
		return
	}

	_ = resp.WriteEntity(meta.NewSuccessResp(success))
}

// MoveSetHost2IdleModule bk_set_id and bk_module_id cannot be empty at the same time
// Remove the host from the module or set.
// The host belongs to the current module or host only, and puts the host into the idle machine of the current service.
// When the host data is in multiple modules or sets. Disconnect the host from the module or set only
// TODO: used by v2 version, remove this api when v2 is offline.
func (s *Service) MoveSetHost2IdleModule(req *restful.Request, resp *restful.Response) {
	header := req.Request.Header
	srvData := s.newSrvComm(req.Request.Header)

	var data meta.SetHostConfigParams
	if err := json.NewDecoder(req.Request.Body).Decode(&data); err != nil {
		blog.Errorf("MoveSetHost2IdleModule failed with decode body err: %v, rid: %s", err, srvData.rid)
		_ = resp.WriteError(http.StatusBadRequest, &meta.RespError{Msg: srvData.ccErr.Error(common.CCErrCommJSONUnmarshalFailed)})
		return
	}
	if 0 == data.ApplicationID {
		blog.Errorf("MoveSetHost2IdleModule bk_biz_id cannot be empty at the same time,input:%#v,rid:%s", data, util.GetHTTPCCRequestID(header))
		_ = resp.WriteError(http.StatusBadRequest, &meta.RespError{Msg: srvData.ccErr.Error(common.CCErrCommParamsNeedSet)})
		return
	}

	if 0 == data.SetID && 0 == data.ModuleID {
		blog.Errorf("MoveSetHost2IdleModule bk_set_id and bk_module_id cannot be empty at the same time,input:%#v,rid:%s", data, util.GetHTTPCCRequestID(header))
		_ = resp.WriteError(http.StatusBadRequest, &meta.RespError{Msg: srvData.ccErr.Error(common.CCErrCommParamsNeedSet)})
		return
	}

	// get host in set
	var condition meta.HostModuleRelationRequest
	hostIDArr := make([]int64, 0)

	if 0 != data.SetID {
		condition.SetIDArr = []int64{data.SetID}
	}
	if 0 != data.ModuleID {
		condition.ModuleIDArr = []int64{data.ModuleID}
	}

	condition.ApplicationID = data.ApplicationID
	hostResult, err := srvData.lgc.GetConfigByCond(srvData.ctx, condition)
	if nil != err {
		blog.Errorf("read host from application  error:%v,input:%+v,rid:%s", err, data, srvData.rid)
		_ = resp.WriteError(http.StatusInternalServerError, &meta.RespError{Msg: err})
		return
	}

	if 0 == len(hostResult) {
		blog.Warnf("no host in set,rid:%s", srvData.rid)
		_ = resp.WriteEntity(meta.NewSuccessResp(nil))
		return
	}
	for _, cell := range hostResult {
		hostIDArr = append(hostIDArr, cell.HostID)
	}
	moduleCond := []meta.ConditionItem{
		{
			Field:    common.BKAppIDField,
			Operator: common.BKDBEQ,
			Value:    data.ApplicationID,
		},
		{
			Field:    common.BKDefaultField,
			Operator: common.BKDBEQ,
			Value:    common.DefaultResModuleFlag,
		},
	}

	moduleIDArr, err := srvData.lgc.GetModuleIDByCond(srvData.ctx, moduleCond)
	if err != nil {
		blog.Errorf("MoveSetHost2IdleModule GetModuleIDByCond error. err:%s, input:%#v, param:%#v, rid:%s", err.Error(), data, moduleCond, srvData.rid)
		_ = resp.WriteError(http.StatusInternalServerError, &meta.RespError{Msg: err})
		return
	}
	if len(moduleIDArr) == 0 {
		blog.Errorf("MoveSetHost2IdleModule GetModuleIDByCond error. err:%s, input:%#v, param:%#v, rid:%s", err.Error(), data, moduleCond, srvData.rid)
		_ = resp.WriteError(http.StatusInternalServerError, &meta.RespError{Msg: srvData.ccErr.Errorf(common.CCErrHostModuleNotExist, "idle module")})
		return
	}
	idleModuleID := moduleIDArr[0]
	moduleHostConfigParams := make(map[string]interface{})
	moduleHostConfigParams[common.BKAppIDField] = data.ApplicationID
	audit := srvData.lgc.NewHostModuleLog(hostIDArr)

	// auth: check authorization
	// if err := s.AuthManager.AuthorizeByHostsIDs(srvData.ctx, srvData.header, authmeta.MoveHostToBizIdleModule, hostIDArr...); err != nil {
	// 	blog.Errorf("check host authorization failed, hosts: %+v, err: %v, rid: %s", hostIDArr, err, srvData.rid)
	// 	resp.WriteError(http.StatusForbidden, &meta.RespError{Msg: srvData.ccErr.Error(common.CCErrCommAuthorizeFailed)})
	// 	return
	// }
	// // step2. check permission for target business
	// if err := s.AuthManager.AuthorizeCreateHost(srvData.ctx, srvData.header, data.ApplicationID); err != nil {
	// 	blog.Errorf("check add host authorization failed, business: %d, err: %v, rid: %s", data.ApplicationID, err, srvData.rid)
	// 	resp.WriteError(http.StatusForbidden, &meta.RespError{Msg: srvData.ccErr.Error(common.CCErrCommAuthorizeFailed)})
	// 	return
	// }
	// step3. deregister host from iam
	if err := s.AuthManager.DeregisterHostsByID(srvData.ctx, srvData.header, hostIDArr...); err != nil {
		blog.Errorf("deregister host from iam failed, hosts: %+v, err: %v, rid: %s", hostIDArr, err, srvData.rid)
		_ = resp.WriteError(http.StatusForbidden, &meta.RespError{Msg: srvData.ccErr.Error(common.CCErrCommUnRegistResourceToIAMFailed)})
		return
	}
	hmInput := &meta.HostModuleRelationRequest{
		ApplicationID: data.ApplicationID,
		HostIDArr:     hostIDArr,
	}
	configResult, err := srvData.lgc.CoreAPI.CoreService().Host().GetHostModuleRelation(srvData.ctx, srvData.header, hmInput)
	if nil != err {
		blog.Errorf("remove hostModuleConfig, http do error, error:%v, params:%v, input:%+v, rid:%s", err, hmInput, data, srvData.rid)
		_ = resp.WriteError(http.StatusInternalServerError, &meta.RespError{Msg: err})
		return
	}
	if !configResult.Result {
		blog.Errorf("remove hostModuleConfig http reply error, result:%v, params:%v, input:%+v, rid:%s", configResult, hmInput, data, srvData.rid)
		_ = resp.WriteError(http.StatusInternalServerError, &meta.RespError{Msg: err})
		return
	}
	hostIDMHMap := make(map[int64][]meta.ModuleHost, 0)
	for _, item := range configResult.Data.Info {
		hostIDMHMap[item.HostID] = append(hostIDMHMap[item.HostID], item)
	}

	var exceptionArr []meta.ExceptionResult
	for _, hostID := range hostIDArr {
		hostMHArr, ok := hostIDMHMap[hostID]
		if !ok {
			// ignore  not exist the host under the current business,
			continue
		}
		toEmptyModule := true
		var newModuleIDArr []int64
		for _, item := range hostMHArr {
			if 0 != data.ModuleID && item.ModuleID == data.ModuleID {
				continue
			}
			if 0 != data.SetID && 0 == data.ModuleID && item.SetID == data.SetID {
				continue
			}

			toEmptyModule = false
			newModuleIDArr = append(newModuleIDArr, item.ModuleID)
		}

		var opResult *meta.OperaterException
		if toEmptyModule {
			input := &meta.TransferHostToInnerModule{
				ApplicationID: data.ApplicationID,
				ModuleID:      idleModuleID,
				HostID:        []int64{hostID},
			}
			opResult, err = srvData.lgc.CoreAPI.CoreService().Host().TransferToInnerModule(srvData.ctx, srvData.header, input)
		} else {
			input := &meta.HostsModuleRelation{
				ApplicationID: data.ApplicationID,
				HostID:        []int64{hostID},
				ModuleID:      newModuleIDArr,
			}
			opResult, err = srvData.lgc.CoreAPI.CoreService().Host().TransferToNormalModule(srvData.ctx, srvData.header, input)
		}
		if err != nil {
			blog.Errorf("MoveSetHost2IdleModule handle error. err:%s, to idle module:%v, input:%#v, hostID:%d, rid:%s", err.Error(), toEmptyModule, data, hostID, srvData.rid)
			ccErr := srvData.ccErr.CCError(common.CCErrCommHTTPDoRequestFailed)
			exceptionArr = append(exceptionArr, meta.ExceptionResult{Code: int64(ccErr.GetCode()), Message: ccErr.Error(), OriginIndex: hostID})
		}
		if !opResult.Result {
			if len(opResult.Data) > 0 {
				blog.Errorf("MoveSetHost2IdleModule handle reply error. result:%#v, to idle module:%v, input:%#v, hostID:%d, rid:%s", opResult, toEmptyModule, data, hostID, srvData.rid)
				exceptionArr = append(exceptionArr, opResult.Data...)
			} else {
				blog.Errorf("MoveSetHost2IdleModule handle reply error. result:%#v, to idle module:%v, input:%#v, hostID:%d, rid:%s", opResult, toEmptyModule, data, hostID, srvData.rid)
				exceptionArr = append(exceptionArr, meta.ExceptionResult{
					Code:        int64(opResult.Code),
					Message:     opResult.ErrMsg,
					OriginIndex: hostID,
				})
			}
		}

	}

	if err := audit.SaveAudit(srvData.ctx); err != nil {
		blog.Errorf("SaveAudit failed, err: %s, rid: %s", err.Error(), srvData.rid)
	}

	// register host to iam
	// auth: check authorization
	if err := s.AuthManager.RegisterHostsByID(srvData.ctx, srvData.header, hostIDArr...); err != nil {
		blog.Errorf("register host to iam failed, hosts: %+v, err: %v, rid:%s", hostIDArr, err, srvData.rid)
		_ = resp.WriteError(http.StatusForbidden, &meta.RespError{Msg: srvData.ccErr.Error(common.CCErrCommRegistResourceToIAMFailed)})
		return
	}
	if len(exceptionArr) > 0 {
		blog.Errorf("MoveSetHost2IdleModule has exception. exception:%#v, rid:%s", exceptionArr, srvData.rid)
		_ = resp.WriteError(http.StatusInternalServerError, &meta.RespError{Msg: srvData.ccErr.Error(common.CCErrHostDeleteFail), Data: exceptionArr})
		return
	}

	_ = resp.WriteEntity(meta.NewSuccessResp(nil))
	return
}

func (s *Service) ip2hostID(srvData *srvComm, ip string, cloudID int64) (hostID int64, err error) {
	_, hostID, err = srvData.lgc.IPCloudToHost(srvData.ctx, ip, cloudID)
	return hostID, err
}

// CloneHostProperty clone host property from src host to dst host
func (s *Service) CloneHostProperty(req *restful.Request, resp *restful.Response) {
	srvData := s.newSrvComm(req.Request.Header)

	input := &meta.CloneHostPropertyParams{}
	if err := json.NewDecoder(req.Request.Body).Decode(input); err != nil {
		blog.Errorf("CloneHostProperty , but decode body failed, err: %v,rid:%s", err, srvData.rid)
		_ = resp.WriteError(http.StatusBadRequest, &meta.RespError{Msg: srvData.ccErr.Error(common.CCErrCommJSONUnmarshalFailed)})
		return
	}

	if input.OrgIP == input.DstIP {
		result := meta.Response{
			BaseResp: meta.SuccessBaseResp,
			Data:     nil,
		}
		_ = resp.WriteEntity(result)
		return
	}

	if 0 == input.AppID {
		blog.Errorf("CloneHostProperty, application not found input:%+v,rid:%s", input, srvData.rid)
		_ = resp.WriteError(http.StatusBadRequest, &meta.RespError{Msg: srvData.ccErr.Errorf(common.CCErrCommParamsNeedInt, "ApplicationID")})
		return
	}
	if input.OrgIP == "" {
		blog.Errorf("CloneHostProperty, OrgIP not found input:%+v,rid:%s", input, srvData.rid)
		_ = resp.WriteError(http.StatusBadRequest, &meta.RespError{Msg: srvData.ccErr.Errorf(common.CCErrCommParamsNeedSet, "bk_org_ip")})
		return
	}
	if input.DstIP == "" {
		blog.Errorf("CloneHostProperty, OrgIP not found input:%+v,rid:%s", input, srvData.rid)
		_ = resp.WriteError(http.StatusBadRequest, &meta.RespError{Msg: srvData.ccErr.Errorf(common.CCErrCommParamsNeedSet, "bk_dst_ip")})
		return
	}

	// authorization check
	srcHostID, err := s.ip2hostID(srvData, input.OrgIP, input.CloudID)
	if err != nil {
		blog.Errorf("ip2hostID failed, ip:%s, input:%+v, rid:%s", input.OrgIP, input, srvData.rid)
		_ = resp.WriteError(http.StatusBadRequest, &meta.RespError{Msg: srvData.ccErr.Errorf(common.CCErrCommParamsNeedInt, "OrgIP")})
		return
	}
	// check source host exist
	if srcHostID == 0 {
		blog.Errorf("host not found. params:%s,rid:%s", input, srvData.rid)
		resp.WriteError(http.StatusBadRequest, &meta.RespError{Msg: srvData.ccErr.CCErrorf(common.CCErrHostNotFound)})
		return
	}
	// auth: check authorization
	if err := s.AuthManager.AuthorizeByHostsIDs(srvData.ctx, srvData.header, authmeta.Find, srcHostID); err != nil {
		blog.Errorf("check host authorization failed, hosts: %+v, err: %v, rid:%s", srcHostID, err, srvData.rid)
		_ = resp.WriteError(http.StatusForbidden, &meta.RespError{Msg: srvData.ccErr.Error(common.CCErrCommAuthorizeFailed)})
		return
	}
	// step2. verify has permission to update dst host
	dstHostID, err := s.ip2hostID(srvData, input.DstIP, input.CloudID)
	if err != nil {
		blog.Errorf("ip2hostID failed, ip:%s, input:%+v, rid:%s", input.DstIP, input, srvData.rid)
		_ = resp.WriteError(http.StatusBadRequest, &meta.RespError{Msg: srvData.ccErr.Errorf(common.CCErrCommParamsNeedInt, "DstIP")})
		return
	}
	// check whether destination host exist
	if dstHostID == 0 {
		blog.Errorf("host not found. params:%s,rid:%s", input, srvData.rid)
		resp.WriteError(http.StatusBadRequest, &meta.RespError{Msg: srvData.ccErr.CCErrorf(common.CCErrHostNotFound)})
		return
	}

	// auth: check authorization
	if err := s.AuthManager.AuthorizeByHostsIDs(srvData.ctx, srvData.header, authmeta.Update, dstHostID); err != nil {
		if err != auth.NoAuthorizeError {
			blog.Errorf("check host authorization failed, hosts: %+v, err: %v, rid:%s", dstHostID, err, srvData.rid)
			resp.WriteError(http.StatusOK, &meta.RespError{Msg: srvData.ccErr.Error(common.CCErrCommAuthorizeFailed)})
			return
		}
		perm, err := s.AuthManager.GenEditBizHostNoPermissionResp(srvData.ctx, srvData.header, []int64{dstHostID})
		if err != nil {
			resp.WriteError(http.StatusOK, &meta.RespError{Msg: srvData.ccErr.Error(common.CCErrCommAuthorizeFailed)})
			return
		}
		resp.WriteEntity(perm)
		return
	}

	err = srvData.lgc.CloneHostProperty(srvData.ctx, input.AppID, srcHostID, dstHostID)
	if nil != err {
		blog.Errorf("CloneHostProperty  error , err: %v, input:%#v, rid:%s", err, input, srvData.rid)
		_ = resp.WriteError(http.StatusInternalServerError, &meta.RespError{Msg: err})
		return
	}

	result := meta.Response{
		BaseResp: meta.SuccessBaseResp,
		Data:     nil,
	}
	_ = resp.WriteEntity(result)
}

// UpdateImportHosts update excel import hosts
func (s *Service) UpdateImportHosts(req *restful.Request, resp *restful.Response) {
	srvData := s.newSrvComm(req.Request.Header)
	hostList := new(meta.HostList)
	if err := json.NewDecoder(req.Request.Body).Decode(hostList); err != nil {
		blog.Errorf("UpdateImportHosts failed with decode body err: %v,rid:%s", err, srvData.rid)
		_ = resp.WriteError(http.StatusBadRequest, &meta.RespError{Msg: srvData.ccErr.Error(common.CCErrCommJSONUnmarshalFailed)})
		return
	}
	if hostList.HostInfo == nil {
		blog.Errorf("UpdateImportHosts, but host info is nil.input:%+v,rid:%s", hostList, srvData.rid)
		_ = resp.WriteError(http.StatusBadRequest, &meta.RespError{Msg: srvData.ccErr.Error(common.CCErrCommParamsNeedSet)})
		return
	}

	hostFields, err := srvData.lgc.GetHostAttributes(srvData.ctx, srvData.ownerID, nil)
	if err != nil {
		blog.Errorf("UpdateImportHosts, but get host attribute for audit failed, err: %v,rid:%s", err, srvData.rid)
		_ = resp.WriteError(http.StatusBadRequest, &meta.RespError{Msg: err})
		return
	}

	updateFailedHosts := make([]interface{}, 0)
	// check authorization
	hostIDArr := make([]int64, 0)
	hosts := make(map[int64]map[string]interface{}, 0)
	for _, hostInfo := range hostList.HostInfo {
		var intHostID int64
		hostID, ok := hostInfo[common.BKHostIDField]
		if !ok {
			blog.Errorf("UpdateImportHosts failed, because bk_host_id field not exits innerIp: %v, rid: %v", hostInfo[common.BKHostInnerIPField], srvData.rid)
			updateFailedHosts = append(updateFailedHosts, hostInfo[common.BKHostInnerIPField])
			continue
		}
		switch hostID.(type) {
		case float64:
			floatID := hostID.(float64)
			intHostID = int64(floatID)
		case string:
			stringID := hostID.(string)
			intHostID, err = strconv.ParseInt(stringID, 10, 64)
			if err != nil {
				blog.Errorf("UpdateImportHosts failed, host id convert from string to int64 failed, innerIp: %v, rid: %v", hostInfo[common.BKHostInnerIPField], srvData.rid)
				updateFailedHosts = append(updateFailedHosts, hostInfo[common.BKHostInnerIPField])
				continue
			}
		default:
			blog.Errorf("UpdateImportHosts failed, got invalid host id(%v) data type,rid:%s", hostID, srvData.rid)
			_ = resp.WriteError(http.StatusBadRequest, &meta.RespError{Msg: srvData.ccErr.Errorf(common.CCErrCommParamsIsInvalid, "bk_host_id")})
			return
		}
		hostIDArr = append(hostIDArr, intHostID)
		hosts[intHostID] = hostInfo
	}
	// auth: check authorization
	if err := s.AuthManager.AuthorizeByHostsIDs(srvData.ctx, srvData.header, authmeta.Update, hostIDArr...); err != nil {
		blog.Errorf("check host authorization failed, hosts: %+v, err: %v, rid: %s", hostIDArr, err, srvData.rid)
		if err != nil && err != auth.NoAuthorizeError {
			blog.ErrorJSON("check host authorization failed, hosts: %s, err: %s, rid: %s", hostIDArr, err.Error(), srvData.rid)
			_ = resp.WriteError(http.StatusOK, &meta.RespError{Msg: srvData.ccErr.Error(common.CCErrCommAuthorizeFailed)})
			return
		}
		perm, err := s.AuthManager.GenEditHostBatchNoPermissionResp(srvData.ctx, srvData.header, authcenter.Edit, hostIDArr)
		if err != nil && err != auth.NoAuthorizeError {
			blog.ErrorJSON("check host authorization get permission failed, hosts: %s, err: %s, rid: %s", hostIDArr, err.Error(), srvData.rid)
			_ = resp.WriteError(http.StatusOK, &meta.RespError{Msg: srvData.ccErr.Error(common.CCErrCommAuthorizeFailed)})
			return
		}
		_ = resp.WriteEntity(perm)
		return
	}

	logPreContents := make(map[int64]*logics.HostLog, 0)
	for _, hostID := range hostIDArr {
		audit := srvData.lgc.NewHostLog(srvData.ctx, srvData.ownerID)
		if err := audit.WithPrevious(srvData.ctx, hostID, hostFields); err != nil {
			blog.Errorf("UpdateImportHosts, but get host[%d] pre data for audit failed, err: %v, rid: %s", hostID, err, srvData.rid)
			_ = resp.WriteError(http.StatusInternalServerError, &meta.RespError{Msg: srvData.ccErr.Error(common.CCErrHostDetailFail)})
			return
		}
		logPreContents[hostID] = audit
	}

	hasHostUpdateWithoutHostApplyFiled := false
	// 功能开关：更新主机属性时是否剔除自动应用字段
	if meta.HostUpdateWithoutHostApplyFiled == true {
		hostProperties, hasRules, err := s.getHostApplyRelatedFields(srvData, hostIDArr)
		if err != nil {
			blog.Errorf("UpdateImportHosts failed, getHostApplyRelatedFields failed, hostIDArr: %+v, err: %v, rid:%s", hostIDArr, err, srvData.rid)
			_ = resp.WriteError(http.StatusInternalServerError, &meta.RespError{Msg: err})
			return
		}
		// get host attributes
		if hasRules == true {
			hasHostUpdateWithoutHostApplyFiled = true
			for hostID, hostInfo := range hosts {
				delete(hostInfo, common.BKHostIDField)
				updateData := make(map[string]interface{})
				for key, value := range hostInfo {
					properties, ok := hostProperties[hostID]
					if ok == true && util.InStrArr(properties, key) {
						continue
					}
					updateData[key] = value
				}
				opt := &meta.UpdateOption{
					Condition: mapstr.MapStr{common.BKHostIDField: hostID},
					Data:      mapstr.NewFromMap(updateData),
				}
				result, err := s.CoreAPI.CoreService().Instance().UpdateInstance(srvData.ctx, srvData.header, common.BKInnerObjIDHost, opt)
				if err != nil {
					blog.Errorf("UpdateImportHosts UpdateObject http do error, err: %v,input:%+v,param:%+v,rid:%s", err, hostList.HostInfo, opt, srvData.rid)
					_ = resp.WriteError(http.StatusInternalServerError, &meta.RespError{Msg: srvData.ccErr.Error(common.CCErrCommHTTPDoRequestFailed)})
					return
				}
				if !result.Result {
					blog.ErrorJSON("UpdateImportHosts failed, UpdateObject failed, param:%s, response: %s, rid:%s", opt, result, srvData.rid)
					_ = resp.WriteError(http.StatusInternalServerError, &meta.RespError{Msg: srvData.ccErr.New(result.Code, result.ErrMsg)})
					return
				}
			}
		}
	}

	if hasHostUpdateWithoutHostApplyFiled == false {
		for hostID, hostInfo := range hosts {
			delete(hostInfo, common.BKHostIDField)
			opt := &meta.UpdateOption{
				Condition: mapstr.MapStr{common.BKHostIDField: hostID},
				Data:      mapstr.NewFromMap(hostInfo),
			}
			result, err := s.CoreAPI.CoreService().Instance().UpdateInstance(srvData.ctx, srvData.header, common.BKInnerObjIDHost, opt)
			if err != nil {
				blog.ErrorJSON("UpdateImportHosts UpdateInstance http do error, err: %v,input:%+v,param:%+v,rid:%s", err, hostList.HostInfo, opt, srvData.rid)
				_ = resp.WriteError(http.StatusInternalServerError, &meta.RespError{Msg: srvData.ccErr.Error(common.CCErrCommHTTPDoRequestFailed)})
				return
			}
			if !result.Result {
				blog.ErrorJSON("UpdateImportHosts failed, UpdateInstance failed, param:%s, response: %s, rid:%s", opt, result, srvData.rid)
				_ = resp.WriteError(http.StatusInternalServerError, &meta.RespError{Msg: srvData.ccErr.New(result.Code, result.ErrMsg)})
				return
			}
		}
	}

	logLastContents := make([]meta.AuditLog, 0)
	for _, hostID := range hostIDArr {
		audit := logPreContents[hostID]
		if err := audit.WithCurrent(srvData.ctx, hostID, hostFields); err != nil {
			blog.Errorf("UpdateImportHosts, but get host[%d] pre data for audit failed, err: %v, rid: %s", hostID, err, srvData.rid)
			_ = resp.WriteError(http.StatusInternalServerError, &meta.RespError{Msg: srvData.ccErr.Error(common.CCErrHostDetailFail)})
			return
		}
		hostModuleConfig, err := srvData.lgc.GetConfigByCond(srvData.ctx, meta.HostModuleRelationRequest{HostIDArr: []int64{hostID}})
		if err != nil {
			blog.Errorf("UpdateImportHosts GetConfigByCond failed, id[%v], err: %v,input:%+v,rid:%s", hostID, err, hostList.HostInfo, srvData.rid)
			_ = resp.WriteError(http.StatusInternalServerError, &meta.RespError{Msg: err})
			return
		}
		var appID int64
		if len(hostModuleConfig) > 0 {
			appID = hostModuleConfig[0].AppID
		}
		auditLog, err := audit.AuditLog(srvData.ctx, hostID, appID, meta.AuditUpdate)
		if err != nil {
			blog.Errorf("UpdateImportHosts create audit log failed, id[%v], err: %v,rid:%s", hostID, err, srvData.rid)
			_ = resp.WriteError(http.StatusInternalServerError, &meta.RespError{Msg: err})
			return
		}
		logLastContents = append(logLastContents, auditLog)
	}
	auditResp, err := s.CoreAPI.CoreService().Audit().SaveAuditLog(srvData.ctx, srvData.header, logLastContents...)
	if err != nil {
		blog.Errorf("UpdateImportHosts, but add host[%v] audit failed, err: %v, rid:%s", hostIDArr, err, srvData.rid)
		_ = resp.WriteError(http.StatusInternalServerError, &meta.RespError{Msg: err})
		return
	}
	if !auditResp.Result {
		blog.Errorf("UpdateImportHosts, but add host[%v] audit failed, err: %v, rid:%s", hostIDArr, auditResp.ErrMsg, srvData.rid)
		_ = resp.WriteError(http.StatusInternalServerError, &meta.RespError{Msg: srvData.ccErr.New(auditResp.Code, auditResp.ErrMsg)})
		return
	}

	retData := map[string]interface{}{
		"update_fail_hosts": updateFailedHosts,
	}
	_ = resp.WriteEntity(meta.NewSuccessResp(retData))
}<|MERGE_RESOLUTION|>--- conflicted
+++ resolved
@@ -192,7 +192,6 @@
 		return
 	}
 
-<<<<<<< HEAD
 	// auth: unregister hosts
 	if err := s.AuthManager.DeregisterHostsByID(srvData.ctx, srvData.header, iHostIDArr...); err != nil {
 		blog.Errorf("deregister host from iam failed, hosts: %+v, err: %v, rid: %s", iHostIDArr, err, srvData.rid)
@@ -201,9 +200,6 @@
 	}
 
 	logContentMap := make(map[int64]meta.AuditLog, 0)
-=======
-	logContentMap := make(map[int64]meta.SaveAuditLogParams, 0)
->>>>>>> 049de123
 	for _, hostID := range iHostIDArr {
 		logger := srvData.lgc.NewHostLog(srvData.ctx, srvData.ownerID)
 		if err := logger.WithPrevious(srvData.ctx, hostID, hostFields); err != nil {
