/*
 * Tencent is pleased to support the open source community by making 蓝鲸 available.
 * Copyright (C) 2017-2018 THL A29 Limited, a Tencent company. All rights reserved.
 * Licensed under the MIT License (the "License"); you may not use this file except
 * in compliance with the License. You may obtain a copy of the License at
 * http://opensource.org/licenses/MIT
 * Unless required by applicable law or agreed to in writing, software distributed under
 * the License is distributed on an "AS IS" BASIS, WITHOUT WARRANTIES OR CONDITIONS OF ANY KIND,
 * either express or implied. See the License for the specific language governing permissions and
 * limitations under the License.
 */

package service

import (
	"configcenter/src/auth"
	"encoding/json"
	"fmt"
	"net/http"
	"strconv"
	"strings"

	authmeta "configcenter/src/auth/meta"
	"configcenter/src/common"
	"configcenter/src/common/auditoplog"
	"configcenter/src/common/blog"
	"configcenter/src/common/mapstr"
	meta "configcenter/src/common/metadata"
	"configcenter/src/common/util"
	"configcenter/src/scene_server/host_server/logics"
	hutil "configcenter/src/scene_server/host_server/util"

	"github.com/emicklei/go-restful"
)

type AppResult struct {
	Result  bool        `json:"result"`
	Code    int         `json:"code"`
	Message interface{} `json:"message"`
	Data    DataInfo    `json:"data"`
}

type DataInfo struct {
	Count int                      `json:"count"`
	Info  []map[string]interface{} `json:"info"`
}

// delete hosts from resource pool
func (s *Service) DeleteHostBatchFromResourcePool(req *restful.Request, resp *restful.Response) {
	srvData := s.newSrvComm(req.Request.Header)

	opt := new(meta.DeleteHostBatchOpt)
	if err := json.NewDecoder(req.Request.Body).Decode(opt); err != nil {
		blog.Errorf("delete host batch , but decode body failed, err: %v,rid:%s", err, srvData.rid)
		_ = resp.WriteError(http.StatusBadRequest, &meta.RespError{Msg: srvData.ccErr.Error(common.CCErrCommJSONUnmarshalFailed)})
		return
	}

	hostIDArr := strings.Split(opt.HostID, ",")
	var iHostIDArr []int64
	for _, i := range hostIDArr {
		iHostID, err := strconv.ParseInt(i, 10, 64)
		if err != nil {
			blog.Errorf("delete host batch, but got invalid host id, err: %v,input:%+v,rid:%s", err, opt, srvData.rid)
			_ = resp.WriteError(http.StatusBadRequest, &meta.RespError{Msg: srvData.ccErr.Error(common.CCErrCommParamsInvalid)})
			return
		}
		iHostIDArr = append(iHostIDArr, iHostID)
	}

	// auth: check authorization
	if err := s.AuthManager.AuthorizeByHostsIDs(srvData.ctx, srvData.header, authmeta.Delete, iHostIDArr...); err != nil {
		blog.Errorf("check host authorization failed, hosts: %+v, err: %v, rid: %s", iHostIDArr, err, srvData.rid)
		if err != auth.NoAuthorizeError {
			_ = resp.WriteEntity(&meta.RespError{Msg: srvData.ccErr.Error(common.CCErrHostDeleteFail)})
			return
		}
<<<<<<< HEAD
		_ = resp.WriteEntity(s.AuthManager.GenDeleteHostBatchNoPermissionResp(iHostIDArr))
=======
		perm, err := s.AuthManager.GenDeleteHostBatchNoPermissionResp(srvData.ctx, srvData.header, iHostIDArr)
		if err != nil {
			resp.WriteEntity(&meta.RespError{Msg: srvData.ccErr.Error(common.CCErrHostDeleteFail)})
			return
		}
		resp.WriteEntity(perm)
>>>>>>> 3b7e2aee
		return
	}

	appID, err := srvData.lgc.GetDefaultAppID(srvData.ctx)
	if err != nil {
		blog.Errorf("delete host batch, but got invalid app id, err: %v,input:%s,rid:%s", err, opt, srvData.rid)
		_ = resp.WriteError(http.StatusInternalServerError, &meta.RespError{Msg: srvData.ccErr.Errorf(common.CCErrCommParamsNeedInt, common.BKAppIDField)})
		return
	}

	hostFields, err := srvData.lgc.GetHostAttributes(srvData.ctx, srvData.ownerID, nil)
	if err != nil {
		blog.Errorf("delete host batch failed, err: %v,input:%+v,rid:%s", err, opt, srvData.rid)
		_ = resp.WriteError(http.StatusInternalServerError, &meta.RespError{Msg: err})
		return
	}

	// auth: unregister hosts
	if err := s.AuthManager.DeregisterHostsByID(srvData.ctx, srvData.header, iHostIDArr...); err != nil {
		blog.Errorf("deregister host from iam failed, hosts: %+v, err: %v, rid: %s", iHostIDArr, err, srvData.rid)
		_ = resp.WriteError(http.StatusForbidden, &meta.RespError{Msg: srvData.ccErr.Error(common.CCErrCommUnRegistResourceToIAMFailed)})
		return
	}

	logContentMap := make(map[int64]meta.SaveAuditLogParams, 0)
	for _, hostID := range iHostIDArr {
		logger := srvData.lgc.NewHostLog(srvData.ctx, srvData.ownerID)
		if err := logger.WithPrevious(srvData.ctx, strconv.FormatInt(hostID, 10), hostFields); err != nil {
			blog.Errorf("delete host batch, but get pre host data failed, err: %v,input:%+v,rid:%s", err, opt, srvData.rid)
			_ = resp.WriteError(http.StatusInternalServerError, &meta.RespError{Msg: err})
			return
		}

		logContentMap[hostID] = logger.AuditLog(srvData.ctx, hostID)
	}

	input := &meta.DeleteHostRequest{
		ApplicationID: appID,
		HostIDArr:     iHostIDArr,
	}
	delResult, err := s.CoreAPI.CoreService().Host().DeleteHostFromSystem(srvData.ctx, srvData.header, input)
	if err != nil {
		blog.Error("DeleteHostBatch DeleteHost http do error. err:%s, input:%s, rid:%s", err.Error(), input, srvData.rid)
		_ = resp.WriteError(http.StatusInternalServerError, &meta.RespError{Msg: srvData.ccErr.Error(common.CCErrCommHTTPDoRequestFailed)})
		return
	}

	// ensure delete host add log
	for _, ex := range delResult.Data {
		delete(logContentMap, ex.OriginIndex)
	}
	var logContents []meta.SaveAuditLogParams
	for _, item := range logContentMap {
		item.Model = common.BKInnerObjIDHost
		item.OpDesc = "delete host"
		item.OpType = auditoplog.AuditOpTypeDel
		logContents = append(logContents, item)
	}
	if len(logContents) > 0 {
		auditResult, err := s.CoreAPI.CoreService().Audit().SaveAuditLog(srvData.ctx, srvData.header, logContents...)
		if err != nil || (err == nil && !auditResult.Result) {
			blog.Errorf("delete host in batch, but add host audit log failed, err: %v, result err: %v,rid:%s", err, auditResult.ErrMsg, srvData.rid)
			_ = resp.WriteError(http.StatusInternalServerError, &meta.RespError{Msg: srvData.ccErr.Error(common.CCErrAuditSaveLogFailed)})
			return
		}
	}

	if !delResult.Result {
		blog.Errorf("DeleteHostBatch DeleteHost http reply error. result: %#v, input:%#v, rid:%s", delResult, input, srvData.rid)
		_ = resp.WriteError(http.StatusInternalServerError, &meta.RespError{Msg: srvData.ccErr.Error(common.CCErrHostDeleteFail)})
		return
	}

	_ = resp.WriteEntity(meta.NewSuccessResp(nil))
}

func (s *Service) GetHostInstanceProperties(req *restful.Request, resp *restful.Response) {
	srvData := s.newSrvComm(req.Request.Header)

	hostID := req.PathParameter("bk_host_id")
	hostIDInt64, err := util.GetInt64ByInterface(hostID)
	if err != nil {
		blog.Errorf("convert hostID to int64, err: %v,host:%s,rid:%s", err, hostID, srvData.rid)
		_ = resp.WriteError(http.StatusBadRequest, &meta.RespError{Msg: srvData.ccErr.Errorf(common.CCErrCommParamsNeedInt, common.BKHostIDField)})
		return
	}

	details, _, err := srvData.lgc.GetHostInstanceDetails(srvData.ctx, srvData.ownerID, hostID)
	if err != nil {
		blog.Errorf("get host details failed, err: %v,host:%s,rid:%s", err, hostID, srvData.rid)
		_ = resp.WriteError(http.StatusInternalServerError, &meta.RespError{Msg: err})
		return
	}
	if len(details) == 0 {
		blog.Errorf("host not found, hostID: %v,rid:%s", hostID, srvData.rid)
		_ = resp.WriteError(http.StatusInternalServerError, &meta.RespError{Msg: srvData.ccErr.Error(common.CCErrHostNotFound)})
		return
	}

	// check authorization
	// auth: check authorization
	if err := s.AuthManager.AuthorizeByHostsIDs(srvData.ctx, srvData.header, authmeta.Find, hostIDInt64); err != nil {
		blog.Errorf("check host authorization failed, hosts: %+v, err: %v, rid: %s", hostIDInt64, err, srvData.rid)
		_ = resp.WriteError(http.StatusForbidden, &meta.RespError{Msg: srvData.ccErr.Error(common.CCErrCommAuthorizeFailed)})
		return
	}

	attribute, err := srvData.lgc.GetHostAttributes(srvData.ctx, srvData.ownerID, nil)
	if err != nil {
		blog.Errorf("get host attribute fields failed, err: %v,rid:%s", err, srvData.rid)
		_ = resp.WriteError(http.StatusInternalServerError, &meta.RespError{Msg: err})
		return
	}

	result := make([]meta.HostInstanceProperties, 0)
	for _, attr := range attribute {
		if attr.PropertyID == common.BKChildStr {
			continue
		}
		result = append(result, meta.HostInstanceProperties{
			PropertyID:    attr.PropertyID,
			PropertyName:  attr.PropertyName,
			PropertyValue: details[attr.PropertyID],
		})
	}

	responseData := meta.HostInstancePropertiesResult{
		BaseResp: meta.SuccessBaseResp,
		Data:     result,
	}
	_ = resp.WriteEntity(responseData)
}

// HostSnapInfo return host state
func (s *Service) HostSnapInfo(req *restful.Request, resp *restful.Response) {
	srvData := s.newSrvComm(req.Request.Header)

	hostID := req.PathParameter(common.BKHostIDField)
	hostIDInt64, err := strconv.ParseInt(hostID, 10, 64)
	if err != nil {
		blog.Errorf("HostSnapInfo hostID convert to int64 failed, err:%v, input:%+v, rid:%s", err, hostID, srvData.rid)
		_ = resp.WriteError(http.StatusBadRequest, &meta.RespError{Msg: srvData.ccErr.Error(common.CCErrCommParamsNeedInt)})
		return
	}

	// check authorization
	// auth: check authorization
	if err := s.AuthManager.AuthorizeByHostsIDs(srvData.ctx, srvData.header, authmeta.Find, hostIDInt64); err != nil {
		blog.Errorf("check host authorization failed, hosts: %+v, err: %v, rid: %s", hostIDInt64, err, srvData.rid)
		_ = resp.WriteError(http.StatusForbidden, &meta.RespError{Msg: srvData.ccErr.Error(common.CCErrCommAuthorizeFailed)})
		return
	}

	// get snapshot
	result, err := s.CoreAPI.CoreService().Host().GetHostSnap(srvData.ctx, srvData.header, hostID)

	if err != nil {
		blog.Errorf("HostSnapInfo, http do error, err: %v ,input:%#v, rid:%s", err, hostID, srvData.rid)
		_ = resp.WriteError(http.StatusInternalServerError, &meta.RespError{Msg: srvData.ccErr.Error(common.CCErrCommHTTPReadBodyFailed)})
		return
	}
	if !result.Result {
		blog.Errorf("HostSnapInfo, http response error, err code:%d,err msg:%s, input:%#v, rid:%s", result.Code, result.ErrMsg, hostID, srvData.rid)
		_ = resp.WriteError(http.StatusInternalServerError, &meta.RespError{Msg: srvData.ccErr.New(result.Code, result.ErrMsg)})
		return
	}

	snap, err := logics.ParseHostSnap(result.Data.Data)
	if err != nil {
		blog.Errorf("get host snap info, but parse snap info failed, err: %v, hostID:%v,rid:%s", err, hostID, srvData.rid)
		_ = resp.WriteError(http.StatusInternalServerError, &meta.RespError{Msg: err})
		return
	}

	responseData := meta.HostSnapResult{
		BaseResp: meta.SuccessBaseResp,
		Data:     snap,
	}
	_ = resp.WriteEntity(responseData)
}

// add host to host resource pool
func (s *Service) AddHost(req *restful.Request, resp *restful.Response) {
	srvData := s.newSrvComm(req.Request.Header)
	hostList := new(meta.HostList)
	if err := json.NewDecoder(req.Request.Body).Decode(hostList); err != nil {
		blog.Errorf("add host failed with decode body err: %v,rid:%s", err, srvData.rid)
		_ = resp.WriteError(http.StatusBadRequest, &meta.RespError{Msg: srvData.ccErr.Error(common.CCErrCommJSONUnmarshalFailed)})
		return
	}

	if hostList.HostInfo == nil {
		blog.Errorf("add host, but host info is nil.input:%+v,rid:%s", hostList, srvData.rid)
		_ = resp.WriteError(http.StatusBadRequest, &meta.RespError{Msg: srvData.ccErr.Error(common.CCErrCommParamsNeedSet)})
		return
	}

	appID := hostList.ApplicationID
	if appID == 0 {
		// get default app id
		var err error
		appID, err = srvData.lgc.GetDefaultAppIDWithSupplier(srvData.ctx)
		if err != nil {
			blog.Errorf("add host, but get default app id failed, err: %v,input:%+v,rid:%s", err, hostList, srvData.rid)
			_ = resp.WriteError(http.StatusBadRequest, &meta.RespError{Msg: err})
			return
		}
	}

	cond := hutil.NewOperation().WithModuleName(common.DefaultResModuleName).WithAppID(appID).MapStr()
	cond.Set(common.BKDefaultField, common.DefaultResModuleFlag)
	moduleID, err := srvData.lgc.GetResoulePoolModuleID(srvData.ctx, cond)
	if err != nil {
		blog.Errorf("add host, but get module id failed, err: %s,input: %+v,rid: %s", err.Error(), hostList, srvData.rid)
		_ = resp.WriteError(http.StatusInternalServerError, &meta.RespError{Msg: err})
		return
	}

	hostIDs, success, updateErrRow, errRow, err := srvData.lgc.AddHost(srvData.ctx, appID, []int64{moduleID}, srvData.ownerID, hostList.HostInfo, hostList.InputType)
	retData := make(map[string]interface{})
	if err != nil {
		blog.Errorf("add host failed, success: %v, update: %v, err: %v, %v,input:%+v,rid:%s", success, updateErrRow, err, errRow, hostList, srvData.rid)
		retData["error"] = errRow
		retData["update_error"] = updateErrRow
		_ = resp.WriteEntity(meta.Response{
			BaseResp: meta.BaseResp{Result: false, Code: common.CCErrHostCreateFail, ErrMsg: srvData.ccErr.Error(common.CCErrHostCreateFail).Error()},
			Data:     retData,
		})
		return
	}
	retData["success"] = success

	// auth: register hosts
	if err := s.AuthManager.RegisterHostsByID(srvData.ctx, srvData.header, hostIDs...); err != nil {
		blog.Errorf("register host to iam failed, hosts: %+v, err: %v, rid: %s", hostIDs, err, srvData.rid)
		_ = resp.WriteError(http.StatusForbidden, &meta.RespError{Msg: srvData.ccErr.Error(common.CCErrCommRegistResourceToIAMFailed)})
		return
	}

	_ = resp.WriteEntity(meta.NewSuccessResp(retData))
}

// Deprecated:
func (s *Service) AddHostFromAgent(req *restful.Request, resp *restful.Response) {
	srvData := s.newSrvComm(req.Request.Header)

	agents := new(meta.AddHostFromAgentHostList)
	if err := json.NewDecoder(req.Request.Body).Decode(&agents); err != nil {
		blog.Errorf("add host from agent failed with decode body err: %v,rid:%s", err, srvData.rid)
		_ = resp.WriteError(http.StatusBadRequest, &meta.RespError{Msg: srvData.ccErr.Error(common.CCErrCommJSONUnmarshalFailed)})
		return
	}

	if len(agents.HostInfo) == 0 {
		blog.Errorf("add host from agent, but got 0 agents from body.input:%+v,rid:%s", agents, srvData.rid)
		_ = resp.WriteError(http.StatusBadRequest, &meta.RespError{Msg: srvData.ccErr.Errorf(common.CCErrCommParamsNeedSet, "HostInfo")})
		return
	}

	appID, err := srvData.lgc.GetDefaultAppID(srvData.ctx)
	if err != nil {
		blog.Errorf("AddHostFromAgent GetDefaultAppID error.input:%#v,rid:%s", agents, srvData.rid)
		_ = resp.WriteError(http.StatusBadRequest, &meta.RespError{Msg: err})
		return
	}
	if 0 == appID {
		blog.Errorf("add host from agent, but got invalid default appID, err: %v,ownerID:%s,input:%#v,rid:%s", err, srvData.ownerID, agents, srvData.rid)
		_ = resp.WriteError(http.StatusBadRequest, &meta.RespError{Msg: srvData.ccErr.Errorf(common.CCErrAddHostToModule, "business not found")})
		return
	}

	// check authorization
	// is AddHostFromAgent's authentication the same with common api?
	// auth: check authorization
	// if err := s.AuthManager.AuthorizeCreateHost(srvData.ctx, srvData.header, appID); err != nil {
	// 	blog.Errorf("check add host authorization failed, business: %+v, err: %v, rid: %s", appID, err, srvData.rid)
	// 	resp.WriteError(http.StatusForbidden, &meta.RespError{Msg: srvData.ccErr.Error(common.CCErrCommAuthorizeFailed)})
	// 	return
	// }

	opt := hutil.NewOperation().WithDefaultField(int64(common.DefaultResModuleFlag)).WithModuleName(common.DefaultResModuleName).WithAppID(appID)
	moduleID, err := srvData.lgc.GetResoulePoolModuleID(srvData.ctx, opt.MapStr())
	if err != nil {
		blog.Errorf("add host from agent , but get module id failed, err: %v,ownerID:%s,input:%+v,rid:%s", err, srvData.ownerID, agents, srvData.rid)
		_ = resp.WriteError(http.StatusBadRequest, &meta.RespError{Msg: err})
		return
	}

	agents.HostInfo["import_from"] = common.HostAddMethodAgent
	addHost := make(map[int64]map[string]interface{})
	addHost[1] = agents.HostInfo

	hostIDs, success, updateErrRow, errRow, err := srvData.lgc.AddHost(srvData.ctx, appID, []int64{moduleID}, common.BKDefaultOwnerID, addHost, "")
	if err != nil {
		blog.Errorf("add host failed, success: %v, update: %v, err: %v, %v,input:%+v,rid:%s", success, updateErrRow, err, errRow, agents, srvData.rid)

		retData := make(map[string]interface{})
		retData["success"] = success
		retData["error"] = errRow
		retData["update_error"] = updateErrRow
		_ = resp.WriteEntity(meta.Response{
			BaseResp: meta.BaseResp{Result: false, Code: common.CCErrHostCreateFail, ErrMsg: srvData.ccErr.Error(common.CCErrHostCreateFail).Error()},
			Data:     retData,
		})
		return
	}

	// register hosts
	// auth: register hosts
	if err := s.AuthManager.RegisterHostsByID(srvData.ctx, srvData.header, hostIDs...); err != nil {
		blog.Errorf("register host to iam failed, hosts: %+v, err: %v, rid: %s", hostIDs, err, srvData.rid)
		_ = resp.WriteError(http.StatusForbidden, &meta.RespError{Msg: srvData.ccErr.Error(common.CCErrCommRegistResourceToIAMFailed)})
		return
	}

	_ = resp.WriteEntity(meta.NewSuccessResp(success))
}

func (s *Service) SearchHost(req *restful.Request, resp *restful.Response) {
	srvData := s.newSrvComm(req.Request.Header)

	body := new(meta.HostCommonSearch)
	if err := json.NewDecoder(req.Request.Body).Decode(body); err != nil {
		blog.Errorf("search host failed with decode body err: %v,rid:%s", err, srvData.rid)
		_ = resp.WriteError(http.StatusBadRequest, &meta.RespError{Msg: srvData.ccErr.Error(common.CCErrCommJSONUnmarshalFailed)})
		return
	}

	host, err := srvData.lgc.SearchHost(srvData.ctx, body, false)
	if err != nil {
		blog.Errorf("search host failed, err: %v,input:%+v,rid:%s", err, body, srvData.rid)
		_ = resp.WriteError(http.StatusBadRequest, &meta.RespError{Msg: srvData.ccErr.Error(common.CCErrHostGetFail)})
		return
	}

	hostIDArray := host.ExtractHostIDs()
	// auth: check authorization
	if err := s.AuthManager.AuthorizeByHostsIDs(srvData.ctx, srvData.header, authmeta.Find, *hostIDArray...); err != nil {
		blog.Errorf("check host authorization failed, hostID: %+v, err: %+v, rid: %s", hostIDArray, err, srvData.rid)
		_ = resp.WriteError(http.StatusForbidden, &meta.RespError{Msg: srvData.ccErr.Error(common.CCErrCommAuthorizeFailed)})
		return
	}

	_ = resp.WriteEntity(meta.SearchHostResult{
		BaseResp: meta.SuccessBaseResp,
		Data:     *host,
	})
}

func (s *Service) SearchHostWithAsstDetail(req *restful.Request, resp *restful.Response) {
	srvData := s.newSrvComm(req.Request.Header)

	body := new(meta.HostCommonSearch)
	if err := json.NewDecoder(req.Request.Body).Decode(body); err != nil {
		blog.Errorf("search host failed with decode body err: %v,rid:%s", err, srvData.rid)
		_ = resp.WriteError(http.StatusBadRequest, &meta.RespError{Msg: srvData.ccErr.Error(common.CCErrCommJSONUnmarshalFailed)})
		return
	}

	host, err := srvData.lgc.SearchHost(srvData.ctx, body, true)
	if err != nil {
		blog.Errorf("search host failed, err: %v,input:%+v,rid:%s", err, body, srvData.rid)
		_ = resp.WriteError(http.StatusInternalServerError, &meta.RespError{Msg: err})
		return
	}

	// auth: check authorization
	hostIDArray := host.ExtractHostIDs()
	if err := s.AuthManager.AuthorizeByHostsIDs(srvData.ctx, srvData.header, authmeta.Find, *hostIDArray...); err != nil {
		blog.Errorf("check host authorization failed, hosts: %+v, err: %v, rid: %s", hostIDArray, err, srvData.rid)
		_ = resp.WriteError(http.StatusForbidden, &meta.RespError{Msg: srvData.ccErr.Error(common.CCErrCommAuthorizeFailed)})
		return
	}

	_ = resp.WriteEntity(meta.SearchHostResult{
		BaseResp: meta.SuccessBaseResp,
		Data:     *host,
	})
}

func (s *Service) UpdateHostBatch(req *restful.Request, resp *restful.Response) {
	srvData := s.newSrvComm(req.Request.Header)

	data := mapstr.New()
	if err := json.NewDecoder(req.Request.Body).Decode(&data); err != nil {
		blog.Errorf("update host batch failed with decode body err: %v,rid:%s", err, srvData.rid)
		_ = resp.WriteError(http.StatusBadRequest, &meta.RespError{Msg: srvData.ccErr.Error(common.CCErrCommJSONUnmarshalFailed)})
		return
	}
	hostIDStr, err := data.String(common.BKHostIDField)
	if err != nil {
		blog.Errorf("update host batch failed, but without host id field, err:%s.input:%+v,rid:%s", err.Error(), data, srvData.rid)
		_ = resp.WriteError(http.StatusBadRequest, &meta.RespError{Msg: srvData.ccErr.Errorf(common.CCErrCommParamsNeedString, common.BKHostIDField)})
		return

	}

	businessMedata := data.Remove(common.MetadataField)
	data.Remove(common.BKHostIDField)
	hostFields, err := srvData.lgc.GetHostAttributes(srvData.ctx, srvData.ownerID, nil)
	if err != nil {
		blog.Errorf("update host batch, but get host attribute for audit failed, err: %v,rid:%s", err, srvData.rid)
		_ = resp.WriteError(http.StatusInternalServerError, &meta.RespError{Msg: srvData.ccErr.Error(common.CCErrHostDetailFail)})
		return
	}

	// check authorization
	hostIDArr := make([]int64, 0)
	for _, id := range strings.Split(hostIDStr, ",") {
		hostID, err := strconv.ParseInt(id, 10, 64)
		if err != nil {
			blog.Errorf("update host batch, but got invalid host id[%s], err: %v,rid:%s", id, err, srvData.rid)
			_ = resp.WriteError(http.StatusBadRequest, &meta.RespError{Msg: srvData.ccErr.Error(common.CCErrCommParamsInvalid)})
			return
		}
		hostIDArr = append(hostIDArr, hostID)
	}
	// auth: check authorization
	if err := s.AuthManager.AuthorizeByHostsIDs(srvData.ctx, srvData.header, authmeta.Update, hostIDArr...); err != nil {
		blog.Errorf("check host authorization failed, hosts: %+v, err: %v, rid: %s", hostIDArr, err, srvData.rid)
		if err != auth.NoAuthorizeError {
			_ = resp.WriteEntity(&meta.RespError{Msg: srvData.ccErr.Error(common.CCErrHostDeleteFail)})
			return
		}
<<<<<<< HEAD
		_ = resp.WriteEntity(s.AuthManager.GenDeleteHostBatchNoPermissionResp(hostIDArr))
=======
		perm, err := s.AuthManager.GenDeleteHostBatchNoPermissionResp(srvData.ctx, srvData.header, hostIDArr)
		if err != auth.NoAuthorizeError {
			resp.WriteEntity(&meta.RespError{Msg: srvData.ccErr.Error(common.CCErrHostDeleteFail)})
			return
		}
		resp.WriteEntity(perm)
>>>>>>> 3b7e2aee
		return
	}

	logPreContents := make(map[int64]meta.SaveAuditLogParams, 0)
	hostIDs := make([]int64, 0)
	for _, id := range strings.Split(hostIDStr, ",") {
		hostID, err := strconv.ParseInt(id, 10, 64)
		if err != nil {
			blog.Errorf("update host batch, but got invalid host id[%s], err: %v,rid:%s", id, err, srvData.rid)
			_ = resp.WriteError(http.StatusBadRequest, &meta.RespError{Msg: srvData.ccErr.Error(common.CCErrCommParamsInvalid)})
			return
		}
		hostIDs = append(hostIDs, hostID)
		conds := mapstr.New()
		if businessMedata != nil {
			// conds.Set(common.MetadataField, businessMedata)
			// TODO use metadata
		}
		conds.Set(common.BKHostIDField, hostID)
		opt := &meta.UpdateOption{
			Condition: conds,
			Data:      mapstr.NewFromMap(data),
		}
		audit := srvData.lgc.NewHostLog(srvData.ctx, srvData.ownerID)
		if err := audit.WithPrevious(srvData.ctx, id, hostFields); err != nil {
			blog.Errorf("update host batch, but get host[%s] pre data for audit failed, err: %v, rid: %s", id, err, srvData.rid)
			_ = resp.WriteError(http.StatusInternalServerError, &meta.RespError{Msg: srvData.ccErr.Error(common.CCErrHostDetailFail)})
			return
		}
		result, err := s.CoreAPI.CoreService().Instance().UpdateInstance(srvData.ctx, srvData.header, common.BKInnerObjIDHost, opt)
		if err != nil {
			blog.Errorf("UpdateHostBatch UpdateObject http do error, err: %v,input:%+v,param:%+v,rid:%s", err, data, opt, srvData.rid)
			_ = resp.WriteError(http.StatusInternalServerError, &meta.RespError{Msg: srvData.ccErr.Error(common.CCErrCommHTTPDoRequestFailed)})
			return
		}
		if !result.Result {
			blog.Errorf("UpdateHostBatch UpdateObject http response error, err code:%d,err msg:%s,input:%+v,param:%+v,rid:%s", result.Code, data, opt, srvData.rid)
			_ = resp.WriteError(http.StatusInternalServerError, &meta.RespError{Msg: srvData.ccErr.New(result.Code, result.ErrMsg)})
			return
		}

		logPreContents[hostID] = audit.AuditLog(srvData.ctx, hostID)
	}

	opt := &meta.UpdateOption{
		Condition: mapstr.MapStr{common.BKHostIDField: mapstr.MapStr{common.BKDBIN: hostIDs}},
		Data:      mapstr.NewFromMap(data),
	}
	result, err := s.CoreAPI.CoreService().Instance().UpdateInstance(srvData.ctx, srvData.header, common.BKInnerObjIDHost, opt)
	if err != nil {
		blog.Errorf("UpdateHostBatch UpdateObject http do error, err: %v,input:%+v,param:%+v,rid:%s", err, data, opt, srvData.rid)
		_ = resp.WriteError(http.StatusInternalServerError, &meta.RespError{Msg: srvData.ccErr.Error(common.CCErrCommHTTPDoRequestFailed)})
		return
	}
	if !result.Result {
		blog.Errorf("UpdateHostBatch UpdateObject http response error, err code:%d, err msg:%s, input:%+v, param:%+v, rid:%s", result.Code, data, opt, srvData.rid)
		_ = resp.WriteError(http.StatusInternalServerError, &meta.RespError{Msg: srvData.ccErr.New(result.Code, result.ErrMsg)})
		return
	}

	hostModuleConfig, err := srvData.lgc.GetConfigByCond(srvData.ctx, meta.HostModuleRelationRequest{HostIDArr: hostIDs})
	if err != nil {
		blog.Errorf("update host batch failed, ids[%v], err: %v,input:%+v,rid:%s", hostIDs, err, data, srvData.rid)
		_ = resp.WriteError(http.StatusInternalServerError, &meta.RespError{Msg: err})
		return
	}

	var appID int64
	if len(hostModuleConfig) > 0 {
		appID = hostModuleConfig[0].AppID
	}

	logLastContents := make([]meta.SaveAuditLogParams, 0)
	for _, hostID := range hostIDs {

		audit := srvData.lgc.NewHostLog(srvData.ctx, common.BKDefaultOwnerID)
		if err := audit.WithPrevious(srvData.ctx, strconv.FormatInt(hostID, 10), hostFields); err != nil {
			blog.Errorf("update host batch, but get host[%v] pre data for audit failed, err: %v, rid: %s", hostID, err, srvData.rid)
			_ = resp.WriteError(http.StatusInternalServerError, &meta.RespError{Msg: srvData.ccErr.Error(common.CCErrHostDetailFail)})
			return
		}
		logContent := audit.Content
		logContent.CurData = logContent.PreData
		preLogContent, ok := logPreContents[hostID]
		if ok {
			content, ok := preLogContent.Content.(*meta.Content)
			if ok {
				logContent.PreData = content.PreData
			}
		}

		logLastContents = append(logLastContents,
			meta.SaveAuditLogParams{
				ID:      hostID,
				Model:   common.BKInnerObjIDHost,
				Content: logContent,
				OpDesc:  "update host",
				OpType:  auditoplog.AuditOpTypeModify,
				ExtKey:  preLogContent.ExtKey,
				BizID:   appID,
			},
		)

	}
	auditResp, err := s.CoreAPI.CoreService().Audit().SaveAuditLog(srvData.ctx, srvData.header, logLastContents...)
	if err != nil || (err == nil && !auditResp.Result) {
		blog.Errorf("update host batch, but add host[%v] audit failed, err: %v, %v,rid:%s", hostIDs, err, auditResp.ErrMsg, srvData.rid)
		_ = resp.WriteError(http.StatusInternalServerError, &meta.RespError{Msg: srvData.ccErr.Error(common.CCErrHostDetailFail)})
		return
	}

	_ = resp.WriteEntity(meta.NewSuccessResp(nil))
}

// NewHostSyncAppTopo add new hosts to the business
// synchronize hosts directly to a module in a business if this host does not exist.
// otherwise, this operation will only change host's attribute.
// TODO: used by framework.
func (s *Service) NewHostSyncAppTopo(req *restful.Request, resp *restful.Response) {
	srvData := s.newSrvComm(req.Request.Header)

	hostList := new(meta.HostSyncList)
	if err := json.NewDecoder(req.Request.Body).Decode(hostList); err != nil {
		blog.Errorf("add host failed with decode body err: %v,rid:%s", err, srvData.rid)
		_ = resp.WriteError(http.StatusBadRequest, &meta.RespError{Msg: srvData.ccErr.Error(common.CCErrCommJSONUnmarshalFailed)})
		return
	}

	if hostList.HostInfo == nil {
		blog.Errorf("add host, but host info is nil.input:%+v,rid:%s", hostList, srvData.rid)
		_ = resp.WriteError(http.StatusBadRequest, &meta.RespError{Msg: srvData.ccErr.Errorf(common.CCErrCommParamsNeedSet, "host_info")})
		return
	}
	if 0 == len(hostList.ModuleID) {
		blog.Errorf("host sync app  parameters required moduleID,input:%+v,rid:%s", hostList, srvData.rid)
		_ = resp.WriteError(http.StatusBadRequest, &meta.RespError{Msg: srvData.ccErr.Errorf(common.CCErrCommParamsNeedSet, common.BKModuleIDField)})
		return
	}

	if common.BatchHostAddMaxRow < len(hostList.HostInfo) {
		_ = resp.WriteError(http.StatusBadRequest, &meta.RespError{Msg: srvData.ccErr.Errorf(common.CCErrCommXXExceedLimit, "host_info ", common.BatchHostAddMaxRow)})
		return
	}

	appConds := map[string]interface{}{
		common.BKAppIDField: hostList.ApplicationID,
	}
	appInfo, err := srvData.lgc.GetAppDetails(srvData.ctx, "", appConds)
	if nil != err {
		blog.Errorf("host sync app %d error:%s,input:%+v,rid:%s", hostList.ApplicationID, err.Error(), hostList, srvData.rid)
		_ = resp.WriteError(http.StatusInternalServerError, &meta.RespError{Msg: err})
		return
	}
	if 0 == len(appInfo) {
		blog.Errorf("host sync app %d not found, reply:%+v,input:%+v,rid:%s", hostList.ApplicationID, appInfo, hostList, srvData.rid)
		_ = resp.WriteError(http.StatusInternalServerError, &meta.RespError{Msg: srvData.ccErr.Error(common.CCErrTopoGetAppFailed)})
		return
	}

	moduleCond := []meta.ConditionItem{
		{
			Field:    common.BKModuleIDField,
			Operator: common.BKDBIN,
			Value:    hostList.ModuleID,
		},
	}
	if len(hostList.ModuleID) > 1 {
		moduleCond = append(moduleCond, meta.ConditionItem{
			Field:    common.BKDefaultField,
			Operator: common.BKDBEQ,
			Value:    0,
		})
	}
	// srvData.lgc..NewHostSyncValidModule(req, data.ApplicationID, data.ModuleID, m.CC.ObjCtrl())
	moduleIDS, err := srvData.lgc.GetModuleIDByCond(srvData.ctx, moduleCond)
	if nil != err {
		blog.Errorf("NewHostSyncAppTop GetModuleIDByCond error. err:%s,input:%+v,rid:%s", err.Error(), hostList, srvData.rid)
		_ = resp.WriteError(http.StatusInternalServerError, &meta.RespError{Msg: err})
		return
	}
	if len(moduleIDS) != len(hostList.ModuleID) {
		blog.Errorf("not found part module: source:%v, db:%v, rid: %s", hostList.ModuleID, moduleIDS, srvData.rid)
		_ = resp.WriteError(http.StatusInternalServerError, &meta.RespError{Msg: srvData.ccErr.Errorf(common.CCErrHostModuleIDNotFoundORHasMultipleInnerModuleIDFailed)})
		return
	}

	// auth: check authorization
	if err := s.AuthManager.AuthorizeCreateHost(srvData.ctx, srvData.header, hostList.ApplicationID); err != nil {
		blog.Errorf("check add hosts authorization failed, business: %d, err: %v, rid: %s", hostList.ApplicationID, err, srvData.rid)
		_ = resp.WriteError(http.StatusForbidden, &meta.RespError{Msg: srvData.ccErr.Error(common.CCErrCommAuthorizeFailed)})
		return
	}

	hostIDs, success, updateErrRow, errRow, err := srvData.lgc.AddHost(srvData.ctx, hostList.ApplicationID, hostList.ModuleID, srvData.ownerID, hostList.HostInfo, common.InputTypeApiNewHostSync)
	if err != nil {
		blog.Errorf("add host failed, success: %v, update: %v, err: %v, %v, rid: %s", success, updateErrRow, err, errRow, srvData.rid)

		retData := make(map[string]interface{})
		retData["success"] = success
		retData["error"] = errRow
		retData["update_error"] = updateErrRow
		_ = resp.WriteEntity(meta.Response{
			BaseResp: meta.BaseResp{Result: false, Code: common.CCErrHostCreateFail, ErrMsg: srvData.ccErr.Error(common.CCErrHostCreateFail).Error()},
			Data:     retData,
		})
		return
	}

	// register host to iam
	// auth: check authorization
	if err := s.AuthManager.RegisterHostsByID(srvData.ctx, srvData.header, hostIDs...); err != nil {
		blog.Errorf("register host to iam failed, hosts: %+v, err: %v, rid: %s", hostIDs, err, srvData.rid)
		_ = resp.WriteError(http.StatusForbidden, &meta.RespError{Msg: srvData.ccErr.Error(common.CCErrCommRegistResourceToIAMFailed)})
		return
	}

	_ = resp.WriteEntity(meta.NewSuccessResp(success))
}

// MoveSetHost2IdleModule bk_set_id and bk_module_id cannot be empty at the same time
// Remove the host from the module or set.
// The host belongs to the current module or host only, and puts the host into the idle machine of the current service.
// When the host data is in multiple modules or sets. Disconnect the host from the module or set only
// TODO: used by v2 version, remove this api when v2 is offline.
func (s *Service) MoveSetHost2IdleModule(req *restful.Request, resp *restful.Response) {
	header := req.Request.Header
	srvData := s.newSrvComm(req.Request.Header)

	var data meta.SetHostConfigParams
	if err := json.NewDecoder(req.Request.Body).Decode(&data); err != nil {
		blog.Errorf("MoveSetHost2IdleModule failed with decode body err: %v, rid: %s", err, srvData.rid)
		_ = resp.WriteError(http.StatusBadRequest, &meta.RespError{Msg: srvData.ccErr.Error(common.CCErrCommJSONUnmarshalFailed)})
		return
	}
	if 0 == data.ApplicationID {
		blog.Errorf("MoveSetHost2IdleModule bk_biz_id cannot be empty at the same time,input:%#v,rid:%s", data, util.GetHTTPCCRequestID(header))
		_ = resp.WriteError(http.StatusBadRequest, &meta.RespError{Msg: srvData.ccErr.Error(common.CCErrCommParamsNeedSet)})
		return
	}

	// get host in set
	var condition meta.HostModuleRelationRequest
	hostIDArr := make([]int64, 0)

	if 0 == data.SetID && 0 == data.ModuleID {
		blog.Errorf("MoveSetHost2IdleModule bk_set_id and bk_module_id cannot be empty at the same time,input:%#v,rid:%s", data, util.GetHTTPCCRequestID(header))
		_ = resp.WriteError(http.StatusBadRequest, &meta.RespError{Msg: srvData.ccErr.Error(common.CCErrCommParamsNeedSet)})
		return
	}

	if 0 != data.SetID {
		condition.SetIDArr = []int64{data.SetID}
	}
	if 0 != data.ModuleID {
		condition.ModuleIDArr = []int64{data.ModuleID}
	}

	condition.ApplicationID = data.ApplicationID
	hostResult, err := srvData.lgc.GetConfigByCond(srvData.ctx, condition)
	if nil != err {
		blog.Errorf("read host from application  error:%v,input:%+v,rid:%s", err, data, srvData.rid)
		_ = resp.WriteError(http.StatusInternalServerError, &meta.RespError{Msg: err})
		return
	}

	if 0 == len(hostResult) {
		blog.Warnf("no host in set,rid:%s", srvData.rid)
		_ = resp.WriteEntity(meta.NewSuccessResp(nil))
		return
	}
	for _, cell := range hostResult {
		hostIDArr = append(hostIDArr, cell.HostID)
	}
	moduleCond := []meta.ConditionItem{
		{
			Field:    common.BKAppIDField,
			Operator: common.BKDBEQ,
			Value:    data.ApplicationID,
		},
		{
			Field:    common.BKDefaultField,
			Operator: common.BKDBEQ,
			Value:    common.DefaultResModuleFlag,
		},
	}

	moduleIDArr, err := srvData.lgc.GetModuleIDByCond(srvData.ctx, moduleCond)
	if err != nil {
		blog.Errorf("MoveSetHost2IdleModule GetModuleIDByCond error. err:%s, input:%#v, param:%#v, rid:%s", err.Error(), data, moduleCond, srvData.rid)
		_ = resp.WriteError(http.StatusInternalServerError, &meta.RespError{Msg: err})
		return
	}
	if len(moduleIDArr) == 0 {
		blog.Errorf("MoveSetHost2IdleModule GetModuleIDByCond error. err:%s, input:%#v, param:%#v, rid:%s", err.Error(), data, moduleCond, srvData.rid)
		_ = resp.WriteError(http.StatusInternalServerError, &meta.RespError{Msg: srvData.ccErr.Errorf(common.CCErrHostModuleNotExist, "idle module")})
		return
	}
	idleModuleID := moduleIDArr[0]
	moduleHostConfigParams := make(map[string]interface{})
	moduleHostConfigParams[common.BKAppIDField] = data.ApplicationID
	audit := srvData.lgc.NewHostModuleLog(hostIDArr)

	// auth: check authorization
	// if err := s.AuthManager.AuthorizeByHostsIDs(srvData.ctx, srvData.header, authmeta.MoveHostToBizIdleModule, hostIDArr...); err != nil {
	// 	blog.Errorf("check host authorization failed, hosts: %+v, err: %v, rid: %s", hostIDArr, err, srvData.rid)
	// 	resp.WriteError(http.StatusForbidden, &meta.RespError{Msg: srvData.ccErr.Error(common.CCErrCommAuthorizeFailed)})
	// 	return
	// }
	// // step2. check permission for target business
	// if err := s.AuthManager.AuthorizeCreateHost(srvData.ctx, srvData.header, data.ApplicationID); err != nil {
	// 	blog.Errorf("check add host authorization failed, business: %d, err: %v, rid: %s", data.ApplicationID, err, srvData.rid)
	// 	resp.WriteError(http.StatusForbidden, &meta.RespError{Msg: srvData.ccErr.Error(common.CCErrCommAuthorizeFailed)})
	// 	return
	// }
	// step3. deregister host from iam
	if err := s.AuthManager.DeregisterHostsByID(srvData.ctx, srvData.header, hostIDArr...); err != nil {
		blog.Errorf("deregister host from iam failed, hosts: %+v, err: %v, rid: %s", hostIDArr, err, srvData.rid)
		_ = resp.WriteError(http.StatusForbidden, &meta.RespError{Msg: srvData.ccErr.Error(common.CCErrCommUnRegistResourceToIAMFailed)})
		return
	}
	hmInput := &meta.HostModuleRelationRequest{
		ApplicationID: data.ApplicationID,
		HostIDArr:     hostIDArr,
	}
	configResult, err := srvData.lgc.CoreAPI.CoreService().Host().GetHostModuleRelation(srvData.ctx, srvData.header, hmInput)
	if nil != err {
		blog.Errorf("remove hostModuleConfig, http do error, error:%v, params:%v, input:%+v, rid:%s", err, hmInput, data, srvData.rid)
		_ = resp.WriteError(http.StatusInternalServerError, &meta.RespError{Msg: err})
		return
	}
	if !configResult.Result {
		blog.Errorf("remove hostModuleConfig http reply error, result:%v, params:%v, input:%+v, rid:%s", configResult, hmInput, data, srvData.rid)
		_ = resp.WriteError(http.StatusInternalServerError, &meta.RespError{Msg: err})
		return
	}
	hostIDMHMap := make(map[int64][]meta.ModuleHost, 0)
	for _, item := range configResult.Data {
		hostIDMHMap[item.HostID] = append(hostIDMHMap[item.HostID], item)
	}

	var exceptionArr []meta.ExceptionResult
	for _, hostID := range hostIDArr {
		hostMHArr, ok := hostIDMHMap[hostID]
		if !ok {
			// ignore  not exist the host under the current business,
			continue
		}
		toEmptyModule := true
		var newModuleIDArr []int64
		for _, item := range hostMHArr {
			if 0 != data.ModuleID && item.ModuleID == data.ModuleID {
				continue
			}
			if 0 != data.SetID && 0 == data.ModuleID && item.SetID == data.SetID {
				continue
			}

			toEmptyModule = false
			newModuleIDArr = append(newModuleIDArr, item.ModuleID)
		}

		var opResult *meta.OperaterException
		if toEmptyModule {
			input := &meta.TransferHostToInnerModule{
				ApplicationID: data.ApplicationID,
				ModuleID:      idleModuleID,
				HostID:        []int64{hostID},
			}
			opResult, err = srvData.lgc.CoreAPI.CoreService().Host().TransferToInnerModule(srvData.ctx, srvData.header, input)
		} else {
			input := &meta.HostsModuleRelation{
				ApplicationID: data.ApplicationID,
				HostID:        []int64{hostID},
				ModuleID:      newModuleIDArr,
			}
			opResult, err = srvData.lgc.CoreAPI.CoreService().Host().TransferToNormalModule(srvData.ctx, srvData.header, input)
		}
		if err != nil {
			blog.Errorf("MoveSetHost2IdleModule handle error. err:%s, to idle module:%v, input:%#v, hostID:%d, rid:%s", err.Error(), toEmptyModule, data, hostID, srvData.rid)
			ccErr := srvData.ccErr.CCError(common.CCErrCommHTTPDoRequestFailed)
			exceptionArr = append(exceptionArr, meta.ExceptionResult{Code: int64(ccErr.GetCode()), Message: ccErr.Error(), OriginIndex: hostID})
		}
		if !opResult.Result {
			if len(opResult.Data) > 0 {
				blog.Errorf("MoveSetHost2IdleModule handle reply error. result:%#v, to idle module:%v, input:%#v, hostID:%d, rid:%s", opResult, toEmptyModule, data, hostID, srvData.rid)
				exceptionArr = append(exceptionArr, opResult.Data...)
			} else {
				blog.Errorf("MoveSetHost2IdleModule handle reply error. result:%#v, to idle module:%v, input:%#v, hostID:%d, rid:%s", opResult, toEmptyModule, data, hostID, srvData.rid)
				exceptionArr = append(exceptionArr, meta.ExceptionResult{
					Code:        int64(opResult.Code),
					Message:     opResult.ErrMsg,
					OriginIndex: hostID,
				})
			}
		}

	}

	if err := audit.SaveAudit(srvData.ctx, data.ApplicationID, srvData.user, "host to empty module"); err != nil {
		blog.Errorf("SaveAudit failed, err: %s, rid: %s", err.Error(), srvData.rid)
	}

	// register host to iam
	// auth: check authorization
	if err := s.AuthManager.RegisterHostsByID(srvData.ctx, srvData.header, hostIDArr...); err != nil {
		blog.Errorf("register host to iam failed, hosts: %+v, err: %v, rid:%s", hostIDArr, err, srvData.rid)
		_ = resp.WriteError(http.StatusForbidden, &meta.RespError{Msg: srvData.ccErr.Error(common.CCErrCommRegistResourceToIAMFailed)})
		return
	}
	if len(exceptionArr) > 0 {
		blog.Errorf("MoveSetHost2IdleModule has exception. exception:%#v, rid:%s", exceptionArr, srvData.rid)
		_ = resp.WriteError(http.StatusInternalServerError, &meta.RespError{Msg: srvData.ccErr.Error(common.CCErrHostDeleteFail), Data: exceptionArr})
		return
	}

	_ = resp.WriteEntity(meta.NewSuccessResp(nil))
	return
}

func (s *Service) ip2hostID(srvData *srvComm, ip string, cloudID int64) (hostID int64, err error) {
	// FIXME there must be a better ip to hostID solution
	condition := common.KvMap{
		common.BKHostInnerIPField: ip,
		common.BKCloudIDField:     cloudID,
	}

	phpApi := srvData.lgc.NewPHPAPI()
	hostMap, hostIDArr, err := phpApi.GetHostMapByCond(srvData.ctx, condition)
	if err != nil {
		err := fmt.Errorf("GetHostMapByCond failed, %v", err)
		return 0, err
	}
	if len(hostIDArr) == 0 {
		return 0, nil
	}

	hostMapData, ok := hostMap[hostIDArr[0]]
	if false == ok {
		blog.Errorf("ip2hostID source ip invalid, raw data format hostMap:%+v, ip:%+v, cloudID:%+v, rid:%s", hostMap, ip, cloudID, srvData.rid)
		return 0, fmt.Errorf("ip %d:%s not found", cloudID, ip)
	}

	hostID, err = util.GetInt64ByInterface(hostMapData[common.BKHostIDField])
	if nil != err {
		blog.Errorf("ip2hostID bk_host_id field not found hostMap:%+v ip:%+v, cloudID:%+v,rid:%s", hostMapData, ip, cloudID, srvData.rid)
		return 0, fmt.Errorf("ip %+v:%+v not found", cloudID, ip)
	}

	return hostID, nil
}

// CloneHostProperty clone host property from src host to dst host
func (s *Service) CloneHostProperty(req *restful.Request, resp *restful.Response) {
	srvData := s.newSrvComm(req.Request.Header)

	input := &meta.CloneHostPropertyParams{}
	if err := json.NewDecoder(req.Request.Body).Decode(input); err != nil {
		blog.Errorf("CloneHostProperty , but decode body failed, err: %v,rid:%s", err, srvData.rid)
		_ = resp.WriteError(http.StatusBadRequest, &meta.RespError{Msg: srvData.ccErr.Error(common.CCErrCommJSONUnmarshalFailed)})
		return
	}

	if 0 == input.AppID {
		blog.Errorf("CloneHostProperty, application not found input:%+v,rid:%s", input, srvData.rid)
		_ = resp.WriteError(http.StatusBadRequest, &meta.RespError{Msg: srvData.ccErr.Errorf(common.CCErrCommParamsNeedInt, "ApplicationID")})
		return
	}

	// authorization check
	srcHostID, err := s.ip2hostID(srvData, input.OrgIP, input.CloudID)
	if err != nil {
		blog.Errorf("ip2hostID failed, ip:%s, input:%+v, rid:%s", input.OrgIP, input, srvData.rid)
		_ = resp.WriteError(http.StatusBadRequest, &meta.RespError{Msg: srvData.ccErr.Errorf(common.CCErrCommParamsNeedInt, "OrgIP")})
		return
	}
	// auth: check authorization
	if err := s.AuthManager.AuthorizeByHostsIDs(srvData.ctx, srvData.header, authmeta.Find, srcHostID); err != nil {
		blog.Errorf("check host authorization failed, hosts: %+v, err: %v, rid:%s", srcHostID, err, srvData.rid)
		_ = resp.WriteError(http.StatusForbidden, &meta.RespError{Msg: srvData.ccErr.Error(common.CCErrCommAuthorizeFailed)})
		return
	}
	// step2. verify has permission to update dst host
	dstHostID, err := s.ip2hostID(srvData, input.DstIP, input.CloudID)
	if err != nil {
		blog.Errorf("ip2hostID failed, ip:%s, input:%+v, rid:%s", input.DstIP, input, srvData.rid)
		_ = resp.WriteError(http.StatusBadRequest, &meta.RespError{Msg: srvData.ccErr.Errorf(common.CCErrCommParamsNeedInt, "DstIP")})
		return
	}
	// auth: check authorization
	if err := s.AuthManager.AuthorizeByHostsIDs(srvData.ctx, srvData.header, authmeta.Update, dstHostID); err != nil {
		if err != auth.NoAuthorizeError {
			blog.Errorf("check host authorization failed, hosts: %+v, err: %v, rid:%s", dstHostID, err, srvData.rid)
<<<<<<< HEAD
			_ = resp.WriteError(http.StatusForbidden, &meta.RespError{Msg: srvData.ccErr.Error(common.CCErrCommAuthorizeFailed)})
			return
		}
		_ = resp.WriteEntity(s.AuthManager.GenEditBizHostNoPermissionResp([]int64{dstHostID}))
=======
			resp.WriteError(http.StatusOK, &meta.RespError{Msg: srvData.ccErr.Error(common.CCErrCommAuthorizeFailed)})
			return
		}
		perm, err := s.AuthManager.GenEditBizHostNoPermissionResp(srvData.ctx, srvData.header, []int64{dstHostID})
		if err != nil {
			resp.WriteError(http.StatusOK, &meta.RespError{Msg: srvData.ccErr.Error(common.CCErrCommAuthorizeFailed)})
			return
		}
		resp.WriteEntity(perm)
>>>>>>> 3b7e2aee
		return
	}

	res, err := srvData.lgc.CloneHostProperty(srvData.ctx, input, input.AppID, input.CloudID)
	if nil != err {
		blog.Errorf("CloneHostProperty ,application not int , err: %v, input:%#v, rid:%s", err, input, srvData.rid)
		_ = resp.WriteError(http.StatusInternalServerError, &meta.RespError{Msg: err})
		return
	}

	result := meta.Response{
		BaseResp: meta.SuccessBaseResp,
		Data:     res,
	}
	_ = resp.WriteEntity(result)
}<|MERGE_RESOLUTION|>--- conflicted
+++ resolved
@@ -75,16 +75,12 @@
 			_ = resp.WriteEntity(&meta.RespError{Msg: srvData.ccErr.Error(common.CCErrHostDeleteFail)})
 			return
 		}
-<<<<<<< HEAD
-		_ = resp.WriteEntity(s.AuthManager.GenDeleteHostBatchNoPermissionResp(iHostIDArr))
-=======
 		perm, err := s.AuthManager.GenDeleteHostBatchNoPermissionResp(srvData.ctx, srvData.header, iHostIDArr)
 		if err != nil {
 			resp.WriteEntity(&meta.RespError{Msg: srvData.ccErr.Error(common.CCErrHostDeleteFail)})
 			return
 		}
 		resp.WriteEntity(perm)
->>>>>>> 3b7e2aee
 		return
 	}
 
@@ -509,16 +505,12 @@
 			_ = resp.WriteEntity(&meta.RespError{Msg: srvData.ccErr.Error(common.CCErrHostDeleteFail)})
 			return
 		}
-<<<<<<< HEAD
-		_ = resp.WriteEntity(s.AuthManager.GenDeleteHostBatchNoPermissionResp(hostIDArr))
-=======
 		perm, err := s.AuthManager.GenDeleteHostBatchNoPermissionResp(srvData.ctx, srvData.header, hostIDArr)
 		if err != auth.NoAuthorizeError {
 			resp.WriteEntity(&meta.RespError{Msg: srvData.ccErr.Error(common.CCErrHostDeleteFail)})
 			return
 		}
 		resp.WriteEntity(perm)
->>>>>>> 3b7e2aee
 		return
 	}
 
@@ -1011,12 +1003,6 @@
 	if err := s.AuthManager.AuthorizeByHostsIDs(srvData.ctx, srvData.header, authmeta.Update, dstHostID); err != nil {
 		if err != auth.NoAuthorizeError {
 			blog.Errorf("check host authorization failed, hosts: %+v, err: %v, rid:%s", dstHostID, err, srvData.rid)
-<<<<<<< HEAD
-			_ = resp.WriteError(http.StatusForbidden, &meta.RespError{Msg: srvData.ccErr.Error(common.CCErrCommAuthorizeFailed)})
-			return
-		}
-		_ = resp.WriteEntity(s.AuthManager.GenEditBizHostNoPermissionResp([]int64{dstHostID}))
-=======
 			resp.WriteError(http.StatusOK, &meta.RespError{Msg: srvData.ccErr.Error(common.CCErrCommAuthorizeFailed)})
 			return
 		}
@@ -1026,7 +1012,6 @@
 			return
 		}
 		resp.WriteEntity(perm)
->>>>>>> 3b7e2aee
 		return
 	}
 
