--- conflicted
+++ resolved
@@ -193,19 +193,7 @@
 		return
 	}
 
-<<<<<<< HEAD
-	// auth: unregister hosts
-	if err := s.AuthManager.DeregisterHostsByID(srvData.ctx, srvData.header, iHostIDArr...); err != nil {
-		blog.Errorf("deregister host from iam failed, hosts: %+v, err: %v, rid: %s", iHostIDArr, err, srvData.rid)
-		_ = resp.WriteError(http.StatusForbidden, &meta.RespError{Msg: srvData.ccErr.Error(common.CCErrCommUnRegistResourceToIAMFailed)})
-		return
-	}
-
-	logContentMap := make(map[int64]meta.AuditLog, 0)
-=======
-	logContentMap := make(map[int64]meta.SaveAuditLogParams, 0)
-	hosts := make([]extensions.HostSimplify, 0)
->>>>>>> 2f80f88f
+	logContentMap := make(map[int64]meta.AuditLog, 0)	hosts := make([]extensions.HostSimplify, 0)
 	for _, hostID := range iHostIDArr {
 		logger := srvData.lgc.NewHostLog(srvData.ctx, srvData.ownerID)
 		if err := logger.WithPrevious(srvData.ctx, hostID, hostFields); err != nil {
@@ -214,22 +202,18 @@
 			return
 		}
 
-<<<<<<< HEAD
 		logContentMap[hostID], err = logger.AuditLog(srvData.ctx, hostID, appID, meta.AuditDelete)
 		if err != nil {
 			blog.Errorf("delete host batch, but get host[%d] biz[%d] data failed, err: %v, rid:%s", hostID, appID, err, srvData.rid)
 			_ = resp.WriteError(http.StatusInternalServerError, &meta.RespError{Msg: err})
 			return
-		}
-=======
-		logContent := logger.AuditLog(srvData.ctx, hostID)
+		}		
 		hosts = append(hosts, extensions.HostSimplify{
 			BKAppIDField:       0,
 			BKHostIDField:      hostID,
 			BKHostInnerIPField: logContent.ExtKey,
 		})
 		logContentMap[hostID] = logContent
->>>>>>> 2f80f88f
 	}
 
 	input := &meta.DeleteHostRequest{
