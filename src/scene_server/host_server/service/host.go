/*
 * Tencent is pleased to support the open source community by making 蓝鲸 available.
 * Copyright (C) 2017-2018 THL A29 Limited, a Tencent company. All rights reserved.
 * Licensed under the MIT License (the "License"); you may not use this file except
 * in compliance with the License. You may obtain a copy of the License at
 * http://opensource.org/licenses/MIT
 * Unless required by applicable law or agreed to in writing, software distributed under
 * the License is distributed on an "AS IS" BASIS, WITHOUT WARRANTIES OR CONDITIONS OF ANY KIND,
 * either express or implied. See the License for the specific language governing permissions and
 * limitations under the License.
 */

package service

import (
	"encoding/json"
	"net/http"
	"strconv"
	"strings"

	"github.com/emicklei/go-restful"

	"configcenter/src/common"
	"configcenter/src/common/auditoplog"
	"configcenter/src/common/blog"
	"configcenter/src/common/mapstr"
	meta "configcenter/src/common/metadata"
	"configcenter/src/common/util"
	"configcenter/src/scene_server/host_server/logics"
	hutil "configcenter/src/scene_server/host_server/util"
)

type AppResult struct {
	Result  bool        `json:result`
	Code    int         `json:code`
	Message interface{} `json:message`
	Data    DataInfo    `json:data`
}

type DataInfo struct {
	Count int                      `json:count`
	Info  []map[string]interface{} `json:info`
}

func (s *Service) DeleteHostBatch(req *restful.Request, resp *restful.Response) {
	srvData := s.newSrvComm(req.Request.Header)

	opt := new(meta.DeleteHostBatchOpt)
	if err := json.NewDecoder(req.Request.Body).Decode(opt); err != nil {
		blog.Errorf("delete host batch , but decode body failed, err: %v,rid:%s", err, srvData.rid)
		resp.WriteError(http.StatusBadRequest, &meta.RespError{Msg: srvData.ccErr.Error(common.CCErrCommJSONUnmarshalFailed)})
		return
	}

	hostIDArr := strings.Split(opt.HostID, ",")
	var iHostIDArr []int64
	for _, i := range hostIDArr {
		iHostID, err := strconv.ParseInt(i, 10, 64)
		if err != nil {
			blog.Errorf("delete host batch, but got invalid host id, err: %v,input:%+v,rid:%s", err, opt, srvData.rid)
			resp.WriteError(http.StatusBadRequest, &meta.RespError{Msg: srvData.ccErr.Error(common.CCErrCommParamsInvalid)})
			return
		}
		iHostIDArr = append(iHostIDArr, iHostID)
	}

	condition := make(map[string]interface{})
	condition = hutil.NewOperation().WithDefaultField(int64(common.DefaultAppFlag)).WithOwnerID(srvData.ownerID).MapStr()
	query := meta.QueryCondition{Condition: condition}
	query.Limit.Limit = 1
	query.Limit.Offset = 0
	result, err := s.CoreAPI.CoreService().Instance().ReadInstance(srvData.ctx, srvData.header, common.BKInnerObjIDApp, &query)
	if err != nil {
		blog.Errorf("delete host batch  SearchObjects http do error, err: %v,input:+v,rid:%s", err, opt, srvData.rid)
		resp.WriteError(http.StatusInternalServerError, &meta.RespError{Msg: srvData.ccErr.Error(common.CCErrCommHTTPDoRequestFailed)})
		return
	}
	if !result.Result {
		blog.Errorf("delete host in batch SearchObjects http reponse erro, err code:%d,err msg:%s, input:%+v, rid:%s", result.Code, result.ErrMsg, opt, srvData.rid)
		resp.WriteError(http.StatusInternalServerError, &meta.RespError{Msg: srvData.ccErr.New(result.Code, result.ErrMsg)})
		return
	}

	if len(result.Data.Info) == 0 {
		blog.Errorf("delete host batch, but can not found it's instance. input:%+v,rid:%s", opt, srvData.rid)
		resp.WriteError(http.StatusInternalServerError, &meta.RespError{Msg: srvData.ccErr.Error(common.CCErrHostNotFound)})
		return
	}

	appID, err := result.Data.Info[0].Int64(common.BKAppIDField)
	if err != nil {
		blog.Errorf("delete host batch, but got invalid app id, err: %v, appinfo:%+v,input:%s,rid:%s", err, result.Data.Info[0], opt, srvData.rid)
		resp.WriteError(http.StatusInternalServerError, &meta.RespError{Msg: srvData.ccErr.Errorf(common.CCErrCommParamsNeedInt, common.BKAppIDField)})
		return
	}

	hostFields, err := srvData.lgc.GetHostAttributes(srvData.ctx, srvData.ownerID, nil)
	if err != nil {
		blog.Errorf("delete host batch failed, err: %v,input:%+v,rid:%s", err, opt, srvData.rid)
		resp.WriteError(http.StatusInternalServerError, &meta.RespError{Msg: err})
		return
	}

	var logConents []auditoplog.AuditLogExt
	for _, hostID := range iHostIDArr {
		logger := srvData.lgc.NewHostLog(srvData.ctx, srvData.ownerID)
		if err := logger.WithPrevious(srvData.ctx, strconv.FormatInt(hostID, 10), hostFields); err != nil {
			blog.Errorf("delete host batch, but get pre host data failed, err: %v,input:%+v,rid:%s", err, opt, srvData.rid)
			resp.WriteError(http.StatusInternalServerError, &meta.RespError{Msg: err})
			return
		}

		delOptConfig := meta.ModuleHostConfigParams{
			HostID:        hostID,
			ApplicationID: appID,
		}
		result, err := s.CoreAPI.HostController().Module().DelModuleHostConfig(srvData.ctx, srvData.header, &delOptConfig)
		if err != nil {
			blog.Errorf("delete host batch  DelModuleHostConfig http do error, err: %v,input:+v,params:%s,rid:%s", err, opt, delOptConfig, srvData.rid)
			resp.WriteError(http.StatusInternalServerError, &meta.RespError{Msg: srvData.ccErr.Error(common.CCErrCommHTTPDoRequestFailed)})
			return
		}
		if !result.Result {
			blog.Errorf("delete host batch  DelModuleHostConfig http response error, err code:%s,err msg:%s,input:+v,params:%s,rid:%s", result.Code, result.ErrMsg, opt, delOptConfig, srvData.rid)
			resp.WriteError(http.StatusInternalServerError, &meta.RespError{Msg: srvData.ccErr.New(result.Code, result.ErrMsg)})
			return
		}

		logConents = append(logConents, *logger.AuditLog(srvData.ctx, hostID))
	}

	hostCond := mapstr.MapStr{
		common.BKDBIN: iHostIDArr,
	}
	condInput := &meta.DeleteOption{
		Condition: mapstr.MapStr{
			common.BKHostIDField: hostCond,
		},
	}
	delResult, err := s.CoreAPI.CoreService().Instance().DeleteInstanceCascade(srvData.ctx, srvData.header, common.BKInnerObjIDHost, condInput)
	if err != nil || (err == nil && !delResult.Result) {
		blog.Errorf("delete host in batch, but delete host failed, err: %v, result err: %v,rid:%s", err, delResult.ErrMsg, srvData.rid)
		resp.WriteError(http.StatusInternalServerError, &meta.RespError{Msg: srvData.ccErr.Error(common.CCErrHostDeleteFail)})
		return
	}

	addHostLogs := common.KvMap{common.BKContentField: logConents, common.BKOpDescField: "delete host", common.BKOpTypeField: auditoplog.AuditOpTypeDel}
	auditResult, err := s.CoreAPI.AuditController().AddHostLogs(srvData.ctx, srvData.ownerID, strconv.FormatInt(appID, 10), srvData.user, srvData.header, addHostLogs)
	if err != nil || (err == nil && !auditResult.Result) {
		blog.Errorf("delete host in batch, but add host audit log failed, err: %v, result err: %v,rid:%s", err, auditResult.ErrMsg, srvData.rid)
		resp.WriteError(http.StatusInternalServerError, &meta.RespError{Msg: srvData.ccErr.Error(common.CCErrAuditSaveLogFaile)})
		return
	}
	resp.WriteEntity(meta.NewSuccessResp(nil))
}

func (s *Service) GetHostInstanceProperties(req *restful.Request, resp *restful.Response) {
	srvData := s.newSrvComm(req.Request.Header)

	hostID := req.PathParameter("bk_host_id")

	details, _, err := srvData.lgc.GetHostInstanceDetails(srvData.ctx, srvData.ownerID, hostID)
	if err != nil {
		blog.Errorf("get host defails failed, err: %v,host:%s,rid:%s", err, hostID, srvData.rid)
		resp.WriteError(http.StatusInternalServerError, &meta.RespError{Msg: err})
		return
	}

	attribute, err := srvData.lgc.GetHostAttributes(srvData.ctx, srvData.ownerID, nil)
	if err != nil {
		blog.Errorf("get host attribute fields failed, err: %v,rid:%s", err, srvData.rid)
		resp.WriteError(http.StatusInternalServerError, &meta.RespError{Msg: err})
		return
	}

	result := make([]meta.HostInstanceProperties, 0)
	for _, attr := range attribute {
		if attr.PropertyID == common.BKChildStr {
			continue
		}
		result = append(result, meta.HostInstanceProperties{
			PropertyID:    attr.PropertyID,
			PropertyName:  attr.PropertyName,
			PropertyValue: details[attr.PropertyID],
		})
	}

	resp.WriteEntity(meta.HostInstancePropertiesResult{
		BaseResp: meta.SuccessBaseResp,
		Data:     result,
	})
}

func (s *Service) HostSnapInfo(req *restful.Request, resp *restful.Response) {
	srvData := s.newSrvComm(req.Request.Header)

	hostID := req.PathParameter(common.BKHostIDField)
	result, err := s.CoreAPI.HostController().Host().GetHostSnap(srvData.ctx, hostID, srvData.header)

	if err != nil {
		blog.Errorf("HostSnapInfohttp do error, err: %v,input:+v,rid:%s", err, hostID, srvData.rid)
		resp.WriteError(http.StatusInternalServerError, &meta.RespError{Msg: srvData.ccErr.Error(common.CCErrCommHTTPReadBodyFailed)})
		return
	}
	if !result.Result {
		blog.Errorf("HostSnapInfohttp reponse erro, err code:%d,err msg:%s, input:%+v, rid:%s", result.Code, result.ErrMsg, hostID, srvData.rid)
		resp.WriteError(http.StatusInternalServerError, &meta.RespError{Msg: srvData.ccErr.New(result.Code, result.ErrMsg)})
		return
	}

	snap, err := logics.ParseHostSnap(result.Data.Data)
	if err != nil {
		blog.Errorf("get host snap info, but parse snap info failed, err: %v, hostID:%v,rid:%s", err, hostID, srvData.rid)
		resp.WriteError(http.StatusInternalServerError, &meta.RespError{Msg: err})
		return
	}

	resp.WriteEntity(meta.HostSnapResult{
		BaseResp: meta.SuccessBaseResp,
		Data:     snap,
	})
}

func (s *Service) AddHost(req *restful.Request, resp *restful.Response) {
	srvData := s.newSrvComm(req.Request.Header)

	hostList := new(meta.HostList)
	if err := json.NewDecoder(req.Request.Body).Decode(hostList); err != nil {
		blog.Errorf("add host failed with decode body err: %v,rid:%s", err, srvData.rid)
		resp.WriteError(http.StatusBadRequest, &meta.RespError{Msg: srvData.ccErr.Error(common.CCErrCommJSONUnmarshalFailed)})
		return
	}

	if hostList.HostInfo == nil {
		blog.Errorf("add host, but host info is nil.input:%+v,rid:%s", hostList, srvData.rid)
		resp.WriteError(http.StatusBadRequest, &meta.RespError{Msg: srvData.ccErr.Error(common.CCErrCommParamsNeedSet)})
		return
	}

	appID := hostList.ApplicationID
	if appID == 0 {
		// get default app id
		var err error
		appID, err = srvData.lgc.GetDefaultAppIDWithSupplier(srvData.ctx)
		if err != nil {
			blog.Errorf("add host, but get default appid failed, err: %v,input:%+v,rid:%s", err, hostList, srvData.rid)
			resp.WriteError(http.StatusBadRequest, &meta.RespError{Msg: err})
			return
		}
	}

	cond := hutil.NewOperation().WithModuleName(common.DefaultResModuleName).WithAppID(appID).MapStr()
	cond.Set(common.BKDefaultField, common.DefaultResModuleFlag)
	moduleID, err := srvData.lgc.GetResoulePoolModuleID(srvData.ctx, cond)
	if err != nil {
		blog.Errorf("add host, but get module id failed, err: %s,input:%+v,rid:%s", err.Error(), hostList, srvData.rid)
		resp.WriteError(http.StatusInternalServerError, &meta.RespError{Msg: err})
		return
	}

	succ, updateErrRow, errRow, err := srvData.lgc.AddHost(srvData.ctx, appID, []int64{moduleID}, srvData.ownerID, hostList.HostInfo, hostList.InputType)
	retData := make(map[string]interface{})
	if err != nil {
		blog.Errorf("add host failed, succ: %v, update: %v, err: %v, %v,input:%+v,rid:%s", succ, updateErrRow, err, errRow, hostList, srvData.rid)
		retData["error"] = errRow
		retData["update_error"] = updateErrRow
		resp.WriteEntity(meta.Response{
			BaseResp: meta.BaseResp{false, common.CCErrHostCreateFail, srvData.ccErr.Error(common.CCErrHostCreateFail).Error()},
			Data:     retData,
		})
		return
	}
	retData["success"] = succ
	resp.WriteEntity(meta.NewSuccessResp(retData))
}

func (s *Service) AddHostFromAgent(req *restful.Request, resp *restful.Response) {
	srvData := s.newSrvComm(req.Request.Header)

	agents := new(meta.AddHostFromAgentHostList)
	if err := json.NewDecoder(req.Request.Body).Decode(&agents); err != nil {
		blog.Errorf("add host from agent failed with decode body err: %v,rid:%s", err, srvData.rid)
		resp.WriteError(http.StatusBadRequest, &meta.RespError{Msg: srvData.ccErr.Error(common.CCErrCommJSONUnmarshalFailed)})
		return
	}

	if len(agents.HostInfo) == 0 {
		blog.Errorf("add host from agent, but got 0 agents from body.input:%+v,rid:%s", agents, srvData.rid)
		resp.WriteError(http.StatusBadRequest, &meta.RespError{Msg: srvData.ccErr.Errorf(common.CCErrCommParamsNeedSet, "HostInfo")})
		return
	}

	appID, err := srvData.lgc.GetDefaultAppID(srvData.ctx, srvData.ownerID)
	if err != nil {
		blog.Errorf("AddHostFromAgent GetDefaultAppID error.input:%#v,rid:%s", agents, srvData.rid)
		resp.WriteError(http.StatusBadRequest, &meta.RespError{Msg: err})
		return
	}
	if 0 == appID {
		blog.Errorf("add host from agent, but got invalid default appid, err: %v,ownerID:%s,input:%#v,rid:%s", err, srvData.ownerID, agents, srvData.rid)
		resp.WriteError(http.StatusBadRequest, &meta.RespError{Msg: srvData.ccErr.Errorf(common.CCErrAddHostToModule, "bussiness not found")})
		return
	}

	opt := hutil.NewOperation().WithDefaultField(int64(common.DefaultResModuleFlag)).WithModuleName(common.DefaultResModuleName).WithAppID(appID)
	moduleID, err := srvData.lgc.GetResoulePoolModuleID(srvData.ctx, opt.MapStr())
	if err != nil {
		blog.Errorf("add host from agent , but get module id failed, err: %v,ownerID:%s,input:%+v,rid:%s", err, srvData.ownerID, agents, srvData.rid)
		resp.WriteError(http.StatusBadRequest, &meta.RespError{Msg: err})
		return
	}

	agents.HostInfo["import_from"] = common.HostAddMethodAgent
	addHost := make(map[int64]map[string]interface{})
	addHost[1] = agents.HostInfo

	succ, updateErrRow, errRow, err := srvData.lgc.AddHost(srvData.ctx, appID, []int64{moduleID}, common.BKDefaultOwnerID, addHost, "")
	if err != nil {
		blog.Errorf("add host failed, succ: %v, update: %v, err: %v, %v,input:%+v,rid:%s", succ, updateErrRow, err, errRow, agents, srvData.rid)

		retData := make(map[string]interface{})
		retData["success"] = succ
		retData["error"] = errRow
		retData["update_error"] = updateErrRow
		resp.WriteEntity(meta.Response{
			BaseResp: meta.BaseResp{false, common.CCErrHostCreateFail, srvData.ccErr.Error(common.CCErrHostCreateFail).Error()},
			Data:     retData,
		})
		return
	}

	resp.WriteEntity(meta.NewSuccessResp(succ))
}

func (s *Service) AddHistory(req *restful.Request, resp *restful.Response) {
	srvData := s.newSrvComm(req.Request.Header)

	data := make(mapstr.MapStr)
	if err := json.NewDecoder(req.Request.Body).Decode(&data); err != nil {
		blog.Errorf("add host from agent failed with decode body err: %v", err)
		resp.WriteError(http.StatusBadRequest, &meta.RespError{Msg: srvData.ccErr.Error(common.CCErrCommJSONUnmarshalFailed)})
		return
	}
	content, ok := data["content"].(string)
	if !ok || "" == content {
		blog.Errorf("add history, but content is empty. data: %v,rid:%s", data, srvData.rid)
		resp.WriteError(http.StatusBadRequest, &meta.RespError{Msg: srvData.ccErr.Error(common.CCErrCommHTTPInputInvalid)})
		return

	}
	params := make(map[string]interface{}, 1)
	params["content"] = content

	result, err := s.CoreAPI.HostController().History().AddHistory(srvData.ctx, srvData.user, srvData.header, &meta.HistoryContent{Content: content})
	if err != nil {
		blog.Errorf("AddHistory http do error, err: %v,input:+v,rid:%s", err, params, srvData.rid)
		resp.WriteError(http.StatusInternalServerError, &meta.RespError{Msg: srvData.ccErr.Error(common.CCErrCommHTTPDoRequestFailed)})
		return
	}
	if !result.Result {
		blog.Errorf("AddHistory http response error, err code:%s,err msg:%s,input:+v,rid:%s", result.Code, result.ErrMsg, params, srvData.rid)
		resp.WriteError(http.StatusInternalServerError, &meta.RespError{Msg: srvData.ccErr.New(result.Code, result.ErrMsg)})
		return
	}

	resp.WriteEntity(meta.NewSuccessResp(result.Data))
}

func (s *Service) GetHistorys(req *restful.Request, resp *restful.Response) {
	srvData := s.newSrvComm(req.Request.Header)

	start := req.PathParameter("start")
	limit := req.PathParameter("limit")

	result, err := s.CoreAPI.HostController().History().GetHistorys(srvData.ctx, srvData.user, start, limit, srvData.header)
	if err != nil {
		blog.Errorf("GetHistorys http do error, err: %v,input:(start:%d,end:%s),rid:%s", err, start, limit, srvData.rid)
		resp.WriteError(http.StatusInternalServerError, &meta.RespError{Msg: srvData.ccErr.Error(common.CCErrCommHTTPDoRequestFailed)})
		return
	}
	if !result.Result {
		blog.Errorf("GetHistorys http response error, err code:%s,err msg:%s,input:(start:%d,end:%s),rid:%s", result.Code, result.ErrMsg, start, limit, srvData.rid)
		resp.WriteError(http.StatusInternalServerError, &meta.RespError{Msg: srvData.ccErr.New(result.Code, result.ErrMsg)})
		return
	}

	resp.WriteEntity(meta.GetHistoryResult{
		BaseResp: meta.SuccessBaseResp,
		Data:     result.Data,
	})

}

func (s *Service) SearchHost(req *restful.Request, resp *restful.Response) {
	srvData := s.newSrvComm(req.Request.Header)

	body := new(meta.HostCommonSearch)
	if err := json.NewDecoder(req.Request.Body).Decode(body); err != nil {
		blog.Errorf("search host failed with decode body err: %v,rid:%s", err, srvData.rid)
		resp.WriteError(http.StatusBadRequest, &meta.RespError{Msg: srvData.ccErr.Error(common.CCErrCommJSONUnmarshalFailed)})
		return
	}

	host, err := srvData.lgc.SearchHost(srvData.ctx, body, false)
	if err != nil {
		blog.Errorf("search host failed, err: %v,input:%+v,rid:%s", err, body, srvData.rid)
		resp.WriteError(http.StatusBadRequest, &meta.RespError{Msg: srvData.ccErr.Error(common.CCErrHostGetFail)})
		return
	}

	resp.WriteEntity(meta.SearchHostResult{
		BaseResp: meta.SuccessBaseResp,
		Data:     *host,
	})
}

func (s *Service) SearchHostWithAsstDetail(req *restful.Request, resp *restful.Response) {
	srvData := s.newSrvComm(req.Request.Header)

	body := new(meta.HostCommonSearch)
	if err := json.NewDecoder(req.Request.Body).Decode(body); err != nil {
		blog.Errorf("search host failed with decode body err: %v,rid:%s", err, srvData.rid)
		resp.WriteError(http.StatusBadRequest, &meta.RespError{Msg: srvData.ccErr.Error(common.CCErrCommJSONUnmarshalFailed)})
		return
	}

	host, err := srvData.lgc.SearchHost(srvData.ctx, body, true)
	if err != nil {
		blog.Errorf("search host failed, err: %v,input:%+v,rid:%s", err, body, srvData.rid)
		resp.WriteError(http.StatusInternalServerError, &meta.RespError{Msg: err})
		return
	}

	resp.WriteEntity(meta.SearchHostResult{
		BaseResp: meta.SuccessBaseResp,
		Data:     *host,
	})
}

func (s *Service) UpdateHostBatch(req *restful.Request, resp *restful.Response) {
	srvData := s.newSrvComm(req.Request.Header)

	data := mapstr.New()
	if err := json.NewDecoder(req.Request.Body).Decode(&data); err != nil {
		blog.Errorf("update host batch failed with decode body err: %v,rid:%s", err, srvData.rid)
		resp.WriteError(http.StatusBadRequest, &meta.RespError{Msg: srvData.ccErr.Error(common.CCErrCommJSONUnmarshalFailed)})
		return
	}
	hostIDStr, err := data.String(common.BKHostIDField)
	if err != nil {
		blog.Errorf("update host batch failed, but without host id field, err:%s.input:%+v,rid:%s", err.Error(), data, srvData.rid)
		resp.WriteError(http.StatusBadRequest, &meta.RespError{Msg: srvData.ccErr.Errorf(common.CCErrCommParamsNeedString, common.BKHostIDField)})
		return

	}

	businessMedata := data.Remove(common.MetadataField)
	data.Remove(common.BKHostIDField)
	hostFields, err := srvData.lgc.GetHostAttributes(srvData.ctx, srvData.ownerID, nil)
	if err != nil {
		blog.Errorf("update host batch, but get host attribute for audit failed, err: %v,rid:%s", err, srvData.rid)
		resp.WriteError(http.StatusInternalServerError, &meta.RespError{Msg: srvData.ccErr.Error(common.CCErrHostDetailFail)})
		return
	}
<<<<<<< HEAD
	audit := srvData.lgc.NewHostLog(srvData.ctx, srvData.ownerID)
=======
>>>>>>> 1b0043fd

	logPreConents := make(map[int64]auditoplog.AuditLogExt, 0)
	hostIDs := make([]int64, 0)
	for _, id := range strings.Split(hostIDStr, ",") {
		hostID, err := strconv.ParseInt(id, 10, 64)
		if err != nil {
			blog.Errorf("update host batch, but got invalid host id[%s], err: %v,rid:%s", id, err, srvData.rid)
			resp.WriteError(http.StatusBadRequest, &meta.RespError{Msg: srvData.ccErr.Error(common.CCErrCommParamsInvalid)})
			return
		}
		hostIDs = append(hostIDs, hostID)
		conds := mapstr.New()
		if businessMedata != nil {
			//conds.Set(common.MetadataField, businessMedata)
			// TODO use metadata
		}
		conds.Set(common.BKHostIDField, hostID)
		opt := &meta.UpdateOption{
			Condition: conds,
			Data:      mapstr.NewFromMap(data),
		}
		result, err := s.CoreAPI.CoreService().Instance().UpdateInstance(srvData.ctx, srvData.header, common.BKInnerObjIDHost, opt)
		if err != nil {
			blog.Errorf("UpdateHostBatch UpdateObject http do error, err: %v,input:%+v,param:%+v,rid:%s", err, data, opt, srvData.rid)
			resp.WriteError(http.StatusInternalServerError, &meta.RespError{Msg: srvData.ccErr.Error(common.CCErrCommHTTPDoRequestFailed)})
			return
		}
<<<<<<< HEAD
		if !result.Result {
			blog.Errorf("UpdateHostBatch UpdateObject http response error, err code:%s,err msg:%s,input:%+v,param:%+v,rid:%s", result.Code, data, opt, srvData.rid)
			resp.WriteError(http.StatusInternalServerError, &meta.RespError{Msg: srvData.ccErr.New(result.Code, result.ErrMsg)})
=======

		audit := s.Logics.NewHostLog(pheader, common.BKDefaultOwnerID)
		if err := audit.WithPrevious(id, hostFields); err != nil {
			blog.Errorf("update host batch, but get host[%s] pre data for audit failed, err: %v", id, err)
			resp.WriteError(http.StatusInternalServerError, &meta.RespError{Msg: defErr.Error(common.CCErrHostDetailFail)})
>>>>>>> 1b0043fd
			return
		}
		if err := audit.WithPrevious(srvData.ctx, id, hostFields); err != nil {
			blog.Errorf("update host batch, but get host[%s] pre data for audit failed, err: %v,rid:%s", id, err, srvData.rid)
			resp.WriteError(http.StatusInternalServerError, &meta.RespError{Msg: srvData.ccErr.Error(common.CCErrHostDetailFail)})
			return
		}
		logPreConents[hostID] = *audit.AuditLog(srvData.ctx, hostID)
	}

	hostModuleConfig, err := srvData.lgc.GetConfigByCond(srvData.ctx, map[string][]int64{common.BKHostIDField: hostIDs})
	if err != nil {
		blog.Errorf("update host batch failed, ids[%v], err: %v,input:%+v,rid:%s", hostIDs, err, data, srvData.rid)
		resp.WriteError(http.StatusInternalServerError, &meta.RespError{Msg: err})
		return
	}

	appID := "0"
	if len(hostModuleConfig) != 0 {
		appID = strconv.FormatInt(hostModuleConfig[0][common.BKAppIDField], 10)
	}

	logLastConents := make([]auditoplog.AuditLogExt, 0)
	for _, hostID := range hostIDs {
<<<<<<< HEAD
		if err := audit.WithPrevious(srvData.ctx, strconv.FormatInt(hostID, 10), hostFields); err != nil {
			blog.Errorf("update host batch, but get host[%s] pre data for audit failed, err: %v,input:%+v,rid:%s", hostID, err, data, srvData.rid)
			resp.WriteError(http.StatusInternalServerError, &meta.RespError{Msg: err})
=======
		audit := s.Logics.NewHostLog(pheader, common.BKDefaultOwnerID)
		if err := audit.WithPrevious(strconv.FormatInt(hostID, 10), hostFields); err != nil {
			blog.Errorf("update host batch, but get host[%s] pre data for audit failed, err: %v", hostID, err)
			resp.WriteError(http.StatusInternalServerError, &meta.RespError{Msg: defErr.Error(common.CCErrHostDetailFail)})
>>>>>>> 1b0043fd
			return
		}
		logContent := audit.Content
		logContent.CurData = logContent.PreData
		preLogContent, ok := logPreConents[hostID]
		if ok {
			content, ok := preLogContent.Content.(*meta.Content)
			if ok {
				logContent.PreData = content.PreData
			}
		}

		logLastConents = append(logLastConents, auditoplog.AuditLogExt{ID: hostID, Content: logContent, ExtKey: preLogContent.ExtKey})
	}
	log := common.KvMap{common.BKContentField: logLastConents, common.BKOpDescField: "update host", common.BKOpTypeField: auditoplog.AuditOpTypeModify}
	aResult, err := s.CoreAPI.AuditController().AddHostLogs(srvData.ctx, srvData.ownerID, appID, srvData.user, srvData.header, log)
	if err != nil || (err == nil && !aResult.Result) {
		blog.Errorf("update host batch, but add host[%s] audit failed, err: %v, %v,rid:%s", hostIDs, err, aResult.ErrMsg, srvData.rid)
		resp.WriteError(http.StatusInternalServerError, &meta.RespError{Msg: srvData.ccErr.Error(common.CCErrHostDetailFail)})
		return
	}

	resp.WriteEntity(meta.NewSuccessResp(nil))
}

func (s *Service) NewHostSyncAppTopo(req *restful.Request, resp *restful.Response) {
	srvData := s.newSrvComm(req.Request.Header)

	hostList := new(meta.HostSyncList)
	if err := json.NewDecoder(req.Request.Body).Decode(hostList); err != nil {
		blog.Errorf("add host failed with decode body err: %v,rid:%s", err, srvData.rid)
		resp.WriteError(http.StatusBadRequest, &meta.RespError{Msg: srvData.ccErr.Error(common.CCErrCommJSONUnmarshalFailed)})
		return
	}

	if hostList.HostInfo == nil {
		blog.Errorf("add host, but host info is nil.input:%+v,rid:%s", hostList, srvData.rid)
		resp.WriteError(http.StatusBadRequest, &meta.RespError{Msg: srvData.ccErr.Error(common.CCErrCommParamsNeedSet)})
		return
	}
	if 0 == len(hostList.ModuleID) {
		blog.Errorf("host sync app  parameters required moduleID,input:%+v,rid:%s", hostList.ApplicationID, hostList, srvData.rid)
		resp.WriteError(http.StatusBadRequest, &meta.RespError{Msg: srvData.ccErr.Errorf(common.CCErrCommParamsNeedSet, common.BKModuleIDField)})
		return
	}

	if common.BatchHostAddMaxRow < len(hostList.HostInfo) {
		resp.WriteError(http.StatusBadRequest, &meta.RespError{Msg: srvData.ccErr.Errorf(common.CCErrCommXXExceedLimit, "host_info ", common.BatchHostAddMaxRow)})
		return
	}

	appConds := map[string]interface{}{
		common.BKAppIDField: hostList.ApplicationID,
	}
	appInfo, err := srvData.lgc.GetAppDetails(srvData.ctx, "", appConds)
	if nil != err {
		blog.Errorf("host sync app %d error:%s,input:%+v,rid:%s", hostList.ApplicationID, err.Error(), hostList, srvData.rid)
		resp.WriteError(http.StatusInternalServerError, &meta.RespError{Msg: err})
		return
	}
	if 0 == len(appInfo) {
		blog.Errorf("host sync app %d not found, reply:%+v,input:%+v,rid:%s", hostList.ApplicationID, appInfo, hostList, srvData.rid)
		resp.WriteError(http.StatusInternalServerError, &meta.RespError{Msg: srvData.ccErr.Errorf(common.CCErrTopoGetAppFaild, "not foud ")})
		return
	}

	moduleCond := []meta.ConditionItem{
		meta.ConditionItem{
			Field:    common.BKModuleIDField,
			Operator: common.BKDBIN,
			Value:    hostList.ModuleID,
		},
	}
	moduleIDS, err := srvData.lgc.GetModuleIDByCond(srvData.ctx, moduleCond) //srvData.lgc..NewHostSyncValidModule(req, data.ApplicationID, data.ModuleID, m.CC.ObjCtrl())
	if nil != err {
		blog.Errorf("NewHostSyncAppTop GetModuleIDByCond error. err:%s,input:%+v,rid:%s", err.Error(), hostList, srvData.rid)
		resp.WriteError(http.StatusInternalServerError, &meta.RespError{Msg: err})
		return
	}
	if len(moduleIDS) != len(hostList.ModuleID) {
		blog.Errorf("not found part module: source:%v, db:%v", hostList.ModuleID, moduleIDS)
		resp.WriteError(http.StatusInternalServerError, &meta.RespError{Msg: srvData.ccErr.Errorf(common.CCErrTopoGetModuleFailed, " not found part moudle id")})
		return

	}
	succ, updateErrRow, errRow, err := srvData.lgc.AddHost(srvData.ctx, hostList.ApplicationID, hostList.ModuleID, srvData.ownerID, hostList.HostInfo, common.InputTypeApiNewHostSync)
	if err != nil {
		blog.Errorf("add host failed, succ: %v, update: %v, err: %v, %v", succ, updateErrRow, err, errRow)

		retData := make(map[string]interface{})
		retData["success"] = succ
		retData["error"] = errRow
		retData["update_error"] = updateErrRow
		resp.WriteEntity(meta.Response{
			BaseResp: meta.BaseResp{false, common.CCErrHostCreateFail, srvData.ccErr.Error(common.CCErrHostCreateFail).Error()},
			Data:     retData,
		})
		return
	}

	resp.WriteEntity(meta.NewSuccessResp(succ))
}

// MoveSetHost2IdleModule bk_set_id and bk_module_id cannot be empty at the same time
// Remove the host from the module or set.
// The host belongs to the current module or host only, and puts the host into the idle machine of the current service.
// When the host data is in multiple modules or sets. Disconnect the host from the module or set only
func (s *Service) MoveSetHost2IdleModule(req *restful.Request, resp *restful.Response) {
	pheader := req.Request.Header
	srvData := s.newSrvComm(req.Request.Header)

	var data meta.SetHostConfigParams
	if err := json.NewDecoder(req.Request.Body).Decode(&data); err != nil {
		blog.Errorf("MoveSetHost2IdleModule failed with decode body err: %v", err)
		resp.WriteError(http.StatusBadRequest, &meta.RespError{Msg: srvData.ccErr.Error(common.CCErrCommJSONUnmarshalFailed)})
		return
	}
	if 0 == data.ApplicationID {
		blog.Errorf("MoveSetHost2IdleModule bk_biz_id cannot be empty at the same time,input:%#v,rid:%s", data, util.GetHTTPCCRequestID(pheader))
		resp.WriteError(http.StatusBadRequest, &meta.RespError{Msg: srvData.ccErr.Error(common.CCErrCommParamsNeedSet)})
		return
	}

	//get host in set
	condition := make(map[string][]int64)
	hostIDArr := make([]int64, 0)
	sModuleIDArr := make([]int64, 0)

	if 0 == data.SetID && 0 == data.ModuleID {
		blog.Errorf("MoveSetHost2IdleModule bk_set_id and bk_module_id cannot be empty at the same time,input:%#v,rid:%s", data, util.GetHTTPCCRequestID(pheader))
		resp.WriteError(http.StatusBadRequest, &meta.RespError{Msg: srvData.ccErr.Error(common.CCErrCommParamsNeedSet)})
		return
	}

	if 0 != data.SetID {
		condition[common.BKSetIDField] = []int64{data.SetID}
	}
	if 0 != data.ModuleID {
		condition[common.BKModuleIDField] = []int64{data.ModuleID}
	}

	condition[common.BKAppIDField] = []int64{data.ApplicationID}
	hostResult, err := srvData.lgc.GetConfigByCond(srvData.ctx, condition) //logics.GetConfigByCond(req, m.CC.HostCtrl(), condition)
	if nil != err {
		blog.Errorf("read host from application  error:%v,input:%+v,rid:%s", err, data, srvData.rid)
		resp.WriteError(http.StatusInternalServerError, &meta.RespError{Msg: err})
		return
	}

	if 0 == len(hostResult) {
		blog.Warnf("no host in set,rid:%s", srvData.rid)
		resp.WriteEntity(meta.NewSuccessResp(nil))
		return
	}
	for _, cell := range hostResult {
		hostIDArr = append(hostIDArr, cell[common.BKHostIDField])
		sModuleIDArr = append(sModuleIDArr, cell[common.BKModuleIDField])
	}

	getModuleCond := make([]meta.ConditionItem, 0)
	getModuleCond = append(getModuleCond, meta.ConditionItem{Field: common.BKDefaultField, Operator: common.BKDBEQ, Value: common.DefaultResModuleFlag})
	getModuleCond = append(getModuleCond, meta.ConditionItem{Field: common.BKModuleNameField, Operator: common.BKDBEQ, Value: common.DefaultResModuleName})
	getModuleCond = append(getModuleCond, meta.ConditionItem{Field: common.BKAppIDField, Operator: common.BKDBEQ, Value: data.ApplicationID})

	moduleIDArr, err := srvData.lgc.GetModuleIDByCond(srvData.ctx, getModuleCond) //GetSingleModuleID(req, conds, m.CC.ObjCtrl())
	if nil != err {
		blog.Errorf("module params   error:%v,input:%+v,rid:%s", err, data, srvData.rid)
		resp.WriteError(http.StatusInternalServerError, &meta.RespError{Msg: err})
		return
	}
	if 0 == len(moduleIDArr) {
		blog.Errorf("module params   error:%v,input:%+v,rid:%s", err, data, srvData.rid)
		resp.WriteError(http.StatusInternalServerError, &meta.RespError{Msg: srvData.ccErr.Error(common.CCErrCommHTTPInputInvalid)})
		return
	}
	moduleID := moduleIDArr[0]

	// idle modle not change
	if moduleID == data.ModuleID {
		resp.WriteEntity(meta.NewSuccessResp(nil))
		return
	}

	moduleHostConfigParams := make(map[string]interface{})
	moduleHostConfigParams[common.BKAppIDField] = data.ApplicationID
	audit := srvData.lgc.NewHostModuleLog(hostIDArr)

	for _, hostID := range hostIDArr {

		bl, err := srvData.lgc.IsHostExistInApp(srvData.ctx, data.ApplicationID, hostID)
		if nil != err {
			blog.Errorf("check host is exist in app error, params:{appid:%d, hostid:%s}, error:%s,rid:%s", data.ApplicationID, hostID, err.Error(), srvData.rid)
			resp.WriteError(http.StatusInternalServerError, &meta.RespError{Msg: err})
			return
		}
		if false == bl {
			blog.Errorf("host do not belong to the current application; error, params:{appid:%d, hostid:%s},rid:%s", data.ApplicationID, hostID, srvData.rid)
			resp.WriteError(http.StatusInternalServerError, &meta.RespError{Msg: srvData.ccErr.Error(common.CCErrHostNotINAPP)})
			return
		}

		var toEmptyModule = true

		sCond := make(map[string][]int64)
		sCond[common.BKAppIDField] = []int64{data.ApplicationID}
		sCond[common.BKHostIDField] = []int64{hostID}
		configResult, err := srvData.lgc.GetConfigByCond(srvData.ctx, sCond)
		if nil != err {
			blog.Errorf("remove hosthostconfig error, params:%v, error:%v,input:%+v,rid:%s", sCond, err, data, srvData.rid)
			resp.WriteError(http.StatusInternalServerError, &meta.RespError{Msg: err})
			return
		}
		for _, config := range configResult {
			if 0 != data.SetID && config[common.BKSetIDField] != data.SetID {
				toEmptyModule = false
			}
			if 0 != data.ModuleID && config[common.BKModuleIDField] != data.ModuleID {
				toEmptyModule = false
			}
		}

		moduleHostConfigParams := meta.ModuleHostConfigParams{HostID: hostID, ApplicationID: data.ApplicationID, ModuleID: sModuleIDArr}

		result, err := s.CoreAPI.HostController().Module().DelModuleHostConfig(srvData.ctx, srvData.header, &moduleHostConfigParams)
		if err != nil {
			blog.Errorf("remove hosthostconfig http do error, err: %v,input:%+v,param:%+v,rid:%s", err, data, moduleHostConfigParams, srvData.rid)
			resp.WriteError(http.StatusInternalServerError, &meta.RespError{Msg: srvData.ccErr.Error(common.CCErrCommHTTPDoRequestFailed)})
			return
		}
		if !result.Result {
			blog.Errorf("remove hosthostconfig  http response error, err code:%s,err msg:%s,input:%+v,param:%+v,rid:%s", result.Code, data, moduleHostConfigParams, srvData.rid)
			resp.WriteError(http.StatusInternalServerError, &meta.RespError{Msg: srvData.ccErr.New(result.Code, result.ErrMsg)})
			return
		}

		if toEmptyModule {
			moduleHostConfigParams = meta.ModuleHostConfigParams{HostID: hostID, ModuleID: []int64{moduleID}, ApplicationID: data.ApplicationID}
			result, err = s.CoreAPI.HostController().Module().AddModuleHostConfig(srvData.ctx, srvData.header, &moduleHostConfigParams)
			if err != nil {
				blog.Errorf("add hosthostconfig http do error, err: %v,input:%+v,param:%+v,rid:%s", err, data, moduleHostConfigParams, srvData.rid)
				resp.WriteError(http.StatusInternalServerError, &meta.RespError{Msg: srvData.ccErr.Error(common.CCErrCommHTTPDoRequestFailed)})
				return
			}
			if !result.Result {
				blog.Errorf("add hosthostconfig  http response error, err code:%s,err msg:%s,input:%+v,param:%+v,rid:%s", result.Code, data, moduleHostConfigParams, srvData.rid)
				resp.WriteError(http.StatusInternalServerError, &meta.RespError{Msg: srvData.ccErr.New(result.Code, result.ErrMsg)})
				return
			}
		}

	}

	audit.SaveAudit(srvData.ctx, strconv.FormatInt(data.ApplicationID, 10), srvData.user, "host to empty module")

	resp.WriteEntity(meta.NewSuccessResp(nil))
	return
}

func (s *Service) CloneHostProperty(req *restful.Request, resp *restful.Response) {
	srvData := s.newSrvComm(req.Request.Header)

	input := &meta.CloneHostPropertyParams{}
	if err := json.NewDecoder(req.Request.Body).Decode(input); err != nil {
		blog.Errorf("CloneHostProperty , but decode body failed, err: %v,rid:%s", err, srvData.rid)
		resp.WriteError(http.StatusBadRequest, &meta.RespError{Msg: srvData.ccErr.Error(common.CCErrCommJSONUnmarshalFailed)})
		return
	}

	if 0 == input.AppID {
		blog.Errorf("CloneHostProperty ,appliation not foud input:%+v,rid:%s", input, srvData.rid)
		resp.WriteError(http.StatusBadRequest, &meta.RespError{Msg: srvData.ccErr.Errorf(common.CCErrCommParamsNeedInt, "ApplicationID")})
		return
	}

	res, err := srvData.lgc.CloneHostProperty(srvData.ctx, input, input.AppID, input.CloudID)
	if nil != err {
		blog.Errorf("CloneHostProperty ,appliation not int , err: %v, input:%v", err, input)
		resp.WriteError(http.StatusInternalServerError, &meta.RespError{Msg: err})
		return
	}

	resp.WriteEntity(meta.Response{
		BaseResp: meta.SuccessBaseResp,
		Data:     res,
	})
}<|MERGE_RESOLUTION|>--- conflicted
+++ resolved
@@ -462,10 +462,7 @@
 		resp.WriteError(http.StatusInternalServerError, &meta.RespError{Msg: srvData.ccErr.Error(common.CCErrHostDetailFail)})
 		return
 	}
-<<<<<<< HEAD
-	audit := srvData.lgc.NewHostLog(srvData.ctx, srvData.ownerID)
-=======
->>>>>>> 1b0043fd
+
 
 	logPreConents := make(map[int64]auditoplog.AuditLogExt, 0)
 	hostIDs := make([]int64, 0)
@@ -487,25 +484,23 @@
 			Condition: conds,
 			Data:      mapstr.NewFromMap(data),
 		}
-		result, err := s.CoreAPI.CoreService().Instance().UpdateInstance(srvData.ctx, srvData.header, common.BKInnerObjIDHost, opt)
+        audit := srvData.lgc.NewHostLog(srvData.ctx, srvData.ownerID)
+        if err := audit.WithPrevious(srvData.ctx, id, hostFields); err != nil {
+            blog.Errorf("update host batch, but get host[%s] pre data for audit failed, err: %v", id, err)
+            resp.WriteError(http.StatusInternalServerError, &meta.RespError{Msg: srvData.ccErr.Error(common.CCErrHostDetailFail)})
+            return
+        }
+        result, err := s.CoreAPI.CoreService().Instance().UpdateInstance(srvData.ctx, srvData.header, common.BKInnerObjIDHost, opt)
 		if err != nil {
 			blog.Errorf("UpdateHostBatch UpdateObject http do error, err: %v,input:%+v,param:%+v,rid:%s", err, data, opt, srvData.rid)
 			resp.WriteError(http.StatusInternalServerError, &meta.RespError{Msg: srvData.ccErr.Error(common.CCErrCommHTTPDoRequestFailed)})
 			return
 		}
-<<<<<<< HEAD
 		if !result.Result {
-			blog.Errorf("UpdateHostBatch UpdateObject http response error, err code:%s,err msg:%s,input:%+v,param:%+v,rid:%s", result.Code, data, opt, srvData.rid)
-			resp.WriteError(http.StatusInternalServerError, &meta.RespError{Msg: srvData.ccErr.New(result.Code, result.ErrMsg)})
-=======
-
-		audit := s.Logics.NewHostLog(pheader, common.BKDefaultOwnerID)
-		if err := audit.WithPrevious(id, hostFields); err != nil {
-			blog.Errorf("update host batch, but get host[%s] pre data for audit failed, err: %v", id, err)
-			resp.WriteError(http.StatusInternalServerError, &meta.RespError{Msg: defErr.Error(common.CCErrHostDetailFail)})
->>>>>>> 1b0043fd
-			return
-		}
+            blog.Errorf("UpdateHostBatch UpdateObject http response error, err code:%s,err msg:%s,input:%+v,param:%+v,rid:%s", result.Code, data, opt, srvData.rid)
+            resp.WriteError(http.StatusInternalServerError, &meta.RespError{Msg: srvData.ccErr.New(result.Code, result.ErrMsg)})
+            return 
+        }
 		if err := audit.WithPrevious(srvData.ctx, id, hostFields); err != nil {
 			blog.Errorf("update host batch, but get host[%s] pre data for audit failed, err: %v,rid:%s", id, err, srvData.rid)
 			resp.WriteError(http.StatusInternalServerError, &meta.RespError{Msg: srvData.ccErr.Error(common.CCErrHostDetailFail)})
@@ -528,16 +523,11 @@
 
 	logLastConents := make([]auditoplog.AuditLogExt, 0)
 	for _, hostID := range hostIDs {
-<<<<<<< HEAD
+
+		audit := srvData.lgc.NewHostLog(srvData.ctx, common.BKDefaultOwnerID)
 		if err := audit.WithPrevious(srvData.ctx, strconv.FormatInt(hostID, 10), hostFields); err != nil {
-			blog.Errorf("update host batch, but get host[%s] pre data for audit failed, err: %v,input:%+v,rid:%s", hostID, err, data, srvData.rid)
-			resp.WriteError(http.StatusInternalServerError, &meta.RespError{Msg: err})
-=======
-		audit := s.Logics.NewHostLog(pheader, common.BKDefaultOwnerID)
-		if err := audit.WithPrevious(strconv.FormatInt(hostID, 10), hostFields); err != nil {
 			blog.Errorf("update host batch, but get host[%s] pre data for audit failed, err: %v", hostID, err)
-			resp.WriteError(http.StatusInternalServerError, &meta.RespError{Msg: defErr.Error(common.CCErrHostDetailFail)})
->>>>>>> 1b0043fd
+			resp.WriteError(http.StatusInternalServerError, &meta.RespError{Msg: srvData.ccErr.Error(common.CCErrHostDetailFail)})
 			return
 		}
 		logContent := audit.Content
