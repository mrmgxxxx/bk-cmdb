--- conflicted
+++ resolved
@@ -297,14 +297,14 @@
 
 	// check permission to register host
 	/*
-	if shouldContinue := s.verifyModulePermission(&req.Request.Header, resp, moduleID, authmeta.Update); shouldContinue == false {
-		return
-	}
+		if shouldContinue := s.verifyModulePermission(&req.Request.Header, resp, moduleID, authmeta.Update); shouldContinue == false {
+			return
+		}
 	*/
 	// check authorization to create host
-    if shouldContinue := s.verifyHostPermission(&req.Request.Header, resp, &[]int64{}, authmeta.Create); shouldContinue == false {
-        return
-    }
+	if shouldContinue := s.verifyHostPermission(&req.Request.Header, resp, &[]int64{}, authmeta.Create); shouldContinue == false {
+		return
+	}
 
 	hostIDs, succ, updateErrRow, errRow, err := srvData.lgc.AddHost(srvData.ctx, appID, []int64{moduleID}, srvData.ownerID, hostList.HostInfo, hostList.InputType)
 	retData := make(map[string]interface{})
@@ -390,19 +390,8 @@
 	}
 
 	// register hosts
-<<<<<<< HEAD
 	if err := s.registerHostToCurrentBusiness(&req.Request.Header, &hostIDs); err != nil {
 		blog.Errorf("register hosts to auth center failed, hosts:%+v, err: %v, rid:%s", hostIDs, err, srvData.rid)
-=======
-	hostIDMap, err := srvData.lgc.GetHostIDByIP(srvData.ctx, addHost)
-	hostIDArr := make([]int64, 0)
-	for _, hostID := range hostIDMap {
-		hostIDArr = append(hostIDArr, hostID)
-	}
-	if err := s.registerHostToCurrentBusiness(req, &hostIDArr); err != nil {
-		// FIXME it the failure with auto retry?
-		blog.Errorf("register hosts to auth center failed, hosts:%+v, err: %v, rid:%s", hostIDArr, err, srvData.rid)
->>>>>>> 38f05517
 	}
 
 	resp.WriteEntity(meta.NewSuccessResp(succ))
@@ -549,21 +538,21 @@
 		return
 	}
 	audit := srvData.lgc.NewHostLog(srvData.ctx, srvData.ownerID)
-	
+
 	// check authorization
-    hostIDArr := make([]int64, 0)
-    for _, id := range strings.Split(hostIDStr, ",") {
-        hostID, err := strconv.ParseInt(id, 10, 64)
-        if err != nil {
-            blog.Errorf("update host batch, but got invalid host id[%s], err: %v,rid:%s", id, err, srvData.rid)
-            resp.WriteError(http.StatusBadRequest, &meta.RespError{Msg: srvData.ccErr.Error(common.CCErrCommParamsInvalid)})
-            return
-        }
-        hostIDArr = append(hostIDArr, hostID)
-    }
-    if shouldContinue := s.verifyHostPermission(&req.Request.Header, resp, &hostIDArr, authmeta.Update); shouldContinue == false {
-        return
-    }
+	hostIDArr := make([]int64, 0)
+	for _, id := range strings.Split(hostIDStr, ",") {
+		hostID, err := strconv.ParseInt(id, 10, 64)
+		if err != nil {
+			blog.Errorf("update host batch, but got invalid host id[%s], err: %v,rid:%s", id, err, srvData.rid)
+			resp.WriteError(http.StatusBadRequest, &meta.RespError{Msg: srvData.ccErr.Error(common.CCErrCommParamsInvalid)})
+			return
+		}
+		hostIDArr = append(hostIDArr, hostID)
+	}
+	if shouldContinue := s.verifyHostPermission(&req.Request.Header, resp, &hostIDArr, authmeta.Update); shouldContinue == false {
+		return
+	}
 
 	logPreConents := make(map[int64]auditoplog.AuditLogExt, 0)
 	hostIDs := make([]int64, 0)
