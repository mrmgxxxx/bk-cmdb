--- conflicted
+++ resolved
@@ -21,6 +21,7 @@
 	"github.com/emicklei/go-restful"
 
 	"configcenter/src/common"
+	"configcenter/src/common/mapstr"
 	"configcenter/src/common/auditoplog"
 	"configcenter/src/common/blog"
 	meta "configcenter/src/common/metadata"
@@ -63,7 +64,6 @@
 		iHostIDArr = append(iHostIDArr, iHostID)
 	}
 
-<<<<<<< HEAD
 	condition := make(map[string]interface{})
 	condition = hutil.NewOperation().WithDefaultField(int64(common.DefaultAppFlag)).WithOwnerID(srvData.ownerID).MapStr()
 	query := meta.QueryCondition{Condition: condition}
@@ -73,15 +73,6 @@
 	if err != nil {
 		blog.Errorf("delete host batch  SearchObjects http do error, err: %v,input:+v,rid:%s", err, opt, srvData.rid)
 		resp.WriteError(http.StatusInternalServerError, &meta.RespError{Msg: srvData.ccErr.Error(common.CCErrCommHTTPDoRequestFailed)})
-=======
-	condition := hutil.NewOperation().WithDefaultField(int64(common.DefaultAppFlag)).WithOwnerID(ownerID).Data()
-	query := meta.QueryInput{Condition: condition}
-	query.Limit = 1
-	result, err := s.CoreAPI.ObjectController().Instance().SearchObjects(context.Background(), common.BKInnerObjIDApp, req.Request.Header, &query)
-	if err != nil || (err == nil && !result.Result) {
-		blog.Errorf("delete host in batch, but search instance failed, err: %v, result err: %v", err, result.ErrMsg)
-		resp.WriteError(http.StatusBadRequest, &meta.RespError{Msg: defErr.Error(common.CCErrCommHTTPReadBodyFailed)})
->>>>>>> 012c3589
 		return
 	}
 	if !result.Result {
@@ -274,11 +265,7 @@
 		retData["error"] = errRow
 		retData["update_error"] = updateErrRow
 		resp.WriteEntity(meta.Response{
-<<<<<<< HEAD
 			BaseResp: meta.BaseResp{false, common.CCErrHostCreateFail, srvData.ccErr.Error(common.CCErrHostCreateFail).Error()},
-=======
-			BaseResp: meta.BaseResp{Result: false, Code: common.CCErrHostCreateFail, ErrMsg: defErr.Error(common.CCErrHostCreateFail).Error()},
->>>>>>> 012c3589
 			Data:     retData,
 		})
 		return
@@ -336,11 +323,7 @@
 		retData["error"] = errRow
 		retData["update_error"] = updateErrRow
 		resp.WriteEntity(meta.Response{
-<<<<<<< HEAD
-			BaseResp: meta.BaseResp{false, common.CCErrHostCreateFail, srvData.ccErr.Error(common.CCErrHostCreateFail).Error()},
-=======
-			BaseResp: meta.BaseResp{Result: false, Code: common.CCErrHostCreateFail, ErrMsg: defErr.Error(common.CCErrHostCreateFail).Error()},
->>>>>>> 012c3589
+			BaseResp: meta.BaseResp{Result: false, Code: common.CCErrHostCreateFail, ErrMsg: srvData.ccErr.Error(common.CCErrHostCreateFail).Error()},
 			Data:     retData,
 		})
 		return
@@ -349,68 +332,6 @@
 	resp.WriteEntity(meta.NewSuccessResp(succ))
 }
 
-<<<<<<< HEAD
-func (s *Service) AddHistory(req *restful.Request, resp *restful.Response) {
-	srvData := s.newSrvComm(req.Request.Header)
-
-	data := make(mapstr.MapStr)
-	if err := json.NewDecoder(req.Request.Body).Decode(&data); err != nil {
-		blog.Errorf("add host from agent failed with decode body err: %v", err)
-		resp.WriteError(http.StatusBadRequest, &meta.RespError{Msg: srvData.ccErr.Error(common.CCErrCommJSONUnmarshalFailed)})
-		return
-	}
-	content, ok := data["content"].(string)
-	if !ok || "" == content {
-		blog.Errorf("add history, but content is empty. data: %v,rid:%s", data, srvData.rid)
-		resp.WriteError(http.StatusBadRequest, &meta.RespError{Msg: srvData.ccErr.Error(common.CCErrCommHTTPInputInvalid)})
-		return
-
-	}
-	params := make(map[string]interface{}, 1)
-	params["content"] = content
-
-	result, err := s.CoreAPI.HostController().History().AddHistory(srvData.ctx, srvData.user, srvData.header, &meta.HistoryContent{Content: content})
-	if err != nil {
-		blog.Errorf("AddHistory http do error, err: %v,input:+v,rid:%s", err, params, srvData.rid)
-		resp.WriteError(http.StatusInternalServerError, &meta.RespError{Msg: srvData.ccErr.Error(common.CCErrCommHTTPDoRequestFailed)})
-		return
-	}
-	if !result.Result {
-		blog.Errorf("AddHistory http response error, err code:%s,err msg:%s,input:+v,rid:%s", result.Code, result.ErrMsg, params, srvData.rid)
-		resp.WriteError(http.StatusInternalServerError, &meta.RespError{Msg: srvData.ccErr.New(result.Code, result.ErrMsg)})
-		return
-	}
-
-	resp.WriteEntity(meta.NewSuccessResp(result.Data))
-}
-
-func (s *Service) GetHistorys(req *restful.Request, resp *restful.Response) {
-	srvData := s.newSrvComm(req.Request.Header)
-
-	start := req.PathParameter("start")
-	limit := req.PathParameter("limit")
-
-	result, err := s.CoreAPI.HostController().History().GetHistorys(srvData.ctx, srvData.user, start, limit, srvData.header)
-	if err != nil {
-		blog.Errorf("GetHistorys http do error, err: %v,input:(start:%d,end:%s),rid:%s", err, start, limit, srvData.rid)
-		resp.WriteError(http.StatusInternalServerError, &meta.RespError{Msg: srvData.ccErr.Error(common.CCErrCommHTTPDoRequestFailed)})
-		return
-	}
-	if !result.Result {
-		blog.Errorf("GetHistorys http response error, err code:%s,err msg:%s,input:(start:%d,end:%s),rid:%s", result.Code, result.ErrMsg, start, limit, srvData.rid)
-		resp.WriteError(http.StatusInternalServerError, &meta.RespError{Msg: srvData.ccErr.New(result.Code, result.ErrMsg)})
-		return
-	}
-
-	resp.WriteEntity(meta.GetHistoryResult{
-		BaseResp: meta.SuccessBaseResp,
-		Data:     result.Data,
-	})
-
-}
-
-=======
->>>>>>> 012c3589
 func (s *Service) SearchHost(req *restful.Request, resp *restful.Response) {
 	srvData := s.newSrvComm(req.Request.Header)
 
@@ -539,18 +460,11 @@
 
 	logLastConents := make([]auditoplog.AuditLogExt, 0)
 	for _, hostID := range hostIDs {
-<<<<<<< HEAD
 
 		audit := srvData.lgc.NewHostLog(srvData.ctx, common.BKDefaultOwnerID)
 		if err := audit.WithPrevious(srvData.ctx, strconv.FormatInt(hostID, 10), hostFields); err != nil {
-			blog.Errorf("update host batch, but get host[%s] pre data for audit failed, err: %v", hostID, err)
+			blog.Errorf("update host batch, but get host[%v] pre data for audit failed, err: %v", hostID, err)
 			resp.WriteError(http.StatusInternalServerError, &meta.RespError{Msg: srvData.ccErr.Error(common.CCErrHostDetailFail)})
-=======
-		audit := s.Logics.NewHostLog(pheader, common.BKDefaultOwnerID)
-		if err := audit.WithPrevious(strconv.FormatInt(hostID, 10), hostFields); err != nil {
-			blog.Errorf("update host batch, but get host[%d] pre data for audit failed, err: %v", hostID, err)
-			resp.WriteError(http.StatusInternalServerError, &meta.RespError{Msg: defErr.Error(common.CCErrHostDetailFail)})
->>>>>>> 012c3589
 			return
 		}
 		logContent := audit.Content
@@ -568,13 +482,8 @@
 	log := common.KvMap{common.BKContentField: logLastConents, common.BKOpDescField: "update host", common.BKOpTypeField: auditoplog.AuditOpTypeModify}
 	aResult, err := s.CoreAPI.AuditController().AddHostLogs(srvData.ctx, srvData.ownerID, appID, srvData.user, srvData.header, log)
 	if err != nil || (err == nil && !aResult.Result) {
-<<<<<<< HEAD
-		blog.Errorf("update host batch, but add host[%s] audit failed, err: %v, %v,rid:%s", hostIDs, err, aResult.ErrMsg, srvData.rid)
+		blog.Errorf("update host batch, but add host[%v] audit failed, err: %v, %v,rid:%s", hostIDs, err, aResult.ErrMsg, srvData.rid)
 		resp.WriteError(http.StatusInternalServerError, &meta.RespError{Msg: srvData.ccErr.Error(common.CCErrHostDetailFail)})
-=======
-		blog.Errorf("update host batch, but add host[%v] audit failed, err: %v, %v", hostIDs, err, aResult.ErrMsg)
-		resp.WriteError(http.StatusInternalServerError, &meta.RespError{Msg: defErr.Error(common.CCErrHostDetailFail)})
->>>>>>> 012c3589
 		return
 	}
 
@@ -597,13 +506,8 @@
 		return
 	}
 	if 0 == len(hostList.ModuleID) {
-<<<<<<< HEAD
-		blog.Errorf("host sync app  parameters required moduleID,input:%+v,rid:%s", hostList.ApplicationID, hostList, srvData.rid)
+		blog.Errorf("host sync app  parameters required moduleID,input:%+v,rid:%s", hostList, srvData.rid)
 		resp.WriteError(http.StatusBadRequest, &meta.RespError{Msg: srvData.ccErr.Errorf(common.CCErrCommParamsNeedSet, common.BKModuleIDField)})
-=======
-		blog.Errorf("host sync app  parameters required moduleID, appID:%d", hostList.ApplicationID)
-		resp.WriteError(http.StatusBadRequest, &meta.RespError{Msg: defErr.Errorf(common.CCErrCommParamsNeedSet, common.BKModuleIDField)})
->>>>>>> 012c3589
 		return
 	}
 
@@ -655,11 +559,7 @@
 		retData["error"] = errRow
 		retData["update_error"] = updateErrRow
 		resp.WriteEntity(meta.Response{
-<<<<<<< HEAD
-			BaseResp: meta.BaseResp{false, common.CCErrHostCreateFail, srvData.ccErr.Error(common.CCErrHostCreateFail).Error()},
-=======
-			BaseResp: meta.BaseResp{Result: false, Code: common.CCErrHostCreateFail, ErrMsg: defErr.Error(common.CCErrHostCreateFail).Error()},
->>>>>>> 012c3589
+			BaseResp: meta.BaseResp{Result: false, Code: common.CCErrHostCreateFail, ErrMsg: srvData.ccErr.Error(common.CCErrHostCreateFail).Error()},
 			Data:     retData,
 		})
 		return
