--- conflicted
+++ resolved
@@ -20,9 +20,10 @@
 	"strings"
 
 	"configcenter/src/ac"
-	"configcenter/src/ac/extensions"
 	"configcenter/src/ac/iam"
 	authmeta "configcenter/src/ac/meta"
+	"configcenter/src/auth"
+	"configcenter/src/auth/extensions"
 	"configcenter/src/common"
 	"configcenter/src/common/blog"
 	"configcenter/src/common/errors"
@@ -79,7 +80,8 @@
 			_ = resp.WriteError(http.StatusOK, &meta.RespError{Msg: srvData.ccErr.Error(common.CCErrHostDeleteFail)})
 			return
 		}
-		perm, err := s.AuthManager.GenEditHostBatchNoPermissionResp(srvData.ctx, srvData.header, authcenter.Delete, iHostIDArr)
+		perm, err := s.AuthManager.GenEditHostBatchNoPermissionResp(srvData.ctx, srvData.header, iam.Delete,
+			iHostIDArr)
 		if err != nil {
 			_ = resp.WriteError(http.StatusOK, &meta.RespError{Msg: srvData.ccErr.Error(common.CCErrHostDeleteFail)})
 			return
@@ -185,7 +187,6 @@
 				return delRsp.CCError()
 			}
 		}
-<<<<<<< HEAD
 		appID, err := srvData.lgc.GetDefaultAppID(srvData.ctx)
 		if err != nil {
 			blog.Errorf("delete host batch, but got invalid app id, err: %v,input:%s,rid:%s", err, opt, srvData.rid)
@@ -193,20 +194,6 @@
 		}
 
 		hostFields, err := srvData.lgc.GetHostAttributes(srvData.ctx, srvData.ownerID, meta.BizLabelNotExist)
-=======
-	}
-
-	iHostIDArr = util.IntArrayUnique(iHostIDArr)
-
-	// auth: check authorization
-	if err := s.AuthManager.AuthorizeByHostsIDs(srvData.ctx, srvData.header, authmeta.Delete, iHostIDArr...); err != nil {
-		blog.Errorf("check host authorization failed, hosts: %+v, err: %v, rid: %s", iHostIDArr, err, srvData.rid)
-		if err != ac.NoAuthorizeError {
-			_ = resp.WriteError(http.StatusOK, &meta.RespError{Msg: srvData.ccErr.Error(common.CCErrHostDeleteFail)})
-			return
-		}
-		perm, err := s.AuthManager.GenEditHostBatchNoPermissionResp(srvData.ctx, srvData.header, iam.Delete, iHostIDArr)
->>>>>>> 5ca5f72f
 		if err != nil {
 			blog.Errorf("delete host batch failed, err: %v,input:%+v,rid:%s", err, opt, srvData.rid)
 			return err
@@ -254,12 +241,6 @@
 			return srvData.ccErr.Error(common.CCErrHostDeleteFail)
 		}
 
-		// auth: unregister hosts
-		if err := s.AuthManager.DeregisterHosts(srvData.ctx, srvData.header, hosts...); err != nil {
-			blog.ErrorJSON("deregister host from iam failed, hosts: %s, err: %s, rid: %s", hosts, err, srvData.rid)
-			return srvData.ccErr.Error(common.CCErrCommUnRegistResourceToIAMFailed)
-		}
-
 		// ensure delete host add log
 		for _, ex := range delResult.Data {
 			delete(logContentMap, ex.OriginIndex)
@@ -278,30 +259,10 @@
 		return nil
 	})
 
-<<<<<<< HEAD
 	if txnErr != nil {
 		_ = resp.WriteError(http.StatusOK, &meta.RespError{Msg: txnErr})
 		return
 	}
-=======
-	// ensure delete host add log
-	for _, ex := range delResult.Data {
-		delete(logContentMap, ex.OriginIndex)
-	}
-	var logContents []meta.AuditLog
-	for _, item := range logContentMap {
-		logContents = append(logContents, item)
-	}
-	if len(logContents) > 0 {
-		auditResult, err := s.CoreAPI.CoreService().Audit().SaveAuditLog(srvData.ctx, srvData.header, logContents...)
-		if err != nil || !auditResult.Result {
-			blog.ErrorJSON("delete host in batch, but add host audit log failed, err: %s, result: %s,rid:%s", err, auditResult, srvData.rid)
-			_ = resp.WriteError(http.StatusInternalServerError, &meta.RespError{Msg: srvData.ccErr.Error(common.CCErrAuditSaveLogFailed)})
-			return
-		}
-	}
-
->>>>>>> 5ca5f72f
 	_ = resp.WriteEntity(meta.NewSuccessResp(nil))
 }
 
@@ -524,46 +485,26 @@
 		return
 	}
 
-<<<<<<< HEAD
 	retData := make(map[string]interface{})
 	txnErr := s.Engine.CoreAPI.CoreService().Txn().AutoRunTxn(srvData.ctx, s.EnableTxn, srvData.header, func() error {
-		hostIDs, success, updateErrRow, errRow, err := srvData.lgc.AddHost(srvData.ctx, appID, []int64{moduleID}, srvData.ownerID, hostList.HostInfo, hostList.InputType)
+		_, success, updateErrRow, errRow, err := srvData.lgc.AddHost(srvData.ctx, appID, []int64{moduleID},
+			srvData.ownerID, hostList.HostInfo, hostList.InputType)
 		if err != nil {
-			blog.Errorf("add host failed, success: %v, update: %v, err: %v, %v,input:%+v,rid:%s", success, updateErrRow, err, errRow, hostList, srvData.rid)
+			blog.Errorf("add host failed, success: %v, update: %v, err: %v, %v,input:%+v,rid:%s",
+				success, updateErrRow, err, errRow, hostList, srvData.rid)
 			retData["error"] = errRow
 			retData["update_error"] = updateErrRow
 			return srvData.ccErr.Error(common.CCErrHostCreateFail)
 		}
 		retData["success"] = success
-
-		// auth: register hosts
-		if err := s.AuthManager.RegisterHostsByID(srvData.ctx, srvData.header, hostIDs...); err != nil {
-			blog.Errorf("register host to iam failed, hosts: %+v, err: %v, rid: %s", hostIDs, err, srvData.rid)
-			return srvData.ccErr.Error(common.CCErrCommRegistResourceToIAMFailed)
-		}
 		return nil
 	})
 
 	if txnErr != nil {
-		_ = resp.WriteError(http.StatusOK, &meta.RespError{Msg: txnErr, Data: retData})
-		return
-	}
-=======
-	_, success, updateErrRow, errRow, err := srvData.lgc.AddHost(srvData.ctx, appID, []int64{moduleID}, srvData.ownerID, hostList.HostInfo, hostList.InputType)
-	retData := make(map[string]interface{})
-	if err != nil {
-		blog.Errorf("add host failed, success: %v, update: %v, err: %v, %v,input:%+v,rid:%s", success, updateErrRow, err, errRow, hostList, srvData.rid)
-		retData["error"] = errRow
-		retData["update_error"] = updateErrRow
-		_ = resp.WriteEntity(meta.Response{
-			BaseResp: meta.BaseResp{Result: false, Code: common.CCErrHostCreateFail, ErrMsg: srvData.ccErr.Error(common.CCErrHostCreateFail).Error()},
-			Data:     retData,
-		})
-		return
-	}
-	retData["success"] = success
->>>>>>> 5ca5f72f
-	_ = resp.WriteEntity(meta.NewSuccessResp(retData))
+		resp.WriteError(http.StatusOK, &meta.RespError{Msg: txnErr, Data: retData})
+		return
+	}
+	resp.WriteEntity(meta.NewSuccessResp(retData))
 }
 
 // add host to resource pool, returns bk_host_id of the successfully added hosts
@@ -628,15 +569,6 @@
 		return
 	}
 
-	// check authorization
-	// is AddHostFromAgent's authentication the same with common api?
-	// auth: check authorization
-	// if err := s.AuthManager.AuthorizeCreateHost(srvData.ctx, srvData.header, appID); err != nil {
-	// 	blog.Errorf("check add host authorization failed, business: %+v, err: %v, rid: %s", appID, err, srvData.rid)
-	// 	resp.WriteError(http.StatusForbidden, &meta.RespError{Msg: srvData.ccErr.Error(common.CCErrCommAuthorizeFailed)})
-	// 	return
-	// }
-
 	opt := hutil.NewOperation().WithDefaultField(int64(common.DefaultResModuleFlag)).WithModuleName(common.DefaultResModuleName).WithAppID(appID)
 	moduleID, err := srvData.lgc.GetResourcePoolModuleID(srvData.ctx, opt.MapStr())
 	if err != nil {
@@ -648,43 +580,29 @@
 	agents.HostInfo["import_from"] = common.HostAddMethodAgent
 	addHost := make(map[int64]map[string]interface{})
 	addHost[1] = agents.HostInfo
-	var hostIDs []int64
 	var success, updateErrRow, errRow []string
 	retData := make(map[string]interface{})
 	txnErr := s.Engine.CoreAPI.CoreService().Txn().AutoRunTxn(srvData.ctx, s.EnableTxn, srvData.header, func() error {
 		var err error
-		hostIDs, success, updateErrRow, errRow, err = srvData.lgc.AddHost(srvData.ctx, appID, []int64{moduleID}, common.BKDefaultOwnerID, addHost, "")
+		_, success, updateErrRow, errRow, err = srvData.lgc.AddHost(srvData.ctx, appID, []int64{moduleID},
+			common.BKDefaultOwnerID, addHost, "")
 		if err != nil {
-			blog.Errorf("add host failed, success: %v, update: %v, err: %v, %v,input:%+v,rid:%s", success, updateErrRow, err, errRow, agents, srvData.rid)
-
-<<<<<<< HEAD
+			blog.Errorf("add host failed, success: %v, update: %v, err: %v, %v,input:%+v,rid:%s",
+				success, updateErrRow, err, errRow, agents, srvData.rid)
+
 			retData["success"] = success
 			retData["error"] = errRow
 			retData["update_error"] = updateErrRow
 			return srvData.ccErr.Error(common.CCErrHostCreateFail)
 		}
-=======
-	_, success, updateErrRow, errRow, err := srvData.lgc.AddHost(srvData.ctx, appID, []int64{moduleID}, common.BKDefaultOwnerID, addHost, "")
-	if err != nil {
-		blog.Errorf("add host failed, success: %v, update: %v, err: %v, %v,input:%+v,rid:%s", success, updateErrRow, err, errRow, agents, srvData.rid)
->>>>>>> 5ca5f72f
-
-		// register hosts
-		// auth: register hosts
-		if err := s.AuthManager.RegisterHostsByID(srvData.ctx, srvData.header, hostIDs...); err != nil {
-			blog.Errorf("register host to iam failed, hosts: %+v, err: %v, rid: %s", hostIDs, err, srvData.rid)
-			return srvData.ccErr.Error(common.CCErrCommRegistResourceToIAMFailed)
-		}
+
 		return nil
 	})
 
-<<<<<<< HEAD
 	if txnErr != nil {
 		_ = resp.WriteError(http.StatusOK, &meta.RespError{Msg: txnErr, Data: retData})
 		return
 	}
-=======
->>>>>>> 5ca5f72f
 	_ = resp.WriteEntity(meta.NewSuccessResp(success))
 }
 
@@ -1186,20 +1104,15 @@
 		return
 	}
 
-<<<<<<< HEAD
 	retData := make(map[string]interface{})
-	var hostIDs []int64
 	var success, updateErrRow, errRow []string
 	txnErr := s.Engine.CoreAPI.CoreService().Txn().AutoRunTxn(srvData.ctx, s.EnableTxn, srvData.header, func() error {
 		var err error
-		hostIDs, success, updateErrRow, errRow, err = srvData.lgc.AddHost(srvData.ctx, hostList.ApplicationID, hostList.ModuleID, srvData.ownerID, hostList.HostInfo, common.InputTypeApiNewHostSync)
+		_, success, updateErrRow, errRow, err = srvData.lgc.AddHost(srvData.ctx, hostList.ApplicationID,
+			hostList.ModuleID, srvData.ownerID, hostList.HostInfo, common.InputTypeApiNewHostSync)
 		if err != nil {
-			blog.Errorf("add host failed, success: %v, update: %v, err: %v, %v, rid: %s", success, updateErrRow, err, errRow, srvData.rid)
-=======
-	_, success, updateErrRow, errRow, err := srvData.lgc.AddHost(srvData.ctx, hostList.ApplicationID, hostList.ModuleID, srvData.ownerID, hostList.HostInfo, common.InputTypeApiNewHostSync)
-	if err != nil {
-		blog.Errorf("add host failed, success: %v, update: %v, err: %v, %v, rid: %s", success, updateErrRow, err, errRow, srvData.rid)
->>>>>>> 5ca5f72f
+			blog.Errorf("add host failed, success: %v, update: %v, err: %v, %v, rid: %s",
+				success, updateErrRow, err, errRow, srvData.rid)
 
 			retData["success"] = success
 			retData["error"] = errRow
@@ -1207,13 +1120,6 @@
 			return srvData.ccErr.Error(common.CCErrHostCreateFail)
 		}
 
-<<<<<<< HEAD
-		// register host to iam
-		// auth: check authorization
-		if err := s.AuthManager.RegisterHostsByID(srvData.ctx, srvData.header, hostIDs...); err != nil {
-			blog.Errorf("register host to iam failed, hosts: %+v, err: %v, rid: %s", hostIDs, err, srvData.rid)
-			return srvData.ccErr.Error(common.CCErrCommRegistResourceToIAMFailed)
-		}
 		return nil
 	})
 
@@ -1221,8 +1127,6 @@
 		_ = resp.WriteError(http.StatusOK, &meta.RespError{Msg: txnErr, Data: retData})
 		return
 	}
-=======
->>>>>>> 5ca5f72f
 	_ = resp.WriteEntity(meta.NewSuccessResp(success))
 }
 
@@ -1311,49 +1215,9 @@
 	moduleHostConfigParams[common.BKAppIDField] = data.ApplicationID
 	audit := srvData.lgc.NewHostModuleLog(hostIDArr)
 
-	// auth: check authorization
-	// if err := s.AuthManager.AuthorizeByHostsIDs(srvData.ctx, srvData.header, authmeta.MoveHostToBizIdleModule, hostIDArr...); err != nil {
-	// 	blog.Errorf("check host authorization failed, hosts: %+v, err: %v, rid: %s", hostIDArr, err, srvData.rid)
-	// 	resp.WriteError(http.StatusForbidden, &meta.RespError{Msg: srvData.ccErr.Error(common.CCErrCommAuthorizeFailed)})
-	// 	return
-	// }
-	// // step2. check permission for target business
-	// if err := s.AuthManager.AuthorizeCreateHost(srvData.ctx, srvData.header, data.ApplicationID); err != nil {
-	// 	blog.Errorf("check add host authorization failed, business: %d, err: %v, rid: %s", data.ApplicationID, err, srvData.rid)
-	// 	resp.WriteError(http.StatusForbidden, &meta.RespError{Msg: srvData.ccErr.Error(common.CCErrCommAuthorizeFailed)})
-	// 	return
-	// }
-<<<<<<< HEAD
-=======
-	hmInput := &meta.HostModuleRelationRequest{
-		ApplicationID: data.ApplicationID,
-		HostIDArr:     hostIDArr,
-		Fields:        []string{common.BKSetIDField, common.BKModuleIDField, common.BKHostIDField},
-	}
-	configResult, err := srvData.lgc.CoreAPI.CoreService().Host().GetHostModuleRelation(srvData.ctx, srvData.header, hmInput)
-	if nil != err {
-		blog.Errorf("remove hostModuleConfig, http do error, error:%v, params:%v, input:%+v, rid:%s", err, hmInput, data, srvData.rid)
-		_ = resp.WriteError(http.StatusInternalServerError, &meta.RespError{Msg: err})
-		return
-	}
-	if !configResult.Result {
-		blog.Errorf("remove hostModuleConfig http reply error, result:%v, params:%v, input:%+v, rid:%s", configResult, hmInput, data, srvData.rid)
-		_ = resp.WriteError(http.StatusInternalServerError, &meta.RespError{Msg: err})
-		return
-	}
-	hostIDMHMap := make(map[int64][]meta.ModuleHost, 0)
-	for _, item := range configResult.Data.Info {
-		hostIDMHMap[item.HostID] = append(hostIDMHMap[item.HostID], item)
-	}
->>>>>>> 5ca5f72f
-
 	var exceptionArr []meta.ExceptionResult
 	txnErr := s.Engine.CoreAPI.CoreService().Txn().AutoRunTxn(srvData.ctx, s.EnableTxn, srvData.header, func() error {
-		// step3. deregister host from iam
-		if err := s.AuthManager.DeregisterHostsByID(srvData.ctx, srvData.header, hostIDArr...); err != nil {
-			blog.Errorf("deregister host from iam failed, hosts: %+v, err: %v, rid: %s", hostIDArr, err, srvData.rid)
-			return srvData.ccErr.Error(common.CCErrCommUnRegistResourceToIAMFailed)
-		}
+
 		hmInput := &meta.HostModuleRelationRequest{
 			ApplicationID: data.ApplicationID,
 			HostIDArr:     hostIDArr,
@@ -1427,20 +1291,13 @@
 					})
 				}
 			}
-
 		}
 
 		if err := audit.SaveAudit(srvData.ctx); err != nil {
 			blog.Errorf("SaveAudit failed, err: %s, rid: %s", err.Error(), srvData.rid)
-		}
-
-<<<<<<< HEAD
-		// register host to iam
-		// auth: check authorization
-		if err := s.AuthManager.RegisterHostsByID(srvData.ctx, srvData.header, hostIDArr...); err != nil {
-			blog.Errorf("register host to iam failed, hosts: %+v, err: %v, rid:%s", hostIDArr, err, srvData.rid)
-			return srvData.ccErr.Error(common.CCErrCommRegistResourceToIAMFailed)
-		}
+			return srvData.ccErr.Error(common.CCErrHostDeleteFail)
+		}
+
 		if len(exceptionArr) > 0 {
 			blog.Errorf("MoveSetHost2IdleModule has exception. exception:%#v, rid:%s", exceptionArr, srvData.rid)
 			return srvData.ccErr.Error(common.CCErrHostDeleteFail)
@@ -1450,14 +1307,6 @@
 
 	if txnErr != nil {
 		_ = resp.WriteError(http.StatusOK, &meta.RespError{Msg: txnErr, Data: exceptionArr})
-=======
-	if err := audit.SaveAudit(srvData.ctx); err != nil {
-		blog.Errorf("SaveAudit failed, err: %s, rid: %s", err.Error(), srvData.rid)
-	}
-	if len(exceptionArr) > 0 {
-		blog.Errorf("MoveSetHost2IdleModule has exception. exception:%#v, rid:%s", exceptionArr, srvData.rid)
-		_ = resp.WriteError(http.StatusInternalServerError, &meta.RespError{Msg: srvData.ccErr.Error(common.CCErrHostDeleteFail), Data: exceptionArr})
->>>>>>> 5ca5f72f
 		return
 	}
 	_ = resp.WriteEntity(meta.NewSuccessResp(nil))
