/*
 * Tencent is pleased to support the open source community by making 蓝鲸 available.
 * Copyright (C) 2017-2018 THL A29 Limited, a Tencent company. All rights reserved.
 * Licensed under the MIT License (the "License"); you may not use this file except
 * in compliance with the License. You may obtain a copy of the License at
 * http://opensource.org/licenses/MIT
 * Unless required by applicable law or agreed to in writing, software distributed under
 * the License is distributed on an "AS IS" BASIS, WITHOUT WARRANTIES OR CONDITIONS OF ANY KIND,
 * either express or implied. See the License for the specific language governing permissions and
 * limitations under the License.
 */

package service

import (
	"configcenter/src/auth"
	"encoding/json"
	"net/http"

	"github.com/emicklei/go-restful"

	authmeta "configcenter/src/auth/meta"
	"configcenter/src/common"
	"configcenter/src/common/blog"
	"configcenter/src/common/metadata"
)

func (s *Service) LockHost(req *restful.Request, resp *restful.Response) {

	srvData := s.newSrvComm(req.Request.Header)
	input := &metadata.HostLockRequest{}

	if err := json.NewDecoder(req.Request.Body).Decode(input); err != nil {
		blog.Errorf("lock host , but decode body failed, err: %s, rid:%s", err.Error(), srvData.rid)
		resp.WriteError(http.StatusBadRequest, &metadata.RespError{Msg: srvData.ccErr.Error(common.CCErrCommJSONUnmarshalFailed)})
		return
	}
	if 0 == len(input.IPS) {
		blog.Errorf("lock host, ip_list is empty,input:%+v, rid:%s", input, srvData.rid)
		resp.WriteError(http.StatusBadRequest, &metadata.RespError{Msg: srvData.ccErr.Errorf(common.CCErrCommParamsNeedSet, "ip_list")})
		return
	}

	// check authorization
	hostIDArr := make([]int64, 0)
	for _, ip := range input.IPS {
		hostID, err := s.ip2hostID(srvData, ip, input.CloudID)
		if err != nil {
			blog.Errorf("invalid ip %s:%s, err: %s, rid:%s", ip, input.CloudID, err.Error(), srvData.rid)
			resp.WriteError(http.StatusBadRequest, &metadata.RespError{Msg: srvData.ccErr.Error(common.CCErrCommParamsIsInvalid)})
			return
		}
		hostIDArr = append(hostIDArr, hostID)
	}
	// auth: check authorization
	if err := s.AuthManager.AuthorizeByHostsIDs(srvData.ctx, srvData.header, authmeta.Update, hostIDArr...); err != nil {
<<<<<<< HEAD
		blog.Errorf("check host authorization failed, hosts: %+v, err: %v, rid: %s", hostIDArr, err, srvData.rid)
		resp.WriteError(http.StatusForbidden, &metadata.RespError{Msg: srvData.ccErr.Error(common.CCErrCommAuthorizeFailed)})
=======
		if err != auth.NoAuthorizeError {
			blog.Errorf("check host authorization failed, hosts: %+v, err: %v", hostIDArr, err)
			resp.WriteEntity(&metadata.RespError{Msg: srvData.ccErr.Error(common.CCErrCommAuthorizeFailed)})
			return
		}
		resp.WriteEntity(s.AuthManager.GenEditBizHostNoPermissionResp(hostIDArr))
>>>>>>> 18289dc2
		return
	}

	err := srvData.lgc.LockHost(srvData.ctx, input)
	if nil != err {
		blog.Errorf("lock host, handle host lock error, error:%s, input:%+v,rid:%s", err.Error(), input, srvData.rid)
		resp.WriteError(http.StatusBadRequest, &metadata.RespError{Msg: err})
		return
	}
	resp.WriteEntity(metadata.NewSuccessResp(nil))
}

func (s *Service) UnlockHost(req *restful.Request, resp *restful.Response) {

	srvData := s.newSrvComm(req.Request.Header)
	input := &metadata.HostLockRequest{}

	if err := json.NewDecoder(req.Request.Body).Decode(input); err != nil {
		blog.Errorf("unlock host , but decode body failed, err: %s, rid:%s", err.Error(), srvData.rid)
		resp.WriteError(http.StatusBadRequest, &metadata.RespError{Msg: srvData.ccErr.Error(common.CCErrCommJSONUnmarshalFailed)})
		return
	}
	if 0 == len(input.IPS) {
		blog.Errorf("unlock host, ip_list is empty, input:%+v,rid:%s", input, srvData.rid)
		resp.WriteError(http.StatusBadRequest, &metadata.RespError{Msg: srvData.ccErr.Errorf(common.CCErrCommParamsNeedSet, "ip_list")})
		return
	}

	// check authorization
	hostIDArr := make([]int64, 0)
	for _, ip := range input.IPS {
		hostID, err := s.ip2hostID(srvData, ip, input.CloudID)
		if err != nil {
			blog.Errorf("invalid ip %s:%s, err: %s, rid:%s", ip, input.CloudID, err.Error(), srvData.rid)
			resp.WriteError(http.StatusBadRequest, &metadata.RespError{Msg: srvData.ccErr.Error(common.CCErrCommParamsIsInvalid)})
			return
		}
		hostIDArr = append(hostIDArr, hostID)
	}
	// auth: check authorization
	if err := s.AuthManager.AuthorizeByHostsIDs(srvData.ctx, srvData.header, authmeta.Update, hostIDArr...); err != nil {
<<<<<<< HEAD
		blog.Errorf("check host authorization failed, hosts: %+v, err: %v, rid: %s", hostIDArr, err, srvData.rid)
		resp.WriteError(http.StatusForbidden, &metadata.RespError{Msg: srvData.ccErr.Error(common.CCErrCommAuthorizeFailed)})
=======
		if err != auth.NoAuthorizeError {
			blog.Errorf("check host authorization failed, hosts: %+v, err: %v", hostIDArr, err)
			resp.WriteError(http.StatusForbidden, &metadata.RespError{Msg: srvData.ccErr.Error(common.CCErrCommAuthorizeFailed)})
			return
		}
		resp.WriteEntity(s.AuthManager.GenEditBizHostNoPermissionResp(hostIDArr))
>>>>>>> 18289dc2
		return
	}

	err := srvData.lgc.UnlockHost(srvData.ctx, input)
	if nil != err {
		blog.Errorf("unlock host, handle host unlock error, error:%s, input:%+v,rid:%s", err.Error(), input, srvData.rid)
		resp.WriteError(http.StatusBadRequest, &metadata.RespError{Msg: err})
		return
	}
	resp.WriteEntity(metadata.NewSuccessResp(nil))
}

func (s *Service) QueryHostLock(req *restful.Request, resp *restful.Response) {

	srvData := s.newSrvComm(req.Request.Header)
	input := &metadata.QueryHostLockRequest{}

	if err := json.NewDecoder(req.Request.Body).Decode(input); err != nil {
		blog.Errorf("query lock host , but decode body failed, err: %s, rid:%s", err.Error(), srvData.rid)
		resp.WriteError(http.StatusBadRequest, &metadata.RespError{Msg: srvData.ccErr.Error(common.CCErrCommJSONUnmarshalFailed)})
		return
	}
	if 0 == len(input.IPS) {
		blog.Errorf("query lock host, ip_list is empty, input:%+v,rid:%s", input, srvData.rid)
		resp.WriteError(http.StatusBadRequest, &metadata.RespError{Msg: srvData.ccErr.Errorf(common.CCErrCommParamsNeedSet, "ip_list")})
		return
	}

	// check authorization
	hostIDArr := make([]int64, 0)
	for _, ip := range input.IPS {
		hostID, err := s.ip2hostID(srvData, ip, input.CloudID)
		if err != nil {
			blog.Errorf("invalid ip %s:%s, err: %s, rid:%s", ip, input.CloudID, err.Error(), srvData.rid)
			resp.WriteError(http.StatusBadRequest, &metadata.RespError{Msg: srvData.ccErr.Error(common.CCErrCommParamsIsInvalid)})
			return
		}
		hostIDArr = append(hostIDArr, hostID)
	}
	// auth: check authorization
	if err := s.AuthManager.AuthorizeByHostsIDs(srvData.ctx, srvData.header, authmeta.Update, hostIDArr...); err != nil {
<<<<<<< HEAD
		blog.Errorf("check host authorization failed, hosts: %+v, err: %v, rid: %s", hostIDArr, err, srvData.rid)
		resp.WriteError(http.StatusForbidden, &metadata.RespError{Msg: srvData.ccErr.Error(common.CCErrCommAuthorizeFailed)})
=======
		if err != auth.NoAuthorizeError {
			blog.Errorf("check host authorization failed, hosts: %+v, err: %v", hostIDArr, err)
			resp.WriteError(http.StatusForbidden, &metadata.RespError{Msg: srvData.ccErr.Error(common.CCErrCommAuthorizeFailed)})
			return
		}
		resp.WriteEntity(s.AuthManager.GenEditBizHostNoPermissionResp(hostIDArr))
>>>>>>> 18289dc2
		return
	}

	hostLockInfos, err := srvData.lgc.QueryHostLock(srvData.ctx, input)
	if nil != err {
		blog.Errorf("query lock host, handle query host lock error, error:%s, input:%+v,rid:%s", err.Error(), input, srvData.rid)
		resp.WriteError(http.StatusBadRequest, &metadata.RespError{Msg: err})
		return
	}

	resp.WriteEntity(metadata.HostLockResultResponse{
		BaseResp: metadata.SuccessBaseResp,
		Data:     hostLockInfos,
	})
}<|MERGE_RESOLUTION|>--- conflicted
+++ resolved
@@ -54,17 +54,12 @@
 	}
 	// auth: check authorization
 	if err := s.AuthManager.AuthorizeByHostsIDs(srvData.ctx, srvData.header, authmeta.Update, hostIDArr...); err != nil {
-<<<<<<< HEAD
-		blog.Errorf("check host authorization failed, hosts: %+v, err: %v, rid: %s", hostIDArr, err, srvData.rid)
-		resp.WriteError(http.StatusForbidden, &metadata.RespError{Msg: srvData.ccErr.Error(common.CCErrCommAuthorizeFailed)})
-=======
 		if err != auth.NoAuthorizeError {
-			blog.Errorf("check host authorization failed, hosts: %+v, err: %v", hostIDArr, err)
+			blog.Errorf("check host authorization failed, hosts: %+v, err: %v, rid: %s", hostIDArr, err, srvData.rid)
 			resp.WriteEntity(&metadata.RespError{Msg: srvData.ccErr.Error(common.CCErrCommAuthorizeFailed)})
 			return
 		}
 		resp.WriteEntity(s.AuthManager.GenEditBizHostNoPermissionResp(hostIDArr))
->>>>>>> 18289dc2
 		return
 	}
 
@@ -106,17 +101,12 @@
 	}
 	// auth: check authorization
 	if err := s.AuthManager.AuthorizeByHostsIDs(srvData.ctx, srvData.header, authmeta.Update, hostIDArr...); err != nil {
-<<<<<<< HEAD
-		blog.Errorf("check host authorization failed, hosts: %+v, err: %v, rid: %s", hostIDArr, err, srvData.rid)
-		resp.WriteError(http.StatusForbidden, &metadata.RespError{Msg: srvData.ccErr.Error(common.CCErrCommAuthorizeFailed)})
-=======
 		if err != auth.NoAuthorizeError {
-			blog.Errorf("check host authorization failed, hosts: %+v, err: %v", hostIDArr, err)
+			blog.Errorf("check host authorization failed, hosts: %+v, err: %v, rid: %s", hostIDArr, err, srvData.rid)
 			resp.WriteError(http.StatusForbidden, &metadata.RespError{Msg: srvData.ccErr.Error(common.CCErrCommAuthorizeFailed)})
 			return
 		}
 		resp.WriteEntity(s.AuthManager.GenEditBizHostNoPermissionResp(hostIDArr))
->>>>>>> 18289dc2
 		return
 	}
 
@@ -158,17 +148,12 @@
 	}
 	// auth: check authorization
 	if err := s.AuthManager.AuthorizeByHostsIDs(srvData.ctx, srvData.header, authmeta.Update, hostIDArr...); err != nil {
-<<<<<<< HEAD
-		blog.Errorf("check host authorization failed, hosts: %+v, err: %v, rid: %s", hostIDArr, err, srvData.rid)
-		resp.WriteError(http.StatusForbidden, &metadata.RespError{Msg: srvData.ccErr.Error(common.CCErrCommAuthorizeFailed)})
-=======
 		if err != auth.NoAuthorizeError {
-			blog.Errorf("check host authorization failed, hosts: %+v, err: %v", hostIDArr, err)
+			blog.Errorf("check host authorization failed, hosts: %+v, err: %v, rid: %s", hostIDArr, err, srvData.rid)
 			resp.WriteError(http.StatusForbidden, &metadata.RespError{Msg: srvData.ccErr.Error(common.CCErrCommAuthorizeFailed)})
 			return
 		}
 		resp.WriteEntity(s.AuthManager.GenEditBizHostNoPermissionResp(hostIDArr))
->>>>>>> 18289dc2
 		return
 	}
 
