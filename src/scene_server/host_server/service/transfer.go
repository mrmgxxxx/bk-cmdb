/*
 * Tencent is pleased to support the open source community by making 蓝鲸 available.
 * Copyright (C) 2017-2018 THL A29 Limited, a Tencent company. All rights reserved.
 * Licensed under the MIT License (the "License"); you may not use this file except
 * in compliance with the License. You may obtain a copy of the License at
 * http://opensource.org/licenses/MIT
 * Unless required by applicable law or agreed to in writing, software distributed under
 * the License is distributed on an "AS IS" BASIS, WITHOUT WARRANTIES OR CONDITIONS OF ANY KIND,
 * either express or implied. See the License for the specific language governing permissions and
 * limitations under the License.
 */

package service

import (
	"encoding/json"
	"fmt"
	"net/http"
	"strconv"

	"configcenter/src/common"
	"configcenter/src/common/blog"
	"configcenter/src/common/errors"
	"configcenter/src/common/mapstruct"
	"configcenter/src/common/metadata"
	"configcenter/src/common/util"
	"github.com/emicklei/go-restful"
)

/*
transfer模块 实现带实例自动清除的主机转移操作
*/

// TransferHostWithAutoClearServiceInstance 主机转移接口(带服务实例自动清除功能)
// 1. 将主机 bk_host_ids 从 remove_from_node 指定的拓扑节点移除
// 2. 移入到 add_to_modules 指定的模块中
// 3. 自动删除主机在移除模块下的服务实例
// 4. 自动添加主机在新模块上的服务实例
// note:
// - 不允许 remove_from_node 和 add_to_modules 同时为空
// - bk_host_ids 不允许为空
// - 如果 remove_from_node 指定为业务ID，则接口行为是：覆盖更新
// - 如果 remove_from_node 没有指定，仅仅是增量更新，无移除操作
// - 如果 add_to_modules 没有指定，主机将仅仅从 remove_from_node 指定的模块中移除
// - 如果 add_to_modules 是空先机/故障机/待回收模块中的一个，必须显式指定 remove_from_node(可指定成业务节点), 否则报主机不能属于互斥模块错误
// - 如果 add_to_modules 是普通模块，主机当前数据空先机/故障机/待回收模块中的一个，必须显式指定 remove_from_node(可指定成业务节点), 否则报主机不能属于互斥模块错误
// - 模块同时出现在 add_to_modules 和 remove_from_node 时，不会导致对应的服务实例被删除然后重新添加
func (s *Service) TransferHostWithAutoClearServiceInstance(req *restful.Request, resp *restful.Response) {
	srvData := s.newSrvComm(req.Request.Header)
	option := metadata.TransferHostWithAutoClearServiceInstanceOption{}
	if err := json.NewDecoder(req.Request.Body).Decode(&option); err != nil {
		blog.Errorf("TransferHostWithAutoClearServiceInstance failed, parse request body failed, err: %v, rid: %s", err, srvData.rid)
		_ = resp.WriteError(http.StatusBadRequest, &metadata.RespError{Msg: srvData.ccErr.Error(common.CCErrCommJSONUnmarshalFailed)})
		return
	}

	if len(option.HostIDs) == 0 {
		err := srvData.ccErr.Errorf(common.CCErrCommParamsInvalid, "bk_host_ids")
		_ = resp.WriteError(http.StatusBadRequest, &metadata.RespError{Msg: err})
		return
	}

	if option.RemoveFromNode == nil && option.AddToModules == nil {
		err := srvData.ccErr.Errorf(common.CCErrCommParamsInvalid, "add_to_modules")
		_ = resp.WriteError(http.StatusBadRequest, &metadata.RespError{Msg: err})
		return
	}

	bizIDStr := req.PathParameter(common.BKAppIDField)
	bizID, err := strconv.ParseInt(bizIDStr, 10, 64)
	if err != nil {
		blog.V(7).Infof("parse bizID from url failed, bizID: %s, err: %+v, rid: %s", bizIDStr, srvData.rid)
		err := srvData.ccErr.Errorf(common.CCErrCommParamsNeedInt, common.BKAppIDField)
		_ = resp.WriteError(http.StatusBadRequest, &metadata.RespError{Msg: err})
		return
	}
	if len(option.AddToModules) != 0 {
		if ccErr := s.validateModules(srvData, bizID, option.AddToModules, "add_to_modules"); ccErr != nil {
			_ = resp.WriteError(http.StatusBadRequest, &metadata.RespError{Msg: ccErr})
			return
		}
	}
	if option.DefaultInternalModule != 0 {
		if ccErr := s.validateModules(srvData, bizID, []int64{option.DefaultInternalModule}, "default_internal_module"); ccErr != nil {
			_ = resp.WriteError(http.StatusBadRequest, &metadata.RespError{Msg: ccErr})
			return
		}
	}

	transferPlans, err := s.generateTransferPlans(srvData, bizID, false, option)
	if err != nil {
		blog.ErrorJSON("TransferHostWithAutoClearServiceInstance failed, generateTransferPlans failed, bizID: %s, option: %s, err: %s, rid: %s", bizID, option, err.Error(), srvData.rid)
		_ = resp.WriteError(http.StatusBadRequest, &metadata.RespError{Msg: err})
		return
	}

	err = s.removeServiceInstanceRelatedResource(srvData, transferPlans, bizID)
	if err != nil {
		blog.ErrorJSON("TransferHostWithAutoClearServiceInstance failed, delete service instance failed, bizID: %s, option: %s, err: %s, rid: %s", bizID, option, err.Error(), srvData.rid)
		_ = resp.WriteError(http.StatusBadRequest, &metadata.RespError{Msg: err})
		return
	}

	// get service instance modules
	moduleIDs := make([]int64, 0)
	for _, item := range option.Options.ServiceInstanceOptions {
		moduleIDs = append(moduleIDs, item.ModuleID)
	}
	modules, err := s.getModules(srvData, bizID, moduleIDs)
	if err != nil {
		blog.ErrorJSON("TransferHostWithAutoClearServiceInstance, get modules failed, bizID: %s, option: %s, err: %s, rid: %s", bizID, option, err.Error(), srvData.rid)
		_ = resp.WriteError(http.StatusBadRequest, &metadata.RespError{Msg: err})
		return
	}
	moduleMap := make(map[int64]int64)
	for _, mod := range modules {
		moduleMap[mod.ModuleID] = mod.ServiceTemplateID
	}

	type HostTransferResult struct {
		HostID  int64  `json:"bk_host_id"`
		Code    int    `json:"code"`
		Message string `json:"message"`
	}
	transferResult := make([]HostTransferResult, 0)
	var firstErr errors.CCErrorCoder
<<<<<<< HEAD

	audit := srvData.lgc.NewHostModuleLog(option.HostIDs)
	if err := audit.WithPrevious(srvData.ctx); err != nil {
		blog.Errorf("TransferHostWithAutoClearServiceInstance failed, get prev module host config for audit failed, err: %s, HostIDs: %+v, rid: %s", err.Error(), option.HostIDs, srvData.rid)
		_ = resp.WriteError(http.StatusBadRequest, &metadata.RespError{Msg: err})
		return
	}

=======
	pipeline := make(chan bool, 300)
>>>>>>> 82a30418
	for _, plan := range transferPlans {
		pipeline <- true
		go func(plan metadata.HostTransferPlan) {
			ccErr := s.runTransferPlans(srvData, bizID, plan)
			hostTransferResult := HostTransferResult{
				HostID: plan.HostID,
			}
			if ccErr == nil {
				// create or update related service instance
				for _, item := range option.Options.ServiceInstanceOptions {
					if item.HostID != plan.HostID {
						continue
					}
					if util.InArray(item.ModuleID, plan.FinalModules) == false {
						continue
					}
					serviceTemplateID, exist := moduleMap[item.ModuleID]
					if !exist {
						blog.ErrorJSON("TransferHostWithAutoClearServiceInstance, but can not find module: %d, bizID: %s, option: %s, err: %s, rid: %s", item.ModuleID, bizID, option, err.Error(), srvData.rid)
						ccErr = errors.New(common.CCErrCommParamsInvalid, fmt.Sprintf("module %d not exist", item.ModuleID))
						break
					}
					if ccErr = s.createOrUpdateServiceInstance(srvData, bizID, plan.HostID, serviceTemplateID, item); ccErr != nil {
						break
					}
				}
			}

			if ccErr != nil {
				hostTransferResult.Code = ccErr.GetCode()
				hostTransferResult.Message = ccErr.Error()
				if firstErr == nil {
					firstErr = ccErr
				}
			}
			transferResult = append(transferResult, hostTransferResult)
			<-pipeline
		}(plan)

	}
	if firstErr != nil {
		response := metadata.Response{
			BaseResp: metadata.BaseResp{
				Result:      false,
				Code:        firstErr.GetCode(),
				ErrMsg:      firstErr.Error(),
				Permissions: nil,
			},
			Data: transferResult,
		}
		_ = resp.WriteEntity(response)
		return
	}

	if err := audit.SaveAudit(srvData.ctx); err != nil {
		blog.Errorf("TransferHostWithAutoClearServiceInstance failed, save audit log failed, err: %s, HostIDs: %+v, rid: %s", err.Error(), option.HostIDs, srvData.rid)
		_ = resp.WriteError(http.StatusBadRequest, &metadata.RespError{Msg: err})
		return
	}

	_ = resp.WriteEntity(metadata.Response{
		BaseResp: metadata.SuccessBaseResp,
		Data:     transferResult,
	})
	return
}

func (s *Service) createOrUpdateServiceInstance(srvData *srvComm, bizID int64, hostID int64, svcTemplateID int64, serviceInstanceOption metadata.CreateServiceInstanceOption) errors.CCErrorCoder {
	rid := srvData.rid

	if svcTemplateID == common.ServiceTemplateIDNotSet {
		input := map[string]interface{}{
			common.BKAppIDField: bizID,
			"bk_module_id":      serviceInstanceOption.ModuleID,
			"instances": []map[string]interface{}{
				{
					"bk_host_id": hostID,
					"processes":  serviceInstanceOption.Processes,
				},
			},
		}
		result, err := s.CoreAPI.ProcServer().Service().CreateServiceInstance(srvData.ctx, srvData.header, input)
		if err != nil {
			blog.ErrorJSON("createServiceInstance failed, http failed, option: %s, err: %s, rid: %s", input, err.Error(), srvData.rid)
			return srvData.ccErr.CCError(common.CCErrCommHTTPDoRequestFailed)
		}
		if result.Result == false || result.Code != 0 {
			blog.ErrorJSON("createServiceInstance failed, option: %s, response: %s, rid: %s", input, result, srvData.rid)
			return errors.New(result.Code, result.ErrMsg)
		}
	} else {
		// update process instances
		// update process instance by templateID
		relationOption := &metadata.ListProcessInstanceRelationOption{
			BusinessID: bizID,
			HostID:     hostID,
			Page: metadata.BasePage{
				Limit: common.BKNoLimit,
			},
		}
		relationResult, err := s.CoreAPI.CoreService().Process().ListProcessInstanceRelation(srvData.ctx, srvData.header, relationOption)
		if err != nil {
			blog.ErrorJSON("update process instance failed, list process relation failed, option: %s, err: %s, rid: %s", relationOption, err.Error(), srvData.rid)
			return err
		}
		templateID2ProcessID := make(map[int64]int64)
		for _, relation := range relationResult.Info {
			templateID2ProcessID[relation.ProcessTemplateID] = relation.ProcessID
		}

		processes := make([]map[string]interface{}, 0)
		for _, item := range serviceInstanceOption.Processes {
			templateID := item.ProcessTemplateID
			processID, exist := templateID2ProcessID[templateID]
			if exist == false {
				continue
			}
			process := item.ProcessInfo
			process[common.BKProcessIDField] = processID
			processes = append(processes, process)
		}
		updateProcessOption := map[string]interface{}{
			"bk_biz_id": bizID,
			"processes": processes,
		}
		result, e := s.CoreAPI.ProcServer().Process().UpdateProcessInstance(srvData.ctx, srvData.header, updateProcessOption)
		if e != nil {
			blog.ErrorJSON("updateProcessInstances failed, input: %s, err: %s, rid: %s", updateProcessOption, e.Error(), rid)
			return srvData.ccErr.CCError(common.CCErrCommHTTPDoRequestFailed)
		}
		if result.Result == false || result.Code != 0 {
			blog.ErrorJSON("UpdateProcessInstance failed, option: %s, result: %s, rid: %s", updateProcessOption, result, srvData.rid)
			return errors.New(result.Code, result.ErrMsg)
		}
	}
	return nil
}

func (s *Service) runTransferPlans(srvData *srvComm, bizID int64, transferPlan metadata.HostTransferPlan) errors.CCErrorCoder {
	rid := srvData.rid
	var transferHostResult *metadata.OperaterException
	var err error
	var option interface{}
	if transferPlan.IsTransferToInnerModule == true {
		transferOption := &metadata.TransferHostToInnerModule{
			ApplicationID: bizID,
			HostID:        []int64{transferPlan.HostID},
			ModuleID:      transferPlan.FinalModules[0],
		}
		option = transferOption
		transferHostResult, err = s.CoreAPI.CoreService().Host().TransferToInnerModule(srvData.ctx, srvData.header, transferOption)
	} else {
		transferOption := &metadata.HostsModuleRelation{
			ApplicationID: bizID,
			HostID:        []int64{transferPlan.HostID},
			ModuleID:      transferPlan.FinalModules,
			IsIncrement:   false,
		}
		option = transferOption
		transferHostResult, err = s.CoreAPI.CoreService().Host().TransferToNormalModule(srvData.ctx, srvData.header, transferOption)
	}
	if err != nil {
		blog.ErrorJSON("runTransferPlans failed, transfer hosts failed, option: %s, err: %s, rid: %s", option, err.Error(), rid)
		return srvData.ccErr.CCError(common.CCErrCommHTTPDoRequestFailed)
	}
	if transferHostResult.Result == false {
		blog.ErrorJSON("runTransferPlans failed, transfer hosts failed, option: %s, result: %s, rid: %s", option, transferHostResult, rid)
		return errors.New(transferHostResult.Code, transferHostResult.ErrMsg)
	}

	return nil
}

func (s *Service) removeServiceInstanceRelatedResource(srvData *srvComm, transferPlan []metadata.HostTransferPlan, bizID int64) errors.CCErrorCoder {
	rid := srvData.rid

	// Step1 calculate to be delete service instances
	// we list the service instance with host ids in and modules ids in
	// It's obvious that we may find service instance more than we want,
	// so we need to remove these later.
	allHostIDs, allRemovedModuleIDs := make([]int64, 0), make([]int64, 0)
	allHostIDsMap := make(map[int64]map[int64]bool)
	for _, plan := range transferPlan {
		allHostIDs = append(allHostIDs, plan.HostID)
		if allHostIDsMap[plan.HostID] == nil {
			allHostIDsMap[plan.HostID] = make(map[int64]bool)
		}
		for _, modID := range plan.ToRemoveFromModules {
			allHostIDsMap[plan.HostID][modID] = true
		}
		allRemovedModuleIDs = append(allRemovedModuleIDs, plan.ToRemoveFromModules...)
	}

	listServiceInstanceOption := &metadata.ListServiceInstanceOption{
		BusinessID: bizID,
		HostIDs:    allHostIDs,
		ModuleIDs:  allRemovedModuleIDs,
		Page: metadata.BasePage{
			Limit: common.BKNoLimit,
		},
	}
	serviceInstances, ccErr := s.CoreAPI.CoreService().Process().ListServiceInstance(srvData.ctx, srvData.header, listServiceInstanceOption)
	if ccErr != nil {
		blog.ErrorJSON("delete service instance, ListServiceInstance failed, option: %s, err: %s, rid: %s", listServiceInstanceOption, ccErr.Error(), rid)
		return ccErr
	}
	serviceInstanceIDs := make([]int64, 0)
	for _, instance := range serviceInstances.Info {
		// filter out the real service instance, the others will be ignored.
		_, exist := allHostIDsMap[instance.HostID][instance.ModuleID]
		if !exist {
			// this service instance is not what we need.
			// it's because this service instance is belong to this host, but do not belongs to
			// the modules that this host to be removed from
			continue
		}
		serviceInstanceIDs = append(serviceInstanceIDs, instance.ID)
	}

	// clear service instance if necessary
	if len(serviceInstanceIDs) > 0 {
		// step2.1 delete process instance relation
		listRelationOption := &metadata.ListProcessInstanceRelationOption{
			BusinessID:         bizID,
			ServiceInstanceIDs: serviceInstanceIDs,
			Page: metadata.BasePage{
				Limit: common.BKNoLimit,
			},
		}
		relationResult, ccErr := s.CoreAPI.CoreService().Process().ListProcessInstanceRelation(srvData.ctx, srvData.header, listRelationOption)
		if ccErr != nil {
			blog.ErrorJSON("runTransferPlans failed, ListProcessInstanceRelation failed, option: %s, err: %s, rid: %s", listRelationOption, ccErr.Error(), rid)
			return ccErr
		}
		processIDs := make([]int64, 0)
		for _, relation := range relationResult.Info {
			processIDs = append(processIDs, relation.ProcessID)
		}

		if len(processIDs) > 0 {
			deleteRelationOption := metadata.DeleteProcessInstanceRelationOption{
				BusinessID:         &bizID,
				ServiceInstanceIDs: serviceInstanceIDs,
			}
			ccErr = s.CoreAPI.CoreService().Process().DeleteProcessInstanceRelation(srvData.ctx, srvData.header, deleteRelationOption)
			if ccErr != nil {
				blog.ErrorJSON("runTransferPlans failed, DeleteProcessInstanceRelation failed, option: %s, err: %s, rid: %s", deleteRelationOption, ccErr.Error(), rid)
				return ccErr
			}

			// step2.2 delete process instance
			processDeleteOption := &metadata.DeleteOption{
				Condition: map[string]interface{}{
					common.BKProcessIDField: map[string]interface{}{
						common.BKDBIN: processIDs,
					},
				},
			}
			deleteProcessResult, err := s.CoreAPI.CoreService().Instance().DeleteInstance(srvData.ctx, srvData.header, common.BKInnerObjIDModule, processDeleteOption)
			if err != nil {
				blog.ErrorJSON("runTransferPlans failed, DeleteInstance of process failed, option: %s, err: %s, rid: %s", processDeleteOption, err.Error(), rid)
				return srvData.ccErr.CCError(common.CCErrCommHTTPDoRequestFailed)
			}
			if deleteProcessResult.Result == false {
				blog.ErrorJSON("runTransferPlans failed, DeleteInstance of process failed, option: %s, result: %s, rid: %s", processDeleteOption, deleteProcessResult, rid)
				return errors.New(deleteProcessResult.Code, deleteProcessResult.ErrMsg)
			}
		}

		// step2.3 delete service instance
		deleteServiceInstanceOption := &metadata.CoreDeleteServiceInstanceOption{
			BizID:              bizID,
			ServiceInstanceIDs: serviceInstanceIDs,
		}
		ccErr = s.CoreAPI.CoreService().Process().DeleteServiceInstance(srvData.ctx, srvData.header, deleteServiceInstanceOption)
		if ccErr != nil {
			blog.ErrorJSON("runTransferPlans failed, DeleteServiceInstance failed, option: %s, err: %s, rid: %s", deleteServiceInstanceOption, ccErr.Error(), rid)
			return ccErr
		}
	}
	return nil
}

func (s *Service) generateTransferPlans(srvData *srvComm, bizID int64, withHostApply bool, option metadata.TransferHostWithAutoClearServiceInstanceOption) ([]metadata.HostTransferPlan, errors.CCErrorCoder) {
	rid := srvData.rid

	// step1. resolve host remove from modules
	removeFromModules := make([]int64, 0)
	if option.RemoveFromNode != nil {
		topoTree, ccErr := s.CoreAPI.CoreService().Mainline().SearchMainlineInstanceTopo(srvData.ctx, srvData.header, bizID, false)
		if ccErr != nil {
			blog.Errorf("TransferHostWithAutoClearServiceInstance failed, SearchMainlineInstanceTopo failed, bizID: %d, err: %s, rid: %s", bizID, ccErr.Error(), rid)
			return nil, ccErr
		}
		topoNodePath := topoTree.TraversalFindNode(option.RemoveFromNode.ObjectID, option.RemoveFromNode.InstanceID)
		if len(topoNodePath) == 0 {
			blog.Errorf("TransferHostWithAutoClearServiceInstance failed, remove_from_node invalid, bizID: %d, rid: %s", bizID, rid)
			err := srvData.ccErr.CCErrorf(common.CCErrCommParamsInvalid, "remove_from_node")
			return nil, err
		}
		topoNodePath[0].DeepFirstTraversal(func(node *metadata.TopoInstanceNode) {
			if node.ObjectID == common.BKInnerObjIDModule {
				removeFromModules = append(removeFromModules, node.InstanceID)
			}
		})
	}

	// step2. get host module config
	hostModuleOption := &metadata.HostModuleRelationRequest{
		ApplicationID: bizID,
		HostIDArr:     option.HostIDs,
		Page: metadata.BasePage{
			Limit: common.BKNoLimit,
		},
	}
	hostModuleResult, err := s.CoreAPI.CoreService().Host().GetHostModuleRelation(srvData.ctx, srvData.header, hostModuleOption)
	if err != nil {
		blog.ErrorJSON("TransferHostWithAutoClearServiceInstance failed, GetHostModuleRelation failed, option: %s, err: %s, rid: %s", hostModuleOption, err.Error(), rid)
		err := srvData.ccErr.CCError(common.CCErrCommHTTPDoRequestFailed)
		return nil, err
	}
	if hostModuleResult.Result == false {
		blog.ErrorJSON("TransferHostWithAutoClearServiceInstance failed, GetHostModuleRelation failed, option: %s, result: %s, rid: %s", hostModuleOption, hostModuleResult, rid)
		err := errors.New(hostModuleResult.Code, hostModuleResult.ErrMsg)
		return nil, err
	}
	hostModulesIDMap := make(map[int64][]int64)
	for _, item := range hostModuleResult.Data.Info {
		if _, exist := hostModulesIDMap[item.HostID]; exist == false {
			hostModulesIDMap[item.HostID] = make([]int64, 0)
		}
		hostModulesIDMap[item.HostID] = append(hostModulesIDMap[item.HostID], item.ModuleID)
	}

	// get inner modules
	innerModules, ccErr := s.getInnerModules(*srvData, bizID)
	if ccErr != nil {
		return nil, ccErr
	}
	innerModuleIDs := make([]int64, 0)
	defaultInternalModuleID := int64(0)
	for _, module := range innerModules {
		innerModuleIDs = append(innerModuleIDs, module.ModuleID)
		if module.Default == int64(common.DefaultResModuleFlag) {
			defaultInternalModuleID = module.ModuleID
		}
	}
	if defaultInternalModuleID == 0 {
		blog.InfoJSON("TransferHostWithAutoClearServiceInstance failed, defaultInternalModuleID not found, bizID: %s, innerModules: %s, rid: %s", bizID, innerModules, rid)
	}
	if option.DefaultInternalModule != 0 && util.InArray(option.DefaultInternalModule, innerModuleIDs) == false {
		return nil, srvData.ccErr.CCErrorf(common.CCErrCommParamsInvalid, "default_internal_module")
	}
	if option.DefaultInternalModule != 0 {
		defaultInternalModuleID = option.DefaultInternalModule
	}

	transferPlans := make([]metadata.HostTransferPlan, 0)
	for hostID, currentInModules := range hostModulesIDMap {
		transferPlan := generateTransferPlan(currentInModules, removeFromModules, option.AddToModules, defaultInternalModuleID)
		transferPlan.HostID = hostID
		// check module compatibility
		finalModuleCount := len(transferPlan.FinalModules)
		for _, moduleID := range transferPlan.FinalModules {
			if util.InArray(moduleID, innerModuleIDs) && finalModuleCount != 1 {
				return nil, srvData.ccErr.CCError(common.CCErrHostTransferFinalModuleConflict)
			}
			if util.InArray(moduleID, innerModuleIDs) && finalModuleCount == 1 {
				transferPlan.IsTransferToInnerModule = true
			}
		}
		transferPlans = append(transferPlans, transferPlan)
	}

	// if do not need host apply, then return directly.
	if !withHostApply {
		return transferPlans, nil
	}

	// generate host apply plans
	finalModuleIDs := make([]int64, 0)
	for _, item := range transferPlans {
		finalModuleIDs = append(finalModuleIDs, item.FinalModules...)
	}
	ruleOption := metadata.ListHostApplyRuleOption{
		ModuleIDs: finalModuleIDs,
		Page: metadata.BasePage{
			Limit: common.BKNoLimit,
		},
	}
	rules, ccErr := s.CoreAPI.CoreService().HostApplyRule().ListHostApplyRule(srvData.ctx, srvData.header, bizID, ruleOption)
	if ccErr != nil {
		blog.ErrorJSON("TransferHostWithAutoClearServiceInstance failed, generateApplyPlan failed, ListHostApplyRule failed, bizID: %s, option: %s, err: %s, rid: %s", bizID, ruleOption, ccErr.Error(), rid)
		return transferPlans, ccErr
	}
	hostModules := make([]metadata.Host2Modules, 0)
	moduleIDs := make([]int64, 0)
	for _, item := range transferPlans {
		moduleIDs = append(moduleIDs, item.FinalModules...)
	}
	moduleIDs = util.IntArrayUnique(moduleIDs)
	moduleCondition := metadata.QueryCondition{
		Page: metadata.BasePage{
			Limit: common.BKNoLimit,
		},
		Condition: map[string]interface{}{
			common.BKModuleIDField: map[string]interface{}{
				common.BKDBIN: moduleIDs,
			},
			common.HostApplyEnabledField: true,
		},
	}
	enabledModules, err := s.CoreAPI.CoreService().Instance().ReadInstance(srvData.ctx, srvData.header, common.BKInnerObjIDModule, &moduleCondition)
	if err != nil {
		blog.ErrorJSON("RunHostApplyOnHosts failed, ReadInstance of %s failed, filter: %s, err: %s, rid: %s", common.BKTableNameBaseModule, moduleCondition, err.Error(), rid)
		return transferPlans, srvData.ccErr.CCError(common.CCErrCommDBSelectFailed)
	}
	enableModuleMap := make(map[int64]bool)
	for _, item := range enabledModules.Data.Info {
		module := metadata.ModuleInst{}
		if err := mapstruct.Decode2Struct(item, &module); err != nil {
			blog.ErrorJSON("RunHostApplyOnHosts failed, parse module from db failed, module: %s, err: %s, rid: %s", item, err.Error(), rid)
			return transferPlans, srvData.ccErr.CCError(common.CCErrCommParseDBFailed)
		}
		enableModuleMap[module.ModuleID] = true
	}
	for _, item := range transferPlans {
		host2Module := metadata.Host2Modules{
			HostID:    item.HostID,
			ModuleIDs: make([]int64, 0),
		}
		for _, moduleID := range item.FinalModules {
			if _, exist := enableModuleMap[moduleID]; exist == true {
				host2Module.ModuleIDs = append(host2Module.ModuleIDs, moduleID)
			}
		}
		hostModules = append(hostModules, host2Module)
	}

	planOption := metadata.HostApplyPlanOption{
		Rules:             rules.Info,
		HostModules:       hostModules,
		ConflictResolvers: option.Options.HostApplyConflictResolvers,
	}

	hostApplyPlanResult, ccErr := s.CoreAPI.CoreService().HostApplyRule().GenerateApplyPlan(srvData.ctx, srvData.header, bizID, planOption)
	if err != nil {
		blog.ErrorJSON("TransferHostWithAutoClearServiceInstance failed, generateApplyPlan failed, core service GenerateApplyPlan failed, bizID: %s, option: %s, err: %s, rid: %s", bizID, planOption, ccErr.Error(), rid)
		return transferPlans, ccErr
	}
	hostApplyPlanMap := make(map[int64]metadata.OneHostApplyPlan)
	for _, item := range hostApplyPlanResult.Plans {
		hostApplyPlanMap[item.HostID] = item
	}
	for index, transferPlan := range transferPlans {
		applyPlan, ok := hostApplyPlanMap[transferPlan.HostID]
		if ok == false {
			continue
		}
		transferPlans[index].HostApplyPlan = applyPlan
	}

	return transferPlans, nil
}

// generateTransferPlan 实现计算主机将从哪个模块移除，添加到哪个模块，最终在哪些模块
// param hostID: 主机ID
// param currentIn: 主机当前所属模块
// param removeFrom: 从哪些模块中移除
// param addTo: 添加到哪些模块
// param defaultInternalModuleID: 默认内置模块ID
func generateTransferPlan(currentIn []int64, removeFrom []int64, addTo []int64, defaultInternalModuleID int64) metadata.HostTransferPlan {
	plan := metadata.HostTransferPlan{}

	// 主机最终所在模块列表
	finalModules := make([]int64, 0)
	for _, moduleID := range currentIn {
		if util.InArray(moduleID, removeFrom) {
			continue
		}
		finalModules = append(finalModules, moduleID)
	}
	finalModules = append(finalModules, addTo...)
	finalModules = util.IntArrayUnique(finalModules)
	if len(finalModules) == 0 {
		finalModules = []int64{defaultInternalModuleID}
	}
	plan.FinalModules = finalModules

	// 主机将会被移出的模块列表
	realRemoveModules := make([]int64, 0)
	for _, moduleID := range currentIn {
		if util.InArray(moduleID, finalModules) {
			continue
		}
		realRemoveModules = append(realRemoveModules, moduleID)
	}
	realRemoveModules = util.IntArrayUnique(realRemoveModules)
	plan.ToRemoveFromModules = realRemoveModules

	// 主机将会被新加到的模块列表
	realAddModules := make([]int64, 0)
	for _, moduleID := range finalModules {
		if util.InArray(moduleID, currentIn) {
			continue
		}
		realAddModules = append(realAddModules, moduleID)
	}
	realAddModules = util.IntArrayUnique(realAddModules)
	plan.ToAddToModules = realAddModules

	return plan
}

func (s *Service) validateModules(srvData *srvComm, bizID int64, moduleIDs []int64, field string) errors.CCErrorCoder {
	if len(moduleIDs) == 0 {
		return nil
	}
	moduleIDs = util.IntArrayUnique(moduleIDs)
	modules, err := s.getModules(srvData, bizID, moduleIDs)
	if err != nil {
		return err
	}
	if len(modules) != len(moduleIDs) {
		return srvData.ccErr.CCErrorf(common.CCErrCommParamsInvalid, field)
	}
	return nil
}

func (s *Service) getModule(srvData *srvComm, bizID int64, moduleID int64) (metadata.ModuleInst, errors.CCErrorCoder) {
	modules, err := s.getModules(srvData, bizID, []int64{moduleID})
	if err != nil {
		return metadata.ModuleInst{}, err
	}
	if len(modules) == 0 {
		blog.Errorf("getModule failed, not found, module ID: %d, rid: %s", moduleID, srvData.rid)
		return metadata.ModuleInst{}, srvData.ccErr.CCError(common.CCErrCommNotFound)
	}
	return modules[0], nil
}

func (s *Service) getModules(srvData *srvComm, bizID int64, moduleIDs []int64) ([]metadata.ModuleInst, errors.CCErrorCoder) {
	query := &metadata.QueryCondition{
		Page: metadata.BasePage{
			Limit: common.BKNoLimit,
		},
		Fields: []string{
			common.BKModuleIDField,
			common.BKDefaultField,
			common.BKModuleNameField,
			common.BKAppIDField,
			common.BKSetIDField,
			common.BKServiceTemplateIDField,
		},
		Condition: map[string]interface{}{
			common.BKAppIDField: bizID,
			common.BKModuleIDField: map[string]interface{}{
				common.BKDBIN: moduleIDs,
			},
		},
	}
	result, err := s.CoreAPI.CoreService().Instance().ReadInstance(srvData.ctx, srvData.header, common.BKInnerObjIDModule, query)
	if err != nil {
		blog.ErrorJSON("GetModules failed, http do error, input:%+v, err:%s, rid:%s", query, err.Error(), srvData.rid)
		return nil, srvData.ccErr.CCError(common.CCErrCommHTTPDoRequestFailed)
	}
	if !result.Result {
		blog.ErrorJSON("GetModules failed, result failed, input:%+v, response: %s, rid:%s", query, result, srvData.rid)
		return nil, errors.New(result.Code, result.ErrMsg)
	}

	modules := make([]metadata.ModuleInst, 0)
	for _, item := range result.Data.Info {
		module := metadata.ModuleInst{}
		if err := mapstruct.Decode2Struct(item, &module); err != nil {
			return nil, srvData.ccErr.CCError(common.CCErrCommJSONUnmarshalFailed)
		}
		modules = append(modules, module)
	}

	return modules, nil
}

func (s *Service) getInnerModules(srvData srvComm, bizID int64) ([]metadata.ModuleInst, errors.CCErrorCoder) {
	query := &metadata.QueryCondition{
		Page: metadata.BasePage{
			Limit: common.BKNoLimit,
		},
		Fields: []string{
			common.BKModuleIDField,
			common.BKDefaultField,
			common.BKModuleNameField,
			common.BKAppIDField,
			common.BKSetIDField,
		},
		Condition: map[string]interface{}{
			common.BKAppIDField: bizID,
			common.BKDefaultField: map[string]interface{}{
				common.BKDBNE: common.DefaultFlagDefaultValue,
			},
		},
	}
	result, err := s.CoreAPI.CoreService().Instance().ReadInstance(srvData.ctx, srvData.header, common.BKInnerObjIDModule, query)
	if err != nil {
		blog.ErrorJSON("GetInnerModules failed, http do error, input:%+v, err:%s, rid:%s", query, err.Error(), srvData.rid)
		return nil, srvData.ccErr.CCError(common.CCErrCommHTTPDoRequestFailed)
	}
	if !result.Result {
		blog.ErrorJSON("GetInnerModules failed, result failed, input:%+v, response: %s, rid:%s", query, result, srvData.rid)
		return nil, errors.New(result.Code, result.ErrMsg)
	}

	modules := make([]metadata.ModuleInst, 0)
	for _, item := range result.Data.Info {
		module := metadata.ModuleInst{}
		if err := mapstruct.Decode2Struct(item, &module); err != nil {
			return nil, srvData.ccErr.CCError(common.CCErrCommJSONUnmarshalFailed)
		}
		modules = append(modules, module)
	}

	return modules, nil
}

// TransferHostWithAutoClearServiceInstancePreview generate a preview of changes for TransferHostWithAutoClearServiceInstance operation
// 接口请求参数跟转移是一致的
// 主机从模块删除时提供了将要删除的服务实例信息
// 主机添加到新模块时，提供了模块对应的服务模板（如果有）
func (s *Service) TransferHostWithAutoClearServiceInstancePreview(req *restful.Request, resp *restful.Response) {
	srvData := s.newSrvComm(req.Request.Header)
	option := metadata.TransferHostWithAutoClearServiceInstanceOption{}
	if err := json.NewDecoder(req.Request.Body).Decode(&option); err != nil {
		blog.Errorf("TransferHostWithAutoClearServiceInstancePreview failed, parse request body failed, err: %v, rid: %s", err, srvData.rid)
		_ = resp.WriteError(http.StatusBadRequest, &metadata.RespError{Msg: srvData.ccErr.Error(common.CCErrCommJSONUnmarshalFailed)})
		return
	}

	if len(option.HostIDs) == 0 {
		err := srvData.ccErr.Errorf(common.CCErrCommParamsInvalid, "bk_host_ids")
		_ = resp.WriteError(http.StatusBadRequest, &metadata.RespError{Msg: err})
		return
	}

	if option.RemoveFromNode == nil && option.AddToModules == nil {
		err := srvData.ccErr.Errorf(common.CCErrCommParamsInvalid, "add_to_modules")
		_ = resp.WriteError(http.StatusBadRequest, &metadata.RespError{Msg: err})
		return
	}

	bizIDStr := req.PathParameter(common.BKAppIDField)
	bizID, err := strconv.ParseInt(bizIDStr, 10, 64)
	if err != nil {
		blog.V(7).Infof("parse bizID from url failed, bizID: %s, err: %+v, rid: %s", bizIDStr, srvData.rid)
		err := srvData.ccErr.Errorf(common.CCErrCommParamsNeedInt, common.BKAppIDField)
		_ = resp.WriteError(http.StatusBadRequest, &metadata.RespError{Msg: err})
		return
	}

	if len(option.AddToModules) != 0 {
		if ccErr := s.validateModules(srvData, bizID, option.AddToModules, "add_to_modules"); ccErr != nil {
			_ = resp.WriteError(http.StatusBadRequest, &metadata.RespError{Msg: ccErr})
			return
		}
	}
	if option.DefaultInternalModule != 0 {
		if ccErr := s.validateModules(srvData, bizID, []int64{option.DefaultInternalModule}, "default_internal_module"); ccErr != nil {
			_ = resp.WriteError(http.StatusBadRequest, &metadata.RespError{Msg: ccErr})
			return
		}
	}

	transferPlans, ccErr := s.generateTransferPlans(srvData, bizID, true, option)
	if ccErr != nil {
		blog.ErrorJSON("TransferHostWithAutoClearServiceInstancePreview failed, generateTransferPlans failed, bizID: %s, option: %s, err: %s, rid: %s", bizID, option, ccErr.Error(), srvData.rid)
		_ = resp.WriteError(http.StatusBadRequest, &metadata.RespError{Msg: ccErr})
		return
	}
	addModuleIDs := make([]int64, 0)
	removeModuleIDs := make([]int64, 0)
	for _, plan := range transferPlans {
		addModuleIDs = append(addModuleIDs, plan.ToAddToModules...)
		removeModuleIDs = append(removeModuleIDs, plan.ToRemoveFromModules...)
	}

	// get to remove service instances
	listSrvInstOption := &metadata.ListServiceInstanceOption{
		BusinessID: bizID,
		HostIDs:    option.HostIDs,
		ModuleIDs:  removeModuleIDs,
		Page: metadata.BasePage{
			Limit: common.BKNoLimit,
		},
	}
	srvInstResult, ccErr := s.CoreAPI.CoreService().Process().ListServiceInstance(srvData.ctx, srvData.header, listSrvInstOption)
	if ccErr != nil {
		blog.ErrorJSON("TransferHostWithAutoClearServiceInstancePreview failed, ListServiceInstance failed, bizID: %s, option: %s, err: %s, rid: %s", bizID, listSrvInstOption, ccErr.Error(), srvData.rid)
		_ = resp.WriteError(http.StatusInternalServerError, &metadata.RespError{Msg: ccErr})
		return
	}
	moduleServiceInstanceMap := make(map[int64][]metadata.ServiceInstance)
	for _, item := range srvInstResult.Info {
		if _, exist := moduleServiceInstanceMap[item.ModuleID]; exist == false {
			moduleServiceInstanceMap[item.ModuleID] = make([]metadata.ServiceInstance, 0)
		}
		moduleServiceInstanceMap[item.ModuleID] = append(moduleServiceInstanceMap[item.ModuleID], item)
	}

	// get add to modules
	modules, ccErr := s.getModules(srvData, bizID, addModuleIDs)
	if ccErr != nil {
		blog.ErrorJSON("TransferHostWithAutoClearServiceInstancePreview failed, ListServiceInstance failed, bizID: %s, option: %s, err: %s, rid: %s", bizID, listSrvInstOption, ccErr.Error(), srvData.rid)
		_ = resp.WriteError(http.StatusInternalServerError, &metadata.RespError{Msg: ccErr})
		return
	}

	// get service template related to add modules
	serviceTemplateIDs := make([]int64, 0)
	for _, module := range modules {
		if module.ServiceTemplateID == common.ServiceTemplateIDNotSet {
			continue
		}
		serviceTemplateIDs = append(serviceTemplateIDs, module.ServiceTemplateID)
	}
	serviceTemplateDetails, ccErr := s.CoreAPI.CoreService().Process().ListServiceTemplateDetail(srvData.ctx, srvData.header, bizID, serviceTemplateIDs...)
	if ccErr != nil {
		blog.ErrorJSON("TransferHostWithAutoClearServiceInstancePreview failed, ListServiceTemplateDetail failed, bizID: %s, option: %s, err: %s, rid: %s", bizID, listSrvInstOption, ccErr.Error(), srvData.rid)
		_ = resp.WriteError(http.StatusInternalServerError, &metadata.RespError{Msg: ccErr})
		return
	}
	serviceTemplateMap := make(map[int64]metadata.ServiceTemplateDetail)
	for _, templateDetail := range serviceTemplateDetails.Info {
		serviceTemplateMap[templateDetail.ServiceTemplate.ID] = templateDetail
	}
	moduleServiceTemplateMap := make(map[int64]metadata.ServiceTemplateDetail)
	for _, module := range modules {
		templateDetail, exist := serviceTemplateMap[module.ServiceTemplateID]
		if exist == true {
			moduleServiceTemplateMap[module.ModuleID] = templateDetail
		}
	}

	previews := make([]metadata.HostTransferPreview, 0)
	for _, plan := range transferPlans {
		preview := metadata.HostTransferPreview{
			HostID:              plan.HostID,
			FinalModules:        plan.FinalModules,
			ToRemoveFromModules: make([]metadata.RemoveFromModuleInfo, 0),
			ToAddToModules:      make([]metadata.AddToModuleInfo, 0),
			HostApplyPlan:       plan.HostApplyPlan,
		}
		for _, moduleID := range plan.ToRemoveFromModules {
			removeInfo := metadata.RemoveFromModuleInfo{
				ModuleID:         moduleID,
				ServiceInstances: make([]metadata.ServiceInstance, 0),
			}
			serviceInstances, exist := moduleServiceInstanceMap[moduleID]
			if exist {
				for _, serviceInstance := range serviceInstances {
					if serviceInstance.HostID == preview.HostID {
						removeInfo.ServiceInstances = append(removeInfo.ServiceInstances, serviceInstance)
					}
				}
			}
			preview.ToRemoveFromModules = append(preview.ToRemoveFromModules, removeInfo)
		}
		for _, moduleID := range plan.ToAddToModules {
			addInfo := metadata.AddToModuleInfo{
				ModuleID:        moduleID,
				ServiceTemplate: nil,
			}
			serviceTemplateDetail, exist := moduleServiceTemplateMap[moduleID]
			if exist {
				addInfo.ServiceTemplate = &serviceTemplateDetail
			}
			preview.ToAddToModules = append(preview.ToAddToModules, addInfo)
		}
		previews = append(previews, preview)
	}

	_ = resp.WriteEntity(metadata.Response{
		BaseResp: metadata.SuccessBaseResp,
		Data:     previews,
	})
	return
}<|MERGE_RESOLUTION|>--- conflicted
+++ resolved
@@ -123,8 +123,6 @@
 		Message string `json:"message"`
 	}
 	transferResult := make([]HostTransferResult, 0)
-	var firstErr errors.CCErrorCoder
-<<<<<<< HEAD
 
 	audit := srvData.lgc.NewHostModuleLog(option.HostIDs)
 	if err := audit.WithPrevious(srvData.ctx); err != nil {
@@ -133,9 +131,8 @@
 		return
 	}
 
-=======
+	var firstErr errors.CCErrorCoder
 	pipeline := make(chan bool, 300)
->>>>>>> 82a30418
 	for _, plan := range transferPlans {
 		pipeline <- true
 		go func(plan metadata.HostTransferPlan) {
