/*
 * Tencent is pleased to support the open source community by making 蓝鲸 available.
 * Copyright (C) 2017-2018 THL A29 Limited, a Tencent company. All rights reserved.
 * Licensed under the MIT License (the "License"); you may not use this file except
 * in compliance with the License. You may obtain a copy of the License at
 * http://opensource.org/licenses/MIT
 * Unless required by applicable law or agreed to in writing, software distributed under
 * the License is distributed on an "AS IS" BASIS, WITHOUT WARRANTIES OR CONDITIONS OF ANY KIND,
 * either express or implied. See the License for the specific language governing permissions and
 * limitations under the License.
 */

package logics

import (
	"encoding/json"
	"errors"
	"fmt"
	"time"

	restful "github.com/emicklei/go-restful"

	"configcenter/src/common"
	"configcenter/src/common/auditoplog"
	"configcenter/src/common/blog"
	"configcenter/src/common/core/cc/api"
	"configcenter/src/common/util"
	scenecommon "configcenter/src/scene_server/common"
	"configcenter/src/scene_server/validator"
	sourceAuditAPI "configcenter/src/source_controller/api/auditlog"
	sourceAPI "configcenter/src/source_controller/api/object"
)

//AddHost, return error info
func AddHost(req *restful.Request, ownerID string, appID int, hostInfos map[int]map[string]interface{}, moduleID int, cc *api.APIResource) (error, []string, []string, []string) {
	forward := &sourceAPI.ForwardParam{Header: req.Request.Header}
	user := scenecommon.GetUserFromHeader(req)

	hostAddr := cc.HostCtrl()
	ObjAddr := cc.ObjCtrl()
	auditAddr := cc.AuditCtrl()
	addHostURL := hostAddr + "/host/v1/insts/"
	uHostURL := ObjAddr + "/object/v1/insts/host"

	language := util.GetActionLanguage(req)
	errHandle := cc.Error.CreateDefaultCCErrorIf(language)
	langHandle := cc.Lang.CreateDefaultCCLanguageIf(language)

	addParams := make(map[string]interface{})
	addParams[common.BKAppIDField] = appID
	addParams[common.BKModuleIDField] = []int{moduleID}
	addModulesURL := hostAddr + "/host/v1/meta/hosts/modules/"

	allHostList, err := GetHostInfoByConds(req, hostAddr, nil, langHandle)
	if nil != err {
		return errors.New(langHandle.Language("host_search_fail")), nil, nil, nil
	}

	//get asst field
	objCli := sourceAPI.NewClient("")
	objCli.SetAddress(ObjAddr)
	asst := map[string]interface{}{}
	asst[common.BKOwnerIDField] = ownerID
	asst[common.BKObjIDField] = common.BKInnerObjIDHost
	searchData, _ := json.Marshal(asst)
	objCli.SetAddress(ObjAddr)
	asstDes, err := objCli.SearchMetaObjectAsst(&sourceAPI.ForwardParam{Header: req.Request.Header}, searchData)
	if nil != err {
		return errors.New(langHandle.Language("host_search_fail")), nil, nil, nil
	}

	hostMap := convertHostInfo(allHostList)
	input := make(map[string]interface{}, 2)     //更新主机数据
	condInput := make(map[string]interface{}, 1) //更新主机条件
	var errMsg, succMsg, updateErrMsg []string   //新加错误， 成功，  更新失败
	iSubArea := common.BKDefaultDirSubArea

	defaultFields, err := getHostFields(forward, ownerID, ObjAddr)
	if nil != err {
		return errors.New("get host property failure"), nil, nil, nil
	}

	assObjectInt := scenecommon.NewAsstObjectInst(req, ownerID, ObjAddr, defaultFields, langHandle)
	err = assObjectInt.GetObjAsstObjectPrimaryKey()
	if nil != err {
		return fmt.Errorf("get host assocate object  property failure, error:%s", err.Error()), nil, nil, nil
	}
	rowErr, err := assObjectInt.InitInstFromData(hostInfos)
	if nil != err {
		return fmt.Errorf("get host assocate object instance data failure, error:%s", err.Error()), nil, nil, nil
	}

	ts := time.Now().UTC()
	//operator log
	var logConents []auditoplog.AuditLogExt
	hostLogFields, _ := GetHostLogFields(req, ownerID, ObjAddr)
	filterFields := []string{common.CreateTimeField}
	for index, host := range hostInfos {
		if nil == host {
			continue
		}

		innerIP, ok := host[common.BKHostInnerIPField].(string)
		if ok == false || "" == innerIP {
			errMsg = append(errMsg, langHandle.Languagef("host_import_innerip_empty", index))
			continue
		}

		valid := validator.NewValidMapWithKeyFields(common.BKDefaultOwnerID, common.BKInnerObjIDHost, ObjAddr, filterFields, forward, errHandle)
		key := fmt.Sprintf("%s-%v", innerIP, iSubArea)
		iHost, ok := hostMap[key]

		//生产日志
		if ok {
			if err, ok := rowErr[index]; true == ok {
				updateErrMsg = append(updateErrMsg, langHandle.Languagef("import_row_int_error_str", index, err.Error())) //fmt.Sprintf("%d行%s", index, err.Error()))
				continue
			}
			//delete(host, common.BKCloudIDField)
			delete(host, "import_from")
			delete(host, common.CreateTimeField)
			err := assObjectInt.SetObjAsstPropertyVal(host)
			if nil != err {
				blog.Error("host assocate property error %d %s", index, err)
				updateErrMsg = append(updateErrMsg, langHandle.Languagef("import_row_int_error_str", index, err.Error()))

				continue
			}

			hostID, _ := util.GetIntByInterface(iHost[common.BKHostIDField])
			fmt.Println("assObjectInt", hostID)

			_, err = valid.ValidMap(host, common.ValidUpdate, hostID)
			if nil != err {
				blog.Error("host valid error %v %v", index, err)
				updateErrMsg = append(updateErrMsg, langHandle.Languagef("import_row_int_error_str", index, err.Error()))
				fmt.Println("assObjectInt valid", langHandle.Languagef("import_row_int_error_str", index, err.Error()))

				continue
			}
			//update host asst attr
			err = scenecommon.UpdateInstAssociation(ObjAddr, req, hostID, ownerID, common.BKInnerObjIDHost, host) //hostAsstData, ownerID, host)
			if nil != err {
				blog.Error("update host asst attr error : %v", err)
				updateErrMsg = append(updateErrMsg, langHandle.Languagef("import_row_int_error_str", index, err.Error()))
				continue
			}
			//prepare the log
			strHostID := fmt.Sprintf("%d", hostID)
			logObj := NewHostLog(req, common.BKDefaultOwnerID, strHostID, hostAddr, ObjAddr, hostLogFields)

			condInput[common.BKHostIDField] = hostID
			input["condition"] = condInput
			input["data"] = host
			isSuccess, message, _ := GetHttpResult(req, uHostURL, common.HTTPUpdate, input)
			innerIP := host[common.BKHostInnerIPField].(string)
			if !isSuccess {
				blog.Error("host update error %v %v", index, message)
				updateErrMsg = append(updateErrMsg, langHandle.Languagef("host_import_update_fail", index, innerIP, message))
				continue
			}
			logContent, _ := logObj.GetHostLog(strHostID, false)
			logConents = append(logConents, auditoplog.AuditLogExt{ID: hostID, Content: logContent, ExtKey: innerIP})

		} else {
			if err, ok := rowErr[index]; true == ok {
				errMsg = append(errMsg, langHandle.Languagef("import_row_int_error_str", index, err.Error()))
				continue
			}
			err := assObjectInt.SetObjAsstPropertyVal(host)
			if nil != err {
				blog.Error("host assocate property error %v %v", index, err)
				updateErrMsg = append(updateErrMsg, langHandle.Languagef("import_row_int_error_str", index, err.Error()))
				continue
			}
			_, ok := host[common.BKCloudIDField]
			if false == ok {
				host[common.BKCloudIDField] = iSubArea
			}

			//补充未填写字段的默认值
			for _, field := range defaultFields {
				_, ok := host[field.PropertyID]
				if !ok {

					host[field.PropertyID] = ""
				}
			}

			_, err = valid.ValidMap(host, common.ValidCreate, 0)
			host[common.CreateTimeField] = ts

			if nil != err {
				errMsg = append(errMsg, langHandle.Languagef("import_row_int_error_str", index, err.Error()))
				continue
			}

			//prepare the log
			logObj := NewHostLog(req, common.BKDefaultOwnerID, "", hostAddr, ObjAddr, hostLogFields)

			isSuccess, message, retData := GetHttpResult(req, addHostURL, common.HTTPCreate, host)
			if !isSuccess {
				ip, _ := host["InnerIP"].(string)
				errMsg = append(errMsg, langHandle.Languagef("host_import_add_fail", index, ip, message))
				continue
			}

			retHost := retData.(map[string]interface{})
			hostID, _ := util.GetIntByInterface(retHost[common.BKHostIDField])

			//add host asst attr
			hostAsstData := scenecommon.ExtractDataFromAssociationField(int64(hostID), host, asstDes)
			err = scenecommon.CreateInstAssociation(ObjAddr, req, hostAsstData)
			if nil != err {
				blog.Error("add host asst attr error : %v", err)
				errMsg = append(errMsg, langHandle.Languagef("import_row_int_error_str", index, err.Error()))
				continue
			}

			addParams[common.BKHostIDField] = hostID
			innerIP := host[common.BKHostInnerIPField].(string)

			isSuccess, message, _ = GetHttpResult(req, addModulesURL, common.HTTPCreate, addParams)
			if !isSuccess {
				blog.Error("add hosthostconfig error, params:%v, error:%s", addParams, message)
				errMsg = append(errMsg, langHandle.Languagef("host_import_add_host_module", index, innerIP))
				continue
			}
			strHostID := fmt.Sprintf("%d", hostID)
			logContent, _ := logObj.GetHostLog(strHostID, false)

			logConents = append(logConents, auditoplog.AuditLogExt{ID: hostID, Content: logContent, ExtKey: innerIP})

		}

		succMsg = append(succMsg, fmt.Sprintf("%d", index))
	}

	if 0 < len(logConents) {
		logAPIClient := sourceAuditAPI.NewClient(auditAddr)
		_, err := logAPIClient.AuditHostsLog(logConents, "import host", ownerID, fmt.Sprintf("%d", appID), user, auditoplog.AuditOpTypeAdd)
		//addAuditLogs(req, logAdd, "新加主机", ownerID, appID, user, auditAddr)
		if nil != err {
			blog.Errorf("add audit log error %s", err.Error())
		}
	}

	if 0 < len(errMsg) || 0 < len(updateErrMsg) {
		return errors.New(langHandle.Language("host_import_err")), succMsg, updateErrMsg, errMsg
	}

	return nil, succMsg, updateErrMsg, errMsg
}

// EnterIP 将机器导入到制定模块或者空闲机器， 已经存在机器，不操作
func EnterIP(req *restful.Request, ownerID string, appID, moduleID int, ip string, cloudID int64, host map[string]interface{}, isIncrement bool, cc *api.APIResource) error {

	user := scenecommon.GetUserFromHeader(req)

	hostAddr := cc.HostCtrl()
	ObjAddr := cc.ObjCtrl()
	auditAddr := cc.AuditCtrl()

	language := util.GetActionLanguage(req)
	errHandle := cc.Error.CreateDefaultCCErrorIf(language)
	langHandle := cc.Lang.CreateDefaultCCLanguageIf(language)

	addHostURL := hostAddr + "/host/v1/insts/"

	addParams := make(map[string]interface{})
	addParams[common.BKAppIDField] = appID
	addParams[common.BKModuleIDField] = []int{moduleID}
	addModulesURL := hostAddr + "/host/v1/meta/hosts/modules/"

	isExist, err := IsExistPlat(req, ObjAddr, common.KvMap{common.BKCloudIDField: cloudID})
	if nil != err {
<<<<<<< HEAD
		return errors.New(langHandle.Languagef("plat_get_str_err", err.Error())) // "查询主机信息失败")
=======
		return errors.New(langHandle.Language("host_search_fail")) // "查询主机信息失败")
>>>>>>> cc019d21
	}
	if !isExist {
		return errors.New(langHandle.Language("plat_id_not_exist"))
	}
	conds := map[string]interface{}{
		common.BKHostInnerIPField: ip,
		common.BKCloudIDField:     cloudID,
	}
	hostList, err := GetHostInfoByConds(req, hostAddr, conds, langHandle)
	if nil != err {
		return errors.New(langHandle.Language("host_search_fail")) // "查询主机信息失败")
	}

	hostID := 0
	if len(hostList) == 0 {
		//host not exist, add host
		host[common.BKHostInnerIPField] = ip
		host[common.BKCloudIDField] = cloudID
		host["import_from"] = common.HostAddMethodAgent
		forward := &sourceAPI.ForwardParam{Header: req.Request.Header}
		defaultFields, err := getHostFields(forward, ownerID, ObjAddr)
		if nil != err {
			blog.Errorf("get host property error; error:%s", err.Error())
			return errors.New("get host property error")
		}
		//补充未填写字段的默认值
		for _, field := range defaultFields {
			_, ok := host[field.PropertyID]
			if !ok {
				if true == util.IsStrProperty(field.PropertyType) {
					host[field.PropertyID] = ""
				} else {
					host[field.PropertyID] = nil
				}
			}
		}
		valid := validator.NewValidMap(common.BKDefaultOwnerID, common.BKInnerObjIDHost, ObjAddr, forward, errHandle)
		_, err = valid.ValidMap(host, "update", 0)

		if nil != err {
			return err
		}

		isSuccess, message, retData := GetHttpResult(req, addHostURL, common.HTTPCreate, host)
		if !isSuccess {
			return errors.New(langHandle.Languagef("host_agent_add_host_fail", message))
		}

		retHost := retData.(map[string]interface{})
		hostID, _ = util.GetIntByInterface(retHost[common.BKHostIDField])
	} else if false == isIncrement {
		//Not an additional relationship model
		return nil
	} else {
		hostMap, ok := hostList[0].(map[string]interface{})
		if false == ok {
			return errors.New(langHandle.Language("host_search_fail")) // "查询主机信息失败")
		}
		hostID, _ = util.GetIntByInterface(hostMap[common.BKHostIDField])
		if 0 == hostID {
			return errors.New(langHandle.Language("host_search_fail")) // "查询主机信息失败")
		}
		//func IsExistHostIDInApp(CC *api.APIResource, req *restful.Request, appID int, hostID int, defLang language.DefaultCCLanguageIf) (bool, error) {
		bl, err := IsExistHostIDInApp(cc, req, appID, hostID, langHandle)
		if nil != err {
			blog.Error("check host is exist in app error, params:{appid:%d, hostid:%s}, error:%s", appID, hostID, err.Error())
			return errHandle.Errorf(common.CCErrHostNotINAPPFail, hostID)

		}
		if false == bl {
			blog.Error("Host does not belong to the current application; error, params:{appid:%d, hostid:%s}", appID, hostID)
			return errHandle.Errorf(common.CCErrHostNotINAPP, fmt.Sprintf("%d", hostID))
		}

	}

	//del host relation from default  module
	params := make(map[string]interface{})
	params[common.BKAppIDField] = appID
	params[common.BKHostIDField] = hostID
	delModulesURL := cc.HostCtrl() + "/host/v1/meta/hosts/defaultmodules"
	isSuccess, errMsg, _ := GetHttpResult(req, delModulesURL, common.HTTPDelete, params)
	if !isSuccess {
		blog.Error("remove hosthostconfig error, params:%v, error:%s", params, errMsg)
		return errHandle.Errorf(common.CCErrHostDELResourcePool, hostID)
	}

	addParams[common.BKHostIDField] = hostID

	isSuccess, message, _ := GetHttpResult(req, addModulesURL, common.HTTPCreate, addParams)
	if !isSuccess {
		blog.Error("enterip add hosthostconfig error, params:%v, error:%s", addParams, message)
		return errors.New(langHandle.Languagef("host_agent_add_host_module_fail", message))
	}

	//prepare the log
	hostLogFields, _ := GetHostLogFields(req, ownerID, ObjAddr)
	logObj := NewHostLog(req, common.BKDefaultOwnerID, "", hostAddr, ObjAddr, hostLogFields)
	content, _ := logObj.GetHostLog(fmt.Sprintf("%d", hostID), false)
	logAPIClient := sourceAuditAPI.NewClient(auditAddr)
	logAPIClient.AuditHostLog(hostID, content, "enter IP HOST", ip, ownerID, fmt.Sprintf("%d", appID), user, auditoplog.AuditOpTypeAdd)
	logClient, err := NewHostModuleConfigLog(req, nil, hostAddr, ObjAddr, auditAddr)
	logClient.SetHostID([]int{hostID})
	logClient.SetDesc("host module change")
	logClient.SaveLog(fmt.Sprintf("%d", appID), user)
	return nil

}<|MERGE_RESOLUTION|>--- conflicted
+++ resolved
@@ -274,11 +274,7 @@
 
 	isExist, err := IsExistPlat(req, ObjAddr, common.KvMap{common.BKCloudIDField: cloudID})
 	if nil != err {
-<<<<<<< HEAD
-		return errors.New(langHandle.Languagef("plat_get_str_err", err.Error())) // "查询主机信息失败")
-=======
-		return errors.New(langHandle.Language("host_search_fail")) // "查询主机信息失败")
->>>>>>> cc019d21
+		return errors.New(langHandle.Languagef("plat_get_str_err", err.Error()))
 	}
 	if !isExist {
 		return errors.New(langHandle.Language("plat_id_not_exist"))
