/*
 * Tencent is pleased to support the open source community by making 蓝鲸 available.
 * Copyright (C) 2017-2018 THL A29 Limited, a Tencent company. All rights reserved.
 * Licensed under the MIT License (the "License"); you may not use this file except
 * in compliance with the License. You may obtain a copy of the License at
 * http://opensource.org/licenses/MIT
 * Unless required by applicable law or agreed to in writing, software distributed under
 * the License is distributed on an "AS IS" BASIS, WITHOUT WARRANTIES OR CONDITIONS OF ANY KIND,
 * either express or implied. See the License for the specific language governing permissions and
 * limitations under the License.
 */

package logics

import (
	"configcenter/src/common"
	"configcenter/src/common/blog"
	"configcenter/src/common/core/cc/api"
	httpcli "configcenter/src/common/http/httpclient"
	"configcenter/src/common/language"
	"configcenter/src/common/util"
	"encoding/json"
	"errors"
	"fmt"

	"configcenter/src/common/auditoplog"
	sencecommon "configcenter/src/scene_server/common"
	"configcenter/src/scene_server/validator"
	sourceAuditAPI "configcenter/src/source_controller/api/auditlog"
	sourceAPI "configcenter/src/source_controller/api/object"

	"time"

	simplejson "github.com/bitly/go-simplejson"
	restful "github.com/emicklei/go-restful"
)

//GetModuleByModuleID  get module by module id
func GetModuleByModuleID(req *restful.Request, appID int, moduleID int, hostAddr string) ([]interface{}, error) {
	//moduleURL := "http://" + cc.ObjCtrl + "/object/v1/insts/module/search"
	URL := hostAddr + "/object/v1/insts/module/search"
	params := make(map[string]interface{})

	conditon := make(map[string]interface{})
	conditon[common.BKAppIDField] = appID
	conditon[common.BKModuleIDField] = moduleID
	params["condition"] = conditon
	params["sort"] = common.BKModuleIDField
	params["start"] = 0
	params["limit"] = 1
	params["fields"] = common.BKModuleIDField
	isSuccess, errMsg, data := GetHttpResult(req, URL, common.HTTPSelectPost, params)
	if !isSuccess {
		blog.Error("get idle module error, params:%v, error:%s", params, errMsg)
		return nil, errors.New(errMsg)
	}
	dataStrArry := data.(map[string]interface{})
	dataInfo, ok := dataStrArry["info"].([]interface{})
	if !ok {
		blog.Error("get idle module error, params:%v, error:%s", params, errMsg)
		return nil, errors.New(errMsg)
	}

	return dataInfo, nil
}

//GetSingleModuleID  get single module id
func GetSingleModuleID(req *restful.Request, conds interface{}, hostAddr string) (int, error) {
	//moduleURL := "http://" + cc.ObjCtrl + "/object/v1/insts/module/search"
	url := hostAddr + "/object/v1/insts/module/search"
	params := make(map[string]interface{})

	params["condition"] = conds
	params["sort"] = common.BKModuleIDField
	params["start"] = 0
	params["limit"] = 1
	params["fields"] = common.BKModuleIDField
	isSuccess, errMsg, data := GetHttpResult(req, url, common.HTTPSelectPost, params)
	if !isSuccess {
		blog.Error("get  module error, params:%v, error:%s", params, errMsg)
		return 0, errors.New(errMsg)
	}
	dataInterface := data.(map[string]interface{})
	info := dataInterface["info"].([]interface{})
	if 1 != len(info) {
		blog.Error("not find module error, params:%v, error:%s", params, errMsg)
		return 0, errors.New("get module error, module count != 1")
	}
	row := info[0].(map[string]interface{})
	moduleID, _ := util.GetIntByInterface(row[common.BKModuleIDField])

	if 0 == moduleID {
		blog.Error("not find module error, params:%v, error:%s", params, errMsg)
		return 0, errors.New("get module error ")
	}

	return moduleID, nil
}

// AddHost return error info
func AddHost(req *restful.Request, ownerID string, appID int, hostInfos map[int]map[string]interface{}, moduleID int, cc *api.APIResource) (error, []string, []string, []string) {
	forward := &sourceAPI.ForwardParam{Header: req.Request.Header}
	user := sencecommon.GetUserFromHeader(req)

	hostAddr := cc.HostCtrl()
	ObjAddr := cc.ObjCtrl()
	auditAddr := cc.AuditCtrl()
	addHostURL := hostAddr + "/host/v1/insts/"
	uHostURL := ObjAddr + "/object/v1/insts/host"

	language := util.GetActionLanguage(req)
	errHandle := cc.Error.CreateDefaultCCErrorIf(language)
	langHandle := cc.Lang.CreateDefaultCCLanguageIf(language)

	addParams := make(map[string]interface{})
	addParams[common.BKAppIDField] = appID
	addParams[common.BKModuleIDField] = []int{moduleID}
	addModulesURL := hostAddr + "/host/v1/meta/hosts/modules/"

<<<<<<< HEAD
	allHostList, err := getHostInfoByConds(req, hostAddr, nil, langHandle)
=======
	allHostList, err := GetHostInfoByConds(req, hostAddr, nil)
>>>>>>> 20df768b
	if nil != err {
		return errors.New(langHandle.Language("host_search_fail")), nil, nil, nil
	}

	hostMap := convertHostInfo(allHostList)
	input := make(map[string]interface{}, 2)     //更新主机数据
	condInput := make(map[string]interface{}, 1) //更新主机条件
	var errMsg, succMsg, updateErrMsg []string   //新加错误， 成功，  更新失败
	iSubArea := common.BKDefaultDirSubArea

	defaultFields := getHostFields(forward, ownerID, ObjAddr)
	ts := time.Now().UTC()
	//operator log
	var logConents []auditoplog.AuditLogExt
	hostLogFields, _ := GetHostLogFields(req, ownerID, ObjAddr)
	for index, host := range hostInfos {
		if nil == host {
			continue
		}

		innerIP, ok := host[common.BKHostInnerIPField].(string)
		if ok == false || "" == innerIP {
			errMsg = append(errMsg, langHandle.Languagef("host_import_innerip_empty", index))
			continue
		}
		notExistFields := []string{} //没有赋值的key，不需要校验
		for key, value := range defaultFields {
			_, ok := host[key]
			if ok {
				//已经存在，
				continue
			}
			require, _ := util.GetIntByInterface(value["require"])
			if require == common.BKTrue {

				errMsg = append(errMsg, langHandle.Languagef("host_import_property_need_set", index, key))
				continue
			}
			notExistFields = append(notExistFields, key)
		}
		blog.Infof("no validate fields %v", notExistFields)

		valid := validator.NewValidMapWithKeyFileds(common.BKDefaultOwnerID, common.BKInnerObjIDHost, ObjAddr, notExistFields, forward, errHandle)

		key := fmt.Sprintf("%s-%v", innerIP, iSubArea)
		iHost, ok := hostMap[key]
		//生产日志
		if ok {
			delete(host, common.BKCloudIDField)
			delete(host, "import_from")
			delete(host, common.CreateTimeField)
			hostInfo := iHost.(map[string]interface{})

			hostID, _ := util.GetIntByInterface(hostInfo[common.BKHostIDField])
			_, err = valid.ValidMap(host, common.ValidUpdate, hostID)
			if nil != err {
				updateErrMsg = append(updateErrMsg, fmt.Sprintf("%d行%v", index, err))
				continue
			}
			//prepare the log
			strHostID := fmt.Sprintf("%d", hostID)
			logObj := NewHostLog(req, common.BKDefaultOwnerID, strHostID, hostAddr, ObjAddr, hostLogFields)

			condInput[common.BKHostIDField] = hostID
			input["condition"] = condInput
			input["data"] = host
			isSuccess, message, _ := GetHttpResult(req, uHostURL, common.HTTPUpdate, input)
			innerIP := host[common.BKHostInnerIPField].(string)
			if !isSuccess {
				updateErrMsg = append(updateErrMsg, langHandle.Languagef("host_import_update_fail", index, innerIP, message))
				continue
			}
			logContent, _ := logObj.GetHostLog(strHostID, false)
			logConents = append(logConents, auditoplog.AuditLogExt{ID: hostID, Content: logContent, ExtKey: innerIP})

		} else {
			host[common.BKCloudIDField] = iSubArea
			host[common.CreateTimeField] = ts
			//补充未填写字段的默认值
			for key, val := range defaultFields {
				_, ok := host[key]
				if !ok {
					host[key] = val["default"]
				}
			}
			_, err := valid.ValidMap(host, common.ValidCreate, 0)

			if nil != err {
				errMsg = append(errMsg, fmt.Sprintf("%d行%v", index, err))
				continue
			}

			//prepare the log
			logObj := NewHostLog(req, common.BKDefaultOwnerID, "", hostAddr, ObjAddr, hostLogFields)

			isSuccess, message, retData := GetHttpResult(req, addHostURL, common.HTTPCreate, host)
			if !isSuccess {
				ip, _ := host["InnerIP"].(string)
				errMsg = append(errMsg, langHandle.Languagef("host_import_add_fail", index, ip, message))
				continue
			}

			retHost := retData.(map[string]interface{})
			hostID, _ := util.GetIntByInterface(retHost[common.BKHostIDField])
			addParams[common.BKHostIDField] = hostID
			innerIP := host[common.BKHostInnerIPField].(string)

			isSuccess, message, _ = GetHttpResult(req, addModulesURL, common.HTTPCreate, addParams)
			if !isSuccess {
				blog.Error("add hosthostconfig error, params:%v, error:%s", addParams, message)
				errMsg = append(errMsg, langHandle.Languagef("host_import_add_host_module", index, innerIP))
				continue
			}
			strHostID := fmt.Sprintf("%d", hostID)
			logContent, _ := logObj.GetHostLog(strHostID, false)

			logConents = append(logConents, auditoplog.AuditLogExt{ID: hostID, Content: logContent, ExtKey: innerIP})

		}

		succMsg = append(succMsg, fmt.Sprintf("%d", index))
	}

	if 0 < len(logConents) {
		logAPIClient := sourceAuditAPI.NewClient(auditAddr)
		_, err := logAPIClient.AuditHostsLog(logConents, "import host", ownerID, fmt.Sprintf("%d", appID), user, auditoplog.AuditOpTypeAdd)
		//addAuditLogs(req, logAdd, "新加主机", ownerID, appID, user, auditAddr)
		if nil != err {
			blog.Errorf("add audit log error %s", err.Error())
		}
	}

	if 0 < len(errMsg) || 0 < len(updateErrMsg) {
		return errors.New(langHandle.Language("host_import_err")), succMsg, updateErrMsg, errMsg
	}

	return nil, succMsg, updateErrMsg, errMsg
}

//EnterIP 将机器导入到制定模块或者空闲机器， 已经存在机器，不操作
func EnterIP(req *restful.Request, ownerID string, appID, moduleID int, IP, osType, hostname, appName, setName, moduleName string, cc *api.APIResource) error {

	user := sencecommon.GetUserFromHeader(req)

	hostAddr := cc.HostCtrl()
	ObjAddr := cc.ObjCtrl()
	auditAddr := cc.AuditCtrl()

	language := util.GetActionLanguage(req)
	//errHandle := cc.Error.CreateDefaultCCErrorIf(language)
	langHandle := cc.Lang.CreateDefaultCCLanguageIf(language)

	addHostURL := hostAddr + "/host/v1/insts/"

	addParams := make(map[string]interface{})
	addParams[common.BKAppIDField] = appID
	addParams[common.BKModuleIDField] = []int{moduleID}
	addModulesURL := hostAddr + "/host/v1/meta/hosts/modules/"

	conds := map[string]interface{}{
		common.BKHostInnerIPField: IP,
		common.BKCloudIDField:     common.BKDefaultDirSubArea,
	}
<<<<<<< HEAD
	hostList, err := getHostInfoByConds(req, hostAddr, conds, langHandle)
=======
	hostList, err := GetHostInfoByConds(req, hostAddr, conds)
>>>>>>> 20df768b
	if nil != err {
		return errors.New(langHandle.Language("host_search_fail")) // "查询主机信息失败")
	}
	if len(hostList) > 0 {
		return nil
	}

	host := make(map[string]interface{})
	host[common.BKHostInnerIPField] = IP
	host[common.BKOSTypeField] = osType

	host["import_from"] = common.HostAddMethodAgent
	host[common.BKCloudIDField] = common.BKDefaultDirSubArea
	forward := &sourceAPI.ForwardParam{Header: req.Request.Header}
	defaultFields := getHostFields(forward, ownerID, ObjAddr)
	//补充未填写字段的默认值
	for key, val := range defaultFields {
		_, ok := host[key]
		if !ok {

			host[key] = val[common.BKDefaultField]
		}
	}

	isSuccess, message, retData := GetHttpResult(req, addHostURL, common.HTTPCreate, host)
	if !isSuccess {
		return errors.New(langHandle.Languagef("host_agent_add_host_fail", message))
	}

	retHost := retData.(map[string]interface{})
	hostID, _ := util.GetIntByInterface(retHost[common.BKHostIDField])
	addParams[common.BKHostIDField] = hostID

	isSuccess, message, _ = GetHttpResult(req, addModulesURL, common.HTTPCreate, addParams)
	if !isSuccess {
		blog.Error("enterip add hosthostconfig error, params:%v, error:%s", addParams, message)
		return errors.New(langHandle.Languagef("host_agent_add_host_module_fail", message))
	}

	//prepare the log
	hostLogFields, _ := GetHostLogFields(req, ownerID, ObjAddr)
	logObj := NewHostLog(req, common.BKDefaultOwnerID, "", hostAddr, ObjAddr, hostLogFields)
	content, _ := logObj.GetHostLog(fmt.Sprintf("%d", hostID), false)
	logAPIClient := sourceAuditAPI.NewClient(auditAddr)
	logAPIClient.AuditHostLog(hostID, content, "enter IP HOST", IP, ownerID, fmt.Sprintf("%d", appID), user, auditoplog.AuditOpTypeAdd)
	logClient, err := NewHostModuleConfigLog(req, nil, hostAddr, ObjAddr, auditAddr)
	logClient.SetHostID([]int{hostID})
	logClient.SetDesc("host module change")
	logClient.SaveLog(fmt.Sprintf("%d", appID), user)
	return nil

}

//getHostFields 获取主所有字段和默认值
func getHostFields(forward *sourceAPI.ForwardParam, ownerID, ObjAddr string) map[string]map[string]interface{} {
	return GetObjectFields(forward, ownerID, common.BKInnerObjIDHost, ObjAddr)
}

//GetObjectFields get object fields
func GetObjectFields(forward *sourceAPI.ForwardParam, ownerID, objID, ObjAddr string) map[string]map[string]interface{} {
	data := make(map[string]interface{})
	data[common.BKOwnerIDField] = ownerID
	data[common.BKObjIDField] = objID
	info, _ := json.Marshal(data)
	client := sourceAPI.NewClient(ObjAddr)
	result, _ := client.SearchMetaObjectAtt(forward, []byte(info))
	fields := make(map[string]map[string]interface{})
	for _, j := range result {
		propertyID := j.PropertyID
		fieldType := j.PropertyType
		switch fieldType {
		case common.FiledTypeSingleChar:
			fields[propertyID] = common.KvMap{"default": "", "name": j.PropertyName, "type": j.PropertyType, "require": j.IsRequired}
		case common.FiledTypeLongChar:
			fields[propertyID] = common.KvMap{"default": "", "name": j.PropertyName, "type": j.PropertyType, "require": j.IsRequired} //""
		case common.FiledTypeInt:
			fields[propertyID] = common.KvMap{"default": nil, "name": j.PropertyName, "type": j.PropertyType, "require": j.IsRequired} //0
		case common.FiledTypeEnum:
			fields[propertyID] = common.KvMap{"default": nil, "name": j.PropertyName, "type": j.PropertyType, "require": j.IsRequired}
		case common.FiledTypeDate:
			fields[propertyID] = common.KvMap{"default": nil, "name": j.PropertyName, "type": j.PropertyType, "require": j.IsRequired}
		case common.FiledTypeTime:
			fields[propertyID] = common.KvMap{"default": nil, "name": j.PropertyName, "type": j.PropertyType, "require": j.IsRequired}
		case common.FiledTypeUser:
			fields[propertyID] = common.KvMap{"default": nil, "name": j.PropertyName, "type": j.PropertyType, "require": j.IsRequired}
		default:
			fields[propertyID] = common.KvMap{"default": nil, "name": j.PropertyName, "type": j.PropertyType, "require": j.IsRequired}
			continue
		}

	}
	return fields
}

//convertHostInfo convert host info，InnerIP+SubArea key map[string]interface
func convertHostInfo(hosts []interface{}) map[string]interface{} {
	var hostMap map[string]interface{} = make(map[string]interface{})
	for _, host := range hosts {
		h := host.(map[string]interface{})

		key := fmt.Sprintf("%v-%v", h[common.BKHostInnerIPField], h[common.BKCloudIDField])
		hostMap[key] = h
	}
	return hostMap
}

<<<<<<< HEAD
func getHostInfoByConds(req *restful.Request, hostURL string, conds map[string]interface{}, defLang language.DefaultCCLanguageIf) ([]interface{}, error) {
=======
func GetHostInfoByConds(req *restful.Request, hostURL string, conds map[string]interface{}) ([]interface{}, error) {
>>>>>>> 20df768b
	hostURL = hostURL + "/host/v1/hosts/search"
	getParams := make(map[string]interface{})
	getParams["fields"] = nil
	getParams["condition"] = conds
	getParams["start"] = 0
	getParams["limit"] = common.BKNoLimit
	getParams["sort"] = common.BKHostIDField
	blog.Info("get host info by conds url:%s", hostURL)
	blog.Info("get host info by conds params:%v", getParams)
	isSucess, message, iRetData := GetHttpResult(req, hostURL, common.HTTPSelectPost, getParams)
	blog.Info("get host info by conds return:%v", iRetData)
	if !isSucess {
		msg := defLang.Languagef("host_search_fail_with_errmsg", message)
		blog.Error(msg)
		return nil, errors.New(msg)
	}
	if nil == iRetData {
		return nil, nil
	}
	retData := iRetData.(map[string]interface{})
	data, _ := retData["info"]
	if nil == data {
		return nil, nil
	}
	return data.([]interface{}), nil
}

//GetHttpResult get http result
func GetHttpResult(req *restful.Request, url, method string, params interface{}) (bool, string, interface{}) {
	var strParams []byte
	switch params.(type) {
	case string:
		strParams = []byte(params.(string))
	default:
		strParams, _ = json.Marshal(params)

	}
	blog.Info("get request url:%s", url)
	blog.Info("get request info  params:%v", string(strParams))
	reply, err := httpcli.ReqHttp(req, url, method, []byte(strParams))
	blog.Info("get request result:%v", string(reply))
	if err != nil {
		blog.Error("http do error, params:%s, error:%s", strParams, err.Error())
		return false, err.Error(), nil
	}

	addReply, err := simplejson.NewJson([]byte(reply))
	if err != nil {
		blog.Error("http do error, params:%s, reply:%s, error:%s", strParams, reply, err.Error())
		return false, err.Error(), nil
	}
	isSuccess, err := addReply.Get("result").Bool()
	if nil != err || !isSuccess {
		errMsg, _ := addReply.Get("message").String()
		blog.Error("http do error, url:%s, params:%s, error:%s", url, strParams, errMsg)
		return false, errMsg, addReply.Get("data").Interface()
	}
	return true, "", addReply.Get("data").Interface()
}

//MoveHostToResourcePool move host to resource pool
func MoveHost2ResourcePool(CC *api.APIResource, req *restful.Request, appID int, hostID []int) (interface{}, error) {
	user := sencecommon.GetUserFromHeader(req)
	language := util.GetActionLanguage(req)
	//errHandle := CC.Error.CreateDefaultCCErrorIf(language)
	langHandle := CC.Lang.CreateDefaultCCLanguageIf(language)

	conds := make(map[string]interface{})
	conds[common.BKAppIDField] = appID
	appinfo, err := GetAppInfo(req, common.BKOwnerIDField, conds, CC.ObjCtrl(), langHandle)
	if err != nil {
		return nil, err
	}
	ownerID := appinfo[common.BKOwnerIDField].(string)
	if "" == ownerID {
		return nil, errors.New(langHandle.Language("host_resource_pool_not_exist")) // "未找到资源池")
	}
	//get default biz
	ownerAppID, err := GetDefaultAppID(req, ownerID, common.BKAppIDField, CC.ObjCtrl(), langHandle)
	if err != nil {
		return nil, errors.New(langHandle.Languagef("host_resource_pool_get_fail", err.Error()))

	}
	if 0 == appID {
		return nil, errors.New(langHandle.Language("host_resource_pool_not_exist")) // "未找到资源池")
		//return nil, errors.New("资源池不存在")
	}
	if ownerAppID == appID {
		return nil, errors.New(langHandle.Language("host_belong_resource_pool")) // "当前主机已经属于资源池，不需要转移")
	}

	//get resource set
	mconds := make(map[string]interface{})
	mconds[common.BKDefaultField] = common.DefaultResModuleFlag
	mconds[common.BKModuleNameField] = common.DefaultResModuleName
	mconds[common.BKAppIDField] = ownerAppID
	moduleID, err := GetSingleModuleID(req, mconds, CC.ObjCtrl())
	if nil != err {
		return nil, errors.New(langHandle.Languagef("host_resource_module_get_fail", err.Error())) //("获取资源池模块信息失败" + err.Error())
	}

	logClient, err := NewHostModuleConfigLog(req, nil, CC.HostCtrl(), CC.ObjCtrl(), CC.AuditCtrl())

	conds[common.BKHostIDField] = hostID
	conds["bk_owner_module_id"] = moduleID
	conds["bk_owner_biz_id"] = ownerAppID
	url := CC.HostCtrl() + "/host/v1/meta/hosts/resource"
	isSucess, errmsg, data := GetHttpResult(req, url, common.HTTPUpdate, conds)
	if !isSucess {
		return data, errors.New(langHandle.Languagef("host_move_to_resource", errmsg)) //"更新主机关系失败;" + errmsg)
	}
	logClient.SetDesc("move host to resource pool")
	logClient.SaveLog(fmt.Sprintf("%d", appID), user)

	return data, err
}

//GetAppInfo get app info
func GetAppInfo(req *restful.Request, fields string, conditon map[string]interface{}, hostAddr string, defLang language.DefaultCCLanguageIf) (map[string]interface{}, error) {
	//moduleURL := "http://" + cc.ObjCtrl + "/object/v1/insts/module/search"
	URL := hostAddr + "/object/v1/insts/" + common.BKInnerObjIDApp + "/search"
	params := make(map[string]interface{})
	params["condition"] = conditon
	params["sort"] = common.BKAppIDField
	params["start"] = 0
	params["limit"] = 1
	params["fields"] = fields

	blog.Info("get application info  url:%s", URL)
	blog.Info("get application info  url:%v", params)
	isSuccess, errMsg, data := GetHttpResult(req, URL, common.HTTPSelectPost, params)
	if !isSuccess {
		blog.Error("get application info  error, params:%v, error:%s", params, errMsg)
		return nil, errors.New(errMsg)
	}
	dataInterface := data.(map[string]interface{})
	info := dataInterface["info"].([]interface{})
	if 1 != len(info) {
		blog.Error("not application info error, params:%v, error:%s", params, errMsg)
		return nil, errors.New(defLang.Languagef("app_not_exist")) //"业务不存在")
	}
	row := info[0].(map[string]interface{})

	if 0 == len(row) {
		blog.Error("not application info error, params:%v, error:%s", params, errMsg)
		return nil, errors.New(defLang.Languagef("app_not_exist")) //"业务不存在")
	}

	return row, nil
}

//GetDefaultAppID get default biz id
func GetDefaultAppID(req *restful.Request, ownerID, fields, hostAddr string, defLang language.DefaultCCLanguageIf) (int, error) {
	conds := make(map[string]interface{})
	conds[common.BKOwnerIDField] = ownerID
	conds[common.BKDefaultField] = common.DefaultAppFlag
	appinfo, err := GetAppInfo(req, fields, conds, hostAddr, defLang)
	if nil != err {
		blog.Errorf("get default app info error:%v", err.Error())
		return 0, err
	}
	return util.GetIntByInterface(appinfo[common.BKAppIDField])
}

//GetDefaultAppID get supplier ID
func GetDefaultAppIDBySupplierID(req *restful.Request, supplierID int, fields, hostAddr string, defLang language.DefaultCCLanguageIf) (int, error) {
	conds := make(map[string]interface{})
	conds[common.BKSupplierIDField] = supplierID
	conds[common.BKDefaultField] = common.DefaultAppFlag
	appinfo, err := GetAppInfo(req, fields, conds, hostAddr, defLang)
	if nil != err {
		blog.Errorf("get default app info error:%v", err.Error())
		return 0, err
	}
	return util.GetIntByInterface(appinfo[common.BKAppIDField])
}

//IsExistHostIDInApp  is host exsit in app
func IsExistHostIDInApp(CC *api.APIResource, req *restful.Request, appID int, hostID int, defLang language.DefaultCCLanguageIf) (bool, error) {
	conds := common.KvMap{common.BKAppIDField: appID, common.BKHostIDField: hostID}
	url := CC.HostCtrl() + "/host/v1/meta/hosts/modules/search"
	isSucess, errmsg, data := GetHttpResult(req, url, common.HTTPSelectPost, conds)
	blog.Info("IsExistHostIDInApp request url:%s, params:{appid:%d, hostid:%d}", url, appID, hostID)
	blog.Info("IsExistHostIDInApp res:%v,%s, %v", isSucess, errmsg, data)
	if !isSucess {
		return false, errors.New(defLang.Languagef("host_search_module_fail_with_errmsg", errmsg)) //"获取主机关系失败;" + errmsg)
	}
	//数据为空
	if nil == data {
		return false, nil
	}
	ids, ok := data.([]interface{})
	if !ok {
		return false, errors.New(defLang.Languagef("host_search_module_fail_with_errmsg", errmsg)) //"获取主机关系失败;" + errmsg)
	}

	if len(ids) > 0 {
		return true, nil
	}
	return false, nil

}<|MERGE_RESOLUTION|>--- conflicted
+++ resolved
@@ -117,11 +117,7 @@
 	addParams[common.BKModuleIDField] = []int{moduleID}
 	addModulesURL := hostAddr + "/host/v1/meta/hosts/modules/"
 
-<<<<<<< HEAD
-	allHostList, err := getHostInfoByConds(req, hostAddr, nil, langHandle)
-=======
-	allHostList, err := GetHostInfoByConds(req, hostAddr, nil)
->>>>>>> 20df768b
+	allHostList, err := GetHostInfoByConds(req, hostAddr, nil, langHandle)
 	if nil != err {
 		return errors.New(langHandle.Language("host_search_fail")), nil, nil, nil
 	}
@@ -285,11 +281,7 @@
 		common.BKHostInnerIPField: IP,
 		common.BKCloudIDField:     common.BKDefaultDirSubArea,
 	}
-<<<<<<< HEAD
-	hostList, err := getHostInfoByConds(req, hostAddr, conds, langHandle)
-=======
-	hostList, err := GetHostInfoByConds(req, hostAddr, conds)
->>>>>>> 20df768b
+	hostList, err := GetHostInfoByConds(req, hostAddr, conds, langHandle)
 	if nil != err {
 		return errors.New(langHandle.Language("host_search_fail")) // "查询主机信息失败")
 	}
@@ -396,11 +388,7 @@
 	return hostMap
 }
 
-<<<<<<< HEAD
-func getHostInfoByConds(req *restful.Request, hostURL string, conds map[string]interface{}, defLang language.DefaultCCLanguageIf) ([]interface{}, error) {
-=======
-func GetHostInfoByConds(req *restful.Request, hostURL string, conds map[string]interface{}) ([]interface{}, error) {
->>>>>>> 20df768b
+func GetHostInfoByConds(req *restful.Request, hostURL string, conds map[string]interface{}, defLang language.DefaultCCLanguageIf) ([]interface{}, error) {
 	hostURL = hostURL + "/host/v1/hosts/search"
 	getParams := make(map[string]interface{})
 	getParams["fields"] = nil
