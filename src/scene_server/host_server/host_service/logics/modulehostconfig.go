/*
 * Tencent is pleased to support the open source community by making 蓝鲸 available.
 * Copyright (C) 2017-2018 THL A29 Limited, a Tencent company. All rights reserved.
 * Licensed under the MIT License (the "License"); you may not use this file except
 * in compliance with the License. You may obtain a copy of the License at
 * http://opensource.org/licenses/MIT
 * Unless required by applicable law or agreed to in writing, software distributed under
 * the License is distributed on an "AS IS" BASIS, WITHOUT WARRANTIES OR CONDITIONS OF ANY KIND,
 * either express or implied. See the License for the specific language governing permissions and
 * limitations under the License.
 */

package logics

import (
	"configcenter/src/common"
	"configcenter/src/common/core/cc/api"
<<<<<<< HEAD
	httpcli "configcenter/src/common/http/httpclient"
	"configcenter/src/common/language"
	"configcenter/src/common/util"
	"encoding/json"
	"errors"
	"fmt"

	"configcenter/src/common/auditoplog"
	sencecommon "configcenter/src/scene_server/common"
	"configcenter/src/scene_server/validator"
	sourceAuditAPI "configcenter/src/source_controller/api/auditlog"
	sourceAPI "configcenter/src/source_controller/api/object"

	"time"

	simplejson "github.com/bitly/go-simplejson"
	restful "github.com/emicklei/go-restful"
)

//GetModuleByModuleID  get module by module id
func GetModuleByModuleID(req *restful.Request, appID int, moduleID int, hostAddr string) ([]interface{}, error) {
	//moduleURL := "http://" + cc.ObjCtrl + "/object/v1/insts/module/search"
	URL := hostAddr + "/object/v1/insts/module/search"
	params := make(map[string]interface{})

	conditon := make(map[string]interface{})
	conditon[common.BKAppIDField] = appID
	conditon[common.BKModuleIDField] = moduleID
	params["condition"] = conditon
	params["sort"] = common.BKModuleIDField
	params["start"] = 0
	params["limit"] = 1
	params["fields"] = common.BKModuleIDField
	isSuccess, errMsg, data := GetHttpResult(req, URL, common.HTTPSelectPost, params)
	if !isSuccess {
		blog.Error("get idle module error, params:%v, error:%s", params, errMsg)
		return nil, errors.New(errMsg)
	}
	dataStrArry := data.(map[string]interface{})
	dataInfo, ok := dataStrArry["info"].([]interface{})
	if !ok {
		blog.Error("get idle module error, params:%v, error:%s", params, errMsg)
		return nil, errors.New(errMsg)
	}

	return dataInfo, nil
}

//GetSingleModuleID  get single module id
func GetSingleModuleID(req *restful.Request, conds interface{}, hostAddr string) (int, error) {
	//moduleURL := "http://" + cc.ObjCtrl + "/object/v1/insts/module/search"
	url := hostAddr + "/object/v1/insts/module/search"
	params := make(map[string]interface{})

	params["condition"] = conds
	params["sort"] = common.BKModuleIDField
	params["start"] = 0
	params["limit"] = 1
	params["fields"] = common.BKModuleIDField
	isSuccess, errMsg, data := GetHttpResult(req, url, common.HTTPSelectPost, params)
	if !isSuccess {
		blog.Error("get  module error, params:%v, error:%s", params, errMsg)
		return 0, errors.New(errMsg)
	}
	dataInterface := data.(map[string]interface{})
	info := dataInterface["info"].([]interface{})
	if 1 != len(info) {
		blog.Error("not find module error, params:%v, error:%s", params, errMsg)
		return 0, errors.New("get module error, module count != 1")
	}
	row := info[0].(map[string]interface{})
	moduleID, _ := util.GetIntByInterface(row[common.BKModuleIDField])

	if 0 == moduleID {
		blog.Error("not find module error, params:%v, error:%s", params, errMsg)
		return 0, errors.New("get module error ")
	}

	return moduleID, nil
}

// AddHost return error info
func AddHost(req *restful.Request, ownerID string, appID int, hostInfos map[int]map[string]interface{}, moduleID int, cc *api.APIResource) (error, []string, []string, []string) {
	forward := &sourceAPI.ForwardParam{Header: req.Request.Header}
	user := sencecommon.GetUserFromHeader(req)

	hostAddr := cc.HostCtrl()
	ObjAddr := cc.ObjCtrl()
	auditAddr := cc.AuditCtrl()
	addHostURL := hostAddr + "/host/v1/insts/"
	uHostURL := ObjAddr + "/object/v1/insts/host"

	language := util.GetActionLanguage(req)
	errHandle := cc.Error.CreateDefaultCCErrorIf(language)
	langHandle := cc.Lang.CreateDefaultCCLanguageIf(language)

	addParams := make(map[string]interface{})
	addParams[common.BKAppIDField] = appID
	addParams[common.BKModuleIDField] = []int{moduleID}
	addModulesURL := hostAddr + "/host/v1/meta/hosts/modules/"

	allHostList, err := GetHostInfoByConds(req, hostAddr, nil, langHandle)
	if nil != err {
		return errors.New(langHandle.Language("host_search_fail")), nil, nil, nil
	}

	hostMap := convertHostInfo(allHostList)
	input := make(map[string]interface{}, 2)     //更新主机数据
	condInput := make(map[string]interface{}, 1) //更新主机条件
	var errMsg, succMsg, updateErrMsg []string   //新加错误， 成功，  更新失败
	iSubArea := common.BKDefaultDirSubArea

	defaultFields := getHostFields(forward, ownerID, ObjAddr)
	ts := time.Now().UTC()
	//operator log
	var logConents []auditoplog.AuditLogExt
	hostLogFields, _ := GetHostLogFields(req, ownerID, ObjAddr)
	for index, host := range hostInfos {
		if nil == host {
			continue
		}

		innerIP, ok := host[common.BKHostInnerIPField].(string)
		if ok == false || "" == innerIP {
			errMsg = append(errMsg, langHandle.Languagef("host_import_innerip_empty", index))
			continue
		}
		notExistFields := []string{} //没有赋值的key，不需要校验
		for key, value := range defaultFields {
			_, ok := host[key]
			if ok {
				//已经存在，
				continue
			}
			require, _ := util.GetIntByInterface(value["require"])
			if require == common.BKTrue {

				errMsg = append(errMsg, langHandle.Languagef("host_import_property_need_set", index, key))
				continue
			}
			notExistFields = append(notExistFields, key)
		}
		blog.Infof("no validate fields %v", notExistFields)

		valid := validator.NewValidMapWithKeyFileds(common.BKDefaultOwnerID, common.BKInnerObjIDHost, ObjAddr, notExistFields, forward, errHandle)

		key := fmt.Sprintf("%s-%v", innerIP, iSubArea)
		iHost, ok := hostMap[key]
		//生产日志
		if ok {
			delete(host, common.BKCloudIDField)
			delete(host, "import_from")
			delete(host, common.CreateTimeField)
			hostInfo := iHost.(map[string]interface{})

			hostID, _ := util.GetIntByInterface(hostInfo[common.BKHostIDField])
			_, err = valid.ValidMap(host, common.ValidUpdate, hostID)
			if nil != err {
				updateErrMsg = append(updateErrMsg, fmt.Sprintf("%d行%v", index, err))
				continue
			}
			//prepare the log
			strHostID := fmt.Sprintf("%d", hostID)
			logObj := NewHostLog(req, common.BKDefaultOwnerID, strHostID, hostAddr, ObjAddr, hostLogFields)

			condInput[common.BKHostIDField] = hostID
			input["condition"] = condInput
			input["data"] = host
			isSuccess, message, _ := GetHttpResult(req, uHostURL, common.HTTPUpdate, input)
			innerIP := host[common.BKHostInnerIPField].(string)
			if !isSuccess {
				updateErrMsg = append(updateErrMsg, langHandle.Languagef("host_import_update_fail", index, innerIP, message))
				continue
			}
			logContent, _ := logObj.GetHostLog(strHostID, false)
			logConents = append(logConents, auditoplog.AuditLogExt{ID: hostID, Content: logContent, ExtKey: innerIP})

		} else {
			host[common.BKCloudIDField] = iSubArea
			host[common.CreateTimeField] = ts
			//补充未填写字段的默认值
			for key, val := range defaultFields {
				_, ok := host[key]
				if !ok {
					host[key] = val["default"]
				}
			}
			_, err := valid.ValidMap(host, common.ValidCreate, 0)

			if nil != err {
				errMsg = append(errMsg, fmt.Sprintf("%d行%v", index, err))
				continue
			}

			//prepare the log
			logObj := NewHostLog(req, common.BKDefaultOwnerID, "", hostAddr, ObjAddr, hostLogFields)

			isSuccess, message, retData := GetHttpResult(req, addHostURL, common.HTTPCreate, host)
			if !isSuccess {
				ip, _ := host["InnerIP"].(string)
				errMsg = append(errMsg, langHandle.Languagef("host_import_add_fail", index, ip, message))
				continue
			}

			retHost := retData.(map[string]interface{})
			hostID, _ := util.GetIntByInterface(retHost[common.BKHostIDField])
			addParams[common.BKHostIDField] = hostID
			innerIP := host[common.BKHostInnerIPField].(string)

			isSuccess, message, _ = GetHttpResult(req, addModulesURL, common.HTTPCreate, addParams)
			if !isSuccess {
				blog.Error("add hosthostconfig error, params:%v, error:%s", addParams, message)
				errMsg = append(errMsg, langHandle.Languagef("host_import_add_host_module", index, innerIP))
				continue
			}
			strHostID := fmt.Sprintf("%d", hostID)
			logContent, _ := logObj.GetHostLog(strHostID, false)

			logConents = append(logConents, auditoplog.AuditLogExt{ID: hostID, Content: logContent, ExtKey: innerIP})

		}

		succMsg = append(succMsg, fmt.Sprintf("%d", index))
	}

	if 0 < len(logConents) {
		logAPIClient := sourceAuditAPI.NewClient(auditAddr)
		_, err := logAPIClient.AuditHostsLog(logConents, "import host", ownerID, fmt.Sprintf("%d", appID), user, auditoplog.AuditOpTypeAdd)
		//addAuditLogs(req, logAdd, "新加主机", ownerID, appID, user, auditAddr)
		if nil != err {
			blog.Errorf("add audit log error %s", err.Error())
		}
	}

	if 0 < len(errMsg) || 0 < len(updateErrMsg) {
		return errors.New(langHandle.Language("host_import_err")), succMsg, updateErrMsg, errMsg
	}

	return nil, succMsg, updateErrMsg, errMsg
}

//EnterIP 将机器导入到制定模块或者空闲机器， 已经存在机器，不操作
func EnterIP(req *restful.Request, ownerID string, appID, moduleID int, IP, osType, hostname, appName, setName, moduleName string, cc *api.APIResource) error {

	user := sencecommon.GetUserFromHeader(req)

	hostAddr := cc.HostCtrl()
	ObjAddr := cc.ObjCtrl()
	auditAddr := cc.AuditCtrl()

	language := util.GetActionLanguage(req)
	//errHandle := cc.Error.CreateDefaultCCErrorIf(language)
	langHandle := cc.Lang.CreateDefaultCCLanguageIf(language)

	addHostURL := hostAddr + "/host/v1/insts/"

	addParams := make(map[string]interface{})
	addParams[common.BKAppIDField] = appID
	addParams[common.BKModuleIDField] = []int{moduleID}
	addModulesURL := hostAddr + "/host/v1/meta/hosts/modules/"

	conds := map[string]interface{}{
		common.BKHostInnerIPField: IP,
		common.BKCloudIDField:     common.BKDefaultDirSubArea,
	}
	hostList, err := GetHostInfoByConds(req, hostAddr, conds, langHandle)
	if nil != err {
		return errors.New(langHandle.Language("host_search_fail")) // "查询主机信息失败")
	}
	if len(hostList) > 0 {
		return nil
	}

	host := make(map[string]interface{})
	host[common.BKHostInnerIPField] = IP
	host[common.BKOSTypeField] = osType

	host["import_from"] = common.HostAddMethodAgent
	host[common.BKCloudIDField] = common.BKDefaultDirSubArea
	forward := &sourceAPI.ForwardParam{Header: req.Request.Header}
	defaultFields := getHostFields(forward, ownerID, ObjAddr)
	//补充未填写字段的默认值
	for key, val := range defaultFields {
		_, ok := host[key]
		if !ok {

			host[key] = val[common.BKDefaultField]
		}
	}

	isSuccess, message, retData := GetHttpResult(req, addHostURL, common.HTTPCreate, host)
	if !isSuccess {
		return errors.New(langHandle.Languagef("host_agent_add_host_fail", message))
	}

	retHost := retData.(map[string]interface{})
	hostID, _ := util.GetIntByInterface(retHost[common.BKHostIDField])
	addParams[common.BKHostIDField] = hostID

	isSuccess, message, _ = GetHttpResult(req, addModulesURL, common.HTTPCreate, addParams)
	if !isSuccess {
		blog.Error("enterip add hosthostconfig error, params:%v, error:%s", addParams, message)
		return errors.New(langHandle.Languagef("host_agent_add_host_module_fail", message))
	}

	//prepare the log
	hostLogFields, _ := GetHostLogFields(req, ownerID, ObjAddr)
	logObj := NewHostLog(req, common.BKDefaultOwnerID, "", hostAddr, ObjAddr, hostLogFields)
	content, _ := logObj.GetHostLog(fmt.Sprintf("%d", hostID), false)
	logAPIClient := sourceAuditAPI.NewClient(auditAddr)
	logAPIClient.AuditHostLog(hostID, content, "enter IP HOST", IP, ownerID, fmt.Sprintf("%d", appID), user, auditoplog.AuditOpTypeAdd)
	logClient, err := NewHostModuleConfigLog(req, nil, hostAddr, ObjAddr, auditAddr)
	logClient.SetHostID([]int{hostID})
	logClient.SetDesc("host module change")
	logClient.SaveLog(fmt.Sprintf("%d", appID), user)
	return nil

}

=======
	sencecommon "configcenter/src/scene_server/common"
	"errors"
	"fmt"

	restful "github.com/emicklei/go-restful"
)

>>>>>>> d5ac4abb
//getHostFields 获取主所有字段和默认值
func getHostFields(forward *sourceAPI.ForwardParam, ownerID, ObjAddr string) map[string]map[string]interface{} {
	return GetObjectFields(forward, ownerID, common.BKInnerObjIDHost, ObjAddr)
}

<<<<<<< HEAD
//GetObjectFields get object fields
func GetObjectFields(forward *sourceAPI.ForwardParam, ownerID, objID, ObjAddr string) map[string]map[string]interface{} {
	data := make(map[string]interface{})
	data[common.BKOwnerIDField] = ownerID
	data[common.BKObjIDField] = objID
	info, _ := json.Marshal(data)
	client := sourceAPI.NewClient(ObjAddr)
	result, _ := client.SearchMetaObjectAtt(forward, []byte(info))
	fields := make(map[string]map[string]interface{})
	for _, j := range result {
		propertyID := j.PropertyID
		fieldType := j.PropertyType
		switch fieldType {
		case common.FiledTypeSingleChar:
			fields[propertyID] = common.KvMap{"default": "", "name": j.PropertyName, "type": j.PropertyType, "require": j.IsRequired}
		case common.FiledTypeLongChar:
			fields[propertyID] = common.KvMap{"default": "", "name": j.PropertyName, "type": j.PropertyType, "require": j.IsRequired} //""
		case common.FiledTypeInt:
			fields[propertyID] = common.KvMap{"default": nil, "name": j.PropertyName, "type": j.PropertyType, "require": j.IsRequired} //0
		case common.FiledTypeEnum:
			fields[propertyID] = common.KvMap{"default": nil, "name": j.PropertyName, "type": j.PropertyType, "require": j.IsRequired}
		case common.FiledTypeDate:
			fields[propertyID] = common.KvMap{"default": nil, "name": j.PropertyName, "type": j.PropertyType, "require": j.IsRequired}
		case common.FiledTypeTime:
			fields[propertyID] = common.KvMap{"default": nil, "name": j.PropertyName, "type": j.PropertyType, "require": j.IsRequired}
		case common.FiledTypeUser:
			fields[propertyID] = common.KvMap{"default": nil, "name": j.PropertyName, "type": j.PropertyType, "require": j.IsRequired}
		default:
			fields[propertyID] = common.KvMap{"default": nil, "name": j.PropertyName, "type": j.PropertyType, "require": j.IsRequired}
			continue
		}

	}
	return fields
}

=======
>>>>>>> d5ac4abb
//convertHostInfo convert host info，InnerIP+SubArea key map[string]interface
func convertHostInfo(hosts []interface{}) map[string]interface{} {
	var hostMap map[string]interface{} = make(map[string]interface{})
	for _, host := range hosts {
		h := host.(map[string]interface{})

		key := fmt.Sprintf("%v-%v", h[common.BKHostInnerIPField], h[common.BKCloudIDField])
		hostMap[key] = h
	}
	return hostMap
}

<<<<<<< HEAD
func GetHostInfoByConds(req *restful.Request, hostURL string, conds map[string]interface{}, defLang language.DefaultCCLanguageIf) ([]interface{}, error) {
	hostURL = hostURL + "/host/v1/hosts/search"
	getParams := make(map[string]interface{})
	getParams["fields"] = nil
	getParams["condition"] = conds
	getParams["start"] = 0
	getParams["limit"] = common.BKNoLimit
	getParams["sort"] = common.BKHostIDField
	blog.Info("get host info by conds url:%s", hostURL)
	blog.Info("get host info by conds params:%v", getParams)
	isSucess, message, iRetData := GetHttpResult(req, hostURL, common.HTTPSelectPost, getParams)
	blog.Info("get host info by conds return:%v", iRetData)
	if !isSucess {
		msg := defLang.Languagef("host_search_fail_with_errmsg", message)
		blog.Error(msg)
		return nil, errors.New(msg)
	}
	if nil == iRetData {
		return nil, nil
	}
	retData := iRetData.(map[string]interface{})
	data, _ := retData["info"]
	if nil == data {
		return nil, nil
	}
	return data.([]interface{}), nil
}

//GetHttpResult get http result
func GetHttpResult(req *restful.Request, url, method string, params interface{}) (bool, string, interface{}) {
	var strParams []byte
	switch params.(type) {
	case string:
		strParams = []byte(params.(string))
	default:
		strParams, _ = json.Marshal(params)

	}
	blog.Info("get request url:%s", url)
	blog.Info("get request info  params:%v", string(strParams))
	reply, err := httpcli.ReqHttp(req, url, method, []byte(strParams))
	blog.Info("get request result:%v", string(reply))
	if err != nil {
		blog.Error("http do error, uri:%s, params:%s, error:%s", url, strParams, err.Error())
		return false, err.Error(), nil
	}

	addReply, err := simplejson.NewJson([]byte(reply))
	if err != nil {
		blog.Error("http do error, params:%s, reply:%s, error:%s", strParams, reply, err.Error())
		return false, err.Error(), nil
	}
	isSuccess, err := addReply.Get("result").Bool()
	if nil != err || !isSuccess {
		errMsg, _ := addReply.Get("message").String()
		blog.Error("http do error, url:%s, params:%s, error:%s", url, strParams, errMsg)
		return false, errMsg, addReply.Get("data").Interface()
	}
	return true, "", addReply.Get("data").Interface()
}

=======
>>>>>>> d5ac4abb
//MoveHostToResourcePool move host to resource pool
func MoveHost2ResourcePool(CC *api.APIResource, req *restful.Request, appID int, hostID []int) (interface{}, error) {
	user := sencecommon.GetUserFromHeader(req)
	language := util.GetActionLanguage(req)
	//errHandle := CC.Error.CreateDefaultCCErrorIf(language)
	langHandle := CC.Lang.CreateDefaultCCLanguageIf(language)

	conds := make(map[string]interface{})
	conds[common.BKAppIDField] = appID
	appinfo, err := GetAppInfo(req, common.BKOwnerIDField, conds, CC.ObjCtrl(), langHandle)
	if err != nil {
		return nil, err
	}
	ownerID := appinfo[common.BKOwnerIDField].(string)
	if "" == ownerID {
		return nil, errors.New(langHandle.Language("host_resource_pool_not_exist")) // "未找到资源池")
	}
	//get default biz
	ownerAppID, err := GetDefaultAppID(req, ownerID, common.BKAppIDField, CC.ObjCtrl(), langHandle)
	if err != nil {
		return nil, errors.New(langHandle.Languagef("host_resource_pool_get_fail", err.Error()))

	}
	if 0 == appID {
		return nil, errors.New(langHandle.Language("host_resource_pool_not_exist")) // "未找到资源池")
		//return nil, errors.New("资源池不存在")
	}
	if ownerAppID == appID {
		return nil, errors.New(langHandle.Language("host_belong_resource_pool")) // "当前主机已经属于资源池，不需要转移")
	}

	//get resource set
	mconds := make(map[string]interface{})
	mconds[common.BKDefaultField] = common.DefaultResModuleFlag
	mconds[common.BKModuleNameField] = common.DefaultResModuleName
	mconds[common.BKAppIDField] = ownerAppID
	moduleID, err := GetSingleModuleID(req, mconds, CC.ObjCtrl())
	if nil != err {
		return nil, errors.New(langHandle.Languagef("host_resource_module_get_fail", err.Error())) //("获取资源池模块信息失败" + err.Error())
	}

	logClient, err := NewHostModuleConfigLog(req, nil, CC.HostCtrl(), CC.ObjCtrl(), CC.AuditCtrl())

	conds[common.BKHostIDField] = hostID
	conds["bk_owner_module_id"] = moduleID
	conds["bk_owner_biz_id"] = ownerAppID
	url := CC.HostCtrl() + "/host/v1/meta/hosts/resource"
	isSucess, errmsg, data := GetHttpResult(req, url, common.HTTPUpdate, conds)
	if !isSucess {
		return data, errors.New(langHandle.Languagef("host_move_to_resource", errmsg)) //"更新主机关系失败;" + errmsg)
	}
	logClient.SetDesc("move host to resource pool")
	logClient.SaveLog(fmt.Sprintf("%d", appID), user)

	return data, err
<<<<<<< HEAD
}

//GetAppInfo get app info
func GetAppInfo(req *restful.Request, fields string, conditon map[string]interface{}, hostAddr string, defLang language.DefaultCCLanguageIf) (map[string]interface{}, error) {
	//moduleURL := "http://" + cc.ObjCtrl + "/object/v1/insts/module/search"
	URL := hostAddr + "/object/v1/insts/" + common.BKInnerObjIDApp + "/search"
	params := make(map[string]interface{})
	params["condition"] = conditon
	params["sort"] = common.BKAppIDField
	params["start"] = 0
	params["limit"] = 1
	params["fields"] = fields

	blog.Info("get application info  url:%s", URL)
	blog.Info("get application info  params:%v", params)
	isSuccess, errMsg, data := GetHttpResult(req, URL, common.HTTPSelectPost, params)
	if !isSuccess {
		blog.Error("get application info  error, params:%v, error:%s", params, errMsg)
		return nil, errors.New(errMsg)
	}
	dataInterface := data.(map[string]interface{})
	info := dataInterface["info"].([]interface{})
	if 1 != len(info) {
		blog.Error("not application info error, params:%v, error:%s", params, errMsg)
		return nil, errors.New(defLang.Languagef("app_not_exist")) //"业务不存在")
	}
	row := info[0].(map[string]interface{})

	if 0 == len(row) {
		blog.Error("not application info error, params:%v, error:%s", params, errMsg)
		return nil, errors.New(defLang.Languagef("app_not_exist")) //"业务不存在")
	}

	return row, nil
}

//GetDefaultAppID get default biz id
func GetDefaultAppID(req *restful.Request, ownerID, fields, hostAddr string, defLang language.DefaultCCLanguageIf) (int, error) {
	conds := make(map[string]interface{})
	conds[common.BKOwnerIDField] = ownerID
	conds[common.BKDefaultField] = common.DefaultAppFlag
	appinfo, err := GetAppInfo(req, fields, conds, hostAddr, defLang)
	if nil != err {
		blog.Errorf("get default app info error:%v", err.Error())
		return 0, err
	}
	return util.GetIntByInterface(appinfo[common.BKAppIDField])
}

//GetDefaultAppID get supplier ID
func GetDefaultAppIDBySupplierID(req *restful.Request, supplierID int, fields, hostAddr string, defLang language.DefaultCCLanguageIf) (int, error) {
	conds := make(map[string]interface{})
	conds[common.BKSupplierIDField] = supplierID
	conds[common.BKDefaultField] = common.DefaultAppFlag
	appinfo, err := GetAppInfo(req, fields, conds, hostAddr, defLang)
	if nil != err {
		blog.Errorf("get default app info error:%v", err.Error())
		return 0, err
	}
	return util.GetIntByInterface(appinfo[common.BKAppIDField])
}

//IsExistHostIDInApp  is host exsit in app
func IsExistHostIDInApp(CC *api.APIResource, req *restful.Request, appID int, hostID int, defLang language.DefaultCCLanguageIf) (bool, error) {
	conds := common.KvMap{common.BKAppIDField: appID, common.BKHostIDField: hostID}
	url := CC.HostCtrl() + "/host/v1/meta/hosts/modules/search"
	isSucess, errmsg, data := GetHttpResult(req, url, common.HTTPSelectPost, conds)
	blog.Info("IsExistHostIDInApp request url:%s, params:{appid:%d, hostid:%d}", url, appID, hostID)
	blog.Info("IsExistHostIDInApp res:%v,%s, %v", isSucess, errmsg, data)
	if !isSucess {
		return false, errors.New(defLang.Languagef("host_search_module_fail_with_errmsg", errmsg)) //"获取主机关系失败;" + errmsg)
	}
	//数据为空
	if nil == data {
		return false, nil
	}
	ids, ok := data.([]interface{})
	if !ok {
		return false, errors.New(defLang.Languagef("host_search_module_fail_with_errmsg", errmsg)) //"获取主机关系失败;" + errmsg)
	}

	if len(ids) > 0 {
		return true, nil
	}
	return false, nil

=======
>>>>>>> d5ac4abb
}<|MERGE_RESOLUTION|>--- conflicted
+++ resolved
@@ -15,379 +15,19 @@
 import (
 	"configcenter/src/common"
 	"configcenter/src/common/core/cc/api"
-<<<<<<< HEAD
-	httpcli "configcenter/src/common/http/httpclient"
-	"configcenter/src/common/language"
 	"configcenter/src/common/util"
-	"encoding/json"
+	sencecommon "configcenter/src/scene_server/common"
+	sourceAPI "configcenter/src/source_controller/api/object"
 	"errors"
 	"fmt"
-
-	"configcenter/src/common/auditoplog"
-	sencecommon "configcenter/src/scene_server/common"
-	"configcenter/src/scene_server/validator"
-	sourceAuditAPI "configcenter/src/source_controller/api/auditlog"
-	sourceAPI "configcenter/src/source_controller/api/object"
-
-	"time"
-
-	simplejson "github.com/bitly/go-simplejson"
 	restful "github.com/emicklei/go-restful"
 )
 
-//GetModuleByModuleID  get module by module id
-func GetModuleByModuleID(req *restful.Request, appID int, moduleID int, hostAddr string) ([]interface{}, error) {
-	//moduleURL := "http://" + cc.ObjCtrl + "/object/v1/insts/module/search"
-	URL := hostAddr + "/object/v1/insts/module/search"
-	params := make(map[string]interface{})
-
-	conditon := make(map[string]interface{})
-	conditon[common.BKAppIDField] = appID
-	conditon[common.BKModuleIDField] = moduleID
-	params["condition"] = conditon
-	params["sort"] = common.BKModuleIDField
-	params["start"] = 0
-	params["limit"] = 1
-	params["fields"] = common.BKModuleIDField
-	isSuccess, errMsg, data := GetHttpResult(req, URL, common.HTTPSelectPost, params)
-	if !isSuccess {
-		blog.Error("get idle module error, params:%v, error:%s", params, errMsg)
-		return nil, errors.New(errMsg)
-	}
-	dataStrArry := data.(map[string]interface{})
-	dataInfo, ok := dataStrArry["info"].([]interface{})
-	if !ok {
-		blog.Error("get idle module error, params:%v, error:%s", params, errMsg)
-		return nil, errors.New(errMsg)
-	}
-
-	return dataInfo, nil
-}
-
-//GetSingleModuleID  get single module id
-func GetSingleModuleID(req *restful.Request, conds interface{}, hostAddr string) (int, error) {
-	//moduleURL := "http://" + cc.ObjCtrl + "/object/v1/insts/module/search"
-	url := hostAddr + "/object/v1/insts/module/search"
-	params := make(map[string]interface{})
-
-	params["condition"] = conds
-	params["sort"] = common.BKModuleIDField
-	params["start"] = 0
-	params["limit"] = 1
-	params["fields"] = common.BKModuleIDField
-	isSuccess, errMsg, data := GetHttpResult(req, url, common.HTTPSelectPost, params)
-	if !isSuccess {
-		blog.Error("get  module error, params:%v, error:%s", params, errMsg)
-		return 0, errors.New(errMsg)
-	}
-	dataInterface := data.(map[string]interface{})
-	info := dataInterface["info"].([]interface{})
-	if 1 != len(info) {
-		blog.Error("not find module error, params:%v, error:%s", params, errMsg)
-		return 0, errors.New("get module error, module count != 1")
-	}
-	row := info[0].(map[string]interface{})
-	moduleID, _ := util.GetIntByInterface(row[common.BKModuleIDField])
-
-	if 0 == moduleID {
-		blog.Error("not find module error, params:%v, error:%s", params, errMsg)
-		return 0, errors.New("get module error ")
-	}
-
-	return moduleID, nil
-}
-
-// AddHost return error info
-func AddHost(req *restful.Request, ownerID string, appID int, hostInfos map[int]map[string]interface{}, moduleID int, cc *api.APIResource) (error, []string, []string, []string) {
-	forward := &sourceAPI.ForwardParam{Header: req.Request.Header}
-	user := sencecommon.GetUserFromHeader(req)
-
-	hostAddr := cc.HostCtrl()
-	ObjAddr := cc.ObjCtrl()
-	auditAddr := cc.AuditCtrl()
-	addHostURL := hostAddr + "/host/v1/insts/"
-	uHostURL := ObjAddr + "/object/v1/insts/host"
-
-	language := util.GetActionLanguage(req)
-	errHandle := cc.Error.CreateDefaultCCErrorIf(language)
-	langHandle := cc.Lang.CreateDefaultCCLanguageIf(language)
-
-	addParams := make(map[string]interface{})
-	addParams[common.BKAppIDField] = appID
-	addParams[common.BKModuleIDField] = []int{moduleID}
-	addModulesURL := hostAddr + "/host/v1/meta/hosts/modules/"
-
-	allHostList, err := GetHostInfoByConds(req, hostAddr, nil, langHandle)
-	if nil != err {
-		return errors.New(langHandle.Language("host_search_fail")), nil, nil, nil
-	}
-
-	hostMap := convertHostInfo(allHostList)
-	input := make(map[string]interface{}, 2)     //更新主机数据
-	condInput := make(map[string]interface{}, 1) //更新主机条件
-	var errMsg, succMsg, updateErrMsg []string   //新加错误， 成功，  更新失败
-	iSubArea := common.BKDefaultDirSubArea
-
-	defaultFields := getHostFields(forward, ownerID, ObjAddr)
-	ts := time.Now().UTC()
-	//operator log
-	var logConents []auditoplog.AuditLogExt
-	hostLogFields, _ := GetHostLogFields(req, ownerID, ObjAddr)
-	for index, host := range hostInfos {
-		if nil == host {
-			continue
-		}
-
-		innerIP, ok := host[common.BKHostInnerIPField].(string)
-		if ok == false || "" == innerIP {
-			errMsg = append(errMsg, langHandle.Languagef("host_import_innerip_empty", index))
-			continue
-		}
-		notExistFields := []string{} //没有赋值的key，不需要校验
-		for key, value := range defaultFields {
-			_, ok := host[key]
-			if ok {
-				//已经存在，
-				continue
-			}
-			require, _ := util.GetIntByInterface(value["require"])
-			if require == common.BKTrue {
-
-				errMsg = append(errMsg, langHandle.Languagef("host_import_property_need_set", index, key))
-				continue
-			}
-			notExistFields = append(notExistFields, key)
-		}
-		blog.Infof("no validate fields %v", notExistFields)
-
-		valid := validator.NewValidMapWithKeyFileds(common.BKDefaultOwnerID, common.BKInnerObjIDHost, ObjAddr, notExistFields, forward, errHandle)
-
-		key := fmt.Sprintf("%s-%v", innerIP, iSubArea)
-		iHost, ok := hostMap[key]
-		//生产日志
-		if ok {
-			delete(host, common.BKCloudIDField)
-			delete(host, "import_from")
-			delete(host, common.CreateTimeField)
-			hostInfo := iHost.(map[string]interface{})
-
-			hostID, _ := util.GetIntByInterface(hostInfo[common.BKHostIDField])
-			_, err = valid.ValidMap(host, common.ValidUpdate, hostID)
-			if nil != err {
-				updateErrMsg = append(updateErrMsg, fmt.Sprintf("%d行%v", index, err))
-				continue
-			}
-			//prepare the log
-			strHostID := fmt.Sprintf("%d", hostID)
-			logObj := NewHostLog(req, common.BKDefaultOwnerID, strHostID, hostAddr, ObjAddr, hostLogFields)
-
-			condInput[common.BKHostIDField] = hostID
-			input["condition"] = condInput
-			input["data"] = host
-			isSuccess, message, _ := GetHttpResult(req, uHostURL, common.HTTPUpdate, input)
-			innerIP := host[common.BKHostInnerIPField].(string)
-			if !isSuccess {
-				updateErrMsg = append(updateErrMsg, langHandle.Languagef("host_import_update_fail", index, innerIP, message))
-				continue
-			}
-			logContent, _ := logObj.GetHostLog(strHostID, false)
-			logConents = append(logConents, auditoplog.AuditLogExt{ID: hostID, Content: logContent, ExtKey: innerIP})
-
-		} else {
-			host[common.BKCloudIDField] = iSubArea
-			host[common.CreateTimeField] = ts
-			//补充未填写字段的默认值
-			for key, val := range defaultFields {
-				_, ok := host[key]
-				if !ok {
-					host[key] = val["default"]
-				}
-			}
-			_, err := valid.ValidMap(host, common.ValidCreate, 0)
-
-			if nil != err {
-				errMsg = append(errMsg, fmt.Sprintf("%d行%v", index, err))
-				continue
-			}
-
-			//prepare the log
-			logObj := NewHostLog(req, common.BKDefaultOwnerID, "", hostAddr, ObjAddr, hostLogFields)
-
-			isSuccess, message, retData := GetHttpResult(req, addHostURL, common.HTTPCreate, host)
-			if !isSuccess {
-				ip, _ := host["InnerIP"].(string)
-				errMsg = append(errMsg, langHandle.Languagef("host_import_add_fail", index, ip, message))
-				continue
-			}
-
-			retHost := retData.(map[string]interface{})
-			hostID, _ := util.GetIntByInterface(retHost[common.BKHostIDField])
-			addParams[common.BKHostIDField] = hostID
-			innerIP := host[common.BKHostInnerIPField].(string)
-
-			isSuccess, message, _ = GetHttpResult(req, addModulesURL, common.HTTPCreate, addParams)
-			if !isSuccess {
-				blog.Error("add hosthostconfig error, params:%v, error:%s", addParams, message)
-				errMsg = append(errMsg, langHandle.Languagef("host_import_add_host_module", index, innerIP))
-				continue
-			}
-			strHostID := fmt.Sprintf("%d", hostID)
-			logContent, _ := logObj.GetHostLog(strHostID, false)
-
-			logConents = append(logConents, auditoplog.AuditLogExt{ID: hostID, Content: logContent, ExtKey: innerIP})
-
-		}
-
-		succMsg = append(succMsg, fmt.Sprintf("%d", index))
-	}
-
-	if 0 < len(logConents) {
-		logAPIClient := sourceAuditAPI.NewClient(auditAddr)
-		_, err := logAPIClient.AuditHostsLog(logConents, "import host", ownerID, fmt.Sprintf("%d", appID), user, auditoplog.AuditOpTypeAdd)
-		//addAuditLogs(req, logAdd, "新加主机", ownerID, appID, user, auditAddr)
-		if nil != err {
-			blog.Errorf("add audit log error %s", err.Error())
-		}
-	}
-
-	if 0 < len(errMsg) || 0 < len(updateErrMsg) {
-		return errors.New(langHandle.Language("host_import_err")), succMsg, updateErrMsg, errMsg
-	}
-
-	return nil, succMsg, updateErrMsg, errMsg
-}
-
-//EnterIP 将机器导入到制定模块或者空闲机器， 已经存在机器，不操作
-func EnterIP(req *restful.Request, ownerID string, appID, moduleID int, IP, osType, hostname, appName, setName, moduleName string, cc *api.APIResource) error {
-
-	user := sencecommon.GetUserFromHeader(req)
-
-	hostAddr := cc.HostCtrl()
-	ObjAddr := cc.ObjCtrl()
-	auditAddr := cc.AuditCtrl()
-
-	language := util.GetActionLanguage(req)
-	//errHandle := cc.Error.CreateDefaultCCErrorIf(language)
-	langHandle := cc.Lang.CreateDefaultCCLanguageIf(language)
-
-	addHostURL := hostAddr + "/host/v1/insts/"
-
-	addParams := make(map[string]interface{})
-	addParams[common.BKAppIDField] = appID
-	addParams[common.BKModuleIDField] = []int{moduleID}
-	addModulesURL := hostAddr + "/host/v1/meta/hosts/modules/"
-
-	conds := map[string]interface{}{
-		common.BKHostInnerIPField: IP,
-		common.BKCloudIDField:     common.BKDefaultDirSubArea,
-	}
-	hostList, err := GetHostInfoByConds(req, hostAddr, conds, langHandle)
-	if nil != err {
-		return errors.New(langHandle.Language("host_search_fail")) // "查询主机信息失败")
-	}
-	if len(hostList) > 0 {
-		return nil
-	}
-
-	host := make(map[string]interface{})
-	host[common.BKHostInnerIPField] = IP
-	host[common.BKOSTypeField] = osType
-
-	host["import_from"] = common.HostAddMethodAgent
-	host[common.BKCloudIDField] = common.BKDefaultDirSubArea
-	forward := &sourceAPI.ForwardParam{Header: req.Request.Header}
-	defaultFields := getHostFields(forward, ownerID, ObjAddr)
-	//补充未填写字段的默认值
-	for key, val := range defaultFields {
-		_, ok := host[key]
-		if !ok {
-
-			host[key] = val[common.BKDefaultField]
-		}
-	}
-
-	isSuccess, message, retData := GetHttpResult(req, addHostURL, common.HTTPCreate, host)
-	if !isSuccess {
-		return errors.New(langHandle.Languagef("host_agent_add_host_fail", message))
-	}
-
-	retHost := retData.(map[string]interface{})
-	hostID, _ := util.GetIntByInterface(retHost[common.BKHostIDField])
-	addParams[common.BKHostIDField] = hostID
-
-	isSuccess, message, _ = GetHttpResult(req, addModulesURL, common.HTTPCreate, addParams)
-	if !isSuccess {
-		blog.Error("enterip add hosthostconfig error, params:%v, error:%s", addParams, message)
-		return errors.New(langHandle.Languagef("host_agent_add_host_module_fail", message))
-	}
-
-	//prepare the log
-	hostLogFields, _ := GetHostLogFields(req, ownerID, ObjAddr)
-	logObj := NewHostLog(req, common.BKDefaultOwnerID, "", hostAddr, ObjAddr, hostLogFields)
-	content, _ := logObj.GetHostLog(fmt.Sprintf("%d", hostID), false)
-	logAPIClient := sourceAuditAPI.NewClient(auditAddr)
-	logAPIClient.AuditHostLog(hostID, content, "enter IP HOST", IP, ownerID, fmt.Sprintf("%d", appID), user, auditoplog.AuditOpTypeAdd)
-	logClient, err := NewHostModuleConfigLog(req, nil, hostAddr, ObjAddr, auditAddr)
-	logClient.SetHostID([]int{hostID})
-	logClient.SetDesc("host module change")
-	logClient.SaveLog(fmt.Sprintf("%d", appID), user)
-	return nil
-
-}
-
-=======
-	sencecommon "configcenter/src/scene_server/common"
-	"errors"
-	"fmt"
-
-	restful "github.com/emicklei/go-restful"
-)
-
->>>>>>> d5ac4abb
 //getHostFields 获取主所有字段和默认值
 func getHostFields(forward *sourceAPI.ForwardParam, ownerID, ObjAddr string) map[string]map[string]interface{} {
 	return GetObjectFields(forward, ownerID, common.BKInnerObjIDHost, ObjAddr)
 }
 
-<<<<<<< HEAD
-//GetObjectFields get object fields
-func GetObjectFields(forward *sourceAPI.ForwardParam, ownerID, objID, ObjAddr string) map[string]map[string]interface{} {
-	data := make(map[string]interface{})
-	data[common.BKOwnerIDField] = ownerID
-	data[common.BKObjIDField] = objID
-	info, _ := json.Marshal(data)
-	client := sourceAPI.NewClient(ObjAddr)
-	result, _ := client.SearchMetaObjectAtt(forward, []byte(info))
-	fields := make(map[string]map[string]interface{})
-	for _, j := range result {
-		propertyID := j.PropertyID
-		fieldType := j.PropertyType
-		switch fieldType {
-		case common.FiledTypeSingleChar:
-			fields[propertyID] = common.KvMap{"default": "", "name": j.PropertyName, "type": j.PropertyType, "require": j.IsRequired}
-		case common.FiledTypeLongChar:
-			fields[propertyID] = common.KvMap{"default": "", "name": j.PropertyName, "type": j.PropertyType, "require": j.IsRequired} //""
-		case common.FiledTypeInt:
-			fields[propertyID] = common.KvMap{"default": nil, "name": j.PropertyName, "type": j.PropertyType, "require": j.IsRequired} //0
-		case common.FiledTypeEnum:
-			fields[propertyID] = common.KvMap{"default": nil, "name": j.PropertyName, "type": j.PropertyType, "require": j.IsRequired}
-		case common.FiledTypeDate:
-			fields[propertyID] = common.KvMap{"default": nil, "name": j.PropertyName, "type": j.PropertyType, "require": j.IsRequired}
-		case common.FiledTypeTime:
-			fields[propertyID] = common.KvMap{"default": nil, "name": j.PropertyName, "type": j.PropertyType, "require": j.IsRequired}
-		case common.FiledTypeUser:
-			fields[propertyID] = common.KvMap{"default": nil, "name": j.PropertyName, "type": j.PropertyType, "require": j.IsRequired}
-		default:
-			fields[propertyID] = common.KvMap{"default": nil, "name": j.PropertyName, "type": j.PropertyType, "require": j.IsRequired}
-			continue
-		}
-
-	}
-	return fields
-}
-
-=======
->>>>>>> d5ac4abb
 //convertHostInfo convert host info，InnerIP+SubArea key map[string]interface
 func convertHostInfo(hosts []interface{}) map[string]interface{} {
 	var hostMap map[string]interface{} = make(map[string]interface{})
@@ -400,70 +40,6 @@
 	return hostMap
 }
 
-<<<<<<< HEAD
-func GetHostInfoByConds(req *restful.Request, hostURL string, conds map[string]interface{}, defLang language.DefaultCCLanguageIf) ([]interface{}, error) {
-	hostURL = hostURL + "/host/v1/hosts/search"
-	getParams := make(map[string]interface{})
-	getParams["fields"] = nil
-	getParams["condition"] = conds
-	getParams["start"] = 0
-	getParams["limit"] = common.BKNoLimit
-	getParams["sort"] = common.BKHostIDField
-	blog.Info("get host info by conds url:%s", hostURL)
-	blog.Info("get host info by conds params:%v", getParams)
-	isSucess, message, iRetData := GetHttpResult(req, hostURL, common.HTTPSelectPost, getParams)
-	blog.Info("get host info by conds return:%v", iRetData)
-	if !isSucess {
-		msg := defLang.Languagef("host_search_fail_with_errmsg", message)
-		blog.Error(msg)
-		return nil, errors.New(msg)
-	}
-	if nil == iRetData {
-		return nil, nil
-	}
-	retData := iRetData.(map[string]interface{})
-	data, _ := retData["info"]
-	if nil == data {
-		return nil, nil
-	}
-	return data.([]interface{}), nil
-}
-
-//GetHttpResult get http result
-func GetHttpResult(req *restful.Request, url, method string, params interface{}) (bool, string, interface{}) {
-	var strParams []byte
-	switch params.(type) {
-	case string:
-		strParams = []byte(params.(string))
-	default:
-		strParams, _ = json.Marshal(params)
-
-	}
-	blog.Info("get request url:%s", url)
-	blog.Info("get request info  params:%v", string(strParams))
-	reply, err := httpcli.ReqHttp(req, url, method, []byte(strParams))
-	blog.Info("get request result:%v", string(reply))
-	if err != nil {
-		blog.Error("http do error, uri:%s, params:%s, error:%s", url, strParams, err.Error())
-		return false, err.Error(), nil
-	}
-
-	addReply, err := simplejson.NewJson([]byte(reply))
-	if err != nil {
-		blog.Error("http do error, params:%s, reply:%s, error:%s", strParams, reply, err.Error())
-		return false, err.Error(), nil
-	}
-	isSuccess, err := addReply.Get("result").Bool()
-	if nil != err || !isSuccess {
-		errMsg, _ := addReply.Get("message").String()
-		blog.Error("http do error, url:%s, params:%s, error:%s", url, strParams, errMsg)
-		return false, errMsg, addReply.Get("data").Interface()
-	}
-	return true, "", addReply.Get("data").Interface()
-}
-
-=======
->>>>>>> d5ac4abb
 //MoveHostToResourcePool move host to resource pool
 func MoveHost2ResourcePool(CC *api.APIResource, req *restful.Request, appID int, hostID []int) (interface{}, error) {
 	user := sencecommon.GetUserFromHeader(req)
@@ -519,93 +95,4 @@
 	logClient.SaveLog(fmt.Sprintf("%d", appID), user)
 
 	return data, err
-<<<<<<< HEAD
-}
-
-//GetAppInfo get app info
-func GetAppInfo(req *restful.Request, fields string, conditon map[string]interface{}, hostAddr string, defLang language.DefaultCCLanguageIf) (map[string]interface{}, error) {
-	//moduleURL := "http://" + cc.ObjCtrl + "/object/v1/insts/module/search"
-	URL := hostAddr + "/object/v1/insts/" + common.BKInnerObjIDApp + "/search"
-	params := make(map[string]interface{})
-	params["condition"] = conditon
-	params["sort"] = common.BKAppIDField
-	params["start"] = 0
-	params["limit"] = 1
-	params["fields"] = fields
-
-	blog.Info("get application info  url:%s", URL)
-	blog.Info("get application info  params:%v", params)
-	isSuccess, errMsg, data := GetHttpResult(req, URL, common.HTTPSelectPost, params)
-	if !isSuccess {
-		blog.Error("get application info  error, params:%v, error:%s", params, errMsg)
-		return nil, errors.New(errMsg)
-	}
-	dataInterface := data.(map[string]interface{})
-	info := dataInterface["info"].([]interface{})
-	if 1 != len(info) {
-		blog.Error("not application info error, params:%v, error:%s", params, errMsg)
-		return nil, errors.New(defLang.Languagef("app_not_exist")) //"业务不存在")
-	}
-	row := info[0].(map[string]interface{})
-
-	if 0 == len(row) {
-		blog.Error("not application info error, params:%v, error:%s", params, errMsg)
-		return nil, errors.New(defLang.Languagef("app_not_exist")) //"业务不存在")
-	}
-
-	return row, nil
-}
-
-//GetDefaultAppID get default biz id
-func GetDefaultAppID(req *restful.Request, ownerID, fields, hostAddr string, defLang language.DefaultCCLanguageIf) (int, error) {
-	conds := make(map[string]interface{})
-	conds[common.BKOwnerIDField] = ownerID
-	conds[common.BKDefaultField] = common.DefaultAppFlag
-	appinfo, err := GetAppInfo(req, fields, conds, hostAddr, defLang)
-	if nil != err {
-		blog.Errorf("get default app info error:%v", err.Error())
-		return 0, err
-	}
-	return util.GetIntByInterface(appinfo[common.BKAppIDField])
-}
-
-//GetDefaultAppID get supplier ID
-func GetDefaultAppIDBySupplierID(req *restful.Request, supplierID int, fields, hostAddr string, defLang language.DefaultCCLanguageIf) (int, error) {
-	conds := make(map[string]interface{})
-	conds[common.BKSupplierIDField] = supplierID
-	conds[common.BKDefaultField] = common.DefaultAppFlag
-	appinfo, err := GetAppInfo(req, fields, conds, hostAddr, defLang)
-	if nil != err {
-		blog.Errorf("get default app info error:%v", err.Error())
-		return 0, err
-	}
-	return util.GetIntByInterface(appinfo[common.BKAppIDField])
-}
-
-//IsExistHostIDInApp  is host exsit in app
-func IsExistHostIDInApp(CC *api.APIResource, req *restful.Request, appID int, hostID int, defLang language.DefaultCCLanguageIf) (bool, error) {
-	conds := common.KvMap{common.BKAppIDField: appID, common.BKHostIDField: hostID}
-	url := CC.HostCtrl() + "/host/v1/meta/hosts/modules/search"
-	isSucess, errmsg, data := GetHttpResult(req, url, common.HTTPSelectPost, conds)
-	blog.Info("IsExistHostIDInApp request url:%s, params:{appid:%d, hostid:%d}", url, appID, hostID)
-	blog.Info("IsExistHostIDInApp res:%v,%s, %v", isSucess, errmsg, data)
-	if !isSucess {
-		return false, errors.New(defLang.Languagef("host_search_module_fail_with_errmsg", errmsg)) //"获取主机关系失败;" + errmsg)
-	}
-	//数据为空
-	if nil == data {
-		return false, nil
-	}
-	ids, ok := data.([]interface{})
-	if !ok {
-		return false, errors.New(defLang.Languagef("host_search_module_fail_with_errmsg", errmsg)) //"获取主机关系失败;" + errmsg)
-	}
-
-	if len(ids) > 0 {
-		return true, nil
-	}
-	return false, nil
-
-=======
->>>>>>> d5ac4abb
 }