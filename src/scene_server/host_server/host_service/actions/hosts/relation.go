/*
 * Tencent is pleased to support the open source community by making 蓝鲸 available.
 * Copyright (C) 2017-2018 THL A29 Limited, a Tencent company. All rights reserved.
 * Licensed under the MIT License (the "License"); you may not use this file except
 * in compliance with the License. You may obtain a copy of the License at
 * http://opensource.org/licenses/MIT
 * Unless required by applicable law or agreed to in writing, software distributed under
 * the License is distributed on an "AS IS" BASIS, WITHOUT WARRANTIES OR CONDITIONS OF ANY KIND,
 * either express or implied. See the License for the specific language governing permissions and
 * limitations under the License.
 */

package hosts

import (
	"configcenter/src/common"
	"configcenter/src/common/bkbase"
	"configcenter/src/common/blog"
	"configcenter/src/common/core/cc/actions"
	"configcenter/src/common/util"
	"configcenter/src/scene_server/host_server/host_service/logics"
	"net/http"
	"strings"

	"encoding/json"
	"fmt"
	"io/ioutil"

	"github.com/emicklei/go-restful"
)

var hostModuleConfig *hostModuleConfigAction = &hostModuleConfigAction{}

type hostModuleConfigAction struct {
	base.BaseAction
}

type moduleHostConfigParams struct {
	ApplicationID int   `json:"bk_biz_id"`
	HostID        []int `json:"bk_host_id"`
	ModuleID      []int `json:"bk_module_id"`
	IsIncrement   bool  `json:"is_increment"`
}

type defaultModuleHostConfigParams struct {
	ApplicationID int   `json:"bk_biz_id"`
	HostID        []int `json:"bk_host_id"`
}

func init() {
	hostModuleConfig.CreateAction()

	actions.RegisterNewAction(actions.Action{Verb: common.HTTPCreate, Path: "/hosts/modules", Params: nil, Handler: hostModuleConfig.HostModuleRelation})
	actions.RegisterNewAction(actions.Action{Verb: common.HTTPCreate, Path: "/hosts/emptymodule", Params: nil, Handler: hostModuleConfig.MoveHost2EmptyModule})
	actions.RegisterNewAction(actions.Action{Verb: common.HTTPCreate, Path: "/hosts/faultmodule", Params: nil, Handler: hostModuleConfig.MoveHost2FaultModule})
	actions.RegisterNewAction(actions.Action{Verb: common.HTTPCreate, Path: "/hosts/resource", Params: nil, Handler: hostModuleConfig.MoveHostToResourcePool})
	actions.RegisterNewAction(actions.Action{Verb: common.HTTPCreate, Path: "/hosts/assgin", Params: nil, Handler: hostModuleConfig.AssignHostToApp})
	actions.RegisterNewAction(actions.Action{Verb: common.HTTPCreate, Path: "/host/add/module", Params: nil, Handler: hostModuleConfig.AssignHostToAppModule})

}

// HostModuleRelation add host module relation
func (m *hostModuleConfigAction) HostModuleRelation(req *restful.Request, resp *restful.Response) {
	value, err := ioutil.ReadAll(req.Request.Body)
	var data moduleHostConfigParams
	defErr := m.CC.Error.CreateDefaultCCErrorIf(util.GetActionLanguage(req))
	defLang := m.CC.Lang.CreateDefaultCCLanguageIf(util.GetActionLanguage(req))
	m.CallResponseEx(func() (int, interface{}, error) {
		err = json.Unmarshal([]byte(value), &data)
		if err != nil {
			blog.Error("get unmarshall json value %v error:%v", string(value), err)
			return http.StatusInternalServerError, nil, defErr.Error(common.CCErrCommJSONUnmarshalFailed)
		}
		for _, moduleID := range data.ModuleID {
			//校验目标模块是否存在
			module, err := logics.GetModuleByModuleID(req, data.ApplicationID, moduleID, m.CC.ObjCtrl())
			if nil != err {
				blog.Error("get dstmdouel info error, params:%v, error:%v", data.ModuleID, err.Error())
				return http.StatusInternalServerError, nil, defErr.Error(common.CCErrTopoModuleSelectFailed)
			}
			if 0 == len(module) {
				return http.StatusInternalServerError, nil, defErr.Error(common.CCErrTopoMulueIDNotfoundFailed)
			}
		}

		logClient, err := logics.NewHostModuleConfigLog(req, data.HostID, m.CC.HostCtrl(), m.CC.ObjCtrl(), m.CC.AuditCtrl())
		if nil != err {
			return http.StatusInternalServerError, nil, defErr.Error(common.CCErrCommResourceInitFailed)
		}

		for _, hostID := range data.HostID {
			bl, err := logics.IsExistHostIDInApp(m.CC, req, data.ApplicationID, hostID, defLang)
			if nil != err {
				blog.Error("check host is exist in app error, params:{appid:%d, hostid:%s}, error:%s", data.ApplicationID, hostID, err.Error())
				return http.StatusInternalServerError, nil, defErr.Errorf(common.CCErrHostNotINAPPFail, hostID)

			}
			if false == bl {
				blog.Error("Host does not belong to the current application; error, params:{appid:%d, hostid:%s}", data.ApplicationID, hostID)
				return http.StatusInternalServerError, nil, defErr.Errorf(common.CCErrHostNotINAPP, hostID)
			}

			params := make(map[string]interface{})
			delModulesURL := ""
			params[common.BKAppIDField] = data.ApplicationID
			params[common.BKHostIDField] = hostID

			if data.IsIncrement {
				delModulesURL = m.CC.HostCtrl() + "/host/v1/meta/hosts/defaultmodules"
			} else {
				delModulesURL = m.CC.HostCtrl() + "/host/v1/meta/hosts/modules"

			}
			isSuccess, errMsg, _ := logics.GetHttpResult(req, delModulesURL, common.HTTPDelete, params)
			if !isSuccess {
				blog.Error("remove hosthostconfig error, params:%v, error:%s", params, errMsg)
				return http.StatusInternalServerError, nil, defErr.Errorf(common.CCErrHostDELResourcePool, hostID)
			}

			addModulesURL := m.CC.HostCtrl() + "/host/v1/meta/hosts/modules"

			params[common.BKModuleIDField] = data.ModuleID
			isSuccess, errMsg, _ = logics.GetHttpResult(req, addModulesURL, common.HTTPCreate, params)
			if !isSuccess {
				blog.Error("add hosthostconfig error, params:%v, error:%s", params, errMsg)
				return http.StatusInternalServerError, nil, defErr.Errorf(common.CCErrHostAddRelationFail, hostID)

			}
		}
		user := util.GetActionUser(req)
		logClient.SaveLog(fmt.Sprintf("%d", data.ApplicationID), user)

		return http.StatusOK, nil, nil
	}, resp)

}

//MoveHost2EmptyModule move host to empty module
func (m *hostModuleConfigAction) MoveHost2EmptyModule(req *restful.Request, resp *restful.Response) {

	m.moveHostToModuleByName(req, resp, common.DefaultResModuleName)
}

//MoveHost2FaultModule move host 2 fault module
func (m *hostModuleConfigAction) MoveHost2FaultModule(req *restful.Request, resp *restful.Response) {
	m.moveHostToModuleByName(req, resp, common.DefaultFaultModuleName)
}

//MoveHostToResourcePool move host to resource pool
func (m *hostModuleConfigAction) MoveHostToResourcePool(req *restful.Request, resp *restful.Response) {
	value, err := ioutil.ReadAll(req.Request.Body)
	var data defaultModuleHostConfigParams
	defErr := m.CC.Error.CreateDefaultCCErrorIf(util.GetActionLanguage(req))

	m.CallResponseEx(func() (int, interface{}, error) {
		err = json.Unmarshal([]byte(value), &data)
		if err != nil {
			blog.Error("get unmarshall json value %v error:%v", string(value), err)
			return http.StatusInternalServerError, nil, defErr.Error(common.CCErrCommJSONUnmarshalFailed)
		}
		reply, err := logics.MoveHost2ResourcePool(m.CC, req, data.ApplicationID, data.HostID)

		if err != nil {
			return http.StatusInternalServerError, reply, defErr.Errorf(common.CCErrHostMoveResourcePoolFail, err.Error())

		} else {
			return http.StatusOK, nil, nil
		}
	}, resp)

}

//AssignHostToApp assign host to app
func (m *hostModuleConfigAction) AssignHostToApp(req *restful.Request, resp *restful.Response) {
	value, err := ioutil.ReadAll(req.Request.Body)
	var data defaultModuleHostConfigParams
	defErr := m.CC.Error.CreateDefaultCCErrorIf(util.GetActionLanguage(req))
	defLang := m.CC.Lang.CreateDefaultCCLanguageIf(util.GetActionLanguage(req))

	m.CallResponseEx(func() (int, interface{}, error) {
		err = json.Unmarshal([]byte(value), &data)
		if err != nil {
			blog.Error("get unmarshall json value %v error:%v", string(value), err)
			return http.StatusInternalServerError, nil, defErr.Error(common.CCErrCommJSONUnmarshalFailed)
		}
		conds := make(map[string]interface{}, 1)
		conds[common.BKAppIDField] = data.ApplicationID
		fields := fmt.Sprintf("%s,%s", common.BKOwnerIDField, common.BKAppNameField)
		appinfo, err := logics.GetAppInfo(req, fields, conds, m.CC.ObjCtrl(), defLang)
		if err != nil {
			m.ResponseFailed(common.CC_Err_Comm_APP_QUERY_FAIL, err.Error(), resp)
		}
		ownerID := appinfo[common.BKOwnerIDField].(string)
		if "" == ownerID {
			return http.StatusInternalServerError, nil, defErr.Errorf(common.CCErrCommParamsNeedSet, "OwnerID")

		}

		//get default app
		appID, err := logics.GetDefaultAppID(req, ownerID, common.BKAppIDField, m.CC.ObjCtrl(), defLang)
		blog.Infof("ownerid %s default appid %d", ownerID, appID)
		if err != nil {
			return http.StatusInternalServerError, nil, defErr.Error(common.CCErrTopoAppSearchFailed)
		}
		if 0 == appID {
			return http.StatusInternalServerError, nil, defErr.Error(common.CCErrCommNotFound)
		}
		if appID == data.ApplicationID {
			return http.StatusOK, nil, nil
		}
		user := util.GetActionUser(req)

		//get resource empty set
		mConds := make(map[string]interface{})
		mConds[common.BKDefaultField] = common.DefaultResModuleFlag
		mConds[common.BKModuleNameField] = common.DefaultResModuleName
		mConds[common.BKAppIDField] = appID
		ownerModuleID, err := logics.GetSingleModuleID(req, mConds, m.CC.ObjCtrl())
		blog.Infof("ownerid %s default appid %d idle moduleID %d", ownerID, appID, ownerModuleID)

		if nil != err {
			blog.Errorf("ownerid %s default appid %d idle moduleID not found", ownerID, appID)
			return http.StatusInternalServerError, nil, defErr.Errorf(common.CCErrTopoMulueIDNotfoundFailed)
		}
		if 0 == ownerModuleID {
			return http.StatusInternalServerError, nil, defErr.Errorf(common.CCErrTopoMulueIDNotfoundFailed)
		}

		//current app empty set
		mConds = make(map[string]interface{})
		mConds[common.BKDefaultField] = common.DefaultResModuleFlag
		mConds[common.BKModuleNameField] = common.DefaultResModuleName
		mConds[common.BKAppIDField] = data.ApplicationID
		moduleID, err := logics.GetSingleModuleID(req, mConds, m.CC.ObjCtrl())
		if nil != err {
			return http.StatusInternalServerError, nil, defErr.Errorf(common.CCErrTopoMulueIDNotfoundFailed)
		}
		assignModulesURL := m.CC.HostCtrl() + "/host/v1/meta/hosts/assign"
		params := make(map[string]interface{})
		params[common.BKAppIDField] = data.ApplicationID
		params[common.BKHostIDField] = data.HostID
		params[common.BKModuleIDField] = moduleID
		params["bk_owner_module_id"] = ownerModuleID
		params["bk_owner_biz_id"] = appID
		isSuccess, errMsg, _ := logics.GetHttpResult(req, assignModulesURL, common.HTTPCreate, params)
		if !isSuccess {
			blog.Error("add hostconfig error, params:%v, error:%s", params, errMsg)
			return http.StatusInternalServerError, nil, defErr.Error(common.CCErrHostEditRelationPoolFail)
		}
		logClient, err := logics.NewHostModuleConfigLog(req, nil, m.CC.HostCtrl(), m.CC.ObjCtrl(), m.CC.AuditCtrl())
		logClient.SetDesc("distribution host to app")
		logClient.SetHostID(data.HostID)
		logClient.SaveLog(fmt.Sprintf("%d", data.ApplicationID), user)

		return http.StatusOK, nil, nil
	}, resp)

}

// AssignHostToAppModule 将某一个ip分配到具体业务下的模块， enterip使用
func (m *hostModuleConfigAction) AssignHostToAppModule(req *restful.Request, resp *restful.Response) {

	type inputStruct struct {
		Ips        []string `json:"ips"`
		HostName   []string `json:"bk_host_name"`
		ModuleName string   `json:"bk_module_name"`
		SetName    string   `json:"bk_set_name"`
		AppName    string   `json:"bk_biz_name"`
		OsType     string   `json:"bk_os_type"`
		OwnerID    string   `json:"bk_supplier_account"`
	}
	language := util.GetActionLanguage(req)
	defErr := m.CC.Error.CreateDefaultCCErrorIf(language)
	defLang := m.CC.Lang.CreateDefaultCCLanguageIf(util.GetActionLanguage(req))

	m.CallResponseEx(func() (int, interface{}, error) {
		value, _ := ioutil.ReadAll(req.Request.Body)
		var data inputStruct
		err := json.Unmarshal([]byte(value), &data)
		if nil != err {
			blog.Error("fail to unmarshal json, error information is %s, msg:%s", err.Error(), string(value))
			return http.StatusInternalServerError, nil, defErr.Error(common.CCErrCommJSONUnmarshalFailed)
		}

		appID, _, moduleID, err := logics.GetTopoIDByName(req, data.OwnerID, data.AppName, data.SetName, data.ModuleName, m.CC.ObjCtrl(), defErr)
		if nil != err {
			blog.Error("get app  topology id by name error:%s, msg: applicationName:%s, setName:%s, moduleName:%s", err.Error(), data.AppName, data.SetName, data.ModuleName)
			return http.StatusBadGateway, nil, defErr.Errorf(common.CCErrHostModuleRelationAddFailed, "search appliaction module not foud ")
		}

		var strHostName string
		if 0 == appID || 0 == moduleID {
			//get default app
			ownerAppID, err := logics.GetDefaultAppID(req, data.OwnerID, common.BKAppIDField, m.CC.ObjCtrl(), defLang)
			if err != nil {
				blog.Infof("ownerid %s 资源池未找到", ownerAppID)
				return http.StatusBadGateway, nil, defErr.Errorf(common.CCErrHostModuleRelationAddFailed, "search "+common.DefaultAppName+" not foud ")
			}
			if 0 == ownerAppID {
				blog.Infof("ownerid %s 资源池未找到", ownerAppID)
				return http.StatusBadGateway, nil, defErr.Errorf(common.CCErrHostModuleRelationAddFailed, common.DefaultAppName+" not foud ")
			}

			//get idle module
			mConds := make(map[string]interface{})
			mConds[common.BKDefaultField] = common.DefaultResModuleFlag
			mConds[common.BKModuleNameField] = common.DefaultResModuleName
			mConds[common.BKAppIDField] = ownerAppID
			ownerModuleID, err := logics.GetSingleModuleID(req, mConds, m.CC.ObjCtrl())
			if nil != err {
				blog.Infof("ownerid %s 资源池业务空闲机未找到", ownerAppID)
				return http.StatusBadGateway, nil, defErr.Errorf(common.CCErrHostModuleRelationAddFailed, common.DefaultResModuleName+" not foud ")
			}
			appID = ownerAppID
			moduleID = ownerModuleID
			data.AppName = common.DefaultAppName
			data.SetName = ""
			data.ModuleName = common.DefaultResModuleName

		}
		var errmsg []string
		for index, ip := range data.Ips {
			if index < len(data.HostName) {
				strHostName = data.HostName[index]
			} else {
				strHostName = ""
			}

			//dispatch to app
			err := logics.EnterIP(req, data.OwnerID, appID, moduleID, ip, data.OsType, strHostName, data.AppName, data.SetName, data.ModuleName, m.CC)
			if nil != err {
				blog.Errorf("%s add host error: %s", ip, err.Error())
				errmsg = append(errmsg, fmt.Sprintf("%s add host error: %s", ip, err.Error()))
			}
		}
		if 0 == len(errmsg) {
			return http.StatusOK, nil, nil
		} else {
			return http.StatusBadGateway, nil, defErr.Errorf(common.CCErrHostModuleRelationAddFailed, strings.Join(errmsg, ","))
		}
	}, resp)

}

//moveHostToModuleName translate module to idle and fault module relation
func (m *hostModuleConfigAction) moveHostToModuleByName(req *restful.Request, resp *restful.Response, moduleName string) {
	value, err := ioutil.ReadAll(req.Request.Body)
	var data defaultModuleHostConfigParams
	defErr := m.CC.Error.CreateDefaultCCErrorIf(util.GetActionLanguage(req))
	defLang := m.CC.Lang.CreateDefaultCCLanguageIf(util.GetActionLanguage(req))

	m.CallResponseEx(func() (int, interface{}, error) {
		err = json.Unmarshal([]byte(value), &data)
		if err != nil {
			blog.Error("get unmarshall json value %v error:%v", string(value), err)
			return http.StatusInternalServerError, nil, defErr.Error(common.CCErrCommJSONUnmarshalFailed)
		}

		conds := make(map[string]interface{})
		moduleNameLogKey := "idle"
		if common.DefaultResModuleName == moduleName {
<<<<<<< HEAD
			//空闲机
			moduleNameLogKey = "idle"
			conds[common.BKDefaultField] = common.DefaultResModuleFlag
			conds[common.BKModuleNameField] = common.DefaultResModuleName
		} else {
			//故障机器
			moduleNameLogKey = "falult"
=======
			//idle module
			conds[common.BKDefaultField] = common.DefaultResModuleFlag
			conds[common.BKModuleNameField] = common.DefaultResModuleName
		} else {
			//fault module
>>>>>>> d5ac4abb
			conds[common.BKDefaultField] = common.DefaultFaultModuleFlag
			conds[common.BKModuleNameField] = common.DefaultFaultModuleName
		}

		conds[common.BKAppIDField] = data.ApplicationID
		moduleID, err := logics.GetSingleModuleID(req, conds, m.CC.ObjCtrl())
		if nil != err {
			return http.StatusBadGateway, nil, defErr.Errorf(common.CCErrHostModuleRelationAddFailed, conds[common.BKModuleNameField].(string)+" not foud ")

		}
		moduleHostConfigParams := make(map[string]interface{})
		moduleHostConfigParams[common.BKAppIDField] = data.ApplicationID
		logClient, err := logics.NewHostModuleConfigLog(req, data.HostID, m.CC.HostCtrl(), m.CC.ObjCtrl(), m.CC.AuditCtrl())
		if nil != err {

			return http.StatusBadGateway, nil, defErr.Errorf(common.CCErrCommResourceInitFailed, "audit server")
		}

		for _, hostID := range data.HostID {
			bl, err := logics.IsExistHostIDInApp(m.CC, req, data.ApplicationID, hostID, defLang)
			if nil != err {
				blog.Error("check host is exist in app error, params:{appid:%d, hostid:%s}, error:%s", data.ApplicationID, hostID, err.Error())
				return http.StatusInternalServerError, nil, defErr.Errorf(common.CCErrHostNotINAPPFail, hostID)
			}
			if false == bl {
				blog.Error("host do not belong to the current application; error, params:{appid:%d, hostid:%s}", data.ApplicationID, hostID)
				return http.StatusInternalServerError, nil, defErr.Errorf(common.CCErrHostNotINAPP, hostID)
			}

			moduleHostConfigParams[common.BKHostIDField] = hostID
			delModulesURL := m.CC.HostCtrl() + "/host/v1/meta/hosts/modules"
			isSuccess, errMsg, _ := logics.GetHttpResult(req, delModulesURL, common.HTTPDelete, moduleHostConfigParams)
			if !isSuccess {
				blog.Error("remove hosthostconfig error, params:%v, error:%s", moduleHostConfigParams, errMsg)
				return http.StatusInternalServerError, nil, defErr.Errorf(common.CCErrCommHTTPDoRequestFailed)
			}
			moduleHostConfigParams[common.BKModuleIDField] = []int{moduleID}
			addModulesURL := m.CC.HostCtrl() + "/host/v1/meta/hosts/modules"

			isSuccess, errMsg, _ = logics.GetHttpResult(req, addModulesURL, common.HTTPCreate, moduleHostConfigParams)
			if !isSuccess {
				blog.Error("add hosthostconfig error, params:%v, error:%s", moduleHostConfigParams, errMsg)
				return http.StatusInternalServerError, nil, defErr.Errorf(common.CCErrHostModuleRelationAddFailed, errMsg)
			}
		}
		user := util.GetActionUser(req)
		logClient.SetDesc("host to " + moduleNameLogKey + " module")
		logClient.SaveLog(fmt.Sprintf("%d", data.ApplicationID), user)

		return http.StatusOK, nil, nil
	}, resp)
}<|MERGE_RESOLUTION|>--- conflicted
+++ resolved
@@ -359,7 +359,6 @@
 		conds := make(map[string]interface{})
 		moduleNameLogKey := "idle"
 		if common.DefaultResModuleName == moduleName {
-<<<<<<< HEAD
 			//空闲机
 			moduleNameLogKey = "idle"
 			conds[common.BKDefaultField] = common.DefaultResModuleFlag
@@ -367,13 +366,6 @@
 		} else {
 			//故障机器
 			moduleNameLogKey = "falult"
-=======
-			//idle module
-			conds[common.BKDefaultField] = common.DefaultResModuleFlag
-			conds[common.BKModuleNameField] = common.DefaultResModuleName
-		} else {
-			//fault module
->>>>>>> d5ac4abb
 			conds[common.BKDefaultField] = common.DefaultFaultModuleFlag
 			conds[common.BKModuleNameField] = common.DefaultFaultModuleName
 		}
