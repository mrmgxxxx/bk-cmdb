--- conflicted
+++ resolved
@@ -47,13 +47,9 @@
 		blog.Errorf("invalid business topo max value, err: %v", err)
 		return
 	}
-<<<<<<< HEAD
-	blog.V(5).Infof("the new cfg:%#v the origin cfg:%#v", t.Config, current.ConfigMap)
-=======
 	t.Config.BusinessTopoLevelMax = topoMax
 	blog.V(3).Infof("the new cfg:%#v the origin cfg:%#v", t.Config, current.ConfigMap)
 
->>>>>>> 812c1d6e
 	t.Service.SetConfig(t.Config, t.Core)
 }
 
