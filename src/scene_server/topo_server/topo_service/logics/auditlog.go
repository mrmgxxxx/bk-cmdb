--- conflicted
+++ resolved
@@ -27,11 +27,7 @@
 		return data
 	}
 
-<<<<<<< HEAD
-	info, ok := mapData["info"].([]map[string]interface{})
-=======
 	info, ok := mapData["info"].([]interface{})
->>>>>>> c50b8044
 
 	if false == ok {
 		return data
@@ -41,30 +37,20 @@
 		return data
 	}
 	for index, row := range info {
-<<<<<<< HEAD
-		opDesc, ok := row[common.BKOpDescField].(string)
-=======
 		mapRow, ok := row.(map[string]interface{})
 		if false == ok {
 			continue
 		}
 		opDesc, ok := mapRow[common.BKOpDescField].(string)
->>>>>>> c50b8044
 		if false == ok {
 			continue
 		}
 		newDesc := defLang.Language("auditlog_" + opDesc)
 		if "" == newDesc {
-<<<<<<< HEAD
-			return opDesc
-		}
-		info[index][common.BKOpDescField] = opDesc
-=======
 			continue
 		}
 		mapRow[common.BKOpDescField] = newDesc
 		info[index] = mapRow
->>>>>>> c50b8044
 	}
 
 	mapData["info"] = info
