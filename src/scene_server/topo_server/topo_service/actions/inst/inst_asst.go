--- conflicted
+++ resolved
@@ -22,11 +22,7 @@
 	httpcli "configcenter/src/common/http/httpclient"
 	"configcenter/src/common/util"
 	"configcenter/src/source_controller/api/metadata"
-<<<<<<< HEAD
-	"configcenter/src/source_controller/api/object"
-=======
 	api "configcenter/src/source_controller/api/object"
->>>>>>> cf5fc109
 	"encoding/json"
 	"fmt"
 	simplejson "github.com/bitly/go-simplejson"
@@ -55,23 +51,6 @@
 	if 0 == len(instAsst) {
 		return nil
 	}
-<<<<<<< HEAD
-	return cli.CC.InstCli.InsertMuti(metadata.InstAsst{}.TableName(), instAsst...)
-}
-
-func (cli *instAction) updateInstAssociation(forward *object.ForwardParam, instID int, ownerID, objID string, input map[string]interface{}) error {
-
-	// get association fields
-	asst := map[string]interface{}{}
-	asst[common.BKOwnerIDField] = ownerID
-	asst[common.BKObjIDField] = objID
-	searchData, _ := json.Marshal(asst)
-	cli.objcli.SetAddress(cli.CC.ObjCtrl())
-	asstDes, asstErr := cli.objcli.SearchMetaObjectAsst(forward, searchData)
-	if nil != asstErr {
-		blog.Error("failed to search the obj asst, search condition(%+v) error info is %s", asst, asstErr.Error())
-		return asstErr
-=======
 	for _, item := range instAsst {
 		uURL := cli.CC.ObjCtrl() + "/object/v1/insts/" + common.BKTableNameInstAsst
 		inputJSON, err := json.Marshal(item)
@@ -87,7 +66,6 @@
 			blog.Error("failed to create the inst asst , error info is %s", objRes)
 			continue
 		}
->>>>>>> cf5fc109
 	}
 	return nil
 }
@@ -150,7 +128,7 @@
 	asst[common.BKObjIDField] = objID
 	searchData, _ := json.Marshal(asst)
 	cli.objcli.SetAddress(cli.CC.ObjCtrl())
-	asstDes, asstErr := cli.objcli.SearchMetaObjectAsst(searchData)
+	asstDes, asstErr := cli.objcli.SearchMetaObjectAsst(&api.ForwardParam{Header: req.Request.Header}, searchData)
 	if nil != asstErr {
 		blog.Error("failed to search the obj asst, search condition(%+v) error info is %s", asst, asstErr.Error())
 		return asstErr
