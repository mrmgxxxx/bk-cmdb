--- conflicted
+++ resolved
@@ -30,15 +30,9 @@
 
 // ObjectOperationInterface object operation methods
 type ObjectOperationInterface interface {
-<<<<<<< HEAD
 	CreateObjectBatch(params types.ContextParams, data frtypes.MapStr, meta metadata.Metadata) (frtypes.MapStr, error)
 	FindObjectBatch(params types.ContextParams, data frtypes.MapStr, meta metadata.Metadata) (frtypes.MapStr, error)
-	CreateObject(params types.ContextParams, data frtypes.MapStr) (model.Object, error)
-=======
-	CreateObjectBatch(params types.ContextParams, data frtypes.MapStr) (frtypes.MapStr, error)
-	FindObjectBatch(params types.ContextParams, data frtypes.MapStr) (frtypes.MapStr, error)
 	CreateObject(params types.ContextParams, isMainline bool, data frtypes.MapStr) (model.Object, error)
->>>>>>> 1a0e44b9
 	CanDelete(params types.ContextParams, targetObj model.Object) error
 	DeleteObject(params types.ContextParams, id int64, cond condition.Condition, needCheckInst bool, meta metadata.Metadata) error
 	FindObject(params types.ContextParams, cond condition.Condition) ([]model.Object, error)
@@ -388,39 +382,39 @@
 		return nil, err
 	}
 
-    keys = append(keys, metadata.UinqueKey{Kind: metadata.UinqueKeyKindProperty, ID: uint64(attr.Attribute().ID)})
-
-    if isMainline {
-        pAttr := obj.CreateAttribute()
-        pAttr.SetAttribute(metadata.Attribute{
-            IsOnly:            true,
-            IsPre:             true,
-            Creator:           "user",
-            IsEditable:        true,
-            PropertyIndex:     -1,
-            PropertyGroup:     group.GroupID,
-            PropertyGroupName: group.GroupName,
-            IsRequired:        true,
-            PropertyType:      common.FieldTypeInt,
-            PropertyID:        common.BKInstParentStr,
-            PropertyName:      obj.GetDefaultInstPropertyName(),
-        })
-        
-        if err = pAttr.Create(); nil != err {
-            blog.Errorf("[operation-obj] failed to create the default inst name field, err: %s", err.Error())
-            return nil, params.Err.Error(common.CCErrTopoObjectAttributeCreateFailed)
-        }
-        keys = append(keys, metadata.UinqueKey{Kind: metadata.UinqueKeyKindProperty, ID: uint64(pAttr.Attribute().ID)})
-    }
-
-    uni := obj.CreateUnique()
-    uni.SetKeys(keys)
-    uni.SetIsPre(false)
-    uni.SetMustCheck(true)
-    if err = uni.Save(nil); nil != err {
-        blog.Errorf("[operation-obj] failed to create the default inst name field, err: %s", err.Error())
-        return nil, err
-    }
+	keys = append(keys, metadata.UinqueKey{Kind: metadata.UinqueKeyKindProperty, ID: uint64(attr.Attribute().ID)})
+
+	if isMainline {
+		pAttr := obj.CreateAttribute()
+		pAttr.SetAttribute(metadata.Attribute{
+			IsOnly:            true,
+			IsPre:             true,
+			Creator:           "user",
+			IsEditable:        true,
+			PropertyIndex:     -1,
+			PropertyGroup:     group.GroupID,
+			PropertyGroupName: group.GroupName,
+			IsRequired:        true,
+			PropertyType:      common.FieldTypeInt,
+			PropertyID:        common.BKInstParentStr,
+			PropertyName:      obj.GetDefaultInstPropertyName(),
+		})
+
+		if err = pAttr.Create(); nil != err {
+			blog.Errorf("[operation-obj] failed to create the default inst name field, err: %s", err.Error())
+			return nil, params.Err.Error(common.CCErrTopoObjectAttributeCreateFailed)
+		}
+		keys = append(keys, metadata.UinqueKey{Kind: metadata.UinqueKeyKindProperty, ID: uint64(pAttr.Attribute().ID)})
+	}
+
+	uni := obj.CreateUnique()
+	uni.SetKeys(keys)
+	uni.SetIsPre(false)
+	uni.SetMustCheck(true)
+	if err = uni.Save(nil); nil != err {
+		blog.Errorf("[operation-obj] failed to create the default inst name field, err: %s", err.Error())
+		return nil, err
+	}
 
 	return obj, nil
 }
