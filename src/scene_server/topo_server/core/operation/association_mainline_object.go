/*
 * Tencent is pleased to support the open source community by making 蓝鲸 available.
 * Copyright (C) 2017-2018 THL A29 Limited, a Tencent company. All rights reserved.
 * Licensed under the MIT License (the "License"); you may not use this file except
 * in compliance with the License. You may obtain a copy of the License at
 * http://opensource.org/licenses/MIT
 * Unless required by applicable law or agreed to in writing, software distributed under
 * the License is distributed on an "AS IS" BASIS, WITHOUT WARRANTIES OR CONDITIONS OF ANY KIND,
 * either express or implied. See the License for the specific language governing permissions and
 * limitations under the License.
 */

package operation

import (
	"io"

	"configcenter/src/common"
	"configcenter/src/common/blog"
	"configcenter/src/common/condition"
	"configcenter/src/common/errors"
	"configcenter/src/common/mapstr"
	"configcenter/src/common/metadata"
	"configcenter/src/common/util"
	"configcenter/src/scene_server/topo_server/core/model"
	"configcenter/src/scene_server/topo_server/core/types"
)

func (a *association) DeleteMainlineAssociaton(params types.ContextParams, objID string) error {

	targetObj, err := a.obj.FindSingleObject(params, objID)
	if nil != err {
		blog.Errorf("[operation-asst] failed to find the target object(%s), error info is %s", objID, err.Error())
		return err
	}

	tObject := targetObj.Object()
	parentObj, err := targetObj.GetMainlineParentObject()
	if nil != err {
		blog.Errorf("[operation-asst] failed to find the object(%s)'s parent, error info is %s", objID, err.Error())
		return err
	}

	// update associations
	childObj, err := targetObj.GetMainlineChildObject()
	if nil != err && io.EOF != err {
		blog.Errorf("[operation-asst] failed to find the object(%s)'s child, error info is %s", objID, err.Error())
		return err
	}

	if err = a.ResetMainlineInstAssociatoin(params, targetObj); nil != err && io.EOF != err {
		blog.Errorf("[operation-asst] failed to delete the object(%s)'s insts, error info %s", objID, err.Error())
		return err
	}

	if nil != childObj {
		// FIX: 正常情况下 childObj 不可以能为 nil，只有在拓扑异常的时候才会出现
		if err = childObj.SetMainlineParentObject(parentObj.Object().ObjectID); nil != err && io.EOF != err {
			blog.Errorf("[operation-asst] failed to update the association, error info is %s", err.Error())
			return err
		}

	}

	// delete this object related association.
	cond := condition.CreateCondition()
	or := cond.NewOR()
	or.Item(mapstr.MapStr{metadata.AssociationFieldObjectID: objID})
	or.Item(mapstr.MapStr{metadata.AssociationFieldAssociationObjectID: objID})
	if err = a.DeleteAssociation(params, cond); nil != err {
		return err
	}

	// delete objects
	if err = a.obj.DeleteObject(params, tObject.ID, nil, false); nil != err && io.EOF != err {
		blog.Errorf("[operation-asst] failed to delete the object(%s), error info is %s", tObject.ID, err.Error())
		return err
	}

	return nil
}

func (a *association) SearchMainlineAssociationTopo(params types.ContextParams, targetObj model.Object) ([]*metadata.MainlineObjectTopo, error) {

	results := make([]*metadata.MainlineObjectTopo, 0)
	for {
		tObject := targetObj.Object()
		tmpRst := &metadata.MainlineObjectTopo{}
		tmpRst.ObjID = tObject.ObjectID
		tmpRst.ObjName = tObject.ObjectName
		tmpRst.OwnerID = params.SupplierAccount

		parentObj, err := targetObj.GetMainlineParentObject()
		if nil == err {
			tmpRst.PreObjID = parentObj.Object().ObjectID
			tmpRst.PreObjName = parentObj.Object().ObjectName
		} else if nil != err && io.EOF != err {
			return nil, err
		}

		childObj, err := targetObj.GetMainlineChildObject()
		if nil == err {
			tmpRst.NextObj = childObj.Object().ObjectID
			tmpRst.NextName = childObj.Object().ObjectName
		} else if nil != err {
			if io.EOF == err {
				results = append(results, tmpRst)
				return results, nil
			}
			return nil, err
		}

		results = append(results, tmpRst)
		targetObj = childObj
	}

}

func (a *association) CreateMainlineAssociation(params types.ContextParams, data *metadata.Association) (model.Object, error) {
	// find the mainline module's head, which is biz.
	bizObj, err := a.obj.FindSingleObject(params, common.BKInnerObjIDApp)
	if nil != err {
		blog.Errorf("[operation-asst] failed to check the mainline topo level, error info is %s", err.Error())
		return nil, err
	}
<<<<<<< HEAD
	params.MetaData = &data.Metadata
=======

	if data.AsstObjID == "" {
		blog.Errorf("[operation-asst] bk_asst_obj_id empty,rid:%s", util.GetHTTPCCRequestID(params.Header))
		return nil, params.Err.Errorf(common.CCErrCommParamsNeedSet, common.BKAsstObjIDField)
	}

>>>>>>> 7c09906a
	items, err := a.SearchMainlineAssociationTopo(params, bizObj)
	if nil != err {
		blog.Errorf("[operation-asst] failed to check the mainline topo level, error info is %s", err.Error())
		return nil, err
	}

	if len(items) >= params.MaxTopoLevel {
		blog.Errorf("[operation-asst] the mainline topo leve is %d, the max limit is %d", len(items), params.MaxTopoLevel)
		return nil, params.Err.Error(common.CCErrTopoBizTopoLevelOverLimit)
	}

	// find the mainline parent object
	parentObj, err := a.obj.FindSingleObject(params, data.AsstObjID)
	switch t := err.(type) {
	case nil:
	default:
		blog.Errorf("[operation-asst] failed to find the single object(%s), error info is %s", data.ObjectID, t.Error())
		return nil, t
	case errors.CCErrorCoder:
		if t.GetCode() == common.CCErrTopoObjectSelectFailed {
			blog.Errorf("[operation-asst] failed to find the single object(%s), error info is %s", data.ObjectID, t.Error())
			return nil, t
		}
	}

	pObject := parentObj.Object()
	// find the mainline child object for the parent
	childObj, err := parentObj.GetMainlineChildObject()
	if nil != err {
		blog.Errorf("[operation-asst] failed to find the child object for the object(%s), error info is %s", pObject.ObjectID, err.Error())
		return nil, err
	}

	// check and create the association mainline object
	if err = a.obj.IsValidObject(params, data.ObjectID); nil == err {
		blog.Errorf("[operation-asst] the object(%s) is duplicate", data.ObjectID)
		return nil, params.Err.Errorf(common.CCErrCommDuplicateItem, data.ObjectID)
	}

	objData := mapstr.MapStr{
		common.BKObjIDField:            data.ObjectID,
		common.BKObjNameField:          data.ObjectName,
		common.BKObjIconField:          data.ObjectIcon,
		common.BKClassificationIDField: data.ClassificationID,
	}
	currentObj, err := a.obj.CreateObject(params, true, objData)
	if err != nil {
		return nil, err
	}

	cObj := currentObj.Object()
	// update the mainline topo inst association
	if err = a.SetMainlineInstAssociation(params, parentObj, currentObj, childObj); nil != err {
		blog.Errorf("[operation-asst] failed set the mainline inst association, error info is %s", err.Error())
		return nil, err
	}

	if err = currentObj.CreateMainlineObjectAssociation(pObject.ObjectID); err != nil {
		blog.Errorf("[operation-asst] create mainline object[%s] association related to object[%s] failed, err: %v",
			cObj.ObjectID, pObject.ObjectID, err)
		return nil, err
	}

	if err = childObj.SetMainlineParentObject(cObj.ObjectID); err != nil {
		blog.Errorf("[operation-asst] update mainline current object's[%s] child object[%s] association to current failed, err: %v",
			cObj.ObjectID, childObj.Object().ObjectID, err)
		return nil, err
	}

	return currentObj, nil
}<|MERGE_RESOLUTION|>--- conflicted
+++ resolved
@@ -123,16 +123,13 @@
 		blog.Errorf("[operation-asst] failed to check the mainline topo level, error info is %s", err.Error())
 		return nil, err
 	}
-<<<<<<< HEAD
-	params.MetaData = &data.Metadata
-=======
 
 	if data.AsstObjID == "" {
 		blog.Errorf("[operation-asst] bk_asst_obj_id empty,rid:%s", util.GetHTTPCCRequestID(params.Header))
 		return nil, params.Err.Errorf(common.CCErrCommParamsNeedSet, common.BKAsstObjIDField)
 	}
 
->>>>>>> 7c09906a
+	params.MetaData = &data.Metadata
 	items, err := a.SearchMainlineAssociationTopo(params, bizObj)
 	if nil != err {
 		blog.Errorf("[operation-asst] failed to check the mainline topo level, error info is %s", err.Error())
