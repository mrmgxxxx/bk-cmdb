/*
 * Tencent is pleased to support the open source community by making 蓝鲸 available.
 * Copyright (C) 2017-2018 THL A29 Limited, a Tencent company. All rights reserved.
 * Licensed under the MIT License (the "License"); you may not use this file except
 * in compliance with the License. You may obtain a copy of the License at
 * http://opensource.org/licenses/MIT
 * Unless required by applicable law or agreed to in writing, software distributed under
 * the License is distributed on an "AS IS" BASIS, WITHOUT WARRANTIES OR CONDITIONS OF ANY KIND,
 * either express or implied. See the License for the specific language governing permissions and
 * limitations under the License.
 */

package operation

import (
	"context"
	"fmt"
	"sort"
	"strconv"
	"strings"

	"configcenter/src/common"
	"configcenter/src/common/blog"
	"configcenter/src/common/condition"
	"configcenter/src/common/mapstr"
	"configcenter/src/common/metadata"
	"configcenter/src/common/util"
	"configcenter/src/scene_server/topo_server/core/types"
)

func (a *association) ImportInstAssociation(ctx context.Context, params types.ContextParams, objID string, importData map[int]metadata.ExcelAssocation) (resp metadata.ResponeImportAssociationData, err error) {

	ia := NewImportAssociation(ctx, a, params, objID, importData)
	err = ia.ParsePrimaryKey()
	if err != nil {
		return resp, err
	}

	errIdxMsgMap := ia.ImportAssociation()
	if len(errIdxMsgMap) > 0 {
		err = params.Err.Error(common.CCErrorTopoImportAssociation)
	}
	for row, msg := range errIdxMsgMap {
		resp.ErrMsgMap = append(resp.ErrMsgMap, metadata.RowMsgData{
			Row: row,
			Msg: msg,
		})
	}

	return resp, err
}

type importAssociationInst struct {
	instID int64
	//strings.Joion([]string{property name, property value}, "=")|true
	attrNameVal map[string]bool
}
type importAssociation struct {
	objID      string
	cli        *association
	ctx        context.Context
	importData map[int]metadata.ExcelAssocation
	params     types.ContextParams

	// map[AssociationName]Association alias  map[association flag]Association
	asstIDInfoMap map[string]*metadata.Association
	// asst obj info  map[objID]map[property name] attribute
	asstObjIDProperty map[string]map[string]metadata.Attribute

	// asst obj info  unique attribute count
	asstObjIDUniqueProperty map[string]int

	parseImportDataErr map[int]string
	//map[objID][]condition.Condition
	queryInstConds map[string][]mapstr.MapStr

	// map[objID][instcnade id]strings.Joion([]string{property name, property value}, "=")[]importAssociationInst
	instIDAttrKeyValMap map[string]map[string][]*importAssociationInst

	// map[objID][kesname1,keyname2]
	objUniques map[string]map[string]bool

	//http header http request id
	rid string
}

type importAssociationInterface interface {
	ParsePrimaryKey() error
	ImportAssociation() map[int]string
}

func NewImportAssociation(ctx context.Context, cli *association, params types.ContextParams, objID string, importData map[int]metadata.ExcelAssocation) importAssociationInterface {

	return &importAssociation{
		objID:      objID,
		cli:        cli,
		ctx:        ctx,
		importData: importData,
		params:     params,

		asstIDInfoMap:           make(map[string]*metadata.Association, 0),
		asstObjIDProperty:       make(map[string]map[string]metadata.Attribute, 0),
		asstObjIDUniqueProperty: make(map[string]int, 0),
		parseImportDataErr:      make(map[int]string),
		queryInstConds:          make(map[string][]mapstr.MapStr),
		instIDAttrKeyValMap:     make(map[string]map[string][]*importAssociationInst),

		rid: util.GetHTTPCCRequestID(params.Header),
	}
}

func (ia *importAssociation) ImportAssociation() map[int]string {
	ia.importAssociation()

	return ia.parseImportDataErr
}

func (ia *importAssociation) ParsePrimaryKey() error {
	err := ia.getAssociationInfo()
	if err != nil {
		return err
	}

	err = ia.getAssociationObjUniqueProperty()
	if err != nil {
		return err
	}

	err = ia.getAssociationObjProperty()
	if err != nil {
		return err
	}

	err = ia.getAssociationObjUnique()
	if err != nil {
		return err
	}

	ia.parseImportDataPrimary()
	err = ia.getInstDataByConds()
	if err != nil {
		return err
	}

	return nil

}

func (ia *importAssociation) importAssociation() {
	for idx, asstInfo := range ia.importData {
		_, ok := ia.parseImportDataErr[idx]
		if ok {
			continue
		}
		asstID, ok := ia.asstIDInfoMap[asstInfo.ObjectAsstID]
		if !ok {
			ia.parseImportDataErr[idx] = ia.params.Lang.Languagef("import_association_id_not_found", asstInfo.ObjectAsstID)
			continue
		}
		srcInstID, err := ia.getInstIDByPrimaryKey(ia.objID, asstInfo.SrcPrimary)
		if err != nil {
			ia.parseImportDataErr[idx] = err.Error()
			continue
		}

		dstInstID, err := ia.getInstIDByPrimaryKey(asstID.AsstObjID, asstInfo.DstPrimary)
		if err != nil {
			ia.parseImportDataErr[idx] = err.Error()
			continue
		}
		switch asstInfo.Operate {
		case metadata.ExcelAssocationOperateAdd:

			conds := condition.CreateCondition()
			conds.Field(common.AssociationObjAsstIDField).Eq(asstInfo.ObjectAsstID)
			conds.Field(common.BKObjIDField).Eq(ia.objID)
			conds.Field(common.BKInstIDField).Eq(srcInstID)
			conds.Field(common.AssociatedObjectIDField).Eq(asstID.AsstObjID)
			isExist, err := ia.isExistInstAsst(idx, conds, dstInstID, asstID.Mapping)
			if err != nil {
				ia.parseImportDataErr[idx] = err.Error()
				continue
			}
			if isExist {
				continue
			}

			ia.addSrcAssociation(idx, asstID.AssociationName, srcInstID, dstInstID)
		case metadata.ExcelAssocationOperateDelete:
			conds := condition.CreateCondition()
			conds.Field(common.AssociationObjAsstIDField).Eq(asstInfo.ObjectAsstID)
			conds.Field(common.BKObjIDField).Eq(ia.objID)
			conds.Field(common.BKInstIDField).Eq(srcInstID)
			conds.Field(common.AssociatedObjectIDField).Eq(asstID.AsstObjID)
			conds.Field(common.BKAsstInstIDField).Eq(dstInstID)
			ia.delSrcAssociation(idx, conds)
		default:
			ia.parseImportDataErr[idx] = ia.params.Lang.Language("import_association_operate_not_found")
		}

	}
}

func (ia *importAssociation) getAssociationInfo() error {
	var associationFlag []string
	for _, info := range ia.importData {
		associationFlag = append(associationFlag, info.ObjectAsstID)
	}

	cond := condition.CreateCondition()
	cond.Field(common.AssociationObjAsstIDField).In(associationFlag)
	cond.Field(common.BKObjIDField).Eq(ia.objID)
	queryInput := &metadata.SearchAssociationObjectRequest{
		Condition: cond.ToMapStr(),
	}

	rsp, err := ia.cli.clientSet.ObjectController().Association().SearchObject(ia.ctx, ia.params.Header, queryInput)
	if nil != err {
		blog.Errorf("[getAssociationInfo] failed to request the object controller , error info is %s, input:%+v, rid:%s", err.Error(), queryInput, ia.rid)
		return ia.params.Err.Error(common.CCErrCommHTTPDoRequestFailed)
	}

	if !rsp.Result {
		blog.Errorf("[getAssociationInfo] failed to search the inst association, error info is %s, input:%+v, rid:%s", rsp.ErrMsg, queryInput, ia.rid)
		return ia.params.Err.New(rsp.Code, rsp.ErrMsg)
	}

	for _, inst := range rsp.Data {
		ia.asstIDInfoMap[inst.AssociationName] = inst
	}

	return nil
}

func (ia *importAssociation) getAssociationObjProperty() error {
	var objIDArr []string
	for _, info := range ia.asstIDInfoMap {
		objIDArr = append(objIDArr, info.AsstObjID)
	}
	objIDArr = append(objIDArr, ia.objID)

	cond := condition.CreateCondition()
	cond.Field(common.BKObjIDField).In(objIDArr)

	rsp, err := ia.cli.clientSet.ObjectController().Meta().SelectObjectAttWithParams(context.Background(), ia.params.Header, cond.ToMapStr())
	if nil != err {
		blog.Errorf("[getAssociationInfo] failed to  search attribute , error info is %s, input:%+v, rid:%s", err.Error(), cond, ia.rid)
		return ia.params.Err.Error(common.CCErrCommHTTPDoRequestFailed)
	}

	if !rsp.Result {
		blog.Errorf("[getAssociationInfo] failed to search attribute, error code:%s, error messge: %s, input:%+v, rid:%s", rsp.Code, rsp.ErrMsg, cond, ia.rid)
		return ia.params.Err.New(rsp.Code, rsp.ErrMsg)
	}

	for _, attr := range rsp.Data {
		_, ok := ia.asstObjIDProperty[attr.ObjectID]
		if !ok {
			ia.asstObjIDProperty[attr.ObjectID] = make(map[string]metadata.Attribute)
		}
		ia.asstObjIDProperty[attr.ObjectID][attr.PropertyName] = attr
	}

	return nil

}

<<<<<<< HEAD
func (ia *importAssociation) getAssociationObjUniqueProperty() error {
	var objIDArr []string
	for _, info := range ia.asstIDInfoMap {
		objIDArr = append(objIDArr, info.AsstObjID)
	}
	objIDArr = append(objIDArr, ia.objID)

	for _, objID := range objIDArr {
		rsp, err := ia.cli.clientSet.ObjectController().Unique().Search(context.Background(), ia.params.Header, objID)
		if nil != err {
			blog.Errorf("[getAssociationInfo] failed to  search attribute , error info is %s, objID:%v, rid:%s", err.Error(), objID, ia.rid)
=======
func (ia *importAssociation) getAssociationObjUnique() error {
	var objIDArr = []string{ia.objID}
	for _, info := range ia.asstIDInfoMap {
		objIDArr = append(objIDArr, info.AsstObjID)
	}

	ia.objUniques = map[string]map[string]bool{}
	for _, objID := range objIDArr {
		rsp, err := ia.cli.clientSet.ObjectController().Unique().Search(context.Background(), ia.params.Header, objID)
		if nil != err {
			blog.Errorf("[getAssociationInfo] failed to  search attribute , error info is %s, input:%+v, rid:%s", err.Error(), objID, ia.rid)
>>>>>>> 82a66d6e
			return ia.params.Err.Error(common.CCErrCommHTTPDoRequestFailed)
		}

		if !rsp.Result {
<<<<<<< HEAD
			blog.Errorf("[getAssociationInfo] failed to search attribute, error code:%s, error messge: %s, input:%v, rid:%s", rsp.Code, rsp.ErrMsg, objID, ia.rid)
			return ia.params.Err.New(rsp.Code, rsp.ErrMsg)
		}

		for _, attr := range rsp.Data {
			ia.asstObjIDUniqueProperty[attr.ObjID] = len(attr.Keys)
		}

	}
	return nil
=======
			blog.Errorf("[getAssociationInfo] failed to search attribute, error code:%s, error messge: %s, input:%+v, rid:%s", rsp.Code, rsp.ErrMsg, objID, ia.rid)
			return ia.params.Err.New(rsp.Code, rsp.ErrMsg)
		}

		for _, unique := range rsp.Data {
			keynames := []string{}
			for _, keyitem := range unique.Keys {
				for _, property := range ia.asstObjIDProperty[objID] {
					if uint64(property.ID) == keyitem.ID {
						keynames = append(keynames, property.PropertyName)
					}
				}
			}
			sort.Strings(keynames)
			if _, ok := ia.objUniques[objID]; !ok {
				ia.objUniques[objID] = map[string]bool{}
			}
			ia.objUniques[objID][strings.Join(keynames, ",")] = true
		}
	}

	return nil

>>>>>>> 82a66d6e
}

func (ia *importAssociation) parseImportDataPrimary() {

	for idx, info := range ia.importData {

		associationInst, ok := ia.asstIDInfoMap[info.ObjectAsstID]
		if !ok {
			ia.parseImportDataErr[idx] = ia.params.Lang.Languagef("import_asstid_not_foud", info.ObjectAsstID)
			continue
		}
		srcCond, err := ia.parseImportDataPrimaryItem(ia.objID, info.SrcPrimary)
		if err != nil {
			ia.parseImportDataErr[idx] = err.Error()
			continue
		} else {
			_, ok = ia.queryInstConds[ia.objID]
			if !ok {
				ia.queryInstConds[ia.objID] = make([]mapstr.MapStr, 0)
			}
			ia.queryInstConds[ia.objID] = append(ia.queryInstConds[ia.objID], srcCond)

		}
		dstCond, err := ia.parseImportDataPrimaryItem(associationInst.AsstObjID, info.DstPrimary)
		if err != nil {
			ia.parseImportDataErr[idx] = err.Error()
		} else {
			_, ok = ia.queryInstConds[associationInst.AsstObjID]
			if !ok {
				ia.queryInstConds[associationInst.AsstObjID] = make([]mapstr.MapStr, 0)
			}
			ia.queryInstConds[associationInst.AsstObjID] = append(ia.queryInstConds[associationInst.AsstObjID], dstCond)

		}
	}

	return

}

func (ia *importAssociation) parseImportDataPrimaryItem(objID string, item string) (mapstr.MapStr, error) {

	keyValMap := mapstr.New()
	primaryArr := strings.Split(item, common.ExcelAsstPrimaryKeySplitChar)

	keys := []string{}
	for _, primary := range primaryArr {
		primary = strings.TrimSpace(primary)
		keyValArr := strings.Split(primary, common.ExcelAsstPrimaryKeyJoinChar)
		if len(keyValArr) != 2 {
			return nil, fmt.Errorf(ia.params.Lang.Languagef("import_asst_obj_property_str_primary_format_error", objID, item))
		}
		attr, ok := ia.asstObjIDProperty[objID][keyValArr[0]]
		if !ok {
			return nil, fmt.Errorf(ia.params.Lang.Languagef("import_asst_obj_primary_property_str_not_found", objID, keyValArr[0]))
		}
		realVal, err := convStrToCCType(keyValArr[1], attr)
		if err != nil {
			return nil, fmt.Errorf(ia.params.Lang.Languagef("import_asst_obj_property_str_primary_type_error", objID, keyValArr[0]))
		}

		keyValMap[attr.PropertyID] = realVal
		keys = append(keys, keyValArr[0])
	}
<<<<<<< HEAD
	if len(keyValMap) != ia.asstObjIDUniqueProperty[objID] {
		return nil, fmt.Errorf(ia.params.Lang.Languagef("import_asst_obj_property_str_primary_count_len", objID, item))
=======
	sort.Strings(keys)
	if !ia.objUniques[objID][strings.Join(keys, ",")] {
		var key = ""
		for key = range ia.objUniques[objID] {
			break
		}
		return nil, fmt.Errorf(ia.params.Lang.Languagef("import_asst_obj_property_str_primary_count_len", objID, item, key))
>>>>>>> 82a66d6e
	}

	return keyValMap, nil

}

func (ia *importAssociation) getInstDataByConds() error {

	for objID, valArr := range ia.queryInstConds {

		instIDKey := metadata.GetInstIDFieldByObjID(objID)
		conds := condition.CreateCondition()
		if !util.IsInnerObject(objID) {
			conds.Field(common.BKObjIDField).Eq(objID)
		}
		conds.NewOR().MapStrArr(valArr)

		instArr, err := ia.getInstDataByObjIDConds(objID, instIDKey, conds)
		if err != nil {
			return err
		}
		for _, inst := range instArr {
			ia.parseInstToImportAssociationInst(objID, instIDKey, inst)
		}
	}

	return nil
}

func (ia *importAssociation) getInstDataByObjIDConds(objID, instIDKey string, conds condition.Condition) ([]mapstr.MapStr, error) {

	var fields []string
	for _, attr := range ia.asstObjIDProperty[objID] {
		fields = append(fields, attr.PropertyID)
	}

	fields = append(fields, instIDKey)
	queryInput := &metadata.QueryInput{}

	queryInput.Condition = conds.ToMapStr()
	queryInput.Fields = strings.Join(fields, ",")

	instSearchResult, err := ia.cli.clientSet.ObjectController().Instance().SearchObjects(ia.ctx, objID, ia.params.Header, queryInput)
	if err != nil {
		blog.Errorf("[getInstDataByObjIDConds] failed to  search %s instance , error info is %s, input:%#v, rid:%s", objID, err.Error(), queryInput, ia.rid)
		return nil, ia.params.Err.Error(common.CCErrCommHTTPDoRequestFailed)
	}
	if !instSearchResult.Result {
		blog.Errorf("[getInstDataByObjIDConds] failed to search %s instance,  error code:%d, error message: %s, input:%+v, rid:%s", objID, instSearchResult.Code, instSearchResult.ErrMsg, queryInput, ia.rid)
		return nil, ia.params.Err.New(instSearchResult.Code, instSearchResult.ErrMsg)
	}
	return instSearchResult.Data.Info, nil
}

func (ia *importAssociation) parseInstToImportAssociationInst(objID, instIDKey string, inst mapstr.MapStr) {
	instID, err := inst.Int64(instIDKey)
	//inst info can not found
	if err != nil {
		blog.Warnf("parseInstToImportAssociationInst get %s field from %s model error,error:%s, rid:%d ", instID, objID, err.Error(), ia.rid)
		return
	}

	attrNameValMap := importAssociationInst{
		instID:      instID,
		attrNameVal: make(map[string]bool),
	}
	isErr := false
	for _, attr := range ia.asstObjIDProperty[objID] {
		val, err := inst.String(attr.PropertyID)
		//inst info can not found
		if err != nil {
			isErr = true
			blog.Warnf("parseInstToImportAssociationInst get %s field from %s model error,error:%s, rid:%d ", attr.PropertyID, objID, err.Error(), ia.rid)
			continue
		}
		attrNameValMap.attrNameVal[buildPrimaryStr(attr.PropertyName, val)] = true
	}
	if isErr {
		return
	}
	for key := range attrNameValMap.attrNameVal {
		_, ok := ia.instIDAttrKeyValMap[objID]
		if !ok {
			ia.instIDAttrKeyValMap[objID] = make(map[string][]*importAssociationInst)
		}
		_, ok = ia.instIDAttrKeyValMap[objID][key]
		if !ok {
			ia.instIDAttrKeyValMap[objID][key] = make([]*importAssociationInst, 0)
		}
		ia.instIDAttrKeyValMap[objID][key] = append(ia.instIDAttrKeyValMap[objID][key], &attrNameValMap)
	}
}

func (ia *importAssociation) delSrcAssociation(idx int, cond condition.Condition) {
	_, ok := ia.parseImportDataErr[idx]
	if ok {
		return
	}
	input := &metadata.SearchAssociationInstRequest{
		Condition: cond.ToMapStr(),
	}

	result, err := ia.cli.clientSet.ObjectController().Association().SearchInst(ia.ctx, ia.params.Header, input)
	if err != nil {
		ia.parseImportDataErr[idx] = err.Error()
		return
	}

	if !result.Result {
		ia.parseImportDataErr[idx] = result.ErrMsg
		return
	}

	if len(result.Data) == 0 {
		ia.parseImportDataErr[idx] = "can not find this association."
		return
	}

	asso := *result.Data[0]
	rsp, err := ia.cli.clientSet.ObjectController().Association().DeleteInst(ia.ctx, ia.params.Header, asso.ID)
	if err != nil {
		ia.parseImportDataErr[idx] = err.Error()
		return
	}

	if !rsp.Result {
		ia.parseImportDataErr[idx] = rsp.ErrMsg
		return
	}
}

func (ia *importAssociation) addSrcAssociation(idx int, asstFlag string, instID, assInstID int64) {
	_, ok := ia.parseImportDataErr[idx]
	if ok {
		return
	}
	inst := &metadata.CreateAssociationInstRequest{}
	inst.ObjectAsstId = asstFlag
	inst.InstId = instID
	inst.AsstInstId = assInstID
	blog.Debug("inst: %v", inst)
	rsp, err := ia.cli.clientSet.ObjectController().Association().CreateInst(ia.ctx, ia.params.Header, inst)
	if err != nil {
		ia.parseImportDataErr[idx] = err.Error()
	}
	if !rsp.Result {
		ia.parseImportDataErr[idx] = rsp.ErrMsg
	}
}

func (ia *importAssociation) isExistInstAsst(idx int, cond condition.Condition, dstInstID int64, asstMapping metadata.AssociationMapping) (isExit bool, err error) {
	_, ok := ia.parseImportDataErr[idx]
	if ok {
		return
	}
	if asstMapping != metadata.OneToOneMapping {
		cond.Field(common.BKAsstInstIDField).Eq(dstInstID)
	}
	input := &metadata.SearchAssociationInstRequest{
		Condition: cond.ToMapStr(),
	}
	rsp, err := ia.cli.clientSet.ObjectController().Association().SearchInst(ia.ctx, ia.params.Header, input)
	if err != nil {
		return false, err
	}
	if !rsp.Result {
		ia.parseImportDataErr[idx] = rsp.ErrMsg
		return false, ia.params.Err.New(rsp.Code, rsp.ErrMsg)
	}

	if len(rsp.Data) == 0 {
		return false, nil
	}
	if rsp.Data[0].AsstInstID != dstInstID &&
		asstMapping == metadata.OneToOneMapping {
		return false, ia.params.Err.Errorf(common.CCErrCommDuplicateItem)
	}

	return true, nil
}

func (ia *importAssociation) getInstIDByPrimaryKey(objID, primary string) (int64, error) {
	primaryArr := strings.Split(primary, common.ExcelAsstPrimaryKeySplitChar)
	if len(primaryArr) == 0 {
		return 0, fmt.Errorf(ia.params.Lang.Languagef("import_instance_not_foud", objID, primary))
	}

	instArr, ok := ia.instIDAttrKeyValMap[objID][primaryArr[0]]
	if !ok {
		return 0, fmt.Errorf(ia.params.Lang.Languagef("import_instance_not_foud", objID, primaryArr[0]))
	}

	for _, inst := range instArr {

		isEq := true
		for _, item := range primaryArr {
			if _, ok := inst.attrNameVal[item]; !ok {
				isEq = false
				break
			}
		}
		if isEq {
			return inst.instID, nil
		}

	}

	return 0, fmt.Errorf(ia.params.Lang.Languagef("import_instance_not_foud", objID, primary))

}

func buildPrimaryStr(name, val string) string {
	return name + common.ExcelAsstPrimaryKeyJoinChar + val
}

func convStrToCCType(val string, attr metadata.Attribute) (interface{}, error) {
	switch attr.PropertyType {
	case common.FieldTypeBool:

		return strconv.ParseBool(val)
	case common.FieldTypeEnum:
		option, optionOk := attr.Option.([]interface{})
		if !optionOk {
			return nil, fmt.Errorf("not foud")
		}
		return getEnumIDByName(val, option), nil
	case common.FieldTypeInt:
		return util.GetInt64ByInterface(val)
	case common.FieldTypeFloat:
		return util.GetFloat64ByInterface(val)
	case common.FieldTypeForeignKey:
		if attr.PropertyID == common.BKCloudIDField {
			return util.GetInt64ByInterface(val)
		}
		fallthrough
	default:
		return val, nil
	}
}

// getEnumIDByName get enum name from option
func getEnumIDByName(name string, items []interface{}) string {
	id := name
	for _, valRow := range items {
		mapVal, ok := valRow.(map[string]interface{})
		if ok {
			enumName, ok := mapVal["name"].(string)
			if true == ok {
				if enumName == name {
					id = mapVal["id"].(string)
				}
			}
		}
	}

	return id
}<|MERGE_RESOLUTION|>--- conflicted
+++ resolved
@@ -67,9 +67,6 @@
 	// asst obj info  map[objID]map[property name] attribute
 	asstObjIDProperty map[string]map[string]metadata.Attribute
 
-	// asst obj info  unique attribute count
-	asstObjIDUniqueProperty map[string]int
-
 	parseImportDataErr map[int]string
 	//map[objID][]condition.Condition
 	queryInstConds map[string][]mapstr.MapStr
@@ -98,12 +95,11 @@
 		importData: importData,
 		params:     params,
 
-		asstIDInfoMap:           make(map[string]*metadata.Association, 0),
-		asstObjIDProperty:       make(map[string]map[string]metadata.Attribute, 0),
-		asstObjIDUniqueProperty: make(map[string]int, 0),
-		parseImportDataErr:      make(map[int]string),
-		queryInstConds:          make(map[string][]mapstr.MapStr),
-		instIDAttrKeyValMap:     make(map[string]map[string][]*importAssociationInst),
+		asstIDInfoMap:       make(map[string]*metadata.Association, 0),
+		asstObjIDProperty:   make(map[string]map[string]metadata.Attribute, 0),
+		parseImportDataErr:  make(map[int]string),
+		queryInstConds:      make(map[string][]mapstr.MapStr),
+		instIDAttrKeyValMap: make(map[string]map[string][]*importAssociationInst),
 
 		rid: util.GetHTTPCCRequestID(params.Header),
 	}
@@ -117,11 +113,6 @@
 
 func (ia *importAssociation) ParsePrimaryKey() error {
 	err := ia.getAssociationInfo()
-	if err != nil {
-		return err
-	}
-
-	err = ia.getAssociationObjUniqueProperty()
 	if err != nil {
 		return err
 	}
@@ -162,7 +153,6 @@
 			ia.parseImportDataErr[idx] = err.Error()
 			continue
 		}
-
 		dstInstID, err := ia.getInstIDByPrimaryKey(asstID.AsstObjID, asstInfo.DstPrimary)
 		if err != nil {
 			ia.parseImportDataErr[idx] = err.Error()
@@ -265,19 +255,6 @@
 
 }
 
-<<<<<<< HEAD
-func (ia *importAssociation) getAssociationObjUniqueProperty() error {
-	var objIDArr []string
-	for _, info := range ia.asstIDInfoMap {
-		objIDArr = append(objIDArr, info.AsstObjID)
-	}
-	objIDArr = append(objIDArr, ia.objID)
-
-	for _, objID := range objIDArr {
-		rsp, err := ia.cli.clientSet.ObjectController().Unique().Search(context.Background(), ia.params.Header, objID)
-		if nil != err {
-			blog.Errorf("[getAssociationInfo] failed to  search attribute , error info is %s, objID:%v, rid:%s", err.Error(), objID, ia.rid)
-=======
 func (ia *importAssociation) getAssociationObjUnique() error {
 	var objIDArr = []string{ia.objID}
 	for _, info := range ia.asstIDInfoMap {
@@ -289,23 +266,10 @@
 		rsp, err := ia.cli.clientSet.ObjectController().Unique().Search(context.Background(), ia.params.Header, objID)
 		if nil != err {
 			blog.Errorf("[getAssociationInfo] failed to  search attribute , error info is %s, input:%+v, rid:%s", err.Error(), objID, ia.rid)
->>>>>>> 82a66d6e
 			return ia.params.Err.Error(common.CCErrCommHTTPDoRequestFailed)
 		}
 
 		if !rsp.Result {
-<<<<<<< HEAD
-			blog.Errorf("[getAssociationInfo] failed to search attribute, error code:%s, error messge: %s, input:%v, rid:%s", rsp.Code, rsp.ErrMsg, objID, ia.rid)
-			return ia.params.Err.New(rsp.Code, rsp.ErrMsg)
-		}
-
-		for _, attr := range rsp.Data {
-			ia.asstObjIDUniqueProperty[attr.ObjID] = len(attr.Keys)
-		}
-
-	}
-	return nil
-=======
 			blog.Errorf("[getAssociationInfo] failed to search attribute, error code:%s, error messge: %s, input:%+v, rid:%s", rsp.Code, rsp.ErrMsg, objID, ia.rid)
 			return ia.params.Err.New(rsp.Code, rsp.ErrMsg)
 		}
@@ -329,7 +293,6 @@
 
 	return nil
 
->>>>>>> 82a66d6e
 }
 
 func (ia *importAssociation) parseImportDataPrimary() {
@@ -394,10 +357,6 @@
 		keyValMap[attr.PropertyID] = realVal
 		keys = append(keys, keyValArr[0])
 	}
-<<<<<<< HEAD
-	if len(keyValMap) != ia.asstObjIDUniqueProperty[objID] {
-		return nil, fmt.Errorf(ia.params.Lang.Languagef("import_asst_obj_property_str_primary_count_len", objID, item))
-=======
 	sort.Strings(keys)
 	if !ia.objUniques[objID][strings.Join(keys, ",")] {
 		var key = ""
@@ -405,7 +364,6 @@
 			break
 		}
 		return nil, fmt.Errorf(ia.params.Lang.Languagef("import_asst_obj_property_str_primary_count_len", objID, item, key))
->>>>>>> 82a66d6e
 	}
 
 	return keyValMap, nil
@@ -546,7 +504,6 @@
 	inst.ObjectAsstId = asstFlag
 	inst.InstId = instID
 	inst.AsstInstId = assInstID
-	blog.Debug("inst: %v", inst)
 	rsp, err := ia.cli.clientSet.ObjectController().Association().CreateInst(ia.ctx, ia.params.Header, inst)
 	if err != nil {
 		ia.parseImportDataErr[idx] = err.Error()
