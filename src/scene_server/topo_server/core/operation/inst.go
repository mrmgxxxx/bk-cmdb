--- conflicted
+++ resolved
@@ -167,28 +167,6 @@
 			currAuditLog := NewSupplementary().Audit(params, c.clientSet, obj, c).CreateSnapshot(targetInstID, condition.CreateCondition().ToMapStr())
 			NewSupplementary().Audit(params, c.clientSet, item.GetObject(), c).CommitUpdateLog(preAuditLog, currAuditLog, nil)
 		} else {
-<<<<<<< HEAD
-			// check this instance with object unique field.
-			// otherwise, this instance is really a new one, need to be created.
-			// TODO: add a logics to handle if this instance is already exist or not with unique api.
-			// if already exist, then update, otherwise create.
-
-			if err := NewSupplementary().Validator(c).ValidatorCreate(params, obj, item.ToMapStr()); nil != err {
-				switch tmpErr := err.(type) {
-				case errors.CCErrorCoder:
-					if tmpErr.GetCode() != common.CCErrCommDuplicateItem {
-						blog.Errorf("[operation-inst] failed to valid, input value(%#v) the instname is %s, err: %s, rid: %s", item.GetValues(), obj.GetInstNameFieldName(), err.Error(), params.ReqID)
-						results.Errors = append(results.Errors, params.Lang.Languagef("import_row_int_error_str", colIdx, err.Error()))
-						continue
-					}
-				default:
-
-				}
-
-			}
-
-=======
->>>>>>> adefac66
 			// create with metadata
 			if bizID != 0 {
 				colInput[metadata.BKMetadata] = metadata.NewMetaDataFromBusinessID(strconv.FormatInt(bizID, 10))
