/*
 * Tencent is pleased to support the open source community by making 蓝鲸 available.
 * Copyright (C) 2017-2018 THL A29 Limited, a Tencent company. All rights reserved.
 * Licensed under the MIT License (the "License"); you may not use this file except
 * in compliance with the License. You may obtain a copy of the License at
 * http://opensource.org/licenses/MIT
 * Unless required by applicable law or agreed to in writing, software distributed under
 * the License is distributed on an "AS IS" BASIS, WITHOUT WARRANTIES OR CONDITIONS OF ANY KIND,
 * either express or implied. See the License for the specific language governing permissions and
 * limitations under the License.
 */

package model

import (
	"context"
	"encoding/json"
<<<<<<< HEAD

	"github.com/rs/xid"
=======
>>>>>>> 61dea4a8

	"configcenter/src/apimachinery"
	"configcenter/src/common"
	"configcenter/src/common/blog"
	"configcenter/src/common/condition"
	"configcenter/src/common/mapstr"
	"configcenter/src/common/metadata"
	"configcenter/src/scene_server/topo_server/core/types"

	"github.com/rs/xid"
)

// Group group opeartion interface declaration
type GroupInterface interface {
	Operation
	Parse(data mapstr.MapStr) (*metadata.Group, error)
	CreateAttribute() AttributeInterface
	GetAttributes() ([]AttributeInterface, error)
	Group() metadata.Group
	SetGroup(grp metadata.Group)
	ToMapStr() (mapstr.MapStr, error)
}

var _ GroupInterface = (*group)(nil)

func NewGroup(param types.ContextParams, cli apimachinery.ClientSetInterface) GroupInterface {
	return &group{
		grp:       metadata.Group{},
		params:    param,
		clientSet: cli,
		ownerID:   param.SupplierAccount,
	}
}

func NewGroupID(isDefault bool) string {
	if isDefault {
		return "default"
	} else {
		return xid.New().String()
	}
}

type group struct {
	FieldValid
	grp       metadata.Group
	isNew     bool
	params    types.ContextParams
	clientSet apimachinery.ClientSetInterface
	ownerID   string
}

func (g *group) MarshalJSON() ([]byte, error) {
	return json.Marshal(g.grp)
}

func (g *group) Group() metadata.Group {
	return g.grp
}

func (g *group) SetGroup(grp metadata.Group) {
	g.grp = grp
	g.grp.OwnerID = g.ownerID
}

func (g *group) SetObjectID(objID string) {
	g.grp.ObjectID = objID
}
func (g *group) GetObjectID() string {
	return g.grp.ObjectID
}

func (g *group) IsValid(isUpdate bool, data mapstr.MapStr) error {

	if !isUpdate || data.Exists(metadata.GroupFieldGroupID) {
		if _, err := g.FieldValid.Valid(g.params, data, metadata.GroupFieldGroupID); nil != err {
			return err
		}
	}

	if !isUpdate || data.Exists(metadata.GroupFieldGroupName) {
		if _, err := g.FieldValid.Valid(g.params, data, metadata.GroupFieldGroupName); nil != err {
			return err
		}
	}

	return nil
}

func (g *group) Create() error {

	if err := g.IsValid(false, g.grp.ToMapStr()); nil != err {
		return err
	}

	g.grp.OwnerID = g.params.SupplierAccount
	exists, err := g.IsExists()
	if nil != err {
		return err
	}

	if exists {
		return g.params.Err.Error(common.CCErrCommDuplicateItem)
	}

	rsp, err := g.clientSet.CoreService().Model().CreateAttributeGroup(context.Background(), g.params.Header, g.GetObjectID(), metadata.CreateModelAttributeGroup{Data: g.grp})
	if nil != err {
		blog.Errorf("[model-grp] failed to request object controller, err: %s", err.Error())
		return g.params.Err.Error(common.CCErrCommHTTPDoRequestFailed)
	}

	if !rsp.Result {
		blog.Errorf("[model-grp] failed to create the group(%s), err: is %s", g.grp.GroupID, rsp.ErrMsg)
		return g.params.Err.Error(common.CCErrTopoObjectGroupCreateFailed)
	}

	g.grp.ID = int64(rsp.Data.Created.ID)

	return nil
}

func (g *group) Update(data mapstr.MapStr) error {

	if err := g.IsValid(true, data); nil != err {
		return err
	}

	exists, err := g.IsExists()
	if nil != err {
		return err
	}

	if exists {
		return g.params.Err.Error(common.CCErrCommDuplicateItem)
	}

	cond := condition.CreateCondition()
	cond.Field(metadata.GroupFieldGroupID).Eq(g.grp.GroupID)
	grps, err := g.search(cond)
	if nil != err {
		return err
	}

	for _, grpItem := range grps { // only one item

		input := metadata.UpdateOption{
			Condition: condition.CreateCondition().Field(common.BKFieldID).Eq(grpItem.GroupID).ToMapStr(),
			Data: mapstr.MapStr{
				common.BKPropertyGroupIndexField: g.grp.GroupIndex,
				common.BKPropertyGroupNameField:  g.grp.GroupName,
			},
		}

		rsp, err := g.clientSet.CoreService().Model().UpdateAttributeGroup(context.Background(), g.params.Header, g.GetObjectID(), input)
		if nil != err {
			blog.Errorf("[model-grp]failed to request object controller, err: %s", err.Error())
			return err
		}

		if !rsp.Result {
			blog.Errorf("[model-grp]failed to update the group(%s), err: %s", grpItem.GroupID, err.Error())
			return g.params.Err.Error(common.CCErrTopoObjectAttributeUpdateFailed)
		}

		g.grp.ID = grpItem.ID

	}
	return nil
}

func (g *group) IsExists() (bool, error) {

	// check id
	cond := condition.CreateCondition()
	cond.Field(metadata.GroupFieldGroupID).Eq(g.grp.GroupID)
	cond.Field(metadata.ModelFieldObjectID).Eq(g.grp.ObjectID)
	cond.Field(metadata.GroupFieldID).NotIn([]int64{g.grp.ID})
	grps, err := g.search(cond)
	if nil != err {
		return false, err
	}
	if 0 != len(grps) {
		return true, nil
	}

	// check name
	cond = condition.CreateCondition()
	cond.Field(metadata.GroupFieldID).NotIn([]int64{g.grp.ID})
	cond.Field(metadata.ModelFieldObjectID).Eq(g.grp.ObjectID)
	cond.Field(metadata.GroupFieldGroupName).Eq(g.grp.GroupName)
	grps, err = g.search(cond)
	if nil != err {
		return false, err
	}
	if 0 != len(grps) {
		return true, nil
	}

	return false, nil
}

func (g *group) Parse(data mapstr.MapStr) (*metadata.Group, error) {

	err := mapstr.SetValueToStructByTags(&g.grp, data)
	return &g.grp, err
}
func (g *group) ToMapStr() (mapstr.MapStr, error) {

	rst := mapstr.SetValueToMapStrByTags(&g.grp)
	return rst, nil
}

func (g *group) GetAttributes() ([]AttributeInterface, error) {
	cond := condition.CreateCondition()
	cond.Field(metadata.AttributeFieldObjectID).Eq(g.grp.ObjectID).
		Field(metadata.AttributeFieldPropertyGroup).Eq(g.grp.GroupID).
		Field(metadata.AttributeFieldSupplierAccount).Eq(g.params.SupplierAccount)

	rsp, err := g.clientSet.CoreService().Model().ReadModelAttr(context.Background(), g.params.Header, g.GetObjectID(), &metadata.QueryCondition{Condition: cond.ToMapStr()})
	if nil != err {
		blog.Errorf("failed to request the object controller, err: %s", err.Error())
		return nil, g.params.Err.Error(common.CCErrCommHTTPDoRequestFailed)
	}

	if !rsp.Result {
		blog.Errorf("failed to search the object(%s), err: %s", g.grp.ObjectID, rsp.ErrMsg)
		return nil, g.params.Err.New(rsp.Code, rsp.ErrMsg)
	}

	rstItems := make([]AttributeInterface, 0)
	for _, item := range rsp.Data.Info {

		attr := &attribute{
			attr:      item,
			params:    g.params,
			clientSet: g.clientSet,
		}

		rstItems = append(rstItems, attr)
	}

	return rstItems, nil
}

func (g *group) search(cond condition.Condition) ([]metadata.Group, error) {
<<<<<<< HEAD
	if nil != g.params.MetaData {
		cond.Field(metadata.BKMetadata).Eq(*g.params.MetaData)
	}
	rsp, err := g.clientSet.ObjectController().Meta().SelectGroup(context.Background(), g.params.Header, cond.ToMapStr())
=======
	rsp, err := g.clientSet.CoreService().Model().ReadAttributeGroup(context.Background(), g.params.Header, g.GetObjectID(), metadata.QueryCondition{Condition: cond.ToMapStr()})
>>>>>>> 61dea4a8
	if nil != err {
		blog.Errorf("failed to request the object controller, err: %s", err.Error())
		return nil, err
	}

	if !rsp.Result {
		blog.Errorf("failed to search the classification, err: %s", rsp.ErrMsg)
		return nil, g.params.Err.New(rsp.Code, rsp.ErrMsg)
	}

	return rsp.Data.Info, nil
}

func (g *group) Save(data mapstr.MapStr) error {

	if nil != data {
		if _, err := g.grp.Parse(data); nil != err {
			return err
		}
	}

	if exists, err := g.IsExists(); nil != err {
		return err
	} else if !exists {
		return g.Create()
	}

	if nil != data {
		return g.Update(data)
	}

	return g.Update(g.grp.ToMapStr())
}

func (g *group) CreateAttribute() AttributeInterface {
	return &attribute{
		params:    g.params,
		clientSet: g.clientSet,
		attr: metadata.Attribute{
			OwnerID:  g.grp.OwnerID,
			ObjectID: g.grp.ObjectID,
		},
	}
}<|MERGE_RESOLUTION|>--- conflicted
+++ resolved
@@ -15,11 +15,6 @@
 import (
 	"context"
 	"encoding/json"
-<<<<<<< HEAD
-
-	"github.com/rs/xid"
-=======
->>>>>>> 61dea4a8
 
 	"configcenter/src/apimachinery"
 	"configcenter/src/common"
@@ -264,14 +259,10 @@
 }
 
 func (g *group) search(cond condition.Condition) ([]metadata.Group, error) {
-<<<<<<< HEAD
 	if nil != g.params.MetaData {
 		cond.Field(metadata.BKMetadata).Eq(*g.params.MetaData)
 	}
-	rsp, err := g.clientSet.ObjectController().Meta().SelectGroup(context.Background(), g.params.Header, cond.ToMapStr())
-=======
 	rsp, err := g.clientSet.CoreService().Model().ReadAttributeGroup(context.Background(), g.params.Header, g.GetObjectID(), metadata.QueryCondition{Condition: cond.ToMapStr()})
->>>>>>> 61dea4a8
 	if nil != err {
 		blog.Errorf("failed to request the object controller, err: %s", err.Error())
 		return nil, err
