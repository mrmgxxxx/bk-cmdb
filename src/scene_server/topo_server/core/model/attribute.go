/*
 * Tencent is pleased to support the open source community by making 蓝鲸 available.
 * Copyright (C) 2017-2018 THL A29 Limited, a Tencent company. All rights reserved.
 * Licensed under the MIT License (the "License"); you may not use this file except
 * in compliance with the License. You may obtain a copy of the License at
 * http://opensource.org/licenses/MIT
 * Unless required by applicable law or agreed to in writing, software distributed under
 * the License is distributed on an "AS IS" BASIS, WITHOUT WARRANTIES OR CONDITIONS OF ANY KIND,
 * either express or implied. See the License for the specific language governing permissions and
 * limitations under the License.
 */

package model

import (
	"configcenter/src/common/util"
	"context"
	"encoding/json"

	"configcenter/src/apimachinery"
	"configcenter/src/common"
	"configcenter/src/common/blog"
	"configcenter/src/common/condition"
	frtypes "configcenter/src/common/mapstr"
	"configcenter/src/common/metadata"
	"configcenter/src/scene_server/topo_server/core/types"
)

// Attribute attribute opeartion interface declaration
type Attribute interface {
	Operation
	Parse(data frtypes.MapStr) (*metadata.Attribute, error)

	Origin() metadata.Attribute

	IsMainlineField() bool
	// IsAssociationType() bool

	SetSupplierAccount(supplierAccount string)
	GetSupplierAccount() string

	SetObjectID(objectID string)
	GetObjectID() string

	SetID(attributeID string)
	GetID() string

	SetName(attributeName string)
	GetName() string

	SetGroup(grp Group)
	GetGroup() (Group, error)

	SetGroupIndex(attGroupIndex int64)
	GetGroupIndex() int64

	SetUnint(unit string)
	GetUnint() string

	SetPlaceholder(placeHolder string)
	GetPlaceholder() string

	SetIsEditable(isEditable bool)
	GetIsEditable() bool

	SetIsPre(isPre bool)
	GetIsPre() bool

	SetIsReadOnly(isReadOnly bool)
	GetIsReadOnly() bool

	SetIsOnly(isOnly bool)
	GetIsOnly() bool

	SetIsRequired(isRequired bool)
	GetIsRequired() bool

	SetIsSystem(isSystem bool)
	GetIsSystem() bool

	SetIsAPI(isAPI bool)
	GetIsAPI() bool

	SetType(attributeType string)
	GetType() string

	SetOption(attributeOption interface{})
	GetOption() interface{}

	SetDescription(attributeDescription string)
	GetDescription() string

	SetCreator(attributeCreator string)
	GetCreator() string

	ToMapStr() (frtypes.MapStr, error)
}

var _ Attribute = (*attribute)(nil)

// attribute the metadata structure definition of the model attribute
type attribute struct {
	FieldValid
	attr      metadata.Attribute
	isNew     bool
	params    types.ContextParams
	clientSet apimachinery.ClientSetInterface
}

func (a *attribute) Origin() metadata.Attribute {
	return a.attr
}

func (a *attribute) IsMainlineField() bool {
	return a.attr.PropertyID == common.BKChildStr
}

func (a *attribute) searchObjects(objID string) ([]metadata.Object, error) {
	cond := condition.CreateCondition()
	cond.Field(common.BKOwnerIDField).Eq(a.params.SupplierAccount).Field(common.BKObjIDField).Eq(objID)

	condStr, err := cond.ToMapStr().ToJSON()
	if nil != err {
		return nil, err
	}
	rsp, err := a.clientSet.ObjectController().Meta().SelectObjects(context.Background(), a.params.Header, condStr)

	if nil != err {
		blog.Errorf("failed to request the object controller, error info is %s", err.Error())
		return nil, a.params.Err.Error(common.CCErrCommHTTPDoRequestFailed)
	}

	if common.CCSuccess != rsp.Code {
		blog.Errorf("failed to search the object(%s), error info is %s", objID, rsp.ErrMsg)
		return nil, a.params.Err.Error(rsp.Code)
	}

	return rsp.Data, nil

}

<<<<<<< HEAD
func (a *attribute) GetParentObject() (Object, error) {

	cond := condition.CreateCondition()
	cond.Field(metadata.AssociationFieldSupplierAccount).Eq(a.params.SupplierAccount)
	cond.Field(metadata.AssociationFieldObjectID).Eq(a.attr.ObjectID)
	cond.Field(metadata.AssociationFieldAssociationName).Eq(a.attr.PropertyID)

	rsp, err := a.clientSet.ObjectController().Meta().SelectObjectAssociations(context.Background(), a.params.Header, cond.ToMapStr())
	if nil != err {
		blog.Errorf("[model-obj] failed to request the object controller, error info is %s", err.Error())
		return nil, err
	}

	for _, asst := range rsp.Data {

		rspRst, err := a.searchObjects(asst.ObjectID)
		if nil != err {
			blog.Errorf("[model-obj] failed to search the object(%s)'s parent, error info is %s", asst.ObjectID, err.Error())
			return nil, err
		}

		objItems := CreateObject(a.params, a.clientSet, rspRst)
		for _, item := range objItems { // only one object
			return item, nil
		}

	}

	return nil, io.EOF
}
func (a *attribute) GetChildObject() (Object, error) {

	cond := condition.CreateCondition()
	cond.Field(metadata.AssociationFieldSupplierAccount).Eq(a.params.SupplierAccount)
	cond.Field(metadata.AssociationFieldAssociationObjectID).Eq(a.attr.ObjectID)
	cond.Field(metadata.AssociationFieldAssociationName).Eq(a.attr.PropertyID)

	rsp, err := a.clientSet.ObjectController().Meta().SelectObjectAssociations(context.Background(), a.params.Header, cond.ToMapStr())
	if nil != err {
		blog.Errorf("[model-obj] failed to request the object controller, error info is %s", err.Error())
		return nil, err
	}

	for _, asst := range rsp.Data {

		rspRst, err := a.searchObjects(asst.ObjectID)
		if nil != err {
			blog.Errorf("[model-obj] failed to search the object(%s)'s child, error info is %s", asst.ObjectID, err.Error())
			return nil, err
		}

		objItems := CreateObject(a.params, a.clientSet, rspRst)
		for _, item := range objItems { // only one object
			return item, nil
		}

	}

	return nil, io.EOF
}

func (a *attribute) SetParentObject(objID string) error {

	cond := condition.CreateCondition()
	cond.Field(metadata.AssociationFieldSupplierAccount).Eq(a.params.SupplierAccount)
	cond.Field(metadata.AssociationFieldAssociationName).Eq(a.attr.PropertyID)
	cond.Field(metadata.AssociationFieldObjectID).Eq(a.attr.ObjectID)

	rsp, err := a.clientSet.ObjectController().Meta().SelectObjectAssociations(context.Background(), a.params.Header, cond.ToMapStr())
	if nil != err {
		blog.Errorf("[model-attr] failed to request the object controller, error info is %s", err.Error())
		return a.params.Err.Error(common.CCErrCommHTTPDoRequestFailed)
	}

	if common.CCSuccess != rsp.Code {
		blog.Errorf("[model-attr] failed to search the parent association, error info is %s", rsp.ErrMsg)
		return a.params.Err.Error(rsp.Code)
	}

	// create
	if 0 == len(rsp.Data) {

		asst := &metadata.Association{}
		asst.OwnerID = a.params.SupplierAccount
		asst.AsstName = a.attr.PropertyID
		asst.AsstObjID = objID
		asst.ObjectID = a.attr.ObjectID

		rsp, err := a.clientSet.ObjectController().Meta().CreateObjectAssociation(context.Background(), a.params.Header, asst)

		if nil != err {
			blog.Errorf("[model-obj] failed to request the object controller, error info is %s", err.Error())
			return a.params.Err.Error(common.CCErrCommHTTPDoRequestFailed)
		}

		if common.CCSuccess != rsp.Code {
			blog.Errorf("[model-obj] failed to set the main line association parent, error info is %s", rsp.ErrMsg)
			return a.params.Err.Error(rsp.Code)
		}

		return nil
	}

	// update
	for _, asst := range rsp.Data {

		asst.AsstObjID = objID

		rsp, err := a.clientSet.ObjectController().Meta().UpdateObjectAssociation(context.Background(), asst.ID, a.params.Header, nil)
		if nil != err {
			blog.Errorf("[model-obj] failed to request object controller, error info is %s", err.Error())
			return err
		}

		if common.CCSuccess != rsp.Code {
			blog.Errorf("[model-obj] failed to update the child association, error info is %s", rsp.ErrMsg)
			return a.params.Err.Error(rsp.Code)
		}
	}

	return nil
}
func (a *attribute) SetChildObject(objID string) error {

	cond := condition.CreateCondition()
	cond.Field(metadata.AssociationFieldSupplierAccount).Eq(a.params.SupplierAccount)
	cond.Field(metadata.AssociationFieldAssociationName).Eq(a.attr.PropertyID)
	cond.Field(metadata.AssociationFieldAssociationObjectID).Eq(a.attr.ObjectID)

	rsp, err := a.clientSet.ObjectController().Meta().SelectObjectAssociations(context.Background(), a.params.Header, cond.ToMapStr())
	if nil != err {
		blog.Errorf("[model-attr] failed to request the object controller, error info is %s", err.Error())
		return a.params.Err.Error(common.CCErrCommHTTPDoRequestFailed)
	}

	if common.CCSuccess != rsp.Code {
		blog.Errorf("[model-attr] failed to search the child association, error info is %s", rsp.ErrMsg)
		return a.params.Err.Error(rsp.Code)
	}

	// create
	if 0 == len(rsp.Data) {

		asst := &metadata.Association{}
		asst.OwnerID = a.params.SupplierAccount
		asst.AsstName = a.attr.PropertyID
		asst.AsstObjID = a.attr.ObjectID
		asst.ObjectID = objID

		rsp, err := a.clientSet.ObjectController().Meta().CreateObjectAssociation(context.Background(), a.params.Header, asst)

		if nil != err {
			blog.Errorf("[model-obj] failed to request the object controller, error info is %s", err.Error())
			return a.params.Err.Error(common.CCErrCommHTTPDoRequestFailed)
		}

		if common.CCSuccess != rsp.Code {
			blog.Errorf("[model-obj] failed to set the main line association parent, error info is %s", rsp.ErrMsg)
			return a.params.Err.Error(rsp.Code)
		}

		return nil
	}

	// update
	for _, asst := range rsp.Data {

		asst.ObjectID = objID

		rsp, err := a.clientSet.ObjectController().Meta().UpdateObjectAssociation(context.Background(), asst.ID, a.params.Header, nil)
		if nil != err {
			blog.Errorf("[model-obj] failed to request object controller, error info is %s", err.Error())
			return err
		}

		if common.CCSuccess != rsp.Code {
			blog.Errorf("[model-obj] failed to update the child association, error info is %s", rsp.ErrMsg)
			return a.params.Err.Error(rsp.Code)
		}
	}

	return nil
}

=======
>>>>>>> d47b9274
func (a *attribute) MarshalJSON() ([]byte, error) {
	return json.Marshal(a.attr)
}

func (a *attribute) Parse(data frtypes.MapStr) (*metadata.Attribute, error) {
	attr, err := a.attr.Parse(data)
	if nil != err {
		return attr, err
	}
	if a.attr.IsOnly {
		a.attr.IsRequired = true
	}
	if 0 == len(a.attr.PropertyGroup) {
		a.attr.PropertyGroup = "default"
	}
	return nil, err
}

func (a *attribute) ToMapStr() (frtypes.MapStr, error) {

	rst := metadata.SetValueToMapStrByTags(&a.attr)
	return rst, nil

}

func (a *attribute) IsValid(isUpdate bool, data frtypes.MapStr) error {

	if a.attr.PropertyID == common.BKChildStr || a.attr.PropertyID == common.BKInstParentStr {
		return nil
	}

	if !isUpdate || data.Exists(metadata.AttributeFieldPropertyType) {
		if _, err := a.FieldValid.Valid(a.params, data, metadata.AttributeFieldPropertyType); nil != err {
			return err
		}
	}

	if !isUpdate || data.Exists(metadata.AttributeFieldPropertyID) {
		val, err := a.FieldValid.Valid(a.params, data, metadata.AttributeFieldPropertyID)
		if nil != err {
			return err
		}
		if err = a.FieldValid.ValidID(a.params, val); nil != err {
			return err
		}
	}

	if !isUpdate || data.Exists(metadata.AttributeFieldPropertyName) {
		val, err := a.FieldValid.Valid(a.params, data, metadata.AttributeFieldPropertyName)
		if nil != err {
			return err
		}
		if err = a.FieldValid.ValidNameWithRegex(a.params, val); nil != err {
			return err
		}
	}

	if !isUpdate || data.Exists(metadata.AttributeFieldOption) {
		propertyType, err := data.String(metadata.AttributeFieldPropertyType)
		if nil != err {
			return a.params.Err.New(common.CCErrCommParamsIsInvalid, err.Error())
		}

		if option, exists := data.Get(metadata.AttributeFieldOption); exists && (propertyType == common.FieldTypeInt || propertyType == common.FieldTypeEnum) {
			if err := util.ValidPropertyOption(propertyType, option, a.params.Err); nil != err {
				return err
			}
		}
	}
	return nil
}

func (a *attribute) Create() error {

	if err := a.IsValid(false, a.attr.ToMapStr()); nil != err {
		return err
	}

	// check the property id repeated
	a.attr.OwnerID = a.params.SupplierAccount
	exists, err := a.IsExists()
	if nil != err {
		return err
	}

	if exists {
		return a.params.Err.Error(common.CCErrCommDuplicateItem)
	}

	// create a new record
	rsp, err := a.clientSet.ObjectController().Meta().CreateObjectAtt(context.Background(), a.params.Header, &a.attr)

	if nil != err {
		blog.Errorf("faield to request the object controller, the error info is %s", err.Error())
		return err
	}

	if common.CCSuccess != rsp.Code {
		return err
	}

	a.attr.ID = rsp.Data.ID

	return nil
}

func (a *attribute) Update(data frtypes.MapStr) error {

	data.Remove(metadata.AttributeFieldPropertyID)
	data.Remove(metadata.AttributeFieldObjectID)
	data.Remove(metadata.AttributeFieldID)

	if err := a.IsValid(true, data); nil != err {
		return err
	}

	a.attr.OwnerID = a.params.SupplierAccount
	exists, err := a.IsExists()
	if nil != err {
		return err
	}

	if exists {
		return a.params.Err.Error(common.CCErrCommDuplicateItem)
	}

	rsp, err := a.clientSet.ObjectController().Meta().UpdateObjectAttByID(context.Background(), a.attr.ID, a.params.Header, data)

	if nil != err {
		blog.Errorf("failed to request object controller, error info is %s", err.Error())
		return err
	}

	if common.CCSuccess != rsp.Code {
		blog.Errorf("failed to update the object attribute(%s), error info is %s", a.attr.PropertyID, rsp.ErrMsg)
		return a.params.Err.Error(common.CCErrTopoObjectAttributeUpdateFailed)
	}

	return nil
}
func (a *attribute) search(cond condition.Condition) ([]metadata.Attribute, error) {

	rsp, err := a.clientSet.ObjectController().Meta().SelectObjectAttWithParams(context.Background(), a.params.Header, cond.ToMapStr())

	if nil != err {
		blog.Errorf("failed to request to object controller, error info is %s", err.Error())
		return nil, err
	}

	if common.CCSuccess != rsp.Code {
		blog.Errorf("failed to query the object controller, error info is %s", err.Error())
		return nil, a.params.Err.Error(common.CCErrTopoObjectAttributeSelectFailed)
	}

	return rsp.Data, nil
}
func (a *attribute) IsExists() (bool, error) {

	// check id
	cond := condition.CreateCondition()
	cond.Field(common.BKOwnerIDField).Eq(a.params.SupplierAccount)
	cond.Field(metadata.AttributeFieldObjectID).Eq(a.attr.ObjectID)
	cond.Field(metadata.AttributeFieldPropertyID).Eq(a.attr.PropertyID)
	cond.Field(metadata.AttributeFieldID).NotIn([]int64{a.attr.ID})

	items, err := a.search(cond)
	if nil != err {
		return false, err
	}

	if 0 != len(items) {
		return true, err
	}

	// ceck nam
	cond = condition.CreateCondition()
	cond.Field(common.BKOwnerIDField).Eq(a.params.SupplierAccount)
	cond.Field(metadata.AttributeFieldObjectID).Eq(a.attr.ObjectID)
	cond.Field(metadata.AttributeFieldPropertyName).Eq(a.attr.PropertyName)
	cond.Field(metadata.AttributeFieldID).NotIn([]int64{a.attr.ID})

	items, err = a.search(cond)
	if nil != err {
		return false, err
	}

	if 0 != len(items) {
		return true, err
	}

	return false, nil
}

func (a *attribute) Save(data frtypes.MapStr) error {

	if nil != data {
		if _, err := a.attr.Parse(data); nil != err {
			return err
		}
	}

	if exists, err := a.IsExists(); nil != err {
		return err
	} else if !exists {
		return a.Create()
	}

	return a.Update(data)
}

func (a *attribute) SetSupplierAccount(supplierAccount string) {

	a.attr.OwnerID = supplierAccount
}

func (a *attribute) GetSupplierAccount() string {
	return a.attr.OwnerID
}

func (a *attribute) SetObjectID(objectID string) {
	a.attr.ObjectID = objectID
}

func (a *attribute) GetObjectID() string {
	return a.attr.ObjectID
}

func (a *attribute) SetID(attributeID string) {
	a.attr.PropertyID = attributeID
}

func (a *attribute) GetID() string {
	return a.attr.PropertyID
}

func (a *attribute) SetName(attributeName string) {
	a.attr.PropertyName = attributeName
}

func (a *attribute) GetName() string {
	return a.attr.PropertyName
}

func (a *attribute) SetGroup(grp Group) {
	a.attr.PropertyGroup = grp.GetID()
	a.attr.PropertyGroupName = grp.GetName()
}

func (a *attribute) GetGroup() (Group, error) {

	cond := condition.CreateCondition()
	cond.Field(metadata.GroupFieldGroupID).Eq(a.attr.PropertyGroup)
	cond.Field(metadata.GroupFieldObjectID).Eq(a.attr.ObjectID)
	cond.Field(metadata.GroupFieldSupplierAccount).Eq(a.attr.OwnerID)

	rsp, err := a.clientSet.ObjectController().Meta().SelectPropertyGroupByObjectID(context.Background(), a.params.SupplierAccount, a.GetObjectID(), a.params.Header, cond.ToMapStr())
	if nil != err {
		blog.Errorf("[model-grp] failed to request the object controller, error info is %s", err.Error())
		return nil, a.params.Err.Error(common.CCErrCommHTTPDoRequestFailed)
	}

	if common.CCSuccess != rsp.Code {
		blog.Errorf("[model-grp] failed to search the group of the object(%s) by the condition (%#v), error info is %s", a.GetObjectID(), cond.ToMapStr(), rsp.ErrMsg)
		return nil, a.params.Err.Error(rsp.Code)
	}

	if 0 == len(rsp.Data) {
		return CreateGroup(a.params, a.clientSet, []metadata.Group{metadata.Group{GroupID: "default", GroupName: "Default", OwnerID: a.attr.OwnerID, ObjectID: a.attr.ObjectID}})[0], nil
	}

	return CreateGroup(a.params, a.clientSet, rsp.Data)[0], nil // should be one group
}

func (a *attribute) SetGroupIndex(attGroupIndex int64) {
	a.attr.PropertyIndex = attGroupIndex
}

func (a *attribute) GetGroupIndex() int64 {
	return a.attr.PropertyIndex
}

func (a *attribute) SetUnint(unit string) {
	a.attr.Unit = unit
}

func (a *attribute) GetUnint() string {
	return a.attr.Unit
}

func (a *attribute) SetPlaceholder(placeHolder string) {
	a.attr.Placeholder = placeHolder
}

func (a *attribute) GetPlaceholder() string {
	return a.attr.Placeholder
}

func (a *attribute) SetIsRequired(isRequired bool) {
	a.attr.IsRequired = isRequired
}
func (a *attribute) GetIsRequired() bool {
	return a.attr.IsRequired
}
func (a *attribute) SetIsEditable(isEditable bool) {
	a.attr.IsEditable = isEditable
}

func (a *attribute) GetIsEditable() bool {
	return a.attr.IsEditable
}

func (a *attribute) SetIsPre(isPre bool) {
	a.attr.IsPre = isPre
}

func (a *attribute) GetIsPre() bool {
	return a.attr.IsPre
}

func (a *attribute) SetIsReadOnly(isReadOnly bool) {
	a.attr.IsReadOnly = isReadOnly
}

func (a *attribute) GetIsReadOnly() bool {
	return a.attr.IsReadOnly
}

func (a *attribute) SetIsOnly(isOnly bool) {
	a.attr.IsOnly = isOnly
}

func (a *attribute) GetIsOnly() bool {
	return a.attr.IsOnly
}

func (a *attribute) SetIsSystem(isSystem bool) {
	a.attr.IsSystem = isSystem
}

func (a *attribute) GetIsSystem() bool {
	return a.attr.IsSystem
}

func (a *attribute) SetIsAPI(isAPI bool) {
	a.attr.IsAPI = isAPI
}

func (a *attribute) GetIsAPI() bool {
	return a.attr.IsAPI
}

func (a *attribute) SetType(attributeType string) {
	a.attr.PropertyType = attributeType
}

func (a *attribute) GetType() string {
	return a.attr.PropertyType
}

func (a *attribute) SetOption(attributeOption interface{}) {
	a.attr.Option = attributeOption
}

func (a *attribute) GetOption() interface{} {
	return a.attr.Option
}

func (a *attribute) SetDescription(attributeDescription string) {
	a.attr.Description = attributeDescription
}

func (a *attribute) GetDescription() string {
	return a.attr.Description
}

func (a *attribute) SetCreator(attributeCreator string) {
	a.attr.Creator = attributeCreator
}

func (a *attribute) GetCreator() string {
	return a.attr.Creator
}<|MERGE_RESOLUTION|>--- conflicted
+++ resolved
@@ -139,193 +139,6 @@
 
 }
 
-<<<<<<< HEAD
-func (a *attribute) GetParentObject() (Object, error) {
-
-	cond := condition.CreateCondition()
-	cond.Field(metadata.AssociationFieldSupplierAccount).Eq(a.params.SupplierAccount)
-	cond.Field(metadata.AssociationFieldObjectID).Eq(a.attr.ObjectID)
-	cond.Field(metadata.AssociationFieldAssociationName).Eq(a.attr.PropertyID)
-
-	rsp, err := a.clientSet.ObjectController().Meta().SelectObjectAssociations(context.Background(), a.params.Header, cond.ToMapStr())
-	if nil != err {
-		blog.Errorf("[model-obj] failed to request the object controller, error info is %s", err.Error())
-		return nil, err
-	}
-
-	for _, asst := range rsp.Data {
-
-		rspRst, err := a.searchObjects(asst.ObjectID)
-		if nil != err {
-			blog.Errorf("[model-obj] failed to search the object(%s)'s parent, error info is %s", asst.ObjectID, err.Error())
-			return nil, err
-		}
-
-		objItems := CreateObject(a.params, a.clientSet, rspRst)
-		for _, item := range objItems { // only one object
-			return item, nil
-		}
-
-	}
-
-	return nil, io.EOF
-}
-func (a *attribute) GetChildObject() (Object, error) {
-
-	cond := condition.CreateCondition()
-	cond.Field(metadata.AssociationFieldSupplierAccount).Eq(a.params.SupplierAccount)
-	cond.Field(metadata.AssociationFieldAssociationObjectID).Eq(a.attr.ObjectID)
-	cond.Field(metadata.AssociationFieldAssociationName).Eq(a.attr.PropertyID)
-
-	rsp, err := a.clientSet.ObjectController().Meta().SelectObjectAssociations(context.Background(), a.params.Header, cond.ToMapStr())
-	if nil != err {
-		blog.Errorf("[model-obj] failed to request the object controller, error info is %s", err.Error())
-		return nil, err
-	}
-
-	for _, asst := range rsp.Data {
-
-		rspRst, err := a.searchObjects(asst.ObjectID)
-		if nil != err {
-			blog.Errorf("[model-obj] failed to search the object(%s)'s child, error info is %s", asst.ObjectID, err.Error())
-			return nil, err
-		}
-
-		objItems := CreateObject(a.params, a.clientSet, rspRst)
-		for _, item := range objItems { // only one object
-			return item, nil
-		}
-
-	}
-
-	return nil, io.EOF
-}
-
-func (a *attribute) SetParentObject(objID string) error {
-
-	cond := condition.CreateCondition()
-	cond.Field(metadata.AssociationFieldSupplierAccount).Eq(a.params.SupplierAccount)
-	cond.Field(metadata.AssociationFieldAssociationName).Eq(a.attr.PropertyID)
-	cond.Field(metadata.AssociationFieldObjectID).Eq(a.attr.ObjectID)
-
-	rsp, err := a.clientSet.ObjectController().Meta().SelectObjectAssociations(context.Background(), a.params.Header, cond.ToMapStr())
-	if nil != err {
-		blog.Errorf("[model-attr] failed to request the object controller, error info is %s", err.Error())
-		return a.params.Err.Error(common.CCErrCommHTTPDoRequestFailed)
-	}
-
-	if common.CCSuccess != rsp.Code {
-		blog.Errorf("[model-attr] failed to search the parent association, error info is %s", rsp.ErrMsg)
-		return a.params.Err.Error(rsp.Code)
-	}
-
-	// create
-	if 0 == len(rsp.Data) {
-
-		asst := &metadata.Association{}
-		asst.OwnerID = a.params.SupplierAccount
-		asst.AsstName = a.attr.PropertyID
-		asst.AsstObjID = objID
-		asst.ObjectID = a.attr.ObjectID
-
-		rsp, err := a.clientSet.ObjectController().Meta().CreateObjectAssociation(context.Background(), a.params.Header, asst)
-
-		if nil != err {
-			blog.Errorf("[model-obj] failed to request the object controller, error info is %s", err.Error())
-			return a.params.Err.Error(common.CCErrCommHTTPDoRequestFailed)
-		}
-
-		if common.CCSuccess != rsp.Code {
-			blog.Errorf("[model-obj] failed to set the main line association parent, error info is %s", rsp.ErrMsg)
-			return a.params.Err.Error(rsp.Code)
-		}
-
-		return nil
-	}
-
-	// update
-	for _, asst := range rsp.Data {
-
-		asst.AsstObjID = objID
-
-		rsp, err := a.clientSet.ObjectController().Meta().UpdateObjectAssociation(context.Background(), asst.ID, a.params.Header, nil)
-		if nil != err {
-			blog.Errorf("[model-obj] failed to request object controller, error info is %s", err.Error())
-			return err
-		}
-
-		if common.CCSuccess != rsp.Code {
-			blog.Errorf("[model-obj] failed to update the child association, error info is %s", rsp.ErrMsg)
-			return a.params.Err.Error(rsp.Code)
-		}
-	}
-
-	return nil
-}
-func (a *attribute) SetChildObject(objID string) error {
-
-	cond := condition.CreateCondition()
-	cond.Field(metadata.AssociationFieldSupplierAccount).Eq(a.params.SupplierAccount)
-	cond.Field(metadata.AssociationFieldAssociationName).Eq(a.attr.PropertyID)
-	cond.Field(metadata.AssociationFieldAssociationObjectID).Eq(a.attr.ObjectID)
-
-	rsp, err := a.clientSet.ObjectController().Meta().SelectObjectAssociations(context.Background(), a.params.Header, cond.ToMapStr())
-	if nil != err {
-		blog.Errorf("[model-attr] failed to request the object controller, error info is %s", err.Error())
-		return a.params.Err.Error(common.CCErrCommHTTPDoRequestFailed)
-	}
-
-	if common.CCSuccess != rsp.Code {
-		blog.Errorf("[model-attr] failed to search the child association, error info is %s", rsp.ErrMsg)
-		return a.params.Err.Error(rsp.Code)
-	}
-
-	// create
-	if 0 == len(rsp.Data) {
-
-		asst := &metadata.Association{}
-		asst.OwnerID = a.params.SupplierAccount
-		asst.AsstName = a.attr.PropertyID
-		asst.AsstObjID = a.attr.ObjectID
-		asst.ObjectID = objID
-
-		rsp, err := a.clientSet.ObjectController().Meta().CreateObjectAssociation(context.Background(), a.params.Header, asst)
-
-		if nil != err {
-			blog.Errorf("[model-obj] failed to request the object controller, error info is %s", err.Error())
-			return a.params.Err.Error(common.CCErrCommHTTPDoRequestFailed)
-		}
-
-		if common.CCSuccess != rsp.Code {
-			blog.Errorf("[model-obj] failed to set the main line association parent, error info is %s", rsp.ErrMsg)
-			return a.params.Err.Error(rsp.Code)
-		}
-
-		return nil
-	}
-
-	// update
-	for _, asst := range rsp.Data {
-
-		asst.ObjectID = objID
-
-		rsp, err := a.clientSet.ObjectController().Meta().UpdateObjectAssociation(context.Background(), asst.ID, a.params.Header, nil)
-		if nil != err {
-			blog.Errorf("[model-obj] failed to request object controller, error info is %s", err.Error())
-			return err
-		}
-
-		if common.CCSuccess != rsp.Code {
-			blog.Errorf("[model-obj] failed to update the child association, error info is %s", rsp.ErrMsg)
-			return a.params.Err.Error(rsp.Code)
-		}
-	}
-
-	return nil
-}
-
-=======
->>>>>>> d47b9274
 func (a *attribute) MarshalJSON() ([]byte, error) {
 	return json.Marshal(a.attr)
 }
