--- conflicted
+++ resolved
@@ -47,13 +47,9 @@
 
 // Association association operation interface declaration
 type Association interface {
-<<<<<<< HEAD
+	Operation
 	Parse(data frtypes.MapStr) (*metadata.Association, error)
-=======
-	Operation
-	Parse(data frtypes.MapStr) (*metadata.Association, error)
-
->>>>>>> cc2bacc3
+
 	GetType() AssociationType
 	SetTopo(parent, child Object) error
 	GetTopo(obj Object) (Topo, error)
