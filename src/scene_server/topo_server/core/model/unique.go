--- conflicted
+++ resolved
@@ -88,13 +88,8 @@
 		return g.params.Err.Error(common.CCErrCommHTTPDoRequestFailed)
 	}
 
-<<<<<<< HEAD
 	if !rsp.Result {
 		blog.Errorf("[model-unique] failed to create the unique(%#v), error info is is %s", g.data, rsp.ErrMsg)
-=======
-	if common.CCSuccess != rsp.Code {
-		blog.Errorf("[model-unique] failed to create the unique(%#v), err: %s", g.data, rsp.ErrMsg)
->>>>>>> 6949def2
 		return g.params.Err.New(rsp.Code, rsp.ErrMsg)
 	}
 
@@ -114,13 +109,8 @@
 		return err
 	}
 
-<<<<<<< HEAD
 	if !rsp.Result {
 		blog.Errorf("[model-unique]failed to update the object %s(%d) to  %v, error info is %s", g.data.ObjID, g.data.ID, updateReq, err.Error())
-=======
-	if common.CCSuccess != rsp.Code {
-		blog.Errorf("[model-unique]failed to update the object %s(%d) to  %v, err: %s", g.data.ObjID, g.data.ID, updateReq, rsp.ErrMsg)
->>>>>>> 6949def2
 		return g.params.Err.New(rsp.Code, rsp.ErrMsg)
 	}
 	return nil
