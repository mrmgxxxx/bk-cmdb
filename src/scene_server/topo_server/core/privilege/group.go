/*
 * Tencent is pleased to support the open source community by making 蓝鲸 available.
 * Copyright (C) 2017-2018 THL A29 Limited, a Tencent company. All rights reserved.
 * Licensed under the MIT License (the "License"); you may not use this file except
 * in compliance with the License. You may obtain a copy of the License at
 * http://opensource.org/licenses/MIT
 * Unless required by applicable law or agreed to in writing, software distributed under
 * the License is distributed on an "AS IS" BASIS, WITHOUT WARRANTIES OR CONDITIONS OF ANY KIND,
 * either express or implied. See the License for the specific language governing permissions and
 * limitations under the License.
 */

package privilege

import (
	"context"
	"encoding/json"

	"configcenter/src/apimachinery"
	"configcenter/src/common"
	"configcenter/src/common/blog"
	"configcenter/src/common/condition"
	"configcenter/src/common/mapstr"
	"configcenter/src/common/metadata"
	"configcenter/src/scene_server/topo_server/core/types"
)

// UserGroupInterface the permission user groups methods
type UserGroupInterface interface {
	CreateUserGroup(supplierAccount string, userGroup *metadata.UserGroup) error
	DeleteUserGroup(supplierAccount, groupID string) error
	UpdateUserGroup(supplierAccount, groupID string, data mapstr.MapStr) error
	SearchUserGroup(supplierAccount string, cond condition.Condition) ([]metadata.UserGroup, error)
}

// NewUserGroup create a user group instance
func NewUserGroup(params types.ContextParams, client apimachinery.ClientSetInterface) UserGroupInterface {
	return &userGroup{
		params: params,
		client: client,
	}
}

// userGroup the permission user group definitions
type userGroup struct {
	params    types.ContextParams
	client    apimachinery.ClientSetInterface
	userGroup metadata.UserGroup
}

// MarshalJSON marshal the data into json
func (u *userGroup) MarshalJSON() ([]byte, error) {
	return json.Marshal(u.userGroup)
}

func (u *userGroup) checkGroupNameRepeat(supplierAccount, groupID, groupName string) error {

	if 0 == len(groupName) {
		return u.params.Err.Errorf(common.CCErrCommParamsNeedSet, "group name")
	}

	cond := condition.CreateCondition()
	if 0 != len(groupID) {
		cond.Field("group_id").NotIn([]string{groupID})
	}
	cond.Field("group_name").Eq(groupName)

	rsp, err := u.client.CoreService().Privilege().SearchUserGroup(context.Background(), supplierAccount, u.params.Header, cond.ToMapStr())
	if nil != err {
		blog.Errorf("[permission] failed to request object controller, error info is %s, rid: %s", err.Error(), u.params.ReqID)
		return u.params.Err.Error(common.CCErrCommHTTPDoRequestFailed)
	}

	if !rsp.Result {
		blog.Errorf("[permission] failed to check the user group, error info is %s, rid: %s", rsp.ErrMsg, u.params.ReqID)
		return u.params.Err.New(rsp.Code, rsp.ErrMsg)
	}

	if 0 < len(rsp.Data) {
<<<<<<< HEAD
		blog.Warnf("[permission] the group name (%s) repeated, rid: %s", groupName, u.params.ReqID)
		return u.params.Err.Error(common.CCErrCommDuplicateItem)
=======
		blog.Warnf("[permission] the group name (%s) repeated", groupName)
		return u.params.Err.Errorf(common.CCErrCommDuplicateItem, u.userGroup.GroupName)
>>>>>>> ca797c79
	}

	return nil
}

func (u *userGroup) CreateUserGroup(supplierAccount string, userGroup *metadata.UserGroup) error {

	if err := u.checkGroupNameRepeat(supplierAccount, "", userGroup.GroupName); nil != err {
		return err
	}

	rspCreate, err := u.client.CoreService().Privilege().CreateUserGroup(context.Background(), supplierAccount, u.params.Header, userGroup.ToMapStr())
	if nil != err {
		blog.Errorf("[permission] failed to request object controller, error info is %s, rid: %s", err.Error(), u.params.ReqID)
		return u.params.Err.Error(common.CCErrCommHTTPDoRequestFailed)
	}

	if !rspCreate.Result {
		blog.Errorf("[permission] failed to create the user group name(%s), error info is %s, rid: %s", userGroup.GroupName, rspCreate.ErrMsg, u.params.ReqID)
		return u.params.Err.New(rspCreate.Code, rspCreate.ErrMsg)
	}

	return nil
}

func (u *userGroup) DeleteUserGroup(supplierAccount, groupID string) error {

	rsp, err := u.client.CoreService().Privilege().DeleteUserGroup(context.Background(), supplierAccount, groupID, u.params.Header)
	if nil != err {
		blog.Errorf("[permission] failed to request object controller, error info is %s, rid: %s", err.Error(), u.params.ReqID)
		return u.params.Err.Error(common.CCErrCommHTTPDoRequestFailed)
	}

	if !rsp.Result {
		blog.Errorf("[permission] failed to delete the group (%s), error info is %s, rid: %s", groupID, rsp.ErrMsg, u.params.ReqID)
		return u.params.Err.New(rsp.Code, rsp.ErrMsg)
	}

	return nil
}

func (u *userGroup) UpdateUserGroup(supplierAccount, groupID string, data mapstr.MapStr) error {

	groupName, err := data.String("group_name")
	if nil != err {
		blog.Errorf("the group name (%#v) is invalid, error info is %s, rid: %s", data, err.Error(), u.params.ReqID)
		return u.params.Err.Errorf(common.CCErrCommParamsNeedSet, "group name")
	}

	if err := u.checkGroupNameRepeat(supplierAccount, groupID, groupName); nil != err {
		return err
	}

	rsp, err := u.client.CoreService().Privilege().UpdateUserGroup(context.Background(), supplierAccount, groupID, u.params.Header, data)
	if nil != err {
		blog.Errorf("[permission] failed to request object controller, error info is %s, rid: %s", err.Error(), u.params.ReqID)
		return u.params.Err.Error(common.CCErrCommHTTPDoRequestFailed)
	}

	if !rsp.Result {
		blog.Errorf("[permission] failed to update the group (%s), error info is %s, rid: %s", groupID, rsp.ErrMsg, u.params.ReqID)
		return u.params.Err.New(rsp.Code, rsp.ErrMsg)
	}

	return nil
}

func (u *userGroup) SearchUserGroup(supplierAccount string, cond condition.Condition) ([]metadata.UserGroup, error) {

	rsp, err := u.client.CoreService().Privilege().SearchUserGroup(context.Background(), supplierAccount, u.params.Header, cond.ToMapStr())
	if nil != err {
		blog.Errorf("[permission] failed to request object controller, error info is %s, rid: %s", err.Error(), u.params.ReqID)
		return nil, u.params.Err.Error(common.CCErrCommHTTPDoRequestFailed)
	}

	if !rsp.Result {
		blog.Errorf("[permission] failed to search, the condition (%#v), error info is %s, rid: %s", cond.ToMapStr(), rsp.ErrMsg, u.params.ReqID)
		return nil, u.params.Err.New(rsp.Code, rsp.ErrMsg)
	}

	return rsp.Data, nil
}<|MERGE_RESOLUTION|>--- conflicted
+++ resolved
@@ -77,13 +77,8 @@
 	}
 
 	if 0 < len(rsp.Data) {
-<<<<<<< HEAD
-		blog.Warnf("[permission] the group name (%s) repeated, rid: %s", groupName, u.params.ReqID)
-		return u.params.Err.Error(common.CCErrCommDuplicateItem)
-=======
-		blog.Warnf("[permission] the group name (%s) repeated", groupName)
+		blog.Warnf("[permission] the group name (%s) repeated， rid: %s", groupName, u.params.ReqID)
 		return u.params.Err.Errorf(common.CCErrCommDuplicateItem, u.userGroup.GroupName)
->>>>>>> ca797c79
 	}
 
 	return nil
