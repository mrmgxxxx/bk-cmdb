--- conflicted
+++ resolved
@@ -162,9 +162,6 @@
 
 	objItems, err := cli.core.ObjectOperation().FindObject(params, cond)
 
-<<<<<<< HEAD
-	return cli.core.InstOperation().FindInst(params, cond)
-=======
 	if nil != err {
 		blog.Errorf("failed to search the business, %s", err.Error())
 		return nil, err
@@ -189,7 +186,6 @@
 	result.Set("info", instRst)
 
 	return result, nil
->>>>>>> 1b8f1eb0
 }
 
 // SearchDefaultBusiness search the business by condition
