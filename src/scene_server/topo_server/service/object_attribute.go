--- conflicted
+++ resolved
@@ -199,9 +199,7 @@
 	data.Remove(common.BKPropertyGroupField)
 
 	txnErr := s.Engine.CoreAPI.CoreService().Txn().AutoRunTxn(ctx.Kit.Ctx, s.EnableTxn, ctx.Kit.Header, func() error {
-		err = s.Core.AttributeOperation().UpdateObjectAttribute(ctx.Kit, data, id, bizID)
-
-<<<<<<< HEAD
+    err := s.Core.AttributeOperation().UpdateObjectAttribute(ctx.Kit, data, id, bizID)
 		// auth: update registered resource
 		if err := s.AuthManager.UpdateRegisteredModelAttributeByID(ctx.Kit.Ctx, ctx.Kit.Header, id); err != nil {
 			blog.Errorf("update object attribute success , but update registered model attribute to auth failed, err: %+v, rid: %s", err, ctx.Kit.Rid)
@@ -216,16 +214,6 @@
 
 	if txnErr != nil {
 		ctx.RespAutoError(txnErr)
-=======
-	// auth: update registered resource
-	if err := s.AuthManager.UpdateRegisteredModelAttributeByID(ctx.Kit.Ctx, ctx.Kit.Header, id); err != nil {
-		blog.Errorf("update object attribute success , but update registered model attribute to auth failed, err: %+v, rid: %s", err, ctx.Kit.Rid)
-		ctx.RespAutoError(ctx.Kit.CCError.Error(common.CCErrCommRegistResourceToIAMFailed))
-		return
-	}
-	if err != nil {
-		ctx.RespAutoError(err)
->>>>>>> 9a90c3bc
 		return
 	}
 	ctx.RespEntity(nil)
@@ -263,34 +251,12 @@
 		ruleIDs = append(ruleIDs, item.ID)
 	}
 
-<<<<<<< HEAD
 	txnErr := s.Engine.CoreAPI.CoreService().Txn().AutoRunTxn(ctx.Kit.Ctx, s.EnableTxn, ctx.Kit.Header, func() error {
 		// auth: update registered resource
 		if err := s.AuthManager.DeregisterModelAttributeByID(ctx.Kit.Ctx, ctx.Kit.Header, id); err != nil {
 			blog.Errorf("delete object attribute failed, deregister model attribute to auth failed, err: %+v, rid: %s", err, ctx.Kit.Rid)
 			return ctx.Kit.CCError.CCError(common.CCErrCommUnRegistResourceToIAMFailed)
 		}
-=======
-	// auth: update registered resource
-	if err := s.AuthManager.DeregisterModelAttributeByID(ctx.Kit.Ctx, ctx.Kit.Header, id); err != nil {
-		blog.Errorf("delete object attribute failed, deregister model attribute to auth failed, err: %+v, rid: %s", err, ctx.Kit.Rid)
-		ctx.RespAutoError(ctx.Kit.CCError.CCError(common.CCErrCommUnRegistResourceToIAMFailed))
-		return
-	}
-
-	md := new(MetaShell)
-	if err := ctx.DecodeInto(md); err != nil {
-		ctx.RespAutoError(err)
-		return
-	}
-
-	err = s.Core.AttributeOperation().DeleteObjectAttribute(ctx.Kit, cond, md.Metadata)
-	if err != nil {
-		blog.Errorf("delete object attribute failed, DeleteObjectAttribute failed, params: %+v, err: %+v, rid: %s", ctx.Kit, err, ctx.Kit.Rid)
-		ctx.RespAutoError(err)
-		return
-	}
->>>>>>> 9a90c3bc
 
 		md := new(MetaShell)
 		if err := ctx.DecodeInto(md); err != nil {
