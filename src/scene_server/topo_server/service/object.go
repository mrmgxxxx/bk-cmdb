/*
 * Tencent is pleased to support the open source community by making 蓝鲸 available.
 * Copyright (C) 2017-2018 THL A29 Limited, a Tencent company. All rights reserved.
 * Licensed under the MIT License (the "License"); you may not use this file except
 * in compliance with the License. You may obtain a copy of the License at
 * http://opensource.org/licenses/MIT
 * Unless required by applicable law or agreed to in writing, software distributed under
 * the License is distributed on an "AS IS" BASIS, WITHOUT WARRANTIES OR CONDITIONS OF ANY KIND,
 * either express or implied. See the License for the specific language governing permissions and
 * limitations under the License.
 */

package service

import (
	"strconv"

	"configcenter/src/common"
	"configcenter/src/common/blog"
	"configcenter/src/common/condition"
	"configcenter/src/common/http/rest"
	"configcenter/src/common/mapstr"
	"configcenter/src/common/metadata"
	"configcenter/src/scene_server/topo_server/core/model"
	"configcenter/src/scene_server/topo_server/core/operation"
)

// CreateObjectBatch batch to create some objects
func (s *Service) CreateObjectBatch(ctx *rest.Contexts) {
	dataWithMetadata := MapStrWithMetadata{}
	if err := ctx.DecodeInto(&dataWithMetadata); err != nil {
		ctx.RespAutoError(err)
		return
	}
	dataWithMetadata.Data.Remove(common.MetadataField)

	var ret mapstr.MapStr
	txnErr := s.Engine.CoreAPI.CoreService().Txn().AutoRunTxn(ctx.Kit.Ctx, s.EnableTxn, ctx.Kit.Header, func() error {
		var err error
		ret, err = s.Core.ObjectOperation().CreateObjectBatch(ctx.Kit, dataWithMetadata.Data, dataWithMetadata.Metadata)
		if err != nil {
			return err
		}
		return nil
	})

	if txnErr != nil {
		ctx.RespAutoError(txnErr)
		return
	}
	ctx.RespEntity(ret)
}

// SearchObjectBatch batch to search some objects
func (s *Service) SearchObjectBatch(ctx *rest.Contexts) {
	data := struct {
		operation.ExportObjectCondition `json:",inline"`
		Metadata                        *metadata.Metadata `json:"metadata"`
	}{}
	if err := ctx.DecodeInto(&data); nil != err {
		ctx.RespAutoError(err)
		return
	}
	resp, err := s.Core.ObjectOperation().FindObjectBatch(ctx.Kit, data.ObjIDS, data.Metadata)
	if err != nil {
		ctx.RespAutoError(err)
		return
	}
	ctx.RespEntity(resp)
}

// CreateObject create a new object
func (s *Service) CreateObject(ctx *rest.Contexts) {
	dataWithMetadata := MapStrWithMetadata{}
	if err := ctx.DecodeInto(&dataWithMetadata); err != nil {
		ctx.RespAutoError(err)
		return
	}
<<<<<<< HEAD

	var rsp model.Object
	txnErr := s.Engine.CoreAPI.CoreService().Txn().AutoRunTxn(ctx.Kit.Ctx, s.EnableTxn, ctx.Kit.Header, func() error {
		var err error
		rsp, err = s.Core.ObjectOperation().CreateObject(ctx.Kit, false, dataWithMetadata.Data, dataWithMetadata.Metadata)
		if nil != err {
			return err
		}
		return nil
	})

	if txnErr != nil {
		ctx.RespAutoError(txnErr)
		return
	}
	ctx.RespEntity(rsp.ToMapStr())
=======
	resp, err := s.Core.ObjectOperation().CreateObject(ctx.Kit, false, dataWithMetadata.Data, dataWithMetadata.Metadata)
	if nil != err {
		ctx.RespAutoError(err)
		return
	}
	ctx.RespEntity(resp.ToMapStr())
>>>>>>> 9a90c3bc
}

// SearchObject search some objects by condition
func (s *Service) SearchObject(ctx *rest.Contexts) {
	dataWithMetadata := MapStrWithMetadata{}
	if err := ctx.DecodeInto(&dataWithMetadata); err != nil {
		ctx.RespAutoError(err)
		return
	}
	cond := condition.CreateCondition()
	if err := cond.Parse(dataWithMetadata.Data); nil != err {
		ctx.RespAutoError(err)
		return
	}

	resp, err := s.Core.ObjectOperation().FindObject(ctx.Kit, cond, dataWithMetadata.Metadata)
	if err != nil {
		ctx.RespAutoError(err)
		return
	}
	ctx.RespEntity(resp)
}

// SearchObjectTopo search the object topo
func (s *Service) SearchObjectTopo(ctx *rest.Contexts) {
	dataWithMetadata := MapStrWithMetadata{}
	if err := ctx.DecodeInto(&dataWithMetadata); err != nil {
		ctx.RespAutoError(err)
		return
	}
	cond := condition.CreateCondition()
	err := cond.Parse(dataWithMetadata.Data)
	if nil != err {
		ctx.RespAutoError(ctx.Kit.CCError.New(common.CCErrTopoObjectSelectFailed, err.Error()))
		return
	}

	resp, err := s.Core.ObjectOperation().FindObjectTopo(ctx.Kit, cond, dataWithMetadata.Metadata)
	if err != nil {
		ctx.RespAutoError(err)
		return
	}
	ctx.RespEntity(resp)
}

// UpdateObject update the object
func (s *Service) UpdateObject(ctx *rest.Contexts) {
	idStr := ctx.Request.PathParameter(common.BKFieldID)
	id, err := strconv.ParseInt(idStr, 10, 64)
	if nil != err {
		blog.Errorf("[api-obj] failed to parse the path params id(%s), error info is %s , rid: %s", idStr, err.Error(), ctx.Kit.Rid)
		ctx.RespAutoError(ctx.Kit.CCError.CCErrorf(common.CCErrCommParamsNeedInt, common.BKFieldID))
		return
	}
	//update model
	data := make(map[string]interface{})
	if err := ctx.DecodeInto(&data); err != nil {
		ctx.RespAutoError(err)
		return
	}

	txnErr := s.Engine.CoreAPI.CoreService().Txn().AutoRunTxn(ctx.Kit.Ctx, s.EnableTxn, ctx.Kit.Header, func() error {
		err = s.Core.ObjectOperation().UpdateObject(ctx.Kit, data, id)
		if err != nil {
			return err
		}
		return nil
	})

	if txnErr != nil {
		ctx.RespAutoError(txnErr)
		return
	}
	ctx.RespEntity(nil)
}

// DeleteObject delete the object
func (s *Service) DeleteObject(ctx *rest.Contexts) {
	idStr := ctx.Request.PathParameter(common.BKFieldID)
	id, err := strconv.ParseInt(idStr, 10, 64)
	if nil != err {
		blog.Errorf("[api-obj] failed to parse the path params id(%s), error info is %s , rid: %s", idStr, err.Error(), ctx.Kit.Rid)
		ctx.RespAutoError(ctx.Kit.CCError.CCErrorf(common.CCErrCommParamsInvalid, common.BKFieldID))
		return
	}
	//delete model
	md := new(MetaShell)
	if err := ctx.DecodeInto(md); err != nil {
		ctx.RespAutoError(err)
		return
	}

	txnErr := s.Engine.CoreAPI.CoreService().Txn().AutoRunTxn(ctx.Kit.Ctx, s.EnableTxn, ctx.Kit.Header, func() error {
		err = s.Core.ObjectOperation().DeleteObject(ctx.Kit, id, true, md.Metadata)
		if err != nil {
			return err
		}
		return nil
	})

	if txnErr != nil {
		ctx.RespAutoError(txnErr)
		return
	}
	ctx.RespEntity(nil)
}

// GetModelStatistics 用于统计各个模型的实例数(Web页面展示需要)
func (s *Service) GetModelStatistics(ctx *rest.Contexts) {
	result, err := s.Engine.CoreAPI.CoreService().Model().GetModelStatistics(ctx.Kit.Ctx, ctx.Kit.Header)
	if err != nil {
		blog.Errorf("GetModelStatistics failed, err: %s, rid: %s", err.Error(), ctx.Kit.Rid)
		ctx.RespAutoError(err)
		return
	}
	ctx.RespEntity(result.Data)
}<|MERGE_RESOLUTION|>--- conflicted
+++ resolved
@@ -76,7 +76,6 @@
 		ctx.RespAutoError(err)
 		return
 	}
-<<<<<<< HEAD
 
 	var rsp model.Object
 	txnErr := s.Engine.CoreAPI.CoreService().Txn().AutoRunTxn(ctx.Kit.Ctx, s.EnableTxn, ctx.Kit.Header, func() error {
@@ -93,14 +92,6 @@
 		return
 	}
 	ctx.RespEntity(rsp.ToMapStr())
-=======
-	resp, err := s.Core.ObjectOperation().CreateObject(ctx.Kit, false, dataWithMetadata.Data, dataWithMetadata.Metadata)
-	if nil != err {
-		ctx.RespAutoError(err)
-		return
-	}
-	ctx.RespEntity(resp.ToMapStr())
->>>>>>> 9a90c3bc
 }
 
 // SearchObject search some objects by condition
