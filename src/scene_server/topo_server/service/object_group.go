/*
 * Tencent is pleased to support the open source community by making 蓝鲸 available.
 * Copyright (C) 2017-2018 THL A29 Limited, a Tencent company. All rights reserved.
 * Licensed under the MIT License (the "License"); you may not use this file except
 * in compliance with the License. You may obtain a copy of the License at
 * http://opensource.org/licenses/MIT
 * Unless required by applicable law or agreed to in writing, software distributed under
 * the License is distributed on an "AS IS" BASIS, WITHOUT WARRANTIES OR CONDITIONS OF ANY KIND,
 * either express or implied. See the License for the specific language governing permissions and
 * limitations under the License.
 */

package service

import (
	"encoding/json"
	"strconv"

	"configcenter/src/common"
	"configcenter/src/common/condition"
	"configcenter/src/common/mapstr"
	"configcenter/src/common/metadata"
	"configcenter/src/scene_server/topo_server/core/types"
)

// CreateObjectGroup create a new object group
<<<<<<< HEAD
func (s *topoService) CreateObjectGroup(params types.ContextParams, pathParams, queryParams ParamsGetter, data frtypes.MapStr) (interface{}, error) {
	data.Remove(metadata.BKMetadata)
=======
func (s *topoService) CreateObjectGroup(params types.ContextParams, pathParams, queryParams ParamsGetter, data mapstr.MapStr) (interface{}, error) {

>>>>>>> 61dea4a8
	rsp, err := s.core.GroupOperation().CreateObjectGroup(params, data)
	if nil != err {
		return nil, err
	}

	return rsp.ToMapStr()
}

// UpdateObjectGroup update the object group information
func (s *topoService) UpdateObjectGroup(params types.ContextParams, pathParams, queryParams ParamsGetter, data mapstr.MapStr) (interface{}, error) {

	cond := &metadata.UpdateGroupCondition{}

	err := data.MarshalJSONInto(cond)
	if nil != err {
		return nil, err
	}
	data.Remove(metadata.BKMetadata)

	err = s.core.GroupOperation().UpdateObjectGroup(params, cond)
	if nil != err {
		return nil, err
	}

	return nil, nil
}

// DeleteObjectGroup delete the object group
func (s *topoService) DeleteObjectGroup(params types.ContextParams, pathParams, queryParams ParamsGetter, data mapstr.MapStr) (interface{}, error) {
	gid, err := strconv.ParseInt(pathParams("id"), 10, 64)
	if nil != err {
		return nil, err
	}

	data.Remove(metadata.BKMetadata)

	err = s.core.GroupOperation().DeleteObjectGroup(params, gid)
	if nil != err {
		return nil, err
	}

	return nil, nil
}

func (s *topoService) ParseUpdateObjectAttributeGroupInput(data []byte) (mapstr.MapStr, error) {

	datas := []metadata.PropertyGroupObjectAtt{}
	err := json.Unmarshal(data, &datas)
	if nil != err {
		return nil, err
	}
	result := mapstr.MapStr{}
	result.Set("origin", datas)
	return result, nil
}

// UpdateObjectAttributeGroup update the object attribute belongs to group information
func (s *topoService) UpdateObjectAttributeGroup(params types.ContextParams, pathParams, queryParams ParamsGetter, data mapstr.MapStr) (interface{}, error) {

	datas := make([]metadata.PropertyGroupObjectAtt, 0)
	val, exists := data.Get("origin")
	if !exists {
		return nil, params.Err.New(common.CCErrCommParamsIsInvalid, "not set anything")
	}

	datas, _ = val.([]metadata.PropertyGroupObjectAtt)

	err := s.core.GroupOperation().UpdateObjectAttributeGroup(params, datas)
	if nil != err {
		return nil, err
	}

	return nil, nil
}

// DeleteObjectAttributeGroup delete the object attribute belongs to group information
<<<<<<< HEAD
func (s *topoService) DeleteObjectAttributeGroup(params types.ContextParams, pathParams, queryParams ParamsGetter, data frtypes.MapStr) (interface{}, error) {
	data.Remove(metadata.BKMetadata)
=======
func (s *topoService) DeleteObjectAttributeGroup(params types.ContextParams, pathParams, queryParams ParamsGetter, data mapstr.MapStr) (interface{}, error) {
>>>>>>> 61dea4a8

	err := s.core.GroupOperation().DeleteObjectAttributeGroup(params, pathParams("bk_object_id"), pathParams("property_id"), pathParams("group_id"))
	if nil != err {
		return nil, err
	}

	return nil, nil
}

// SearchGroupByObject search the groups by the object
func (s *topoService) SearchGroupByObject(params types.ContextParams, pathParams, queryParams ParamsGetter, data mapstr.MapStr) (interface{}, error) {

	cond := condition.CreateCondition()

	return s.core.GroupOperation().FindGroupByObject(params, pathParams("bk_object_id"), cond)
}<|MERGE_RESOLUTION|>--- conflicted
+++ resolved
@@ -24,13 +24,9 @@
 )
 
 // CreateObjectGroup create a new object group
-<<<<<<< HEAD
-func (s *topoService) CreateObjectGroup(params types.ContextParams, pathParams, queryParams ParamsGetter, data frtypes.MapStr) (interface{}, error) {
+
+func (s *topoService) CreateObjectGroup(params types.ContextParams, pathParams, queryParams ParamsGetter, data mapstr.MapStr) (interface{}, error) {
 	data.Remove(metadata.BKMetadata)
-=======
-func (s *topoService) CreateObjectGroup(params types.ContextParams, pathParams, queryParams ParamsGetter, data mapstr.MapStr) (interface{}, error) {
-
->>>>>>> 61dea4a8
 	rsp, err := s.core.GroupOperation().CreateObjectGroup(params, data)
 	if nil != err {
 		return nil, err
@@ -107,13 +103,9 @@
 }
 
 // DeleteObjectAttributeGroup delete the object attribute belongs to group information
-<<<<<<< HEAD
-func (s *topoService) DeleteObjectAttributeGroup(params types.ContextParams, pathParams, queryParams ParamsGetter, data frtypes.MapStr) (interface{}, error) {
+
+func (s *topoService) DeleteObjectAttributeGroup(params types.ContextParams, pathParams, queryParams ParamsGetter, data mapstr.MapStr) (interface{}, error) {
 	data.Remove(metadata.BKMetadata)
-=======
-func (s *topoService) DeleteObjectAttributeGroup(params types.ContextParams, pathParams, queryParams ParamsGetter, data mapstr.MapStr) (interface{}, error) {
->>>>>>> 61dea4a8
-
 	err := s.core.GroupOperation().DeleteObjectAttributeGroup(params, pathParams("bk_object_id"), pathParams("property_id"), pathParams("group_id"))
 	if nil != err {
 		return nil, err
