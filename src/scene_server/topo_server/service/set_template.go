--- conflicted
+++ resolved
@@ -222,13 +222,12 @@
 	}
 
 	listOption := metadata.ListSetTemplateOption{}
-<<<<<<< HEAD
 	if err := ctx.DecodeInto(&listOption); err != nil {
 		ctx.RespAutoError(err)
 		return
 	}
 	if listOption.Page.Limit == 0 {
-		listOption.Page.Limit = common.BKDefaultLimit
+		listOption.Page.Limit = common.BKNoLimit
 	}
 
 	listResult, err := s.Engine.CoreAPI.CoreService().SetTemplate().ListSetTemplate(ctx.Kit.Ctx, ctx.Kit.Header, bizID, listOption)
@@ -241,18 +240,6 @@
 		ctx.RespEntity(nil)
 		return
 	}
-=======
-	if err := data.MarshalJSONInto(&listOption); err != nil {
-		return nil, params.Err.CCError(common.CCErrCommJSONUnmarshalFailed)
-	}
-	listOption.Page.Limit = common.BKNoLimit
-
-	listResult, err := s.Engine.CoreAPI.CoreService().SetTemplate().ListSetTemplate(params.Context, params.Header, bizID, listOption)
-	if err != nil {
-		blog.Errorf("ListSetTemplate failed, do core service ListSetTemplate failed, bizID: %d, option: %+v, err: %+v, rid: %s", bizID, listOption, err, params.ReqID)
-		return nil, err
-	}
->>>>>>> 12619ce7
 
 	// count template instances
 	setTemplateIDs := make([]int64, 0)
