--- conflicted
+++ resolved
@@ -221,20 +221,6 @@
 		query.Limit = common.BKDefaultLimit
 	}
 
-<<<<<<< HEAD
-	// add auth filter condition
-	var businessID int64
-	bizID, exist := query.Condition[common.BKAppIDField]
-	if exist == true {
-		id, err := util.GetInt64ByInterface(bizID)
-		if err != nil {
-			blog.Errorf("%s field in query condition but parse int failed, err: %+v, rid: %s", common.BKAppIDField, err, params.ReqID)
-		}
-		businessID = id
-	}
-
-=======
->>>>>>> e2841169
 	// switch between two different control mechanism
 	// TODO use global authorization for now, need more specific auth control
 	if s.AuthManager.RegisterAuditCategoryEnabled == false {
