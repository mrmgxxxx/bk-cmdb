--- conflicted
+++ resolved
@@ -147,79 +147,6 @@
 		timeCond[common.BKDBLTE] = operationTime.End
 	}
 
-<<<<<<< HEAD
-	instanceID := condition.ResourceID
-	if objectID == common.BKInnerObjIDApp {
-		businessID = instanceID
-	}
-	isMainline, err := s.Core.AssociationOperation().IsMainlineObject(ctx.Kit, objectID)
-	if err != nil {
-		blog.Errorf("InstanceAuditQuery failed, check if object(%s) is mainline object failed, err: %s, rid: %s", err.Error(), objectID, ctx.Kit.Rid)
-		ctx.RespAutoError(ctx.Kit.CCError.New(common.CCErrCommHTTPDoRequestFailed, err.Error()))
-		return
-	}
-	orCond := []map[string]interface{}{
-		{
-			common.BKOperationDetailField + "." + common.BKResourceIDField: instanceID,
-			common.BKResourceTypeField:                                     metadata.GetResourceTypeByObjID(objectID, isMainline),
-		},
-		{
-			common.BKOperationDetailField + ".src_instance_id":                instanceID,
-			common.BKOperationDetailField + ".basic_asst_detail.src_model_id": objectID,
-			common.BKResourceTypeField:                                        metadata.InstanceAssociationRes,
-		},
-		{
-			common.BKOperationDetailField + ".target_instance_id":                instanceID,
-			common.BKOperationDetailField + ".basic_asst_detail.target_model_id": objectID,
-			common.BKResourceTypeField:                                           metadata.InstanceAssociationRes,
-		},
-	}
-	if objectID == common.BKInnerObjIDHost {
-		orCond = append(orCond, map[string]interface{}{
-			common.BKOperationDetailField + "." + common.BKHostIDField: instanceID,
-			common.BKResourceTypeField:                                 metadata.HostRes,
-		})
-	}
-	andCond = append(andCond, map[string]interface{}{common.BKDBOR: orCond})
-
-	cond[common.BKDBAND] = andCond
-	query.Condition = cond
-
-	action := meta.Find
-	switch objectID {
-	case common.BKInnerObjIDHost:
-		err = s.AuthManager.AuthorizeByHostsIDs(ctx.Kit.Ctx, ctx.Kit.Header, action, instanceID)
-	case common.BKInnerObjIDProc:
-		err = s.AuthManager.AuthorizeByProcessID(ctx.Kit.Ctx, ctx.Kit.Header, action, instanceID)
-		if err != nil && err == ac.NoAuthorizeError {
-			resp, err := s.AuthManager.GenProcessNoPermissionResp(ctx.Kit.Ctx, ctx.Kit.Header, businessID)
-			if err != nil {
-				ctx.RespAutoError(ctx.Kit.CCError.CCErrorf(common.CCErrTopoGetAppFailed, businessID))
-				return
-			}
-			ctx.RespEntityWithError(resp, ac.NoAuthorizeError)
-			return
-		}
-	case common.BKInnerObjIDModule:
-		err = s.AuthManager.AuthorizeByModuleID(ctx.Kit.Ctx, ctx.Kit.Header, action, instanceID)
-		if err != nil && err == ac.NoAuthorizeError {
-			ctx.RespEntityWithError(s.AuthManager.GenModuleSetNoPermissionResp(), ac.NoAuthorizeError)
-			return
-		}
-	case common.BKInnerObjIDSet:
-		err = s.AuthManager.AuthorizeBySetID(ctx.Kit.Ctx, ctx.Kit.Header, action, instanceID)
-		if err != nil && err == ac.NoAuthorizeError {
-			ctx.RespEntityWithError(s.AuthManager.GenModuleSetNoPermissionResp(), ac.NoAuthorizeError)
-			return
-		}
-	case common.BKInnerObjIDApp:
-		err = s.AuthManager.AuthorizeByBusinessID(ctx.Kit.Ctx, ctx.Kit.Header, action, instanceID)
-		if err != nil && err == ac.NoAuthorizeError {
-			resp, err := s.AuthManager.GenBusinessAuditNoPermissionResp(ctx.Kit.Ctx, ctx.Kit.Header, businessID)
-			if err != nil {
-				ctx.RespAutoError(ctx.Kit.CCError.CCError(common.CCErrTopoGetAppFailed))
-				return
-=======
 	return timeCond, nil
 }
 
@@ -240,7 +167,6 @@
 				if !flag {
 					return nil, true
 				}
->>>>>>> 654ae84f
 			}
 		} else {
 			return map[string]interface{}{
