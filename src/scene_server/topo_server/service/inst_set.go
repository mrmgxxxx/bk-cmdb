--- conflicted
+++ resolved
@@ -182,21 +182,12 @@
 		return nil, params.Err.New(common.CCErrCommParamsIsInvalid, err.Error())
 	}
 
-<<<<<<< HEAD
 	setIDs := cond.Delete.InstID
 	// 检查是否时内置集群
 	if err := s.CheckIsBuiltInSet(params, setIDs...); err != nil {
 		return nil, err
 	}
-
-	err = s.Core.SetOperation().DeleteSet(params, obj, bizID, cond.Delete.InstID)
-	if err != nil {
-		blog.Errorf("delete set %v failed, error info is %s, rid: %s", cond.Delete.InstID, err.Error(), params.ReqID)
-		return nil, err
-	}
-
-=======
->>>>>>> 7e5d5b78
+	
 	// auth: deregister set
 	if err := s.AuthManager.DeregisterSetByID(params.Context, params.Header, setIDs...); err != nil {
 		blog.Errorf("delete sets failed, deregister sets from iam failed, %+v, rid: %s", err, params.ReqID)
@@ -237,20 +228,11 @@
 		return nil, err
 	}
 
-<<<<<<< HEAD
 	// 检查是否时内置集群
 	if err := s.CheckIsBuiltInSet(params, setID); err != nil {
 		return nil, err
 	}
 
-	err = s.Core.SetOperation().DeleteSet(params, obj, bizID, []int64{setID})
-	if err != nil {
-		blog.Errorf("delete sets failed, %+v, rid: %s", err, params.ReqID)
-		return nil, err
-	}
-
-=======
->>>>>>> 7e5d5b78
 	// auth: deregister set
 	if err := s.AuthManager.DeregisterSetByID(params.Context, params.Header, setID); err != nil {
 		blog.Errorf("delete set failed, deregister set from iam failed, %+v, rid: %s", err, params.ReqID)
