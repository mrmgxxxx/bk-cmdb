--- conflicted
+++ resolved
@@ -196,7 +196,6 @@
 
 	obj, err := s.Core.ObjectOperation().FindSingleObject(ctx.Kit, common.BKInnerObjIDSet, data.Metadata)
 
-<<<<<<< HEAD
 	if nil != err {
 		blog.Errorf("failed to search the set, %s, rid: %s", err.Error(), ctx.Kit.Rid)
 		ctx.RespAutoError(err)
@@ -209,39 +208,23 @@
 		ctx.RespAutoError(err)
 		return
 	}
-    err = s.Core.SetOperation().DeleteSet(ctx.Kit, obj, bizID, data.Delete.InstID, data.Metadata)
-    if err != nil {
-        ctx.RespAutoError(err)
-        return
-    }
+	
 	// auth: deregister set
 	if err := s.AuthManager.DeregisterSetByID(ctx.Kit.Ctx, ctx.Kit.Header, setIDs...); err != nil {
 		blog.Errorf("delete sets failed, deregister sets from iam failed, %+v, rid: %s", err, ctx.Kit.Rid)
 		ctx.RespAutoError(ctx.Kit.CCError.CCError(common.CCErrCommUnRegistResourceToIAMFailed))
 		return
 	}
+
+	err = s.Core.SetOperation().DeleteSet(params, obj, bizID, cond.Delete.InstID)
+	if err != nil {
+		if err != nil {
+			ctx.RespAutoError(err)
+			return
+		}
+	}
+	ctx.RespEntity(nil)
 	
-	ctx.RespEntity(nil)
-=======
-	setIDs := cond.Delete.InstID
-	// 检查是否时内置集群
-	if err := s.CheckIsBuiltInSet(params, setIDs...); err != nil {
-		return nil, err
-	}
-	
-	// auth: deregister set
-	if err := s.AuthManager.DeregisterSetByID(params.Context, params.Header, setIDs...); err != nil {
-		blog.Errorf("delete sets failed, deregister sets from iam failed, %+v, rid: %s", err, params.ReqID)
-		return nil, params.Err.Error(common.CCErrCommUnRegistResourceToIAMFailed)
-	}
-
-	err = s.Core.SetOperation().DeleteSet(params, obj, bizID, cond.Delete.InstID)
-	if err != nil {
-		blog.Errorf("delete set %v failed, error info is %s, rid: %s", cond.Delete.InstID, err.Error(), params.ReqID)
-		return nil, err
-	}
-	return nil, nil
->>>>>>> 2f80f88f
 }
 
 // DeleteSet delete the set
@@ -279,43 +262,25 @@
 	}
 
 	// 检查是否时内置集群
-<<<<<<< HEAD
 	if err := s.CheckIsBuiltInSet(ctx.Kit, setID); err != nil {
 		ctx.RespAutoError(err)
 		return
 	}
 
-    err = s.Core.SetOperation().DeleteSet(ctx.Kit, obj, bizID, []int64{setID}, md.Metadata)
-    if err != nil {
-        blog.Errorf("delete sets failed, %+v, rid: %s", err, ctx.Kit.Rid)
-        ctx.RespAutoError(err)
-        return
-    }
-    
-=======
-	if err := s.CheckIsBuiltInSet(params, setID); err != nil {
-		return nil, err
-	}
-
->>>>>>> 2f80f88f
 	// auth: deregister set
 	if err := s.AuthManager.DeregisterSetByID(ctx.Kit.Ctx, ctx.Kit.Header, setID); err != nil {
 		blog.Errorf("delete set failed, deregister set from iam failed, %+v, rid: %s", err, ctx.Kit.Rid)
 		ctx.RespAutoError(ctx.Kit.CCError.CCError(common.CCErrCommUnRegistResourceToIAMFailed))
 		return
 	}
-<<<<<<< HEAD
-	
+
+	err = s.Core.SetOperation().DeleteSet(params, obj, bizID, []int64{setID})
+	if err != nil {
+		blog.Errorf("delete sets failed, %+v, rid: %s", err, ctx.Kit.Rid)
+		ctx.RespAutoError(err)
+		return
+	}
 	ctx.RespEntity(nil)
-=======
-
-	err = s.Core.SetOperation().DeleteSet(params, obj, bizID, []int64{setID})
-	if err != nil {
-		blog.Errorf("delete sets failed, %+v, rid: %s", err, params.ReqID)
-		return nil, err
-	}
-	return nil, nil
->>>>>>> 2f80f88f
 }
 
 // UpdateSet update the set
