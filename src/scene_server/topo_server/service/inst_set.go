/*
 * Tencent is pleased to support the open source community by making 蓝鲸 available.
 * Copyright (C) 2017-2018 THL A29 Limited, a Tencent company. All rights reserved.
 * Licensed under the MIT License (the "License"); you may not use this file except
 * in compliance with the License. You may obtain a copy of the License at
 * http://opensource.org/licenses/MIT
 * Unless required by applicable law or agreed to in writing, software distributed under
 * the License is distributed on an "AS IS" BASIS, WITHOUT WARRANTIES OR CONDITIONS OF ANY KIND,
 * either express or implied. See the License for the specific language governing permissions and
 * limitations under the License.
 */

package service

import (
	"strconv"
	"strings"

	"configcenter/src/common"
	"configcenter/src/common/blog"
	"configcenter/src/common/errors"
	"configcenter/src/common/http/rest"
	"configcenter/src/common/mapstr"
	"configcenter/src/common/metadata"
	parser "configcenter/src/common/paraparse"
	"configcenter/src/scene_server/topo_server/core/model"
	"configcenter/src/scene_server/topo_server/core/operation"
)

func (s *Service) BatchCreateSet(ctx *rest.Contexts) {
	bizID, err := strconv.ParseInt(ctx.Request.PathParameter("app_id"), 10, 64)
	if nil != err {
		blog.Errorf("batch create set failed, parse app_id from url failed, err: %s, rid: %s", err.Error(), ctx.Kit.Rid)
		ctx.RespAutoError(ctx.Kit.CCError.CCErrorf(common.CCErrCommParamsNeedInt, "business id"))
		return
	}

	type BatchCreateSetRequest struct {
		// shared fields
		Metadata          metadata.Metadata `json:"metadata"`
		BkSupplierAccount string            `json:"bk_supplier_account"`

		Sets []map[string]interface{} `json:"sets"`
	}
	batchBody := BatchCreateSetRequest{}
	if err := ctx.DecodeInto(&batchBody); err != nil {
		ctx.RespAutoError(err)
		return
	}

	obj, err := s.Core.ObjectOperation().FindSingleObject(ctx.Kit, common.BKInnerObjIDSet, &batchBody.Metadata)
	if nil != err {
		blog.Errorf("batch create set failed, get set model failed, err: %s, rid: %s", err.Error(), ctx.Kit.Rid)
		ctx.RespAutoError(err)
		return
	}

	type OneSetCreateResult struct {
		Index    int         `json:"index"`
		Data     interface{} `json:"data"`
		ErrorMsg string      `json:"error_message"`
	}
	batchCreateResult := make([]OneSetCreateResult, 0)
	var firstErr error
	var errMsg string
	for idx, set := range batchBody.Sets {
		if _, ok := set[common.MetadataField]; ok == false {
			set[common.MetadataField] = batchBody.Metadata
		}
		if _, ok := set[common.BkSupplierAccount]; ok == false {
			set[common.BkSupplierAccount] = batchBody.BkSupplierAccount
		}
		set[common.BKAppIDField] = bizID

		result, err := s.createSet(ctx.Kit, bizID, obj, set, &batchBody.Metadata)
		errMsg = ""
		if err != nil {
			errMsg = err.Error()
		}
		if err != nil && firstErr == nil {
			firstErr = err
		}
		if err != nil && blog.V(3) {
			blog.InfoJSON("batch create set at index:%d failed, data: %s, err: %s, rid: %s", idx, set, err.Error(), ctx.Kit.Rid)
		}
		batchCreateResult = append(batchCreateResult, OneSetCreateResult{
			Index:    idx,
			Data:     result,
			ErrorMsg: errMsg,
		})
	}
	ctx.RespEntityWithError(batchCreateResult, firstErr)
}

// CreateSet create a new set
func (s *Service) CreateSet(ctx *rest.Contexts) {
	dataWithMetadata := MapStrWithMetadata{}
	if err := ctx.DecodeInto(&dataWithMetadata); err != nil {
		ctx.RespAutoError(err)
		return
	}

	obj, err := s.Core.ObjectOperation().FindSingleObject(ctx.Kit, common.BKInnerObjIDSet, dataWithMetadata.Metadata)
	if nil != err {
		blog.Errorf("failed to search the set, %s, rid: %s", err.Error(), ctx.Kit.Rid)
		ctx.RespAutoError(err)
		return
	}

	bizID, err := strconv.ParseInt(ctx.Request.PathParameter("app_id"), 10, 64)
	if nil != err {
		blog.Errorf("[api-set]failed to parse the biz id, error info is %s, rid: %s", err.Error(), ctx.Kit.Rid)
		ctx.RespAutoError(ctx.Kit.CCError.CCErrorf(common.CCErrCommParamsNeedInt, "business id"))
		return
	}
	resp, err := s.createSet(ctx.Kit, bizID, obj, dataWithMetadata.Data, dataWithMetadata.Metadata)
	if err != nil {
		ctx.RespAutoError(err)
		return
	}
	ctx.RespEntity(resp)
}

func (s *Service) createSet(kit *rest.Kit, bizID int64, obj model.Object, data mapstr.MapStr, metaData *metadata.Metadata) (interface{}, error) {
	set, err := s.Core.SetOperation().CreateSet(kit, obj, bizID, data, metaData)
	if err != nil {
		return nil, err
	}

	setID, err := set.GetInstID()
	if err != nil {
		blog.Errorf("unexpected error, create set success, but get id field failed, err: %+v, rid: %s", err, kit.Rid)
		return nil, err
	}

	if _, err := s.Core.SetTemplateOperation().UpdateSetSyncStatus(kit, setID); err != nil {
		blog.Errorf("createSet success, but UpdateSetSyncStatus failed, setID: %d, err: %+v, rid: %s", setID, err, kit.Rid)
	}

	// auth: register set
	if err := s.AuthManager.RegisterSetByID(kit.Ctx, kit.Header, setID); err != nil {
		blog.Errorf("create set success,but register to iam failed, err:  %+v, rid: %s", err, kit.Rid)
		return nil, kit.CCError.Error(common.CCErrCommRegistResourceToIAMFailed)
	}
	return set, nil
}

func (s *Service) CheckIsBuiltInSet(kit *rest.Kit, setIDs ...int64) errors.CCErrorCoder {
	// 检查是否时内置集群
	filter := &metadata.QueryCondition{
		Page: metadata.BasePage{
			Limit: common.BKNoLimit,
		},
		Condition: map[string]interface{}{
			common.BKSetIDField: map[string]interface{}{
				common.BKDBIN: setIDs,
			},
			common.BKDefaultField: map[string]interface{}{
				common.BKDBNE: common.DefaultFlagDefaultValue,
			},
		},
	}

	rsp, err := s.Engine.CoreAPI.CoreService().Instance().ReadInstance(kit.Ctx, kit.Header, common.BKInnerObjIDSet, filter)
	if nil != err {
		blog.ErrorJSON("CheckIsBuiltInSet failed, ReadInstance failed, option: %s, err: %s, rid: %s", filter, err.Error(), kit.Rid)
		return kit.CCError.CCError(common.CCErrCommHTTPDoRequestFailed)
	}
	if rsp.Result == false || rsp.Code != 0 {
		blog.ErrorJSON("ReadInstance failed, ReadInstance failed, option: %s, response: %s, rid: %s", filter, rsp, kit.Rid)
		return errors.New(rsp.Code, rsp.ErrMsg)
	}
	if rsp.Data.Count > 0 {
		return kit.CCError.CCError(common.CCErrorTopoForbiddenDeleteBuiltInSetModule)
	}
	return nil
}

func (s *Service) DeleteSets(ctx *rest.Contexts) {
	bizID, err := strconv.ParseInt(ctx.Request.PathParameter("app_id"), 10, 64)
	if nil != err {
		blog.Errorf("[api-set]failed to parse the biz id, error info is %s, rid: %s", err.Error(), ctx.Kit.Rid)
		ctx.RespAutoError(ctx.Kit.CCError.CCErrorf(common.CCErrCommParamsNeedInt, "business id"))
		return
	}

	data := struct {
		operation.OpCondition `json:",inline"`
		Metadata              *metadata.Metadata `json:"metadata"`
	}{}
	if err = ctx.DecodeInto(&data); nil != err {
		blog.Errorf("[api-set] failed to parse to the operation condition, error info is %s, rid: %s", err.Error(), ctx.Kit.Rid)
		ctx.RespAutoError(ctx.Kit.CCError.New(common.CCErrCommParamsIsInvalid, err.Error()))
		return
	}

	obj, err := s.Core.ObjectOperation().FindSingleObject(ctx.Kit, common.BKInnerObjIDSet, data.Metadata)

	if nil != err {
		blog.Errorf("failed to search the set, %s, rid: %s", err.Error(), ctx.Kit.Rid)
		ctx.RespAutoError(err)
		return
	}

	setIDs := data.Delete.InstID
	// 检查是否时内置集群
	if err := s.CheckIsBuiltInSet(ctx.Kit, setIDs...); err != nil {
		ctx.RespAutoError(err)
		return
	}

	err = s.Core.SetOperation().DeleteSet(params, obj, bizID, cond.Delete.InstID)
	if err != nil {
		blog.Errorf("delete set %v failed, error info is %s, rid: %s", cond.Delete.InstID, err.Error(), params.ReqID)
		return nil, err
	}

	// auth: deregister set
	if err := s.AuthManager.DeregisterSetByID(ctx.Kit.Ctx, ctx.Kit.Header, setIDs...); err != nil {
		blog.Errorf("delete sets failed, deregister sets from iam failed, %+v, rid: %s", err, ctx.Kit.Rid)
		ctx.RespAutoError(ctx.Kit.CCError.CCError(common.CCErrCommUnRegistResourceToIAMFailed))
		return
	}
<<<<<<< HEAD
	err = s.Core.SetOperation().DeleteSet(ctx.Kit, obj, bizID, data.Delete.InstID, data.Metadata)
	if err != nil {
		ctx.RespAutoError(err)
		return
	}
	ctx.RespEntity(nil)
=======
	return nil, nil
>>>>>>> 049de123
}

// DeleteSet delete the set
func (s *Service) DeleteSet(ctx *rest.Contexts) {
	if "batch" == ctx.Request.PathParameter("set_id") {
		s.DeleteSets(ctx)
		return
	}

	bizID, err := strconv.ParseInt(ctx.Request.PathParameter("app_id"), 10, 64)
	if nil != err {
		blog.Errorf("[api-set]failed to parse the biz id, error info is %s, rid: %s", err.Error(), ctx.Kit.Rid)
		ctx.RespAutoError(ctx.Kit.CCError.CCErrorf(common.CCErrCommParamsNeedInt, "business id"))
		return
	}

	setID, err := strconv.ParseInt(ctx.Request.PathParameter("set_id"), 10, 64)
	if nil != err {
		blog.Errorf("[api-set]failed to parse the set id, error info is %s, rid: %s", err.Error(), ctx.Kit.Rid)
		ctx.RespAutoError(ctx.Kit.CCError.CCErrorf(common.CCErrCommParamsNeedInt, "set id"))
		return
	}

	md := new(MetaShell)
	if err := ctx.DecodeInto(md); err != nil {
		ctx.RespAutoError(err)
		return
	}
	obj, err := s.Core.ObjectOperation().FindSingleObject(ctx.Kit, common.BKInnerObjIDSet, md.Metadata)

	if nil != err {
		blog.Errorf("delete set failed, failed to search the set, %+v, rid: %s", err, ctx.Kit.Rid)
		ctx.RespAutoError(err)
		return
	}

	// 检查是否时内置集群
	if err := s.CheckIsBuiltInSet(ctx.Kit, setID); err != nil {
		ctx.RespAutoError(err)
		return
	}

<<<<<<< HEAD
	// auth: deregister set
	if err := s.AuthManager.DeregisterSetByID(ctx.Kit.Ctx, ctx.Kit.Header, setID); err != nil {
		blog.Errorf("delete set failed, deregister set from iam failed, %+v, rid: %s", err, ctx.Kit.Rid)
		ctx.RespAutoError(ctx.Kit.CCError.CCError(common.CCErrCommUnRegistResourceToIAMFailed))
		return
	}

	err = s.Core.SetOperation().DeleteSet(ctx.Kit, obj, bizID, []int64{setID}, md.Metadata)

=======
	err = s.Core.SetOperation().DeleteSet(params, obj, bizID, []int64{setID})
>>>>>>> 049de123
	if err != nil {
		blog.Errorf("delete sets failed, %+v, rid: %s", err, ctx.Kit.Rid)
		ctx.RespAutoError(err)
		return
	}

<<<<<<< HEAD
	ctx.RespEntity(nil)
=======
	// auth: deregister set
	if err := s.AuthManager.DeregisterSetByID(params.Context, params.Header, setID); err != nil {
		blog.Errorf("delete set failed, deregister set from iam failed, %+v, rid: %s", err, params.ReqID)
		return nil, params.Err.Error(common.CCErrCommUnRegistResourceToIAMFailed)
	}

	return nil, nil
>>>>>>> 049de123
}

// UpdateSet update the set
func (s *Service) UpdateSet(ctx *rest.Contexts) {
	dataWithMetadata := MapStrWithMetadata{}
	if err := ctx.DecodeInto(&dataWithMetadata); err != nil {
		ctx.RespAutoError(err)
		return
	}

	bizID, err := strconv.ParseInt(ctx.Request.PathParameter("app_id"), 10, 64)
	if nil != err {
		blog.Errorf("[api-set]failed to parse the biz id, error info is %s, rid: %s", err.Error(), ctx.Kit.Rid)
		ctx.RespAutoError(ctx.Kit.CCError.CCErrorf(common.CCErrCommParamsNeedInt, "business id"))
		return
	}

	setID, err := strconv.ParseInt(ctx.Request.PathParameter("set_id"), 10, 64)
	if nil != err {
		blog.Errorf("[api-set]failed to parse the set id, error info is %s, rid: %s", err.Error(), ctx.Kit.Rid)
		ctx.RespAutoError(ctx.Kit.CCError.CCErrorf(common.CCErrCommParamsNeedInt, "set id"))
		return
	}

	obj, err := s.Core.ObjectOperation().FindSingleObject(ctx.Kit, common.BKInnerObjIDSet, dataWithMetadata.Metadata)
	if nil != err {
		blog.Errorf("update set failed,failed to search the set, %+v, rid: %s", err, ctx.Kit.Rid)
		ctx.RespAutoError(err)
		return
	}

	err = s.Core.SetOperation().UpdateSet(ctx.Kit, dataWithMetadata.Data, obj, bizID, setID, dataWithMetadata.Metadata)
	if err != nil {
		blog.Errorf("update set failed, err: %+v, rid: %s", err, ctx.Kit.Rid)
		ctx.RespAutoError(err)
		return
	}

	// auth: update register set
	if err := s.AuthManager.UpdateRegisteredSetByID(ctx.Kit.Ctx, ctx.Kit.Header, setID); err != nil {
		blog.Errorf("update set success, but update registered set failed, %+v, rid: %s", err, ctx.Kit.Rid)
		ctx.RespAutoError(ctx.Kit.CCError.Error(common.CCErrCommRegistResourceToIAMFailed))
		return
	}
	ctx.RespEntity(nil)
}

// SearchSet search the set
func (s *Service) SearchSet(ctx *rest.Contexts) {
	bizID, err := strconv.ParseInt(ctx.Request.PathParameter("app_id"), 10, 64)
	if nil != err {
		blog.Errorf("[api-set]failed to parse the biz id, error info is %s, rid: %s", err.Error(), ctx.Kit.Rid)
		ctx.RespAutoError(ctx.Kit.CCError.CCErrorf(common.CCErrCommParamsNeedInt, "business id"))
		return
	}

	data := struct {
		parser.SearchParams `json:",inline"`
		Metadata            *metadata.Metadata `json:"metadata"`
	}{}
	if err = ctx.DecodeInto(&data); nil != err {
		blog.Errorf("search set failed, decode parameter condition failed, err: %+v, rid: %s", err, ctx.Kit.Rid)
		ctx.RespAutoError(ctx.Kit.CCError.CCError(common.CCErrCommParamsInvalid))
		return
	}
	paramsCond := data.SearchParams
	if paramsCond.Condition == nil {
		paramsCond.Condition = mapstr.New()
	}

	obj, err := s.Core.ObjectOperation().FindSingleObject(ctx.Kit, common.BKInnerObjIDSet, data.Metadata)
	if nil != err {
		blog.Errorf("[api-set]failed to search the set, %s, rid: %s", err.Error(), ctx.Kit.Rid)
		ctx.RespAutoError(err)
		return
	}

	paramsCond.Condition[common.BKAppIDField] = bizID

	queryCond := &metadata.QueryInput{}
	queryCond.Condition = paramsCond.Condition
	queryCond.Fields = strings.Join(paramsCond.Fields, ",")
	page := metadata.ParsePage(paramsCond.Page)
	queryCond.Start = page.Start
	queryCond.Sort = page.Sort
	queryCond.Limit = page.Limit

	cnt, instItems, err := s.Core.SetOperation().FindSet(ctx.Kit, obj, queryCond)
	if nil != err {
		blog.Errorf("[api-set] failed to find the objects(%s), error info is %s, rid: %s", ctx.Request.PathParameter("obj_id"), err.Error(), ctx.Kit.Rid)
		ctx.RespAutoError(err)
		return
	}

	result := mapstr.MapStr{}
	result.Set("count", cnt)
	result.Set("info", instItems)

	ctx.RespEntity(result)
	return

}<|MERGE_RESOLUTION|>--- conflicted
+++ resolved
@@ -208,29 +208,19 @@
 		ctx.RespAutoError(err)
 		return
 	}
-
-	err = s.Core.SetOperation().DeleteSet(params, obj, bizID, cond.Delete.InstID)
-	if err != nil {
-		blog.Errorf("delete set %v failed, error info is %s, rid: %s", cond.Delete.InstID, err.Error(), params.ReqID)
-		return nil, err
-	}
-
+    err = s.Core.SetOperation().DeleteSet(ctx.Kit, obj, bizID, data.Delete.InstID, data.Metadata)
+    if err != nil {
+        ctx.RespAutoError(err)
+        return
+    }
 	// auth: deregister set
 	if err := s.AuthManager.DeregisterSetByID(ctx.Kit.Ctx, ctx.Kit.Header, setIDs...); err != nil {
 		blog.Errorf("delete sets failed, deregister sets from iam failed, %+v, rid: %s", err, ctx.Kit.Rid)
 		ctx.RespAutoError(ctx.Kit.CCError.CCError(common.CCErrCommUnRegistResourceToIAMFailed))
 		return
 	}
-<<<<<<< HEAD
-	err = s.Core.SetOperation().DeleteSet(ctx.Kit, obj, bizID, data.Delete.InstID, data.Metadata)
-	if err != nil {
-		ctx.RespAutoError(err)
-		return
-	}
+	
 	ctx.RespEntity(nil)
-=======
-	return nil, nil
->>>>>>> 049de123
 }
 
 // DeleteSet delete the set
@@ -273,36 +263,21 @@
 		return
 	}
 
-<<<<<<< HEAD
+    err = s.Core.SetOperation().DeleteSet(ctx.Kit, obj, bizID, []int64{setID}, md.Metadata)
+    if err != nil {
+        blog.Errorf("delete sets failed, %+v, rid: %s", err, ctx.Kit.Rid)
+        ctx.RespAutoError(err)
+        return
+    }
+    
 	// auth: deregister set
 	if err := s.AuthManager.DeregisterSetByID(ctx.Kit.Ctx, ctx.Kit.Header, setID); err != nil {
 		blog.Errorf("delete set failed, deregister set from iam failed, %+v, rid: %s", err, ctx.Kit.Rid)
 		ctx.RespAutoError(ctx.Kit.CCError.CCError(common.CCErrCommUnRegistResourceToIAMFailed))
 		return
 	}
-
-	err = s.Core.SetOperation().DeleteSet(ctx.Kit, obj, bizID, []int64{setID}, md.Metadata)
-
-=======
-	err = s.Core.SetOperation().DeleteSet(params, obj, bizID, []int64{setID})
->>>>>>> 049de123
-	if err != nil {
-		blog.Errorf("delete sets failed, %+v, rid: %s", err, ctx.Kit.Rid)
-		ctx.RespAutoError(err)
-		return
-	}
-
-<<<<<<< HEAD
+	
 	ctx.RespEntity(nil)
-=======
-	// auth: deregister set
-	if err := s.AuthManager.DeregisterSetByID(params.Context, params.Header, setID); err != nil {
-		blog.Errorf("delete set failed, deregister set from iam failed, %+v, rid: %s", err, params.ReqID)
-		return nil, params.Err.Error(common.CCErrCommUnRegistResourceToIAMFailed)
-	}
-
-	return nil, nil
->>>>>>> 049de123
 }
 
 // UpdateSet update the set
