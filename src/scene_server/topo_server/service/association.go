--- conflicted
+++ resolved
@@ -120,18 +120,6 @@
 	ret, err := s.core.AssociationOperation().SearchType(context.Background(), params.Header, request)
 	if err != nil {
 		return nil, err
-<<<<<<< HEAD
-	} else if ret.Code != 0 {
-		return nil, params.Err.New(ret.Code, ret.ErrMsg)
-	} else {
-		return ret.Data, nil
-
-	}
-}
-
-func (s *topoService) CreateAssociationType(params types.ContextParams, pathParams, queryParams ParamsGetter, data frtypes.MapStr) (interface{}, error) {
-	request := &metadata.AssociationType{}
-=======
 	}
 
 	if ret.Code != 0 {
@@ -143,21 +131,12 @@
 
 func (s *topoService) CreateAssociationType(params types.ContextParams, pathParams, queryParams ParamsGetter, data frtypes.MapStr) (interface{}, error) {
 	request := &metadata.AssociationKind{}
->>>>>>> d47b9274
 	if err := data.MarshalJSONInto(request); err != nil {
 		return nil, params.Err.New(common.CCErrCommParamsInvalid, err.Error())
 	}
 	ret, err := s.core.AssociationOperation().CreateType(context.Background(), params.Header, request)
 	if err != nil {
 		return nil, err
-<<<<<<< HEAD
-	} else if ret.Code != 0 {
-		return nil, params.Err.New(ret.Code, ret.ErrMsg)
-	} else {
-		return ret.Data, nil
-
-	}
-=======
 	}
 
 	if ret.Code != 0 {
@@ -165,7 +144,6 @@
 	}
 
 	return ret.Data, nil
->>>>>>> d47b9274
 }
 
 func (s *topoService) UpdateAssociationType(params types.ContextParams, pathParams, queryParams ParamsGetter, data frtypes.MapStr) (interface{}, error) {
@@ -180,14 +158,6 @@
 	ret, err := s.core.AssociationOperation().UpdateType(context.Background(), params.Header, asstTypeID, request)
 	if err != nil {
 		return nil, err
-<<<<<<< HEAD
-	} else if ret.Code != 0 {
-		return nil, params.Err.New(ret.Code, ret.ErrMsg)
-	} else {
-		return ret.Data, nil
-
-	}
-=======
 	}
 
 	if ret.Code != 0 {
@@ -195,7 +165,6 @@
 	}
 
 	return ret.Data, nil
->>>>>>> d47b9274
 }
 
 func (s *topoService) DeleteAssociationType(params types.ContextParams, pathParams, queryParams ParamsGetter, data frtypes.MapStr) (interface{}, error) {
@@ -203,21 +172,10 @@
 	if err != nil {
 		return nil, params.Err.New(common.CCErrCommParamsInvalid, err.Error())
 	}
-<<<<<<< HEAD
+
 	ret, err := s.core.AssociationOperation().DeleteType(context.Background(), params.Header, asstTypeID)
 	if err != nil {
 		return nil, err
-	} else if ret.Code != 0 {
-		return nil, params.Err.New(ret.Code, ret.ErrMsg)
-	} else {
-		return ret.Data, nil
-
-	}
-=======
-
-	ret, err := s.core.AssociationOperation().DeleteType(context.Background(), params.Header, asstTypeID)
-	if err != nil {
-		return nil, err
 	}
 
 	if ret.Code != 0 {
@@ -225,7 +183,6 @@
 	}
 
 	return ret.Data, nil
->>>>>>> d47b9274
 }
 
 func (s *topoService) SearchAssociationObject(params types.ContextParams, pathParams, queryParams ParamsGetter, data frtypes.MapStr) (interface{}, error) {
@@ -324,10 +281,6 @@
 		return nil, params.Err.New(ret.Code, ret.ErrMsg)
 	} else {
 		return ret.Data, nil
-<<<<<<< HEAD
-
-=======
->>>>>>> d47b9274
 	}
 }
 
