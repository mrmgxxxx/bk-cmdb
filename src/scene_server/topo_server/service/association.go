--- conflicted
+++ resolved
@@ -25,32 +25,6 @@
 
 // CreateMainLineObject create a new model in the main line topo
 func (s *Service) CreateMainLineObject(ctx *rest.Contexts) {
-<<<<<<< HEAD
-
-	var txnErr error
-	txn, err := s.Txn.StartTransaction(&ctx.Kit.Ctx, ctx.Kit.Header)
-	if err != nil {
-		txnErr = err
-		blog.Errorf("StartTransaction err: %+v, rid: %s", err, ctx.Kit.Rid)
-		ctx.RespAutoError(ctx.Kit.CCError.CCError(common.CCErrObjectDBOpErrno))
-		return
-	}
-	defer func() {
-		if txnErr == nil {
-			err = txn.CommitTransaction(ctx.Kit.Ctx)
-			if err != nil {
-				blog.Errorf("CommitTransaction err: %+v", err)
-			}
-		} else {
-			err = txn.AbortTransaction(ctx.Kit.Ctx)
-			if err != nil {
-				blog.Errorf("AbortTransaction err: %+v", err)
-			}
-		}
-	}()
-
-=======
->>>>>>> 9c9100fd
 	data := make(map[string]interface{})
 	if err := ctx.DecodeInto(&data); err != nil {
 		ctx.RespAutoError(err)
@@ -92,33 +66,6 @@
 
 // DeleteMainLineObject delete a object int the main line topo
 func (s *Service) DeleteMainLineObject(ctx *rest.Contexts) {
-<<<<<<< HEAD
-
-	var txnErr error
-	txn, err := s.Txn.StartTransaction(&ctx.Kit.Ctx, ctx.Kit.Header)
-	if err != nil {
-		txnErr = err
-		blog.Errorf("StartTransaction err: %+v, rid: %s", err, ctx.Kit.Rid)
-		ctx.RespAutoError(ctx.Kit.CCError.CCError(common.CCErrObjectDBOpErrno))
-		return
-	}
-	defer func() {
-		if txnErr == nil {
-			err = txn.CommitTransaction(ctx.Kit.Ctx)
-			if err != nil {
-				blog.Errorf("CommitTransaction err: %+v", err)
-			}
-		} else {
-			blog.Errorf("Occur err:%v, begin AbortTransaction", txnErr)
-			err = txn.AbortTransaction(ctx.Kit.Ctx)
-			if err != nil {
-				blog.Errorf("AbortTransaction err: %+v", err)
-			}
-		}
-	}()
-
-=======
->>>>>>> 9c9100fd
 	objID := ctx.Request.PathParameter("bk_obj_id")
 	var bizID int64
 	md := new(MetaShell)
