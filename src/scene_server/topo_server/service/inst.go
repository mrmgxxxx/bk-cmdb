/*
 * Tencent is pleased to support the open source community by making 蓝鲸 available.
 * Copyright (C) 2017-2018 THL A29 Limited, a Tencent company. All rights reserved.
 * Licensed under the MIT License (the "License"); you may not use this file except
 * in compliance with the License. You may obtain a copy of the License at
 * http://opensource.org/licenses/MIT
 * Unless required by applicable law or agreed to in writing, software distributed under
 * the License is distributed on an "AS IS" BASIS, WITHOUT WARRANTIES OR CONDITIONS OF ANY KIND,
 * either express or implied. See the License for the specific language governing permissions and
 * limitations under the License.
 */

package service

import (
<<<<<<< HEAD
	"fmt"
=======
    "fmt"
>>>>>>> 4f92266e
	"strconv"
	"strings"

	"configcenter/src/common"
	"configcenter/src/common/blog"
	"configcenter/src/common/condition"
	"configcenter/src/common/mapstr"

	"configcenter/src/common/metadata"
	paraparse "configcenter/src/common/paraparse"
	"configcenter/src/scene_server/topo_server/core/operation"
	"configcenter/src/scene_server/topo_server/core/types"
)

// CreateInst create a new inst
func (s *Service) CreateInst(params types.ContextParams, pathParams, queryParams ParamsGetter, data mapstr.MapStr) (interface{}, error) {

	objID := pathParams("bk_obj_id")
	obj, err := s.Core.ObjectOperation().FindSingleObject(params, objID)
	if nil != err {
		blog.Errorf("failed to search the inst, %s", err.Error())
		return nil, err
	}

	if data.Exists("BatchInfo") {
		/*
		   BatchInfo data format:
		    {
		      "BatchInfo": {
		        "4": { // excel line number
		          "bk_inst_id": 1,
		          "bk_inst_key": "a22",
		          "bk_inst_name": "a11",
		          "bk_version": "121",
		          "import_from": "1"
		        },
		      "input_type": "excel"
		    }
		*/
		batchInfo := new(operation.InstBatchInfo)
		if err := data.MarshalJSONInto(batchInfo); err != nil {
			blog.Errorf("import object[%s] instance batch, but got invalid BatchInfo:[%v] ", objID, batchInfo)
			return nil, params.Err.Error(common.CCErrCommParamsIsInvalid)
		}
		setInst, err := s.Core.InstOperation().CreateInstBatch(params, obj, batchInfo)
		if nil != err {
			blog.Errorf("failed to create new object %s, %s", objID, err.Error())
			return nil, err
		}
		return setInst, nil
	}

	setInst, err := s.Core.InstOperation().CreateInst(params, obj, data)
	if nil != err {
		blog.Errorf("failed to create a new %s, %s", objID, err.Error())
		return nil, err
	}

	return setInst.ToMapStr(), nil
}
func (s *Service) DeleteInsts(params types.ContextParams, pathParams, queryParams ParamsGetter, data mapstr.MapStr) (interface{}, error) {

	obj, err := s.Core.ObjectOperation().FindSingleObject(params, pathParams("bk_obj_id"))
	if nil != err {
		blog.Errorf("[api-inst] failed to find the objects(%s), error info is %s", pathParams("bk_obj_id"), err.Error())
		return nil, err
	}

	deleteCondition := &operation.OpCondition{}
	if err := data.MarshalJSONInto(deleteCondition); nil != err {
		return nil, err
	}

	// auth: deregister resources
	if err := s.AuthManager.DeregisterInstanceByRawID(params.Context, params.Header, deleteCondition.Delete.InstID...); err != nil {
		return nil, fmt.Errorf("deregister instances failed, err: %+v", err)
	}

	return nil, s.Core.InstOperation().DeleteInstByInstID(params, obj, deleteCondition.Delete.InstID, true)
}

// DeleteInst delete the inst
func (s *Service) DeleteInst(params types.ContextParams, pathParams, queryParams ParamsGetter, data mapstr.MapStr) (interface{}, error) {

	if "batch" == pathParams("inst_id") {
		return s.DeleteInsts(params, pathParams, queryParams, data)
	}

	instID, err := strconv.ParseInt(pathParams("inst_id"), 10, 64)
	if nil != err {
		blog.Errorf("[api-inst]failed to parse the inst id, error info is %s", err.Error())
		return nil, params.Err.Errorf(common.CCErrCommParamsNeedInt, "inst id")
	}

	obj, err := s.Core.ObjectOperation().FindSingleObject(params, pathParams("bk_obj_id"))
	if nil != err {
		blog.Errorf("[api-inst] failed to find the objects(%s), error info is %s", pathParams("bk_obj_id"), err.Error())
		return nil, err
	}

	// auth: deregister resources
	if err := s.AuthManager.DeregisterInstanceByRawID(params.Context, params.Header, instID); err != nil {
		return nil, fmt.Errorf("deregister instances failed, err: %+v", err)
	}

	err = s.Core.InstOperation().DeleteInstByInstID(params, obj, []int64{instID}, true)
	return nil, err
}
func (s *Service) UpdateInsts(params types.ContextParams, pathParams, queryParams ParamsGetter, data mapstr.MapStr) (interface{}, error) {

	objID := pathParams("bk_obj_id")

	updateCondition := &operation.OpCondition{}
	if err := data.MarshalJSONInto(updateCondition); nil != err {
		blog.Errorf("[api-inst] failed to parse the input data(%v), error info is %s", data, err.Error())
		return nil, err
	}

	// check inst_id field to be not empty, is dangerous for empty inst_id field, which will update or delete all instance
	for idx, item := range updateCondition.Update {
		if item.InstID == 0 {
			return nil, fmt.Errorf("%d's update item's field `inst_id` emtpy", idx)
		}
	}
	for idx, instID := range updateCondition.Delete.InstID {
		if instID == 0 {
			return nil, fmt.Errorf("%d's delete item's field `inst_id` emtpy", idx)
		}
	}

	obj, err := s.Core.ObjectOperation().FindSingleObject(params, objID)
	if nil != err {
		blog.Errorf("[api-inst] failed to find the objects(%s), error info is %s", pathParams("bk_obj_id"), err.Error())
		return nil, err
	}

	instanceIDs := make([]int64, 0)
	for _, item := range updateCondition.Update {
		instanceIDs = append(instanceIDs, item.InstID)
		cond := condition.CreateCondition()
		cond.Field(obj.GetInstIDFieldName()).Eq(item.InstID)
		err = s.Core.InstOperation().UpdateInst(params, item.InstInfo, obj, cond, item.InstID)
		if nil != err {
			blog.Errorf("[api-inst] failed to update the object(%s) inst (%d),the data (%#v), error info is %s", obj.Object().ObjectID, item.InstID, data, err.Error())
			return nil, err
		}
	}

	// auth: deregister resources
	if err := s.AuthManager.UpdateRegisteredInstanceByID(params.Context, params.Header, instanceIDs...); err != nil {
		return nil, fmt.Errorf("deregister instances failed, err: %+v", err)
	}

	return nil, nil
}

// UpdateInst update the inst
func (s *Service) UpdateInst(params types.ContextParams, pathParams, queryParams ParamsGetter, data mapstr.MapStr) (interface{}, error) {

	if "batch" == pathParams("inst_id") {
		return s.UpdateInsts(params, pathParams, queryParams, data)
	}

	objID := pathParams("bk_obj_id")
	instID, err := strconv.ParseInt(pathParams("inst_id"), 10, 64)
	if nil != err {
		blog.Errorf("[api-inst]failed to parse the inst id, error info is %s", err.Error())
		return nil, params.Err.Errorf(common.CCErrCommParamsNeedInt, "inst id")
	}

	obj, err := s.Core.ObjectOperation().FindSingleObject(params, objID)
	if nil != err {
		blog.Errorf("[api-inst] failed to find the objects(%s), error info is %s", pathParams("bk_obj_id"), err.Error())
		return nil, err
	}

	cond := condition.CreateCondition()
	cond.Field(obj.GetInstIDFieldName()).Eq(instID)
	err = s.Core.InstOperation().UpdateInst(params, data, obj, cond, instID)
	if nil != err {
		blog.Errorf("[api-inst] failed to update the object(%s) inst (%s),the data (%#v), error info is %s", obj.Object().ObjectID, pathParams("inst_id"), data, err.Error())
		return nil, err
	}

	// auth: deregister resources
	if err := s.AuthManager.UpdateRegisteredInstanceByID(params.Context, params.Header, instID); err != nil {
		return nil, fmt.Errorf("deregister instances failed, err: %+v", err)
	}

	return nil, err
}

// SearchInst search the inst
func (s *Service) SearchInsts(params types.ContextParams, pathParams, queryParams ParamsGetter, data mapstr.MapStr) (interface{}, error) {
	objID := pathParams("bk_obj_id")

	obj, err := s.Core.ObjectOperation().FindSingleObject(params, objID)
	if nil != err {
		blog.Errorf("[api-inst] failed to find the objects(%s), error info is %s", pathParams("bk_obj_id"), err.Error())
		return nil, err
	}

	//	if nil != params.MetaData {
	//		data.Set(metadata.BKMetadata, *params.MetaData)
	//	}
	// construct the query inst condition
	queryCond := &paraparse.SearchParams{
		Condition: mapstr.New(),
	}
	if err := data.MarshalJSONInto(queryCond); nil != err {
		blog.Errorf("[api-inst] failed to parse the data and the condition, the input (%#v), error info is %s", data, err.Error())
		return nil, err
	}
	page := metadata.ParsePage(queryCond.Page)
	query := &metadata.QueryInput{}
	query.Condition = queryCond.Condition
	query.Fields = strings.Join(queryCond.Fields, ",")
	query.Limit = page.Limit
	query.Sort = page.Sort
	query.Start = page.Start

	cnt, instItems, err := s.Core.InstOperation().FindInst(params, obj, query, false)
	if nil != err {
		blog.Errorf("[api-inst] failed to find the objects(%s), error info is %s", pathParams("obj_id"), err.Error())
		return nil, err
	}

	result := mapstr.MapStr{}
	result.Set("count", cnt)
	result.Set("info", instItems)
	return result, nil
}

// SearchInstAndAssociationDetail search the inst with association details
func (s *Service) SearchInstAndAssociationDetail(params types.ContextParams, pathParams, queryParams ParamsGetter, data mapstr.MapStr) (interface{}, error) {
	objID := pathParams("bk_obj_id")
	obj, err := s.Core.ObjectOperation().FindSingleObject(params, objID)
	if nil != err {
		blog.Errorf("[api-inst] failed to find the objects(%s), error info is %s", pathParams("bk_obj_id"), err.Error())
		return nil, err
	}

	// construct the query inst condition
	queryCond := &paraparse.SearchParams{
		Condition: mapstr.New(),
	}
	if err := data.MarshalJSONInto(queryCond); nil != err {
		blog.Errorf("[api-inst] failed to parse the data and the condition, the input (%#v), error info is %s", data, err.Error())
		return nil, err
	}
	page := metadata.ParsePage(queryCond.Page)
	query := &metadata.QueryInput{}
	query.Condition = queryCond.Condition
	query.Fields = strings.Join(queryCond.Fields, ",")
	query.Limit = page.Limit
	query.Sort = page.Sort
	query.Start = page.Start

	cnt, instItems, err := s.Core.InstOperation().FindInst(params, obj, query, true)
	if nil != err {
		blog.Errorf("[api-inst] failed to find the objects(%s), error info is %s", pathParams("bk_obj_id"), err.Error())
		return nil, err
	}

	result := mapstr.MapStr{}
	result.Set("count", cnt)
	result.Set("info", instItems)
	return result, nil
}

// SearchInstByObject search the inst of the object
func (s *Service) SearchInstByObject(params types.ContextParams, pathParams, queryParams ParamsGetter, data mapstr.MapStr) (interface{}, error) {

	objID := pathParams("bk_obj_id")
	obj, err := s.Core.ObjectOperation().FindSingleObject(params, objID)
	if nil != err {
		blog.Errorf("[api-inst] failed to find the objects(%s), error info is %s", pathParams("bk_obj_id"), err.Error())
		return nil, err
	}

	queryCond := &paraparse.SearchParams{
		Condition: mapstr.New(),
	}
	if err := data.MarshalJSONInto(queryCond); nil != err {
		blog.Errorf("[api-inst] failed to parse the data and the condition, the input (%#v), error info is %s", data, err.Error())
		return nil, err
	}
	page := metadata.ParsePage(queryCond.Page)
	query := &metadata.QueryInput{}
	query.Condition = queryCond.Condition
	query.Fields = strings.Join(queryCond.Fields, ",")
	query.Limit = page.Limit
	query.Sort = page.Sort
	query.Start = page.Start
	cnt, instItems, err := s.Core.InstOperation().FindInst(params, obj, query, false)
	if nil != err {
		blog.Errorf("[api-inst] failed to find the objects(%s), error info is %s", pathParams("bk_obj_id"), err.Error())
		return nil, err
	}

	result := mapstr.MapStr{}
	result.Set("count", cnt)
	result.Set("info", instItems)
	return result, nil
}

// SearchInstByAssociation search inst by the association inst
func (s *Service) SearchInstByAssociation(params types.ContextParams, pathParams, queryParams ParamsGetter, data mapstr.MapStr) (interface{}, error) {

	objID := pathParams("bk_obj_id")

	obj, err := s.Core.ObjectOperation().FindSingleObject(params, objID)
	if nil != err {
		blog.Errorf("[api-inst] failed to find the objects(%s), error info is %s", pathParams("bk_obj_id"), err.Error())
		return nil, err
	}

	cnt, instItems, err := s.Core.InstOperation().FindInstByAssociationInst(params, obj, data)
	if nil != err {
		blog.Errorf("[api-inst] failed to find the objects(%s), error info is %s", pathParams("bk_obj_id"), err.Error())
		return nil, err
	}

	result := mapstr.MapStr{}
	result.Set("count", cnt)
	result.Set("info", instItems)
	return result, nil
}

// SearchInstByInstID search the inst by inst ID
func (s *Service) SearchInstByInstID(params types.ContextParams, pathParams, queryParams ParamsGetter, data mapstr.MapStr) (interface{}, error) {
	objID := pathParams("obj_id")

	instID, err := strconv.ParseInt(pathParams("inst_id"), 10, 64)
	if nil != err {
		return nil, params.Err.New(common.CCErrTopoInstSelectFailed, err.Error())
	}

	obj, err := s.Core.ObjectOperation().FindSingleObject(params, objID)
	if nil != err {
		blog.Errorf("[api-inst] failed to find the objects(%s), error info is %s", pathParams("bk_obj_id"), err.Error())
		return nil, err
	}

	cond := condition.CreateCondition()
	cond.Field(obj.GetInstIDFieldName()).Eq(instID)
	queryCond := &metadata.QueryInput{}
	queryCond.Condition = cond.ToMapStr()

	cnt, instItems, err := s.Core.InstOperation().FindInst(params, obj, queryCond, false)
	if nil != err {
		blog.Errorf("[api-inst] failed to find the objects(%s), error info is %s", pathParams("bk_obj_id"), err.Error())
		return nil, err
	}

	result := mapstr.MapStr{}
	result.Set("count", cnt)
	result.Set("info", instItems)

	return result, nil
}

// SearchInstChildTopo search the child inst topo for a inst
func (s *Service) SearchInstChildTopo(params types.ContextParams, pathParams, queryParams ParamsGetter, data mapstr.MapStr) (interface{}, error) {
	objID := pathParams("bk_object_id")

	instID, err := strconv.ParseInt(pathParams("inst_id"), 10, 64)
	if nil != err {
		return nil, err
	}

	obj, err := s.Core.ObjectOperation().FindSingleObject(params, objID)
	if nil != err {
		blog.Errorf("[api-inst] failed to find the objects(%s), error info is %s", pathParams("obj_id"), err.Error())
		return nil, err
	}

	query := &metadata.QueryInput{}
	cond := condition.CreateCondition()
	cond.Field(obj.GetInstIDFieldName()).Eq(instID)

	query.Condition = cond.ToMapStr()
	query.Limit = common.BKNoLimit

	_, instItems, err := s.Core.InstOperation().FindInstChildTopo(params, obj, instID, query)
	return instItems, err

}

// SearchInstTopo search the inst topo
func (s *Service) SearchInstTopo(params types.ContextParams, pathParams, queryParams ParamsGetter, data mapstr.MapStr) (interface{}, error) {

	objID := pathParams("bk_obj_id")
	instID, err := strconv.ParseInt(pathParams("inst_id"), 10, 64)
	if nil != err {
		return nil, err
	}

	obj, err := s.Core.ObjectOperation().FindSingleObject(params, objID)
	if nil != err {
		blog.Errorf("[api-inst] failed to find the objects(%s), error info is %s", pathParams("bk_obj_id"), err.Error())
		return nil, err
	}

	query := &metadata.QueryInput{}
	cond := condition.CreateCondition()
	cond.Field(obj.GetInstIDFieldName()).Eq(instID)

	query.Condition = cond.ToMapStr()
	query.Limit = common.BKNoLimit

	_, instItems, err := s.Core.InstOperation().FindInstTopo(params, obj, instID, query)

	return instItems, err
}<|MERGE_RESOLUTION|>--- conflicted
+++ resolved
@@ -13,11 +13,7 @@
 package service
 
 import (
-<<<<<<< HEAD
-	"fmt"
-=======
     "fmt"
->>>>>>> 4f92266e
 	"strconv"
 	"strings"
 
