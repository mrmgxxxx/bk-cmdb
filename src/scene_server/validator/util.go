--- conflicted
+++ resolved
@@ -14,13 +14,7 @@
 
 import (
 	"configcenter/src/common"
-<<<<<<< HEAD
 	"configcenter/src/common/metadata"
-=======
-	"configcenter/src/common/util"
-	api "configcenter/src/source_controller/api/object"
-	"encoding/json"
->>>>>>> 4ea7ca9c
 
 	"gopkg.in/mgo.v2/bson"
 
@@ -47,18 +41,13 @@
 }
 
 // fillLostedFieldValue fill the value in inst map data
-<<<<<<< HEAD
-func fillLostedFieldValue(valData map[string]interface{}, propertys map[string]metadata.Attribute) {
+func (valid *ValidMap) fillLostedFieldValue(valData map[string]interface{}, propertys map[string]metadata.Attribute) {
 	for _, field := range propertys {
-=======
-func fillLostedFieldValue(valData map[string]interface{}, fields []api.ObjAttDes, isRequireArr []string) {
-	for _, field := range fields {
->>>>>>> 4ea7ca9c
+		if valid.require[field.PropertyID] {
+			continue
+		}
 		_, ok := valData[field.PropertyID]
 		if !ok {
-			if util.InStrArr(isRequireArr, field.PropertyID) {
-				continue
-			}
 			switch field.PropertyType {
 			case common.FieldTypeSingleChar:
 				valData[field.PropertyID] = nil
