/*
 * Tencent is pleased to support the open source community by making 蓝鲸 available.
 * Copyright (C) 2017-2018 THL A29 Limited, a Tencent company. All rights reserved.
 * Licensed under the MIT License (the "License"); you may not use this file except
 * in compliance with the License. You may obtain a copy of the License at
 * http://opensource.org/licenses/MIT
 * Unless required by applicable law or agreed to in writing, software distributed under
 * the License is distributed on an "AS IS" BASIS, WITHOUT WARRANTIES OR CONDITIONS OF ANY KIND,
 * either express or implied. See the License for the specific language governing permissions and
 * limitations under the License.
 */

package logics

import (
	"configcenter/src/common/http/rest"
<<<<<<< HEAD

	"github.com/aws/aws-sdk-go/aws"
	"github.com/aws/aws-sdk-go/aws/credentials"
	"github.com/aws/aws-sdk-go/aws/session"
=======
>>>>>>> 7825739c
	"github.com/aws/aws-sdk-go/service/ec2"
	tc "github.com/tencentcloud/tencentcloud-sdk-go/tencentcloud/common"
	"github.com/tencentcloud/tencentcloud-sdk-go/tencentcloud/common/profile"
	"github.com/tencentcloud/tencentcloud-sdk-go/tencentcloud/common/regions"
	cvm "github.com/tencentcloud/tencentcloud-sdk-go/tencentcloud/cvm/v20170312"
)

func (lgc *Logics) AwsAccountVerify(kit *rest.Kit, secretID, secretKey string) (bool, error) {
<<<<<<< HEAD
	sess, err := session.NewSession(&aws.Config{
		Region:      aws.String("us-west-2"),
		Credentials: credentials.NewStaticCredentials(secretID, secretKey, ""),
	})
	if err != nil {
		return false, err
=======
	sess, err := lgc.AwsNewSession(kit, "", secretID, secretKey)
	if err != nil {
		return false, nil
>>>>>>> 7825739c
	}
	ec2Svc := ec2.New(sess)

	_, err = ec2Svc.DescribeInstances(nil)
	if err != nil {
		return false, err
	}

	return true, nil
}

func (lgc *Logics) TencentCloudVerify(kit *rest.Kit, secretID, secretKey string) (bool, error) {
	credential := tc.NewCredential(secretID, secretKey)
<<<<<<< HEAD

	cpf := profile.NewClientProfile()
	cpf.HttpProfile.ReqMethod = common.HTTPSelectGet
	cpf.HttpProfile.ReqTimeout = 10
	cpf.HttpProfile.Endpoint = "cvm.tencentcloudapi.com"
	cpf.SignMethod = "HmacSHA1"

	client, err := cvm.NewClient(credential, regions.Guangzhou, cpf)
	if err != nil {
		return false, err
	}
=======
	client, _ := cvm.NewClient(credential, regions.Guangzhou, profile.NewClientProfile())
>>>>>>> 7825739c
	instRequest := cvm.NewDescribeInstancesRequest()
	_, err = client.DescribeInstances(instRequest)
	if err != nil {
		return false, err
	}

	return true, nil
}<|MERGE_RESOLUTION|>--- conflicted
+++ resolved
@@ -14,13 +14,7 @@
 
 import (
 	"configcenter/src/common/http/rest"
-<<<<<<< HEAD
 
-	"github.com/aws/aws-sdk-go/aws"
-	"github.com/aws/aws-sdk-go/aws/credentials"
-	"github.com/aws/aws-sdk-go/aws/session"
-=======
->>>>>>> 7825739c
 	"github.com/aws/aws-sdk-go/service/ec2"
 	tc "github.com/tencentcloud/tencentcloud-sdk-go/tencentcloud/common"
 	"github.com/tencentcloud/tencentcloud-sdk-go/tencentcloud/common/profile"
@@ -29,18 +23,9 @@
 )
 
 func (lgc *Logics) AwsAccountVerify(kit *rest.Kit, secretID, secretKey string) (bool, error) {
-<<<<<<< HEAD
-	sess, err := session.NewSession(&aws.Config{
-		Region:      aws.String("us-west-2"),
-		Credentials: credentials.NewStaticCredentials(secretID, secretKey, ""),
-	})
+	sess, err := lgc.AwsNewSession(kit, "", secretID, secretKey)
 	if err != nil {
 		return false, err
-=======
-	sess, err := lgc.AwsNewSession(kit, "", secretID, secretKey)
-	if err != nil {
-		return false, nil
->>>>>>> 7825739c
 	}
 	ec2Svc := ec2.New(sess)
 
@@ -54,21 +39,10 @@
 
 func (lgc *Logics) TencentCloudVerify(kit *rest.Kit, secretID, secretKey string) (bool, error) {
 	credential := tc.NewCredential(secretID, secretKey)
-<<<<<<< HEAD
-
-	cpf := profile.NewClientProfile()
-	cpf.HttpProfile.ReqMethod = common.HTTPSelectGet
-	cpf.HttpProfile.ReqTimeout = 10
-	cpf.HttpProfile.Endpoint = "cvm.tencentcloudapi.com"
-	cpf.SignMethod = "HmacSHA1"
-
-	client, err := cvm.NewClient(credential, regions.Guangzhou, cpf)
+	client, err := cvm.NewClient(credential, regions.Guangzhou, profile.NewClientProfile())
 	if err != nil {
 		return false, err
 	}
-=======
-	client, _ := cvm.NewClient(credential, regions.Guangzhou, profile.NewClientProfile())
->>>>>>> 7825739c
 	instRequest := cvm.NewDescribeInstancesRequest()
 	_, err = client.DescribeInstances(instRequest)
 	if err != nil {
