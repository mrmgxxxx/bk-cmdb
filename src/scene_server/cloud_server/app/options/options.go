/*
 * Tencent is pleased to support the open source community by making 蓝鲸 available.
 * Copyright (C) 2017-2018 THL A29 Limited, a Tencent company. All rights reserved.
 * Licensed under the MIT License (the "License"); you may not use this file except
 * in compliance with the License. You may obtain a copy of the License at
 * http://opensource.org/licenses/MIT
 * Unless required by applicable law or agreed to in writing, software distributed under
 * the License is distributed on an "AS IS" BASIS, WITHOUT WARRANTIES OR CONDITIONS OF ANY KIND,
 * either express or implied. See the License for the specific language governing permissions and
 * limitations under the License.
 */

package options

import (
	"configcenter/src/common/auth"
	"configcenter/src/common/core/cc/config"

	"github.com/spf13/pflag"
)

// ServerOption define option of server in flags
type ServerOption struct {
	ServConf      *config.CCAPIConfig
	EnableCryptor bool
}

// NewServerOption create a ServerOption object
func NewServerOption() *ServerOption {
	s := ServerOption{
		ServConf: config.NewCCAPIConfig(),
	}

	return &s
}

// AddFlags add flags
func (s *ServerOption) AddFlags(fs *pflag.FlagSet) {
	fs.StringVar(&s.ServConf.AddrPort, "addrport", "127.0.0.1:60013", "The ip address and port for the serve on")
	fs.StringVar(&s.ServConf.RegDiscover, "regdiscv", "", "hosts of register and discover server. e.g: 127.0.0.1:2181")
	fs.StringVar(&s.ServConf.ExConfig, "config", "", "The config path. e.g conf/api.conf")
	fs.StringVar(&s.ServConf.RegisterIP, "register-ip", "", "the ip address registered on zookeeper, it can be domain")
	fs.Var(auth.EnableAuthFlag, "enable-auth", "The auth center enable status, true for enabled, false for disabled")
	fs.BoolVar(&s.EnableCryptor, "enable-cryptor", false, "enable cryptor or not")
}

<<<<<<< HEAD
type Config struct {
	Auth           authcenter.AuthConfig
	SecretKeyUrl   string
	SecretsAddrs   string
	SecretsToken   string
	SecretsProject string
	SecretsEnv     string
}
=======
type Config struct{}
>>>>>>> 5ca5f72f
<|MERGE_RESOLUTION|>--- conflicted
+++ resolved
@@ -44,15 +44,10 @@
 	fs.BoolVar(&s.EnableCryptor, "enable-cryptor", false, "enable cryptor or not")
 }
 
-<<<<<<< HEAD
 type Config struct {
-	Auth           authcenter.AuthConfig
 	SecretKeyUrl   string
 	SecretsAddrs   string
 	SecretsToken   string
 	SecretsProject string
 	SecretsEnv     string
-}
-=======
-type Config struct{}
->>>>>>> 5ca5f72f
+}