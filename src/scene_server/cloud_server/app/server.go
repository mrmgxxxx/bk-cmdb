/*
 * Tencent is pleased to support the open source community by making 蓝鲸 available.
 * Copyright (C) 2017-2018 THL A29 Limited, a Tencent company. All rights reserved.
 * Licensed under the MIT License (the "License"); you may not use this file except
 * in compliance with the License. You may obtain a copy of the License at
 * http://opensource.org/licenses/MIT
 * Unless required by applicable law or agreed to in writing, software distributed under
 * the License is distributed on an "AS IS" BASIS, WITHOUT WARRANTIES OR CONDITIONS OF ANY KIND,
 * either express or implied. See the License for the specific language governing permissions and
 * limitations under the License.
 */

package app

import (
	"context"
<<<<<<< HEAD
=======
	"errors"
>>>>>>> 4ffd0625
	"fmt"
	"net/http"
	"time"

	"configcenter/src/common"
	"configcenter/src/common/auth"
	"configcenter/src/common/backbone"
	cc "configcenter/src/common/backbone/configcenter"
	"configcenter/src/common/blog"
	"configcenter/src/common/cryptor"
	"configcenter/src/common/types"
	"configcenter/src/scene_server/cloud_server/app/options"
	"configcenter/src/scene_server/cloud_server/cloudsync"
	"configcenter/src/scene_server/cloud_server/logics"
	svc "configcenter/src/scene_server/cloud_server/service"
	"configcenter/src/storage/dal/mongo/local"
	"configcenter/src/storage/dal/redis"
	"configcenter/src/thirdpartyclient/secrets"
)

func Run(ctx context.Context, cancel context.CancelFunc, op *options.ServerOption) error {
	svrInfo, err := types.NewServerInfo(op.ServConf)
	if err != nil {
		return fmt.Errorf("wrap server info failed, err: %v", err)
	}

	service := svc.NewService(ctx)

	process := new(CloudServer)
	input := &backbone.BackboneParameter{
		ConfigUpdate: process.onCloudConfigUpdate,
		ConfigPath:   op.ServConf.ExConfig,
		Regdiscv:     op.ServConf.RegDiscover,
		SrvInfo:      svrInfo,
	}
	engine, err := backbone.NewBackbone(ctx, input)
	if err != nil {
		return fmt.Errorf("new backbone failed, err: %v", err)
	}

	service.Engine = engine
	process.Core = engine
	process.Service = service

<<<<<<< HEAD
		process.Config.MongoDB, err = engine.WithMongo()
		if err != nil {
			return err
		}
		process.Config.Redis, err = engine.WithRedis()
		if err != nil {
			return err
		}
		process.Config.Auth, err = engine.WithAuth()
		if err != nil {
			return err
		}

		mongoConf := process.Config.MongoDB.GetMongoConf()
		db, err := local.NewMgo(mongoConf, time.Minute)
		if err != nil {
			return fmt.Errorf("connect mongo server failed, err: %s", err.Error())
=======
	configReady := false
	for sleepCnt := 0; sleepCnt < common.APPConfigWaitTime; sleepCnt++ {
		if nil != process.Config {
			configReady = true
			break
>>>>>>> 4ffd0625
		}
		blog.Infof("waiting for config ready ...")
		time.Sleep(time.Second)
	}
	if false == configReady {
		blog.Infof("waiting config timeout.")
		return errors.New("configuration item not found")
	}

	mongoConfig, err := engine.WithMongo()
	if nil != err {
		blog.Errorf("get mongo conf failed, err: %s", err.Error())
		return err
	}

	mongoConf := mongoConfig.GetMongoConf()
	db, err := local.NewMgo(mongoConf, time.Minute)
	if err != nil {
		return fmt.Errorf("connect mongo server failed, err: %s", err.Error())
	}
	process.Service.SetDB(db)

	redisConf, err := engine.WithRedis()
	if nil != err {
		blog.Errorf("get redis conf failed, err: %s", err.Error())
		return err
	}

<<<<<<< HEAD
		syncConf := cloudsync.SyncConf{
			ZKClient:  service.Engine.ServiceManageClient().Client(),
			Logics:    process.Service.Logics,
			AddrPort:  input.SrvInfo.Instance(),
			MongoConf: mongoConf,
		}
		err = cloudsync.CloudSync(&syncConf)
=======
	cache, err := redis.NewFromConfig(redisConf)
	if err != nil {
		return fmt.Errorf("connect redis server failed, err: %s", err.Error())
	}
	process.Service.SetCache(cache)

	blog.Infof("enable auth center: %v", auth.IsAuthed())

	var accountCryptor cryptor.Cryptor
	blog.Infof("enable cryptor: %v", op.EnableCryptor)
	if op.EnableCryptor == true {
		secretKey, err := process.getSecretKey()
>>>>>>> 4ffd0625
		if err != nil {
			blog.Errorf("getSecretKey failed, err: %s", err.Error())
			return err
		}
		accountCryptor = cryptor.NewAesEncrpytor(secretKey)
	}

	process.Service.SetEncryptor(accountCryptor)

	process.Service.Logics = logics.NewLogics(service.Engine, db, cache, accountCryptor)

	syncConf := cloudsync.SyncConf{
		ZKClient:  service.Engine.ServiceManageClient().Client(),
		DB:        db,
		Logics:    process.Service.Logics,
		AddrPort:  input.SrvInfo.Instance(),
		MongoConf: mongoConf,
	}
	err = cloudsync.CloudSync(&syncConf)
	if err != nil {
		return fmt.Errorf("ProcessTask failed: %v", err)
	}

	err = backbone.StartServer(ctx, cancel, engine, service.WebService(), true)
	if err != nil {
		return err
	}

	select {
	case <-ctx.Done():
		blog.Infof("process will exit!")
	}

	return nil
}

type CloudServer struct {
	Core    *backbone.Engine
	Config  *options.Config
	Service *svc.Service
}

func (c *CloudServer) onCloudConfigUpdate(previous, current cc.ProcessConfig) {
	if c.Config == nil {
		c.Config = new(options.Config)
	}
	c.Config.SecretKeyUrl = current.ConfigMap["cryptor.secret_key_url"]
	c.Config.SecretsAddrs = current.ConfigMap["cryptor.secrets_addrs"]
	c.Config.SecretsToken = current.ConfigMap["cryptor.secrets_token"]
	c.Config.SecretsProject = current.ConfigMap["cryptor.secrets_project"]
	c.Config.SecretsEnv = current.ConfigMap["cryptor.secrets_env"]
}

<<<<<<< HEAD
func (c *CloudServer) onHostConfigUpdate(previous, current cc.ProcessConfig) {
	configLock.Lock()
	defer configLock.Unlock()
	if len(current.ConfigMap) > 0 {
		if c.Config == nil {
			c.Config = new(options.Config)
		}
=======
// getSecretKey get the secret key from bk-secrets service
func (c *CloudServer) getSecretKey() (string, error) {
	if c.Config.SecretKeyUrl == "" {
		return "", errors.New("config cryptor.secret_key_url is not set")
	}

	if c.Config.SecretsAddrs == "" {
		return "", errors.New("config cryptor.secrets_addrs is not set")
	}

	if c.Config.SecretsToken == "" {
		return "", errors.New("config cryptor.secrets_token is not set")
>>>>>>> 4ffd0625
	}

	if c.Config.SecretsProject == "" {
		return "", errors.New("config cryptor.secrets_project is not set")
	}

	if c.Config.SecretsEnv == "" {
		return "", errors.New("config cryptor.secrets_env is not set")
	}

	secretsConfig := secrets.SecretsConfig{
		SecretKeyUrl:   c.Config.SecretKeyUrl,
		SecretsAddrs:   c.Config.SecretsAddrs,
		SecretsToken:   c.Config.SecretsToken,
		SecretsProject: c.Config.SecretsProject,
		SecretsEnv:     c.Config.SecretsEnv,
	}

	secretsClient, err := secrets.NewSecretsClient(nil, secretsConfig, nil)
	if err != nil {
		blog.Errorf("NewSecretsClient err:%s", err.Error())
		return "", err
	}

	return secretsClient.GetCloudAccountSecretKey(context.Background(), http.Header{})
}<|MERGE_RESOLUTION|>--- conflicted
+++ resolved
@@ -14,10 +14,7 @@
 
 import (
 	"context"
-<<<<<<< HEAD
-=======
 	"errors"
->>>>>>> 4ffd0625
 	"fmt"
 	"net/http"
 	"time"
@@ -62,31 +59,11 @@
 	process.Core = engine
 	process.Service = service
 
-<<<<<<< HEAD
-		process.Config.MongoDB, err = engine.WithMongo()
-		if err != nil {
-			return err
-		}
-		process.Config.Redis, err = engine.WithRedis()
-		if err != nil {
-			return err
-		}
-		process.Config.Auth, err = engine.WithAuth()
-		if err != nil {
-			return err
-		}
-
-		mongoConf := process.Config.MongoDB.GetMongoConf()
-		db, err := local.NewMgo(mongoConf, time.Minute)
-		if err != nil {
-			return fmt.Errorf("connect mongo server failed, err: %s", err.Error())
-=======
 	configReady := false
 	for sleepCnt := 0; sleepCnt < common.APPConfigWaitTime; sleepCnt++ {
 		if nil != process.Config {
 			configReady = true
 			break
->>>>>>> 4ffd0625
 		}
 		blog.Infof("waiting for config ready ...")
 		time.Sleep(time.Second)
@@ -115,15 +92,6 @@
 		return err
 	}
 
-<<<<<<< HEAD
-		syncConf := cloudsync.SyncConf{
-			ZKClient:  service.Engine.ServiceManageClient().Client(),
-			Logics:    process.Service.Logics,
-			AddrPort:  input.SrvInfo.Instance(),
-			MongoConf: mongoConf,
-		}
-		err = cloudsync.CloudSync(&syncConf)
-=======
 	cache, err := redis.NewFromConfig(redisConf)
 	if err != nil {
 		return fmt.Errorf("connect redis server failed, err: %s", err.Error())
@@ -136,7 +104,6 @@
 	blog.Infof("enable cryptor: %v", op.EnableCryptor)
 	if op.EnableCryptor == true {
 		secretKey, err := process.getSecretKey()
->>>>>>> 4ffd0625
 		if err != nil {
 			blog.Errorf("getSecretKey failed, err: %s", err.Error())
 			return err
@@ -150,7 +117,6 @@
 
 	syncConf := cloudsync.SyncConf{
 		ZKClient:  service.Engine.ServiceManageClient().Client(),
-		DB:        db,
 		Logics:    process.Service.Logics,
 		AddrPort:  input.SrvInfo.Instance(),
 		MongoConf: mongoConf,
@@ -190,15 +156,6 @@
 	c.Config.SecretsEnv = current.ConfigMap["cryptor.secrets_env"]
 }
 
-<<<<<<< HEAD
-func (c *CloudServer) onHostConfigUpdate(previous, current cc.ProcessConfig) {
-	configLock.Lock()
-	defer configLock.Unlock()
-	if len(current.ConfigMap) > 0 {
-		if c.Config == nil {
-			c.Config = new(options.Config)
-		}
-=======
 // getSecretKey get the secret key from bk-secrets service
 func (c *CloudServer) getSecretKey() (string, error) {
 	if c.Config.SecretKeyUrl == "" {
@@ -211,7 +168,6 @@
 
 	if c.Config.SecretsToken == "" {
 		return "", errors.New("config cryptor.secrets_token is not set")
->>>>>>> 4ffd0625
 	}
 
 	if c.Config.SecretsProject == "" {
