--- conflicted
+++ resolved
@@ -75,12 +75,8 @@
 	db     dal.RDB
 }
 
-<<<<<<< HEAD
 func NewHostSnap(ctx context.Context, redisCli redis.Client, db dal.RDB, engine *backbone.Engine, authManager *extensions.AuthManager) *HostSnap {
-=======
-func NewHostSnap(ctx context.Context, redisCli *redis.Client, db dal.RDB, engine *backbone.Engine, authManager *extensions.AuthManager) *HostSnap {
 	qps, burst := getRateLimiterConfig()
->>>>>>> e9d3c4a3
 	h := &HostSnap{
 		redisCli:    redisCli,
 		ctx:         ctx,
@@ -267,7 +263,7 @@
 }
 
 func (h *HostSnap) needToSkip(key string, rid string) bool {
-	value, err := h.redisCli.Incr(key).Result()
+	value, err := h.redisCli.Incr(h.ctx, key).Result()
 	if err != nil {
 		blog.Errorf("an error occurred while increasing the redis value, key: %s, rid: %s", key, rid)
 	}
@@ -282,7 +278,7 @@
 	maxTime := 1.5 * float64(changeCountExpireMinute)
 	randTime := util.RandInt64WithRange(int64(minTime), int64(maxTime))
 	// expire redis key
-	if err := h.redisCli.Expire(key, time.Minute*time.Duration(randTime)).Err(); err != nil {
+	if err := h.redisCli.Expire(h.ctx, key, time.Minute*time.Duration(randTime)).Err(); err != nil {
 		blog.Errorf("an error occurred while expire the redis key, key: %s, rid: %s", key, rid)
 	}
 
