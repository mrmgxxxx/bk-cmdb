/*
 * Tencent is pleased to support the open source community by making 蓝鲸 available.
 * Copyright (C) 2017-2018 THL A29 Limited, a Tencent company. All rights reserved.
 * Licensed under the MIT License (the "License"); you may not use this file except
 * in compliance with the License. You may obtain a copy of the License at
 * http://opensource.org/licenses/MIT
 * Unless required by applicable law or agreed to in writing, software distributed under
 * the License is distributed on an "AS IS" BASIS, WITHOUT WARRANTIES OR CONDITIONS OF ANY KIND,
 * either express or implied. See the License for the specific language governing permissions and
 * limitations under the License.
 */

package logics

import (
	"context"
	"fmt"
	"net/http"
	"time"

	mgo "gopkg.in/mgo.v2"

	"configcenter/src/common"
	"configcenter/src/common/blog"
	meta "configcenter/src/common/metadata"
	"configcenter/src/common/util"
)

func (lgc *Logics) AddProperty(
	pheader http.Header, propertyInfoList []meta.NetcollectProperty) ([]meta.AddNetPropertyResult, bool) {
	ownerID := util.GetOwnerID(pheader)

	resultList := make([]meta.AddNetPropertyResult, 0)
	hasError := false

	for _, propertyInfo := range propertyInfoList {
		errMsg := ""
		result := true

		propertyID, err := lgc.addProperty(pheader, propertyInfo, ownerID)
		if nil != err {
			errMsg = err.Error()
			result = false
			hasError = true
		}

		resultList = append(resultList, meta.AddNetPropertyResult{
			Result:               result,
			ErrMsg:               errMsg,
			NetcollectPropertyID: propertyID,
		})
	}

	return resultList, hasError
}

func (lgc *Logics) SearchProperty(pheader http.Header, params *meta.NetCollSearchParams) (*meta.SearchNetProperty, error) {
	defErr := lgc.Engine.CCErr.CreateDefaultCCErrorIf(util.GetLanguage(pheader))

	// classify condition
	deviceCond, objectCond, propertyCond, netPropertyCond := lgc.classifyNetPropertyCondition(params.Condition)

	searchResult := meta.SearchNetProperty{Count: 0, Info: []meta.NetcollectProperty{}}

	var (
		err                error
		objIDs             []string
		deviceIDs          []int64
		propertyIDs        []string
		showFields         netPropertyShowFields // to be displayed field of netProperty that be got from other tables
		objIDMapShowFields map[string]objShowField
	)
	// if property has filter condition
	if 0 < len(propertyCond) {
		// get propertyID and value of fields to be shown by property condition
		objIDs, propertyIDs, showFields.propertyIDMapShowFields, err = lgc.getPropertyIDsAndShowFields(pheader, propertyCond)
		if nil != err {
			blog.Errorf("[NetProperty] search net property, get property fail, error: %v, condition [%#v]", err, propertyCond)
			return nil, err
		}

		// if find any propertyIDs matched condition, will must not find any property propetry
		if 0 == len(propertyIDs) || 0 == len(objIDs) {
			return &searchResult, nil
		}

		// propertyIDs as filter conditoin of net property
		netPropertyCond[common.BKPropertyIDField] = map[string]interface{}{common.BKDBIN: propertyIDs}
		objectCond[common.BKObjIDField] = map[string]interface{}{common.BKDBIN: objIDs}
	}

	// if obj has filter condition
	if 0 < len(objectCond) {
		// get objID and value of fields to be shown by obj condition
		objIDs, objIDMapShowFields, err = lgc.getObjIDsAndShowFields(pheader, objectCond)
		if nil != err {
			blog.Errorf("[NetProperty] search net property, get net object fail, error: %v, condition [%#v]", err, objectCond)
			return nil, err
		}

		// if not find any objID matched condition, will not find any device propetry
		if 0 == len(objIDs) {
			return &searchResult, nil
		}

		// if could get object from object condition, condition of device and property will not empty
		// objIDs as filter condition of device and property
		deviceCond[common.BKObjIDField] = map[string]interface{}{common.BKDBIN: objIDs}
		propertyCond[common.BKObjIDField] = map[string]interface{}{common.BKDBIN: objIDs}
	}

	// if device has filter condition
	if 0 < len(deviceCond) {
		if 0 == len(objIDMapShowFields) {
			_, objIDMapShowFields, err = lgc.getObjIDsAndShowFields(pheader, map[string]interface{}{})
			if nil != err {
				return nil, err
			}
			if 0 == len(objIDMapShowFields) {
				blog.Errorf("[NetProperty] search net object failed, could not get any net object")
				return nil, defErr.Errorf(common.CCErrCollectNetPropertyGetFail)
			}
		}

		// get deviceID and value of fields to be shown by device condition
		deviceIDs, showFields.deviceIDMapDeviceShowFields, err = lgc.getDeviceIDsAndShowFields(
			pheader, deviceCond, objIDMapShowFields)
		if nil != err {
			blog.Errorf("[NetProperty] search net property, get net device fail, error: %v, condition [%#v]", err, deviceCond)
			return nil, err
		}

		// if find any deviceIDs matched condition, will must not find any device propetry
		if 0 == len(deviceIDs) {
			return &searchResult, nil
		}

		// deviceIDs as filter conditoin of net property
		netPropertyCond[common.BKDeviceIDField] = map[string]interface{}{common.BKDBIN: deviceIDs}
	}

	netPropertyCond[common.BKOwnerIDField] = util.GetOwnerID(pheader)
	searchResult.Count, err = lgc.Instance.GetCntByCondition(common.BKTableNameNetcollectProperty, netPropertyCond)
	if nil != err {
		blog.Errorf("[NetProperty] search net property fail, count net property by condition [%#v] error: %v", propertyCond, err)
		return nil, err
	}
	if 0 == searchResult.Count {
		return &searchResult, nil
	}

	// field device_id and bk_property_id must be in params.Fields
	// to help add value of fields from other tables into search result
	if 0 != len(params.Fields) {
		params.Fields = append(params.Fields, []string{common.BKDeviceIDField, common.BKPropertyIDField}...)
	}

	if err = lgc.findProperty(params.Fields, netPropertyCond, &searchResult.Info, params.Page.Sort, params.Page.Start, params.Page.Limit); nil != err {
		blog.Errorf("[NetProperty] search net property fail, search net property by condition [%#v] error: %v", propertyCond, err)
		return nil, defErr.Errorf(common.CCErrCollectNetPropertyGetFail)
	}

	// if net property are not empty, should add property and device shown info to the net property result
	deviceShowFieldLen := len(showFields.deviceIDMapDeviceShowFields)
	propertyShowFieldLen := len(showFields.propertyIDMapShowFields)

	// if object condition cond and device condition is empty, device shown fields will be empty
	// if property condition is empty, property shown fields will be empty
	if 0 == deviceShowFieldLen || 0 == propertyShowFieldLen {
		deviceIDs, propertyIDs = lgc.getDeviceIDsAndPropertyIDsFromNetPropertys(searchResult.Info)
	}

	if 0 == deviceShowFieldLen {
		showFields.deviceIDMapDeviceShowFields, err = lgc.getDeviceShowField(pheader, deviceIDs)
		if nil != err {
			blog.Errorf("[NetProperty] search net property, get device show info fail, error: %v", err)
			return nil, defErr.Errorf(common.CCErrCollectNetPropertyGetFail)
		}
	}
	if 0 == propertyShowFieldLen {
		showFields.propertyIDMapShowFields, err = lgc.getPropertyShowField(pheader, propertyIDs)
		if nil != err {
			blog.Errorf("[NetProperty] search net property, get device show info fail, error: %v", err)
			return nil, defErr.Errorf(common.CCErrCollectNetPropertyGetFail)
		}
	}

	// add value of fields from other tables into search result
	lgc.addShowFieldValueIntoNetProperty(searchResult.Info, showFields)

	return &searchResult, nil
}

func (lgc *Logics) DeleteProperty(pheader http.Header, netPropertyID int64) error {
	defErr := lgc.Engine.CCErr.CreateDefaultCCErrorIf(util.GetLanguage(pheader))

	netPropertyCond := map[string]interface{}{
		common.BKOwnerIDField:               util.GetOwnerID(pheader),
		common.BKNetcollectPropertyIDlField: netPropertyID}

	rowCount, err := lgc.Instance.GetCntByCondition(common.BKTableNameNetcollectProperty, netPropertyCond)
	if nil != err {
		blog.Errorf("[NetProperty] delete net property with id [%d], but query failed, err: %v, params: %#v", netPropertyID, err, netPropertyCond)
		return defErr.Error(common.CCErrCollectNetPropertyDeleteFail)
	}

	if 0 == rowCount {
		blog.Errorf("[NetProperty] delete net property with id [%d] fail, but net property not exists, params: %#v", netPropertyID, netPropertyCond)
		return defErr.Error(common.CCErrCollectNetDeviceObjPropertyNotExist)
	}

	if 1 < rowCount {
		blog.Errorf("[NetProperty] delete net property fail, there are [%d] net propertys with same id [%d], params: %#v", rowCount, netPropertyID, netPropertyCond)
		return defErr.Error(common.CCErrCollectNetPropertyDeleteFail)
	}

	if err = lgc.Instance.DelByCondition(common.BKTableNameNetcollectProperty, netPropertyCond); nil != err {
		blog.Errorf("[NetProperty] delete net property with id [%d] failed, err: %v, params: %#v", netPropertyID, err, netPropertyCond)
		return defErr.Error(common.CCErrCollectNetPropertyDeleteFail)
	}

	blog.V(4).Infof("[NetProperty] delete net property with id [%d] success", netPropertyID)

	return nil
}

func (lgc *Logics) addProperty(pheader http.Header, netPropertyInfo meta.NetcollectProperty, ownerID string) (int64, error) {
	defErr := lgc.Engine.CCErr.CreateDefaultCCErrorIf(util.GetLanguage(pheader))

	if "" == netPropertyInfo.OID { // check oid
		blog.Errorf("[NetProperty] add net collect property fail, oid is empty")
		return -1, defErr.Errorf(common.CCErrCommParamsLostField, common.BKOIDField)
	}

	// check period
	var err error
	if "" != netPropertyInfo.Period && common.Infinite != netPropertyInfo.Period {
		netPropertyInfo.Period, err = util.FormatPeriod(netPropertyInfo.Period)
		if nil != err {
			blog.Errorf("[NetProperty] add net collect property, format period [%s] fail, error: %v", err)
			return -1, defErr.Errorf(common.CCErrCollectPeriodFormatFail)
		}
	}

	// check action
	if "" != netPropertyInfo.Action && !lgc.isValidAction(netPropertyInfo.Action) {
		blog.Errorf("[NetProperty] add net collect property, check action fail, action [%s] must be 'get' or 'walk'")
		return -1, defErr.Errorf(common.CCErrCommParamsInvalid, common.BKActionField)
	}

	// check device
	if err = lgc.checkIfNetDeviceExist(pheader, &netPropertyInfo); nil != err {
		blog.Errorf("[NetProperty] add net collect property, check device fail, error: %v", err)
		return -1, err
	}

	// check property
	if err = lgc.checkIfNetProperty(pheader, &netPropertyInfo); nil != err {
		blog.Errorf("[NetProperty] add net collect property, check property fail, error: %v", err)
		return -1, err
	}

	// check if data duplication
	isExist, err := lgc.checkNetPropertyExist(netPropertyInfo.DeviceID, netPropertyInfo.PropertyID, ownerID)
	if nil != err {
		blog.Errorf("[NetProperty] add net collect property, check data duplication fail, error: %v", err)
		return -1, defErr.Errorf(common.CCErrCollectNetPropertyCreateFail)
	}
	if isExist {
		blog.Errorf("[NetProperty] add net collect property fail, error: duplicate [deviceID:propertyID]")
		return -1, defErr.Errorf(common.CCErrCommDuplicateItem)
	}

	now := time.Now()
	netPropertyInfo.LastTime = &now
	netPropertyInfo.OwnerID = ownerID

	if !isExist {
		netPropertyInfo.CreateTime = &now

		// set default value
		if "" == netPropertyInfo.Action {
			netPropertyInfo.Action = common.SNMPActionGet
		}
		if "" == netPropertyInfo.Period {
			netPropertyInfo.Period = common.Infinite
		}

		netPropertyInfo.NetcollectPropertyID, err = lgc.Instance.GetIncID(common.BKTableNameNetcollectProperty)
		if nil != err {
			blog.Errorf("[NetProperty] add net collect property, failed to get id, error: %v", err)
			return -1, defErr.Errorf(common.CCErrCollectNetPropertyCreateFail)
		}

		if _, err = lgc.Instance.Insert(common.BKTableNameNetcollectProperty, netPropertyInfo); nil != err {
			blog.Errorf("[NetProperty] failed to insert net collect property, error: %v", err)
			return -1, defErr.Errorf(common.CCErrCollectNetPropertyCreateFail)
		}

		blog.V(4).Infof("[NetProperty] add net property by netPropertyInfo [%#+v]", netPropertyInfo)

		return netPropertyInfo.NetcollectPropertyID, nil
	}

	netPropertyID, err := lgc.getNetPropertyID(netPropertyInfo.PropertyID, netPropertyInfo.DeviceID, ownerID)
	if nil != err {
		blog.Errorf("[NetProperty] update net proeprty, failed to get id, error: %v", err)
		return -1, defErr.Errorf(common.CCErrCollectNetPropertyCreateFail)
	}

	if err = lgc.updateNetProperty(netPropertyInfo); nil != err {
		blog.Errorf("[NetProperty] update net proeprty failed, error: %v", err)
		return -1, err
	}

	blog.V(4).Infof("[NetProperty] update net proeprty netPropertyInfo [%#+v]", netPropertyInfo)

	return netPropertyID, nil
}

func (lgc *Logics) getNetPropertyID(propertyID string, deviceID int64, ownerID string) (int64, error) {
	queryParams := common.KvMap{
		common.BKDeviceIDField: deviceID, common.BKPropertyIDField: propertyID, common.BKOwnerIDField: ownerID}

	result := meta.NetcollectProperty{}

	if err := lgc.Instance.GetOneByCondition(common.BKTableNameNetcollectProperty, nil, queryParams, &result); nil != err {
		blog.Errorf(
			"[NetProperty] get net property ID by propertyID and deviceID, query device fail, error information is %v, params:%v",
			err, queryParams)
		return 0, err
	}

	return result.NetcollectPropertyID, nil
}

func (lgc *Logics) updateNetProperty(netPropertyInfo meta.NetcollectProperty) error {
	queryParams := common.KvMap{
		common.BKDeviceIDField:   netPropertyInfo.DeviceID,
		common.BKPropertyIDField: netPropertyInfo.PropertyID,
		common.BKOwnerIDField:    netPropertyInfo.OwnerID}

	if err := lgc.Instance.UpdateByCondition(common.BKTableNameNetcollectProperty, netPropertyInfo, queryParams); nil != err {
		blog.Errorf("[NetProperty] update net property fail, error information is %v, params:%v", err, queryParams)
		return err
	}

	return nil
}

// check if bk_property_id is valid and from object of net device
// if bk_property_id is valid, propertyInfo will get bk_property_id of property
func (lgc *Logics) checkIfNetProperty(pheader http.Header, propertyInfo *meta.NetcollectProperty) error {
	var err error
	propertyInfo.PropertyID, err = lgc.checkNetObjectProperty(pheader, propertyInfo.ObjectID, propertyInfo.PropertyID, propertyInfo.PropertyName)
	return err
}

// check if device exist or not
// if device exist, propertyInfo will get bk_device_id of device
func (lgc *Logics) checkIfNetDeviceExist(pheader http.Header, propertyInfo *meta.NetcollectProperty) error {
	var err error
	propertyInfo.DeviceID, propertyInfo.ObjectID, err = lgc.checkNetDeviceExist(pheader, propertyInfo.DeviceID, propertyInfo.DeviceName)
	return err
}

// check if there is the same propertyInfo
func (lgc *Logics) checkNetPropertyExist(deviceID int64, propertyID, ownerID string) (bool, error) {
	queryParams := common.KvMap{
		common.BKDeviceIDField: deviceID, common.BKPropertyIDField: propertyID, common.BKOwnerIDField: ownerID}

	rowCount, err := lgc.Instance.GetCntByCondition(common.BKTableNameNetcollectProperty, queryParams)
	if nil != err {
		blog.Errorf("[NetProperty] check if net deviceID and propertyID exist, query device fail, error information is %v, params:%v",
			err, queryParams)
		return false, err
	}

	if 0 != rowCount {
		blog.V(4).Infof(
			"[NetProperty] check if net deviceID and propertyID exist, bk_device_id is [%s] bk_property_id [%s] device is exist",
			deviceID, propertyID)
		return true, nil
	}

	return false, nil
}

func (lgc *Logics) isValidAction(action string) bool {
	return common.SNMPActionGet == action || common.SNMPActionWalk == action
}

func (lgc *Logics) findProperty(fields []string, condition, result interface{}, sort string, skip, limit int) error {
	if err := lgc.Instance.GetMutilByCondition(common.BKTableNameNetcollectProperty, fields, condition, result, sort, skip, limit); err != nil {
		blog.Errorf("[NetProperty] failed to query the inst, error info %s", err.Error())
		return err
	}

	return nil
}

func (lgc *Logics) classifyNetPropertyCondition(
	conditionList []meta.ConditionItem) (map[string]interface{}, map[string]interface{}, map[string]interface{}, map[string]interface{}) {

	deviceCond := map[string]interface{}{}
	objectCond := map[string]interface{}{}
	propertyCond := map[string]interface{}{}
	netPropertyCond := map[string]interface{}{}

	for _, cond := range conditionList {
		if cond.Operator == common.BKDBEQ {
			switch cond.Field {
			case meta.AttributeFieldUnit, common.BKPropertyNameField, common.BKPropertyIDField:
				propertyCond[cond.Field] = cond.Value
			case common.BKObjIDField, common.BKObjNameField:
				objectCond[cond.Field] = cond.Value
			case common.BKDeviceIDField, common.BKDeviceNameField, common.BKDeviceModelField:
				deviceCond[cond.Field] = cond.Value
			default:
				netPropertyCond[cond.Field] = cond.Value
			}
		} else {
			switch cond.Field {
			case meta.AttributeFieldUnit, common.BKPropertyNameField, common.BKPropertyIDField:
				propertyCond[cond.Field] = map[string]interface{}{cond.Operator: cond.Value}
			case common.BKObjIDField, common.BKObjNameField:
				objectCond[cond.Field] = map[string]interface{}{cond.Operator: cond.Value}
			case common.BKDeviceIDField, common.BKDeviceNameField, common.BKDeviceModelField:
				deviceCond[cond.Field] = map[string]interface{}{cond.Operator: cond.Value}
			default:
				netPropertyCond[cond.Field] = map[string]interface{}{cond.Operator: cond.Value}
			}
		}
	}

	return deviceCond, objectCond, propertyCond, netPropertyCond
}

type netPropertyShowFields struct {
	deviceIDMapDeviceShowFields map[int64]deviceShowField    // id map value group of device fields
	propertyIDMapShowFields     map[string]propertyShowField // propertyID:objID map value group of property fields
}

type objShowField struct {
	objName string
}

type deviceShowField struct {
	deviceName  string
	deviceModel string
	objID       string
	objName     string
}

type propertyShowField struct {
	unit         string
	propertyName string
}

// get obj ID list and get field to show by map (bk_obj_id --> bk_obj_name)
func (lgc *Logics) getObjIDsAndShowFields(pheader http.Header, objectCond map[string]interface{}) ([]string, map[string]objShowField, error) {
	defErr := lgc.Engine.CCErr.CreateDefaultCCErrorIf(util.GetLanguage(pheader))
	objectCond[common.BKClassificationIDField] = common.BKNetwork

	objResult, err := lgc.CoreAPI.ObjectController().Meta().SelectObjects(context.Background(), pheader, objectCond)
	if nil != err {
		blog.Errorf("[NetProperty] get net device object fail, error: %v, condition [%#v]", err, objectCond)
		return nil, nil, defErr.Errorf(common.CCErrObjectSelectInstFailed)
	}
	if !objResult.Result {
		blog.Errorf("[NetProperty] get net device object fail, errors: %s, condition [%#v]", objResult.ErrMsg, objectCond)
		return nil, nil, defErr.Errorf(objResult.Code)
	}

	if nil == objResult.Data || 0 == len(objResult.Data) {
		return nil, nil, nil
	}

	objIDs := []string{}
	objIDMapobjName := map[string]objShowField{}
	for _, obj := range objResult.Data {
		objIDs = append(objIDs, obj.ObjectID)
		objIDMapobjName[obj.ObjectID] = objShowField{obj.ObjectName}
	}

	return objIDs, objIDMapobjName, nil
}

// get device ID list and get field to show by map (bk_device_id --> bk_device_name, ...)
// add obj show field into device show fields
func (lgc *Logics) getDeviceIDsAndShowFields(
	pheader http.Header, deviceCond map[string]interface{}, objIDMapShowFields map[string]objShowField) ([]int64, map[int64]deviceShowField, error) {

	defErr := lgc.Engine.CCErr.CreateDefaultCCErrorIf(util.GetLanguage(pheader))

	deviceCond[common.BKOwnerIDField] = util.GetOwnerID(pheader)
	deviceField := []string{common.BKDeviceIDField, common.BKDeviceNameField, common.BKDeviceModelField, common.BKObjIDField}
	deviceResult := []meta.NetcollectDevice{}

	if err := lgc.findDevice(deviceField, deviceCond, &deviceResult, "", 0, 0); nil != err {
		blog.Errorf("[NetProperty] search net device fail by condition [%#v], error: %v", deviceCond, err)
		if mgo.ErrNotFound == err {
			return nil, nil, nil
		}
		return nil, nil, defErr.Errorf(common.CCErrCollectNetDeviceGetFail)
	}

	deviceIDs, deviceIDMapDeviceShowFields := lgc.assembleDeviceShowFieldValue(deviceResult, objIDMapShowFields)

	if 0 == len(deviceIDs) {
		return nil, nil, nil
	}

	return deviceIDs, deviceIDMapDeviceShowFields, nil
}

// get device IDs from device list
// assemble value of device list: [deviceID] map [deviceName, deviceModel, objID, objName]
// objName is taken from objIDMapShowFields
func (lgc *Logics) assembleDeviceShowFieldValue(deviceData []meta.NetcollectDevice, objIDMapShowFields map[string]objShowField) (
	deviceIDs []int64, deviceIDMapDeviceShowFields map[int64]deviceShowField) {

	if nil == deviceData || 0 == len(deviceData) {
		return deviceIDs, deviceIDMapDeviceShowFields
	}

	deviceIDMapDeviceShowFields = map[int64]deviceShowField{}

	for _, device := range deviceData {
		// get device IDs from device list
		deviceIDs = append(deviceIDs, device.DeviceID)
		// assemble value of device list: [deviceID] map [deviceName, deviceModel, objID, objName]
		deviceIDMapDeviceShowFields[device.DeviceID] = deviceShowField{
			device.DeviceName, device.DeviceModel, device.ObjectID, objIDMapShowFields[device.ObjectID].objName,
		}
	}

	return deviceIDs, deviceIDMapDeviceShowFields
}

// get objectID, property ID list and get field to show by map (bk_property_id --> bk_property_name, ...)
func (lgc *Logics) getPropertyIDsAndShowFields(
	pheader http.Header, propertyCond map[string]interface{}) ([]string, []string, map[string]propertyShowField, error) {

	defErr := lgc.Engine.CCErr.CreateDefaultCCErrorIf(util.GetLanguage(pheader))

	attrResult, err := lgc.CoreAPI.ObjectController().Meta().SelectObjectAttWithParams(
		context.Background(), pheader, propertyCond)
	if nil != err {
		blog.Errorf("[NetProperty] get property fail, error: %v, condition [%#v]", err, propertyCond)
		return nil, nil, nil, defErr.Errorf(common.CCErrTopoObjectAttributeSelectFailed)
	}
	if !attrResult.Result {
		blog.Errorf("[NetProperty] get property fail, error: %s", attrResult.ErrMsg)
		return nil, nil, nil, defErr.Errorf(attrResult.Code)
	}

	objIDs, propertyIDs, propertyIDMapPropertyShowFields := lgc.assembleAttrShowFieldValue(attrResult.Data)

	if 0 == len(objIDs) || 0 == len(propertyIDs) || 0 == len(propertyIDMapPropertyShowFields) {
		blog.Errorf("[NetProperty] get property fail, property is not exist, condition [%#v]", propertyCond)
		return nil, nil, nil, nil
	}

	return objIDs, propertyIDs, propertyIDMapPropertyShowFields, nil
}

<<<<<<< HEAD
// get obj IDs and property IDs , assemble value of attribute list:[propertyID + objID] map [property show fields]
func (lgc *Logics) assembleAttrShowFieldValue(attrData []meta.Attribute) (
=======
// get obj IDs and property IDs , assemble value of attribute list:[propertyID : objID] map [property show fields]
func (lgc *Logics) assembleAttrShowFieldValue(attrData *[]meta.Attribute) (
>>>>>>> 2509a3bd
	objIDs []string, propertyIDs []string, propertyIDMapPropertyShowFields map[string]propertyShowField) {

	if nil == attrData || 0 == len(attrData) {
		return []string{}, []string{}, map[string]propertyShowField{}
	}

	// get obj IDs and property IDs from attribute list
	propertyIDs, objIDs = []string{}, []string{}
	// assemble value of attribute list: [propertyID : objID] map [property unit, property name]
	propertyIDMapPropertyShowFields = map[string]propertyShowField{}

	for _, property := range attrData {
		propertyIDs = append(propertyIDs, property.PropertyID)
		objIDs = append(objIDs, property.ObjectID)

		propertyIDMapPropertyShowFields[property.PropertyID+":"+property.ObjectID] = propertyShowField{
			property.Unit,
			property.PropertyName,
		}
	}

	return objIDs, propertyIDs, propertyIDMapPropertyShowFields
}

// add group value of device and property to net property
func (lgc *Logics) addShowFieldValueIntoNetProperty(
	netProperty []meta.NetcollectProperty, netPropShowFields netPropertyShowFields) {

	for index := range netProperty {

		deviceValue := netPropShowFields.deviceIDMapDeviceShowFields[netProperty[index].DeviceID]

		// add group value of device
		netProperty[index].DeviceModel = deviceValue.deviceModel
		netProperty[index].DeviceName = deviceValue.deviceName
		netProperty[index].ObjectID = deviceValue.objID
		netProperty[index].ObjectName = deviceValue.objName

<<<<<<< HEAD
		propertyID := netProperty[index].PropertyID
		propertyValue := netPropShowFields.propertyIDMapShowFields[propertyID+deviceValue.objID]
=======
		propertyID := (*netProperty)[index].PropertyID
		propertyValue := netPropShowFields.propertyIDMapShowFields[propertyID+":"+deviceValue.objID]
>>>>>>> 2509a3bd
		// add group value of property
		netProperty[index].Unit = propertyValue.unit
		netProperty[index].PropertyName = propertyValue.propertyName
	}
}

func (lgc *Logics) getDeviceIDsAndPropertyIDsFromNetPropertys(
	netProperty []meta.NetcollectProperty) (deviceIDs []int64, propertyIDs []string) {

	for index := range netProperty {
		deviceIDs = append(deviceIDs, netProperty[index].DeviceID)
		propertyIDs = append(propertyIDs, netProperty[index].PropertyID)
	}

	return deviceIDs, propertyIDs
}

// get device shown info by deviceIDs
func (lgc *Logics) getDeviceShowField(pheader http.Header, deviceIDs []int64) (map[int64]deviceShowField, error) {
	_, objIDMapShowFields, err := lgc.getObjIDsAndShowFields(pheader, map[string]interface{}{})
	if nil != err {
		return nil, err
	}
	if 0 == len(objIDMapShowFields) {
		return nil, fmt.Errorf("search net object failed, could not get any net object")
	}

	deviceCond := map[string]interface{}{
		common.BKDeviceIDField: map[string]interface{}{common.BKDBIN: deviceIDs},
		common.BKOwnerIDField:  util.GetOwnerID(pheader),
	}
	_, deviceIDMapDeviceShowFields, err := lgc.getDeviceIDsAndShowFields(pheader, deviceCond, objIDMapShowFields)
	if nil != err {
		return nil, err
	}

	if 0 == len(deviceIDMapDeviceShowFields) {
		return nil, fmt.Errorf("search net device failed, could not get any net device by condition [%#+v]", deviceCond)
	}

	return deviceIDMapDeviceShowFields, nil
}

// get property shown info by propertyIDs
func (lgc *Logics) getPropertyShowField(pheader http.Header, propertyIDs []string) (map[string]propertyShowField, error) {
	propertyCond := map[string]interface{}{
		common.BKPropertyIDField: map[string]interface{}{common.BKDBIN: propertyIDs},
	}

	_, _, propertyIDMapPropertyShowFields, err := lgc.getPropertyIDsAndShowFields(pheader, propertyCond)
	if nil != err {
		return nil, err
	}

	if 0 == len(propertyIDMapPropertyShowFields) {
		return nil, fmt.Errorf("search property failed, could not get any property by condition [%#+v]", propertyCond)
	}

	return propertyIDMapPropertyShowFields, nil
}<|MERGE_RESOLUTION|>--- conflicted
+++ resolved
@@ -565,13 +565,8 @@
 	return objIDs, propertyIDs, propertyIDMapPropertyShowFields, nil
 }
 
-<<<<<<< HEAD
-// get obj IDs and property IDs , assemble value of attribute list:[propertyID + objID] map [property show fields]
+// get obj IDs and property IDs , assemble value of attribute list:[propertyID : objID] map [property show fields]
 func (lgc *Logics) assembleAttrShowFieldValue(attrData []meta.Attribute) (
-=======
-// get obj IDs and property IDs , assemble value of attribute list:[propertyID : objID] map [property show fields]
-func (lgc *Logics) assembleAttrShowFieldValue(attrData *[]meta.Attribute) (
->>>>>>> 2509a3bd
 	objIDs []string, propertyIDs []string, propertyIDMapPropertyShowFields map[string]propertyShowField) {
 
 	if nil == attrData || 0 == len(attrData) {
@@ -610,13 +605,8 @@
 		netProperty[index].ObjectID = deviceValue.objID
 		netProperty[index].ObjectName = deviceValue.objName
 
-<<<<<<< HEAD
 		propertyID := netProperty[index].PropertyID
-		propertyValue := netPropShowFields.propertyIDMapShowFields[propertyID+deviceValue.objID]
-=======
-		propertyID := (*netProperty)[index].PropertyID
 		propertyValue := netPropShowFields.propertyIDMapShowFields[propertyID+":"+deviceValue.objID]
->>>>>>> 2509a3bd
 		// add group value of property
 		netProperty[index].Unit = propertyValue.unit
 		netProperty[index].PropertyName = propertyValue.propertyName
