/*
 * Tencent is pleased to support the open source community by making 蓝鲸 available.
 * Copyright (C) 2017-2018 THL A29 Limited, a Tencent company. All rights reserved.
 * Licensed under the MIT License (the "License"); you may not use this file except
 * in compliance with the License. You may obtain a copy of the License at
 * http://opensource.org/licenses/MIT
 * Unless required by applicable law or agreed to in writing, software distributed under
 * the License is distributed on an "AS IS" BASIS, WITHOUT WARRANTIES OR CONDITIONS OF ANY KIND,
 * either express or implied. See the License for the specific language governing permissions and
 * limitations under the License.
 */

package logics

import (
	"context"
	"net/http"
	"time"

	"configcenter/src/common"
	"configcenter/src/common/blog"
	meta "configcenter/src/common/metadata"
	"configcenter/src/common/util"
)

func (lgc *Logics) AddDevices(pheader http.Header, deviceInfoList []meta.NetcollectDevice) ([]meta.AddDeviceResult, bool) {
	ownerID := util.GetOwnerID(pheader)

	resultList := make([]meta.AddDeviceResult, 0)
	hasError := false

	for _, deviceInfo := range deviceInfoList {
		errMsg := ""
		result := true

		deviceID, err := lgc.addDevice(deviceInfo, pheader, ownerID)
		if nil != err {
			errMsg = err.Error()
			result = false
			hasError = true
		}

		resultList = append(resultList, meta.AddDeviceResult{result, errMsg, deviceID})
	}

	return resultList, hasError
}

func (lgc *Logics) SearchDevice(pheader http.Header, params *meta.NetCollSearchParams) (meta.SearchNetDevice, error) {
	defErr := lgc.Engine.CCErr.CreateDefaultCCErrorIf(util.GetLanguage(pheader))

	deviceCond := map[string]interface{}{}
	deviceCond[common.BKOwnerIDField] = util.GetOwnerID(pheader)

	objCond := map[string]interface{}{}

	// get condition, condtion of objs and condtion of device
	for _, cond := range params.Condition {
		switch cond.Operator {
		case common.BKDBEQ:
			if common.BKObjNameField == cond.Field {
				objCond[cond.Field] = cond.Value
			} else {
				deviceCond[cond.Field] = cond.Value
			}
		default:
			if common.BKObjNameField == cond.Field {
				objCond[cond.Field] = map[string]interface{}{
					cond.Operator: cond.Value,
				}
			} else {
				deviceCond[cond.Field] = map[string]interface{}{
					cond.Operator: cond.Value,
				}
			}
		}
	}

	// if condition only has bk_obj_name but not bk_obj_id
	// get net device bk_obj_id from bk_obj_name
	if _, ok := deviceCond[common.BKObjIDField]; !ok && 0 < len(objCond) {
		objIDs, err := lgc.getNetDeviceObjIDsByCond(objCond, pheader)
		if nil != err {
			blog.Errorf("[NetDevice] search net device fail, search net device obj id by condition [%#v] error: %v", objCond, err)
			return meta.SearchNetDevice{}, defErr.Errorf(common.CCErrCollectNetDeviceGetFail)
		}
		deviceCond[common.BKObjIDField] = map[string]interface{}{
			common.BKDBIN: objIDs,
		}
	}

	searchResult := meta.SearchNetDevice{}
	var err error

	searchResult.Count, err = lgc.Instance.GetCntByCondition(common.BKTableNameNetcollectDevice, deviceCond)
	if nil != err {
		blog.Errorf("[NetDevice] search net device fail, count net device by condition [%#v] error: %v", deviceCond, err)
		return meta.SearchNetDevice{}, err
	}
	if 0 == searchResult.Count {
		searchResult.Info = []meta.NetcollectDevice{}
		return searchResult, nil
	}

	if err = lgc.findDevice(params.Fields, deviceCond, &searchResult.Info, params.Page.Sort, params.Page.Start, params.Page.Limit); nil != err {
		blog.Errorf("[NetDevice] search net device fail, search net device by condition [%#v] error: %v", deviceCond, err)
		return meta.SearchNetDevice{}, defErr.Errorf(common.CCErrCollectNetDeviceGetFail)
	}

	return searchResult, nil
}

func (lgc *Logics) DeleteDevice(pheader http.Header, netDeviceID int64) error {
	defErr := lgc.Engine.CCErr.CreateDefaultCCErrorIf(util.GetLanguage(pheader))
	ownerID := util.GetOwnerID(pheader)

<<<<<<< HEAD
=======
	netDeviceID, err := strconv.ParseInt(ID, 10, 64)
	if nil != err {
		blog.Errorf("[NetDevice] delete net device with id[%d] to parse the net device id, error: %v", netDeviceID, err)
		return defErr.Errorf(common.CCErrCommParamsNeedInt, common.BKDeviceIDField)
	}

>>>>>>> 382c2dd7
	deviceCond := map[string]interface{}{
		common.BKOwnerIDField:  ownerID,
		common.BKDeviceIDField: netDeviceID}

	rowCount, err := lgc.Instance.GetCntByCondition(common.BKTableNameNetcollectDevice, deviceCond)
	if nil != err {
		blog.Errorf("[NetDevice] delete net device with id [%d], but query failed, err: %v, params: %#v", netDeviceID, err, deviceCond)
		return defErr.Error(common.CCErrCollectNetDeviceDeleteFail)
	}

	if 0 == rowCount {
		blog.Errorf("[NetDevice] delete net device with id [%d] fail, but device not exists, params: %#v", netDeviceID, deviceCond)
		return defErr.Error(common.CCErrCollectDeviceNotExist)
	}

	if 1 < rowCount {
		blog.Errorf("[NetDevice] delete net device with id [%d] fail, there are [%d] devices with same deviceID", netDeviceID, rowCount)
		return defErr.Error(common.CCErrCollectNetDeviceDeleteFail)
	}

	// check if net device has property
	hasProperty, err := lgc.checkDeviceHasProperty(netDeviceID, ownerID)
	if nil != err {
		return defErr.Error(common.CCErrCollectNetDeviceDeleteFail)
	}
	if hasProperty {
<<<<<<< HEAD
		blog.V(4).Infof("delete net device fail, net device has property [%d]", netDeviceID)
		return defErr.Error(common.CCErrCollectNetDeviceHasPropertyDeleteFail)
=======
		blog.Errorf("[NetDevice] delete net device fail, net device has property [%d]", netDeviceID)
		return defErr.Error(common.CCErrCollectNetPropertyHasDeviceDeleteFail)
>>>>>>> 382c2dd7
	}

	if err = lgc.Instance.DelByCondition(common.BKTableNameNetcollectDevice, deviceCond); nil != err {
		blog.Errorf("[NetDevice] delete net device with id [%d] failed, err: %v, params: %#v", netDeviceID, err, deviceCond)
		return defErr.Error(common.CCErrCollectNetDeviceDeleteFail)
	}

	blog.V(4).Infof("[NetDevice] delete net device with id [%d] success", netDeviceID)
	return nil
}

// add a device
func (lgc *Logics) addDevice(deviceInfo meta.NetcollectDevice, pheader http.Header, ownerID string) (int64, error) {
	defErr := lgc.Engine.CCErr.CreateDefaultCCErrorIf(util.GetLanguage(pheader))
	if "" == deviceInfo.DeviceModel {
		blog.Errorf("[NetDevice] add net device fail, device_model is empty")
		return -1, defErr.Errorf(common.CCErrCommParamsLostField, common.BKDeviceModelField)
	}

	if "" == deviceInfo.BkVendor {
		blog.Errorf("[NetDevice] add net device fail, bk_vendor is empty")
		return -1, defErr.Errorf(common.CCErrCommParamsLostField, common.BKVendorField)
	}

	if "" == deviceInfo.DeviceName {
		blog.Errorf("[NetDevice] add net device fail, device_name is empty")
		return -1, defErr.Errorf(common.CCErrCommParamsLostField, common.BKDeviceModelField)
	}

	// check if device_name exist
	isExist, err := lgc.checkIfNetDeviceNameExist(deviceInfo.DeviceName, ownerID)
	if nil != err {
		blog.Errorf("[NetDevice] add net device fail, error: %v", err)
		return -1, defErr.Errorf(common.CCErrCollectNetDeviceCreateFail)
	}
	if isExist {
		blog.Errorf("[NetDevice] add net device fail, error: duplicate device_name")
		return -1, defErr.Errorf(common.CCErrCommDuplicateItem)
	}

	// check if bk_object_id and bk_object_name are net device object
	if err = lgc.checkIfNetDeviceObject(&deviceInfo, pheader); nil != err {
		blog.Errorf("[NetDevice] add net device fail, error: %v, object name [%s] and object ID [%s]",
			err, deviceInfo.ObjectName, deviceInfo.ObjectID)
		return -1, err
	}

	// add to the storage
	now := time.Now()
	deviceInfo.CreateTime = &now
	now = time.Now()
	deviceInfo.LastTime = &now
	deviceInfo.OwnerID = ownerID

	deviceInfo.DeviceID, err = lgc.Instance.GetIncID(common.BKTableNameNetcollectDevice)
	if nil != err {
		blog.Errorf("[NetDevice] add net device, failed to get id, error: %v", err)
		return -1, defErr.Errorf(common.CCErrCollectNetDeviceCreateFail)
	}

	if _, err = lgc.Instance.Insert(common.BKTableNameNetcollectDevice, deviceInfo); nil != err {
		blog.Error("failed to insert net device, error: %v", err)
		return -1, defErr.Errorf(common.CCErrCollectNetDeviceCreateFail)
	}

	return deviceInfo.DeviceID, nil
}

func (lgc *Logics) findDevice(fields []string, condition, result interface{}, sort string, skip, limit int) error {
	if err := lgc.Instance.GetMutilByCondition(common.BKTableNameNetcollectDevice, fields, condition, result, sort, skip, limit); err != nil {
		blog.Errorf("[NetDevice] failed to query the inst, error info %s", err.Error())
		return err
	}

	return nil
}

// check the deviceInfo if is a net object
// by checking if bk_obj_id and bk_obj_name function parameter are valid net device object or not
func (lgc *Logics) checkIfNetDeviceObject(deviceInfo *meta.NetcollectDevice, pheader http.Header) error {
	var err error
	deviceInfo.ObjectID, deviceInfo.ObjectName, err = lgc.checkNetObject(deviceInfo.ObjectID, deviceInfo.ObjectName, pheader)
	return err
}

// check if net device name exist
func (lgc *Logics) checkIfNetDeviceNameExist(deviceName string, ownerID string) (bool, error) {
	queryParams := common.KvMap{common.BKDeviceNameField: deviceName, common.BKOwnerIDField: ownerID}

	rowCount, err := lgc.Instance.GetCntByCondition(common.BKTableNameNetcollectDevice, queryParams)
	if nil != err {
		blog.Errorf("[NetDevice] check if net device name exist, query device fail, error information is %v, params:%v",
			err, queryParams)
		return false, err
	}

	if 0 != rowCount {
		blog.V(4).Infof("[NetDevice] check if net device name exist, bk_device_name is [%s] device is exist", deviceName)
		return true, nil
	}

	return false, nil
}

// get net device obj ID
func (lgc *Logics) getNetDeviceObjIDsByCond(objCond map[string]interface{}, pheader http.Header) ([]string, error) {
	defErr := lgc.Engine.CCErr.CreateDefaultCCErrorIf(util.GetLanguage(pheader))

	objIDs := []string{}

	if _, ok := objCond[common.BKObjNameField]; ok {
		objCond[common.BKClassificationIDField] = common.BKNetwork
		objResult, err := lgc.CoreAPI.ObjectController().Meta().SelectObjects(context.Background(), pheader, objCond)
		if nil != err {
			blog.Errorf("[NetDevice] check net device object ID, search objectName fail, %v", err)
			return nil, err
		}

		if !objResult.Result {
			blog.Errorf("[NetDevice] check net device object ID, errors: %s", objResult.ErrMsg)
			return nil, defErr.Errorf(objResult.Code)
		}

		if nil != objResult.Data {
			for _, data := range objResult.Data {
				objIDs = append(objIDs, data.ObjectID)
			}
		}
	}

	return objIDs, nil
}

// check if device has property
func (lgc *Logics) checkDeviceHasProperty(deviceID int64, ownerID string) (bool, error) {
	queryParams := common.KvMap{
		common.BKDeviceIDField: deviceID, common.BKOwnerIDField: ownerID}

	rowCount, err := lgc.Instance.GetCntByCondition(common.BKTableNameNetcollectProperty, queryParams)
	if nil != err {
		blog.Errorf("[NetDevice] check if net deviceID and propertyID exist, query device fail, error information is %v, params:%v",
			err, queryParams)
		return false, err
	}

	return 0 != rowCount, nil
}<|MERGE_RESOLUTION|>--- conflicted
+++ resolved
@@ -114,15 +114,6 @@
 	defErr := lgc.Engine.CCErr.CreateDefaultCCErrorIf(util.GetLanguage(pheader))
 	ownerID := util.GetOwnerID(pheader)
 
-<<<<<<< HEAD
-=======
-	netDeviceID, err := strconv.ParseInt(ID, 10, 64)
-	if nil != err {
-		blog.Errorf("[NetDevice] delete net device with id[%d] to parse the net device id, error: %v", netDeviceID, err)
-		return defErr.Errorf(common.CCErrCommParamsNeedInt, common.BKDeviceIDField)
-	}
-
->>>>>>> 382c2dd7
 	deviceCond := map[string]interface{}{
 		common.BKOwnerIDField:  ownerID,
 		common.BKDeviceIDField: netDeviceID}
@@ -149,13 +140,8 @@
 		return defErr.Error(common.CCErrCollectNetDeviceDeleteFail)
 	}
 	if hasProperty {
-<<<<<<< HEAD
-		blog.V(4).Infof("delete net device fail, net device has property [%d]", netDeviceID)
+		blog.Errorf("[NetDevice] delete net device fail, net device has property [%d]", netDeviceID)
 		return defErr.Error(common.CCErrCollectNetDeviceHasPropertyDeleteFail)
-=======
-		blog.Errorf("[NetDevice] delete net device fail, net device has property [%d]", netDeviceID)
-		return defErr.Error(common.CCErrCollectNetPropertyHasDeviceDeleteFail)
->>>>>>> 382c2dd7
 	}
 
 	if err = lgc.Instance.DelByCondition(common.BKTableNameNetcollectDevice, deviceCond); nil != err {
