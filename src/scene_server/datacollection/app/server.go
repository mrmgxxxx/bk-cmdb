--- conflicted
+++ resolved
@@ -91,13 +91,8 @@
 	// ESB blueking ESB configs.
 	Esb esbutil.EsbConfig
 
-<<<<<<< HEAD
-	// AuthConfig auth configs.
-	AuthConfig authcenter.AuthConfig
-=======
 	// DefaultAppName default name of this app.
 	DefaultAppName string
->>>>>>> 5ca5f72f
 }
 
 // DataCollection is data collection server.
