/*
 * Tencent is pleased to support the open source community by making 蓝鲸 available.
 * Copyright (C) 2017-2018 THL A29 Limited, a Tencent company. All rights reserved.
 * Licensed under the MIT License (the "License"); you may not use this file except
 * in compliance with the License. You may obtain a copy of the License at
 * http://opensource.org/licenses/MIT
 * Unless required by applicable law or agreed to in writing, software distributed under
 * the License is distributed on an "AS IS" BASIS, WITHOUT WARRANTIES OR CONDITIONS OF ANY KIND,
 * either express or implied. See the License for the specific language governing permissions and
 * limitations under the License.
 */
package service

import (
	"encoding/json"
	"net/http"
	"strconv"

	restful "github.com/emicklei/go-restful"

	"configcenter/src/common"
	"configcenter/src/common/blog"
	"configcenter/src/common/errors"
	meta "configcenter/src/common/metadata"
	"configcenter/src/common/util"
)

// CreateProperty create net property
func (s *Service) CreateProperty(req *restful.Request, resp *restful.Response) {
	pheader := req.Request.Header
	defErr := s.CCErr.CreateDefaultCCErrorIf(util.GetLanguage(pheader))

	netPropertyInfo := meta.NetcollectProperty{}
	if err := json.NewDecoder(req.Request.Body).Decode(&netPropertyInfo); nil != err {
		blog.Errorf("[NetProperty] add property failed with decode body err: %v", err)
		resp.WriteError(http.StatusBadRequest, &meta.RespError{Msg: defErr.Error(common.CCErrCommJSONUnmarshalFailed)})
		return
	}

	result, err := s.Logics.AddProperty(pheader, netPropertyInfo)
	if nil != err {
		if err.Error() == defErr.Error(common.CCErrCollectNetPropertyCreateFail).Error() {
			resp.WriteError(http.StatusInternalServerError, &meta.RespError{Msg: err})
			return
		}

		resp.WriteError(http.StatusBadRequest, &meta.RespError{Msg: err})
		return
	}

	resp.WriteEntity(meta.NewSuccessResp(result))
}

// UpdateProperty update net property
func (s *Service) UpdateProperty(req *restful.Request, resp *restful.Response) {
	pheader := req.Request.Header
	defErr := s.CCErr.CreateDefaultCCErrorIf(util.GetLanguage(pheader))

	netPropertyID, err := checkNetPropertyIDPathParam(defErr, req.PathParameter("netcollect_property_id"))
	if nil != err {
		resp.WriteError(http.StatusBadRequest, &meta.RespError{Msg: err})
		return
	}

	netPropertyInfo := meta.NetcollectProperty{}
	if err = json.NewDecoder(req.Request.Body).Decode(&netPropertyInfo); nil != err {
		blog.Errorf("[NetProperty] update property failed with decode body err: %v", err)
		resp.WriteError(http.StatusBadRequest, &meta.RespError{Msg: defErr.Error(common.CCErrCommJSONUnmarshalFailed)})
		return
	}

	if err = s.Logics.UpdateProperty(pheader, netPropertyID, netPropertyInfo); nil != err {
		if err.Error() == defErr.Error(common.CCErrCollectNetPropertyUpdateFail).Error() {
			resp.WriteError(http.StatusInternalServerError, &meta.RespError{Msg: err})
			return
		}

		resp.WriteError(http.StatusBadRequest, &meta.RespError{Msg: err})
		return
	}

	resp.WriteEntity(meta.NewSuccessResp(nil))
}

// BatchCreateProperty batch create net property
func (s *Service) BatchCreateProperty(req *restful.Request, resp *restful.Response) {
	pheader := req.Request.Header
	defErr := s.CCErr.CreateDefaultCCErrorIf(util.GetLanguage(pheader))

	batchAddNetProperty := new(meta.BatchAddNetProperty)
	if err := json.NewDecoder(req.Request.Body).Decode(&batchAddNetProperty); err != nil {
		blog.Errorf("[NetProperty] batch add property failed with decode body err: %v", err)
		resp.WriteError(http.StatusBadRequest, &meta.RespError{Msg: defErr.Error(common.CCErrCommJSONUnmarshalFailed)})
		return
	}
	propertyList := batchAddNetProperty.Data
	resultList, hasError := s.Logics.BatchCreateProperty(pheader, propertyList)
	if hasError {
		resp.WriteEntity(meta.Response{
			BaseResp: meta.BaseResp{
				Result: false,
				Code:   common.CCErrCollectNetPropertyCreateFail,
				ErrMsg: defErr.Error(common.CCErrCollectNetPropertyCreateFail).Error()},
			Data: resultList,
		})
		return
	}

	resp.WriteEntity(meta.NewSuccessResp(resultList))
}

// SearchProperty search net property
func (s *Service) SearchProperty(req *restful.Request, resp *restful.Response) {
	pheader := req.Request.Header
	defErr := s.CCErr.CreateDefaultCCErrorIf(util.GetLanguage(pheader))

	body := new(meta.NetCollSearchParams)
	if err := json.NewDecoder(req.Request.Body).Decode(body); nil != err {
		blog.Errorf("[NetProperty] search net property failed with decode body err: %v", err)
		resp.WriteError(http.StatusBadRequest, &meta.RespError{Msg: defErr.Error(common.CCErrCommJSONUnmarshalFailed)})
		return
	}

	propertys, err := s.Logics.SearchProperty(pheader, body)
	if nil != err {
		blog.Errorf("[NetProperty] search net property failed, err: %v", err)
		resp.WriteError(http.StatusInternalServerError, &meta.RespError{Msg: defErr.Error(common.CCErrCollectNetPropertyGetFail)})
		return
	}

	resp.WriteEntity(meta.SearchNetPropertyResult{
		BaseResp: meta.SuccessBaseResp,
		Data:     *propertys,
	})
}

// DeleteProperty delete net propertys
func (s *Service) DeleteProperty(req *restful.Request, resp *restful.Response) {
	pheader := req.Request.Header
	defErr := s.CCErr.CreateDefaultCCErrorIf(util.GetLanguage(pheader))

	deleteNetPropertyBatchOpt := new(meta.DeleteNetPropertyBatchOpt)
	if err := json.NewDecoder(req.Request.Body).Decode(deleteNetPropertyBatchOpt); nil != err {
		blog.Errorf("[NetProperty] delete net property batch, but decode body failed, err: %v", err)
		resp.WriteError(http.StatusBadRequest, &meta.RespError{Msg: defErr.Error(common.CCErrCommJSONUnmarshalFailed)})
		return
	}

<<<<<<< HEAD
	for _, netPropertyID := range deleteNetPropertyBatchOpt.NetcollectPropertyIDs {
=======
	netPropertyIDStrArr := strings.Split(deleteNetPropertyBatchOpt.NetcollectPropertyID, ",")
	var netPropertyIDArr []uint64

	for _, netPropertyIDStr := range netPropertyIDStrArr {
		netPropertyID, err := strconv.ParseUint(netPropertyIDStr, 10, 64)
		if nil != err {
			blog.Errorf("[NetProperty] delete net property batch, but got invalid net property id, err: %v", err)
			resp.WriteError(http.StatusBadRequest,
				&meta.RespError{Msg: defErr.Errorf(common.CCErrCommParamsInvalid, common.BKNetcollectPropertyIDField)})
			return
		}
		netPropertyIDArr = append(netPropertyIDArr, netPropertyID)
	}

	for _, netPropertyID := range netPropertyIDArr {
>>>>>>> 2cf4a314
		if err := s.Logics.DeleteProperty(pheader, netPropertyID); nil != err {
			blog.Errorf("[NetProperty] delete net property failed, with netcollect_property_id [%d], err: %v", netPropertyID, err)

			if defErr.Error(common.CCErrCollectNetDeviceObjPropertyNotExist).Error() == err.Error() {
				resp.WriteError(http.StatusBadRequest, &meta.RespError{Msg: err})
				return
			}

			resp.WriteError(http.StatusInternalServerError, &meta.RespError{Msg: err})
			return
		}
	}

	resp.WriteEntity(meta.NewSuccessResp(nil))
}

func checkNetPropertyIDPathParam(defErr errors.DefaultCCErrorIf, ID string) (uint64, error) {
	netPropertyID, err := strconv.ParseUint(ID, 10, 64)
	if nil != err {
		blog.Errorf("[NetProperty] update net property with id[%s] to parse the net property id, error: %v", ID, err)
		return 0, defErr.Errorf(common.CCErrCommParamsNeedInt, common.BKNetcollectPropertyIDField)
	}
	if 0 == netPropertyID {
		blog.Errorf("[NetProperty] update net property with id[%d] should not be 0", netPropertyID)
		return 0, defErr.Error(common.CCErrCommHTTPInputInvalid)
	}

	return netPropertyID, nil
}<|MERGE_RESOLUTION|>--- conflicted
+++ resolved
@@ -146,25 +146,7 @@
 		return
 	}
 
-<<<<<<< HEAD
 	for _, netPropertyID := range deleteNetPropertyBatchOpt.NetcollectPropertyIDs {
-=======
-	netPropertyIDStrArr := strings.Split(deleteNetPropertyBatchOpt.NetcollectPropertyID, ",")
-	var netPropertyIDArr []uint64
-
-	for _, netPropertyIDStr := range netPropertyIDStrArr {
-		netPropertyID, err := strconv.ParseUint(netPropertyIDStr, 10, 64)
-		if nil != err {
-			blog.Errorf("[NetProperty] delete net property batch, but got invalid net property id, err: %v", err)
-			resp.WriteError(http.StatusBadRequest,
-				&meta.RespError{Msg: defErr.Errorf(common.CCErrCommParamsInvalid, common.BKNetcollectPropertyIDField)})
-			return
-		}
-		netPropertyIDArr = append(netPropertyIDArr, netPropertyID)
-	}
-
-	for _, netPropertyID := range netPropertyIDArr {
->>>>>>> 2cf4a314
 		if err := s.Logics.DeleteProperty(pheader, netPropertyID); nil != err {
 			blog.Errorf("[NetProperty] delete net property failed, with netcollect_property_id [%d], err: %v", netPropertyID, err)
 
