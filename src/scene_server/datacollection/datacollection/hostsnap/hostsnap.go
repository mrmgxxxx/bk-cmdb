/*
 * Tencent is pleased to support the open source community by making 蓝鲸 available.
 * Copyright (C) 2017-2018 THL A29 Limited, a Tencent company. All rights reserved.
 * Licensed under the MIT License (the "License"); you may not use this file except
 * in compliance with the License. You may obtain a copy of the License at
 * http://opensource.org/licenses/MIT
 * Unless required by applicable law or agreed to in writing, software distributed under
 * the License is distributed on an "AS IS" BASIS, WITHOUT WARRANTIES OR CONDITIONS OF ANY KIND,
 * either express or implied. See the License for the specific language governing permissions and
 * limitations under the License.
 */

package hostsnap

import (
	"context"
	"fmt"
	"net/http"
	"strconv"
	"strings"
	"sync"
	"time"

	"configcenter/src/auth/extensions"
	"configcenter/src/common"
	"configcenter/src/common/auditlog"
	"configcenter/src/common/backbone"
	"configcenter/src/common/blog"
	"configcenter/src/common/mapstr"
	"configcenter/src/common/metadata"
	"configcenter/src/storage/dal"

	"github.com/tidwall/gjson"
	"gopkg.in/redis.v5"
)

var (
	fetchDBInterval = time.Minute * 10
)

type HostSnap struct {
	redisCli    *redis.Client
	authManager extensions.AuthManager
	httpHeader  http.Header
	*backbone.Engine

	cache     *Cache
	cachelock sync.RWMutex
	ctx       context.Context
	db        dal.RDB
}

type Cache struct {
	cache map[bool]*HostCache
	flag  bool
}

func NewHostSnap(ctx context.Context, redisCli *redis.Client, db dal.RDB, engine *backbone.Engine, authManager extensions.AuthManager) *HostSnap {
	header := http.Header{}
	header.Add(common.BKHTTPOwnerID, common.BKDefaultOwnerID)
	header.Add(common.BKHTTPHeaderUser, common.CCSystemCollectorUserName)
	h := &HostSnap{
		redisCli:   redisCli,
		ctx:        ctx,
		db:         db,
		httpHeader: header,
		cache: &Cache{
			cache: map[bool]*HostCache{},
			flag:  false,
		},
		authManager: authManager,
		Engine:      engine,
	}
	go h.fetchDBLoop()
	return h
}

func (h *HostSnap) Analyze(mesg string) error {
	var data = mesg
	if !gjson.Get(mesg, "cloudid").Exists() {
		data = gjson.Get(mesg, "data").String()
	}
	val := gjson.Parse(data)
	host := h.getHostByVal(&val)
	if host == nil {
		blog.Warnf("[data-collection][hostsnap] host not found, continue, %s", val.String())
		return fmt.Errorf("host not found, continue, value: %s", val.String())
	}
	hostID := host.get(common.BKHostIDField)
	hostIdInt64, ok := hostID.(int64)
	if !ok {
		blog.Errorf("host id convert from interface to int64 failed, fail to update host, hostId:%v", hostID)
		return fmt.Errorf("host id convert from interface to int64 failed, fail to update host")
	}
	hostIdStr := strconv.FormatInt(hostIdInt64, 10)
	if hostIdStr == "" {
		blog.Warnf("[data-collection][hostsnap] host id not found, continue, %s", val.String())
		return fmt.Errorf("get host id failed, return, val: %s", val.String())
	}

	if err := h.redisCli.Set(common.RedisSnapKeyPrefix+hostIdStr, data, time.Minute*10).Err(); err != nil {
		blog.Errorf("[data-collection][hostsnap] save snapshot %s to redis failed: %s", common.RedisSnapKeyPrefix+hostIdStr, err.Error())
	}

	innerIp, ok := host.get(common.BKHostInnerIPField).(string)
	if !ok {
		blog.Infof("[data-collection][hostsnap] innerip is empty, continue, %s", val.String())
		return fmt.Errorf("get host innerIp failed")
	}
	outIp, ok := host.get(common.BKHostOuterIPField).(string)
	if !ok {
		blog.Warnf("[data-collection][hostsnap] outerip is not string, %s", val.String())
	}
	setter := parseSetter(&val, innerIp, outIp)
	// no need to update
	if !needToUpdate(setter, host) {
		return nil
	}

	opt := &metadata.UpdateOption{
		Condition: map[string]interface{}{
			common.BKHostIDField: hostIdInt64,
		},
		Data: mapstr.NewFromMap(setter),
	}
	res, err := h.CoreAPI.CoreService().Instance().UpdateInstance(h.ctx, h.httpHeader, common.BKInnerObjIDHost, opt)
	if err != nil {
		blog.Errorf("Update host http do error, err: %v,input:%+v,param:%+v", err, data, opt)
		return err
	}
	if !res.Result {
		blog.Errorf("failed to update host, error msg: %v", res.ErrMsg)
		return fmt.Errorf("UpdateInstacne http response error,err code: %d, err msg: %v, opt: %v", res.Code, res.ErrMsg, opt)
	}

	preData := host.clone()
	copyVal(setter, host)

	// add auditLog
	curData, err := h.CoreAPI.CoreService().Host().GetHostByID(h.ctx, h.httpHeader, hostIdStr)
	if err != nil {
		blog.Errorf("GetHostByID http request failed, err: %s, hostID: %s", err, hostIdStr)
		return err
	}
	if !curData.Result {
		blog.Errorf("GetHostByID http response error, err code:%d, err msg: %s, hostID: %s", curData.Code, curData.ErrMsg, hostIdStr)
		return err
	}
	input := &metadata.HostModuleRelationRequest{HostIDArr: []int64{hostIdInt64}}
	moduleHost, err := h.CoreAPI.CoreService().Host().GetHostModuleRelation(h.ctx, h.httpHeader, input)
	if err != nil {
		blog.Errorf("[data-collection][hostsnap] GetConfigByCond http do error, err:%s, input:%+v", err.Error(), input)
		return err
	}
	if !moduleHost.Result {
		blog.Errorf("GetConfigByCond http response error, err code:%d, err msg:%s, input:%+v", moduleHost.Code, moduleHost.ErrMsg, input)
		return fmt.Errorf("[data-collection][hostsnap] get moduleHostConfig failed, fail to create auditLog")
	}

	audit := auditlog.NewAudit(h.CoreAPI, h.ctx, h.httpHeader)
	properties, err := audit.GetAuditLogProperty(common.BKInnerObjIDHost)
	if err != nil {
		return err
	}
	var bizID int64
	if len(moduleHost.Data.Info) > 0 {
		bizID = moduleHost.Data.Info[0].AppID
	}
<<<<<<< HEAD
	bizName := ""
	if bizID > 0 {
		bizName, err = audit.GetInstNameByID(common.BKInnerObjIDApp, bizID)
		if err != nil {
			return err
		}
	}
	auditLog := metadata.AuditLog{
		AuditType:    metadata.HostType,
		ResourceType: metadata.HostRes,
		Action:       metadata.AuditUpdate,
		OperateFrom:  metadata.FromDataCollection,
		OperationDetail: &metadata.InstanceOpDetail{
			BasicOpDetail: metadata.BasicOpDetail{
				BusinessID:   bizID,
				BusinessName: bizName,
				ResourceID:   hostIdInt64,
				ResourceName: innerIp,
				Details: &metadata.BasicContent{
					PreData:    host.data,
					CurData:    curData.Data,
					Properties: properties,
				},
			},
			ModelID: common.BKInnerObjIDHost,
=======
	auditLog := metadata.SaveAuditLogParams{
		ID:    hostIdInt64,
		Model: common.BKInnerObjIDHost,
		Content: metadata.Content{
			CurData: curData.Data,
			PreData: preData,
			Headers: auditHeader,
>>>>>>> dfa76631
		},
	}
	result, err := h.CoreAPI.CoreService().Audit().SaveAuditLog(h.ctx, h.httpHeader, auditLog)
	if err != nil {
		blog.Errorf("create host audit log failed, http failed, err:%s", err.Error())
		return err
	}
	if !result.Result {
		blog.Errorf("create host audit log failed, err code:%d, err msg:%s", result.Code, result.ErrMsg)
		return fmt.Errorf("create host audit log failed, err msg: %s", result.ErrMsg)
	}

	return nil
}

func copyVal(a map[string]interface{}, b *HostInst) {
	for k, v := range a {
		b.set(k, v)
	}
}

func needToUpdate(a map[string]interface{}, b *HostInst) bool {
	for k, v := range a {
		if b.get(k) == nil && v == "" {
			continue
		}
		if b.get(k) != v {
			return true
		}
	}
	return false
}

func parseSetter(val *gjson.Result, innerIP, outerIP string) map[string]interface{} {
	var cpumodule = val.Get("data.cpu.cpuinfo.0.modelName").String()
	var cupnum int64
	for _, core := range val.Get("data.cpu.cpuinfo.#.cores").Array() {
		cupnum += core.Int()
	}
	var CPUMhz = val.Get("data.cpu.cpuinfo.0.mhz").Int()
	var disk int64
	for _, disktotal := range val.Get("data.disk.usage.#.total").Array() {
		disk += disktotal.Int()
	}
	var mem = val.Get("data.mem.meminfo.total").Int()
	var hostname = val.Get("data.system.info.hostname").String()
	var ostype = val.Get("data.system.info.os").String()
	var osname string
	platform := val.Get("data.system.info.platform").String()
	version := val.Get("data.system.info.platformVersion").String()
	switch strings.ToLower(ostype) {
	case "linux":
		version = strings.Replace(version, ".x86_64", "", 1)
		version = strings.Replace(version, ".i386", "", 1)
		osname = fmt.Sprintf("%s %s", ostype, platform)
		ostype = common.HostOSTypeEnumLinux
	case "windows":
		version = strings.Replace(version, "Microsoft ", "", 1)
		platform = strings.Replace(platform, "Microsoft ", "", 1)
		osname = fmt.Sprintf("%s", platform)
		ostype = common.HostOSTypeEnumWindows
	case "aix":
		osname = platform
		ostype = common.HostOSTypeEnumAIX
	default:
		osname = fmt.Sprintf("%s", platform)
	}
	var OuterMAC, InnerMAC string
	for _, inter := range val.Get("data.net.interface").Array() {
		for _, addr := range inter.Get("addrs.#.addr").Array() {
			ip := strings.Split(addr.String(), "/")[0]
			if ip == innerIP {
				InnerMAC = inter.Get("hardwareaddr").String()
			} else if ip == outerIP {
				OuterMAC = inter.Get("hardwareaddr").String()
			}
		}
	}

	osbit := val.Get("data.system.info.systemtype").String()

	dockerClientVersion := val.Get("data.system.docker.Client.Version").String()
	dockerServerVersion := val.Get("data.system.docker.Server.Version").String()

	setter := map[string]interface{}{
		"bk_cpu":                            cupnum,
		"bk_cpu_module":                     cpumodule,
		"bk_cpu_mhz":                        CPUMhz,
		"bk_disk":                           disk / 1024 / 1024 / 1024,
		"bk_mem":                            mem / 1024 / 1024,
		"bk_os_type":                        ostype,
		"bk_os_name":                        osname,
		"bk_os_version":                     version,
		"bk_host_name":                      hostname,
		"bk_outer_mac":                      OuterMAC,
		"bk_mac":                            InnerMAC,
		"bk_os_bit":                         osbit,
		common.HostFieldDockerClientVersion: dockerClientVersion,
		common.HostFieldDockerServerVersion: dockerServerVersion,
	}

	if cupnum <= 0 {
		blog.Infof("bk_cpu not found in message for %s", innerIP)
	}
	if cpumodule == "" {
		blog.Infof("bk_cpu_module not found in message for %s", innerIP)
	}
	if CPUMhz <= 0 {
		blog.Infof("bk_cpu_mhz not found in message for %s", innerIP)
	}
	if disk <= 0 {
		blog.Infof("bk_disk not found in message for %s", innerIP)
	}
	if mem <= 0 {
		blog.Infof("bk_mem not found in message for %s", innerIP)
	}
	if ostype == "" {
		blog.Infof("bk_os_type not found in message for %s", innerIP)
	}
	if osname == "" {
		blog.Infof("bk_os_name not found in message for %s", innerIP)
	}
	if version == "" {
		blog.Infof("bk_os_version not found in message for %s", innerIP)
	}
	if hostname == "" {
		blog.Infof("bk_host_name not found in message for %s", innerIP)
	}
	if outerIP != "" && OuterMAC == "" {
		blog.Infof("bk_outer_mac not found in message for %s", innerIP)
	}
	if InnerMAC == "" {
		blog.Infof("bk_mac not found in message for %s", innerIP)
	}

	return setter
}

func (h *HostSnap) getHostByVal(val *gjson.Result) *HostInst {
	cloudid := val.Get("cloudid").String()
	ownerID := val.Get("bizid").String()

	ips := getIPS(val)
	if len(ips) > 0 {
		blog.Infof("[data-collection][hostsnap] handle clouid: %s ips: %v", cloudid, ips)
		for _, ip := range ips {
			if host := h.getCache().get(cloudid + "::" + ip); host != nil {
				return host
			}
		}

		blog.Infof("[data-collection][hostsnap] ips not in cache clouid: %s,ip: %v", cloudid, ips)
		cloudIDInt, err := strconv.Atoi(cloudid)
		if nil != err {
			blog.Infof("[data-collection][hostsnap] cloudid \"%s\" not integer", cloudid)
			return nil
		}
		condition := map[string]interface{}{
			common.BKCloudIDField: cloudIDInt,
			common.BKHostInnerIPField: map[string]interface{}{
				common.BKDBIN: ips,
			},
			common.BKOwnerIDField: ownerID,
		}
		result := make([]map[string]interface{}, 0)
		err = h.db.Table(common.BKTableNameBaseHost).Find(condition).All(h.ctx, &result)
		if err != nil {
			blog.Errorf("[data-collection][hostsnap] fetch db error %v", err)
		}
		for index := range result {
			cloudID := fmt.Sprint(result[index][common.BKCloudIDField])
			innerIP := fmt.Sprint(result[index][common.BKHostInnerIPField])
			inst := &HostInst{data: result[index]}
			h.setCache(cloudID+"::"+innerIP, inst)
			return inst
		}
		blog.Infof("[data-collection][hostsnap] ips not in cache and db, clouid: %v, ip: %v", cloudid, ips)
	} else {
		blog.Errorf("[data-collection][hostsnap] message has no ip, message:%s", val.String())
	}
	return nil
}

func getIPS(val *gjson.Result) (ips []string) {
	if !strings.HasPrefix(val.Get("ip").String(), "127.0.0.") {
		ips = append(ips, val.Get("ip").String())
	}
	interfaces := val.Get("data.net.interface.#.addrs.#.addr").Array()
	for _, addrs := range interfaces {
		for _, addr := range addrs.Array() {
			ip := strings.Split(addr.String(), "/")[0]
			if strings.HasPrefix(ip, "127.0.0.") {
				continue
			}
			ips = append(ips, ip)
		}
	}
	return ips
}

func (h *HostSnap) getCache() *HostCache {
	h.cachelock.RLock()
	defer h.cachelock.RUnlock()
	return h.cache.cache[h.cache.flag]
}

func (h *HostSnap) setCache(key string, val *HostInst) {
	h.cachelock.Lock()
	h.cache.cache[h.cache.flag].set(key, val)
	h.cachelock.Unlock()
}

func (h *HostSnap) fetchDBLoop() {
	h.cachelock.Lock()
	h.cache.cache[h.cache.flag] = h.fetch()
	h.cachelock.Unlock()

	for range time.Tick(fetchDBInterval) {
		cache := h.fetch()
		h.cachelock.Lock()
		h.cache.cache[!h.cache.flag] = cache
		h.cache.flag = !h.cache.flag
		h.cachelock.Unlock()
	}
}

func (h *HostSnap) fetch() *HostCache {
	hostcache := &HostCache{data: map[string]*HostInst{}}

	const limit = uint64(1000)
	var start = uint64(0)
	for {
		result := make([]map[string]interface{}, 0)
		err := h.db.Table(common.BKTableNameBaseHost).Find(nil).Start(start).Limit(limit).All(h.ctx, &result)
		if err != nil {
			blog.Errorf("[data-collection][hostsnap] fetch db error %v", err)
		}
		for index := range result {
			cloudid := fmt.Sprint(result[index][common.BKCloudIDField])
			innerip := fmt.Sprint(result[index][common.BKHostInnerIPField])
			hostcache.data[cloudid+"::"+innerip] = &HostInst{data: result[index]}
		}
		if uint64(len(result)) < limit {
			break
		}
		start += limit
	}
	blog.Infof("[data-collection][hostsnap] success fetch %d collections to cache", len(hostcache.data))
	return hostcache
}

type HostInst struct {
	sync.RWMutex
	data map[string]interface{}
}

func (h *HostInst) get(key string) interface{} {
	h.RLock()
	value := h.data[key]
	h.RUnlock()
	return value
}

func (h *HostInst) clone() map[string]interface{} {
	cloneHost := make(map[string]interface{})
	h.RLock()
	for key, value := range h.data {
		cloneHost[key] = value
	}
	h.RUnlock()
	return cloneHost
}

func (h *HostInst) set(key string, value interface{}) {
	h.Lock()
	h.data[key] = value
	h.Unlock()
}

type HostCache struct {
	sync.RWMutex
	data map[string]*HostInst
}

func (h *HostCache) get(key string) *HostInst {
	h.RLock()
	value := h.data[key]
	h.RUnlock()
	return value
}

func (h *HostCache) set(key string, value *HostInst) {
	h.Lock()
	h.data[key] = value
	h.Unlock()
}

const MockMessage = "{\"localTime\": \"2017-09-19 16:57:00\", \"data\": \"{\\\"ip\\\":\\\"192.168.1.7\\\",\\\"bizid\\\":0,\\\"cloudid\\\":0,\\\"data\\\":{\\\"timezone\\\":8,\\\"datetime\\\":\\\"2017-09-19 16:57:07\\\",\\\"utctime\\\":\\\"2017-09-19 08:57:07\\\",\\\"country\\\":\\\"Asia\\\",\\\"city\\\":\\\"Shanghai\\\",\\\"cpu\\\":{\\\"cpuinfo\\\":[{\\\"cpu\\\":0,\\\"vendorID\\\":\\\"GenuineIntel\\\",\\\"family\\\":\\\"6\\\",\\\"model\\\":\\\"63\\\",\\\"stepping\\\":2,\\\"physicalID\\\":\\\"0\\\",\\\"coreID\\\":\\\"0\\\",\\\"cores\\\":1,\\\"modelName\\\":\\\"Intel(R) Xeon(R) CPU E5-26xx v3\\\",\\\"mhz\\\":2294.01,\\\"cacheSize\\\":4096,\\\"flags\\\":[\\\"fpu\\\",\\\"vme\\\",\\\"de\\\",\\\"pse\\\",\\\"tsc\\\",\\\"msr\\\",\\\"pae\\\",\\\"mce\\\",\\\"cx8\\\",\\\"apic\\\",\\\"sep\\\",\\\"mtrr\\\",\\\"pge\\\",\\\"mca\\\",\\\"cmov\\\",\\\"pat\\\",\\\"pse36\\\",\\\"clflush\\\",\\\"mmx\\\",\\\"fxsr\\\",\\\"sse\\\",\\\"sse2\\\",\\\"ss\\\",\\\"ht\\\",\\\"syscall\\\",\\\"nx\\\",\\\"lm\\\",\\\"constant_tsc\\\",\\\"up\\\",\\\"rep_good\\\",\\\"unfair_spinlock\\\",\\\"pni\\\",\\\"pclmulqdq\\\",\\\"ssse3\\\",\\\"fma\\\",\\\"cx16\\\",\\\"pcid\\\",\\\"sse4_1\\\",\\\"sse4_2\\\",\\\"x2apic\\\",\\\"movbe\\\",\\\"popcnt\\\",\\\"tsc_deadline_timer\\\",\\\"aes\\\",\\\"xsave\\\",\\\"avx\\\",\\\"f16c\\\",\\\"rdrand\\\",\\\"hypervisor\\\",\\\"lahf_lm\\\",\\\"abm\\\",\\\"xsaveopt\\\",\\\"bmi1\\\",\\\"avx2\\\",\\\"bmi2\\\"],\\\"microcode\\\":\\\"1\\\"}],\\\"per_usage\\\":[3.0232169701043103],\\\"total_usage\\\":3.0232169701043103,\\\"per_stat\\\":[{\\\"cpu\\\":\\\"cpu0\\\",\\\"user\\\":5206.09,\\\"system\\\":6107.04,\\\"idle\\\":337100.84,\\\"nice\\\":6.68,\\\"iowait\\\":528.24,\\\"irq\\\":0.02,\\\"softirq\\\":13.48,\\\"steal\\\":0,\\\"guest\\\":0,\\\"guestNice\\\":0,\\\"stolen\\\":0}],\\\"total_stat\\\":{\\\"cpu\\\":\\\"cpu-total\\\",\\\"user\\\":5206.09,\\\"system\\\":6107.04,\\\"idle\\\":337100.84,\\\"nice\\\":6.68,\\\"iowait\\\":528.24,\\\"irq\\\":0.02,\\\"softirq\\\":13.48,\\\"steal\\\":0,\\\"guest\\\":0,\\\"guestNice\\\":0,\\\"stolen\\\":0}},\\\"env\\\":{\\\"crontab\\\":[{\\\"user\\\":\\\"root\\\",\\\"content\\\":\\\"#secu-tcs-agent monitor, install at Fri Sep 15 16:12:02 CST 2017\\\\n* * * * * /usr/local/sa/agent/secu-tcs-agent-mon-safe.sh /usr/local/sa/agent \\\\u003e /dev/null 2\\\\u003e\\\\u00261\\\\n*/1 * * * * /usr/local/qcloud/stargate/admin/start.sh \\\\u003e /dev/null 2\\\\u003e\\\\u00261 \\\\u0026\\\\n*/20 * * * * /usr/sbin/ntpdate ntpupdate.tencentyun.com \\\\u003e/dev/null \\\\u0026\\\\n*/1 * * * * cd /usr/local/gse/gseagent; ./cron_agent.sh 1\\\\u003e/dev/null 2\\\\u003e\\\\u00261\\\\n\\\"}],\\\"host\\\":\\\"127.0.0.1  localhost  localhost.localdomain  VM_0_31_centos\\\\n::1         localhost localhost.localdomain localhost6 localhost6.localdomain6\\\\n\\\",\\\"route\\\":\\\"Kernel IP routing table\\\\nDestination     Gateway         Genmask         Flags Metric Ref    Use Iface\\\\n10.0.0.0        0.0.0.0         255.255.255.0   U     0      0        0 eth0\\\\n169.254.0.0     0.0.0.0         255.255.0.0     U     1002   0        0 eth0\\\\n0.0.0.0         10.0.0.1        0.0.0.0         UG    0      0        0 eth0\\\\n\\\"},\\\"disk\\\":{\\\"diskstat\\\":{\\\"vda1\\\":{\\\"major\\\":252,\\\"minor\\\":1,\\\"readCount\\\":24347,\\\"mergedReadCount\\\":570,\\\"writeCount\\\":696357,\\\"mergedWriteCount\\\":4684783,\\\"readBytes\\\":783955968,\\\"writeBytes\\\":22041231360,\\\"readSectors\\\":1531164,\\\"writeSectors\\\":43049280,\\\"readTime\\\":80626,\\\"writeTime\\\":12704736,\\\"iopsInProgress\\\":0,\\\"ioTime\\\":822057,\\\"weightedIoTime\\\":12785026,\\\"name\\\":\\\"vda1\\\",\\\"serialNumber\\\":\\\"\\\",\\\"speedIORead\\\":0,\\\"speedByteRead\\\":0,\\\"speedIOWrite\\\":2.9,\\\"speedByteWrite\\\":171144.53333333333,\\\"util\\\":0.0025666666666666667,\\\"avgrq_sz\\\":115.26436781609195,\\\"avgqu_sz\\\":0.06568333333333334,\\\"await\\\":22.649425287356323,\\\"svctm\\\":0.8850574712643678}},\\\"partition\\\":[{\\\"device\\\":\\\"/dev/vda1\\\",\\\"mountpoint\\\":\\\"/\\\",\\\"fstype\\\":\\\"ext3\\\",\\\"opts\\\":\\\"rw,noatime,acl,user_xattr\\\"}],\\\"usage\\\":[{\\\"path\\\":\\\"/\\\",\\\"fstype\\\":\\\"ext2/ext3\\\",\\\"total\\\":52843638784,\\\"free\\\":47807447040,\\\"used\\\":2351915008,\\\"usedPercent\\\":4.4507060113962345,\\\"inodesTotal\\\":3276800,\\\"inodesUsed\\\":29554,\\\"inodesFree\\\":3247246,\\\"inodesUsedPercent\\\":0.9019165039062501}]},\\\"load\\\":{\\\"load_avg\\\":{\\\"load1\\\":0,\\\"load5\\\":0,\\\"load15\\\":0}},\\\"mem\\\":{\\\"meminfo\\\":{\\\"total\\\":1044832256,\\\"available\\\":805912576,\\\"used\\\":238919680,\\\"usedPercent\\\":22.866797864249705,\\\"free\\\":92041216,\\\"active\\\":521183232,\\\"inactive\\\":352964608,\\\"wired\\\":0,\\\"buffers\\\":110895104,\\\"cached\\\":602976256,\\\"writeback\\\":0,\\\"dirty\\\":151552,\\\"writebacktmp\\\":0},\\\"vmstat\\\":{\\\"total\\\":0,\\\"used\\\":0,\\\"free\\\":0,\\\"usedPercent\\\":0,\\\"sin\\\":0,\\\"sout\\\":0}},\\\"net\\\":{\\\"interface\\\":[{\\\"mtu\\\":65536,\\\"name\\\":\\\"lo\\\",\\\"hardwareaddr\\\":\\\"28:31:52:1d:c6:0a\\\",\\\"flags\\\":[\\\"up\\\",\\\"loopback\\\"],\\\"addrs\\\":[{\\\"addr\\\":\\\"127.0.0.1/8\\\"}]},{\\\"mtu\\\":1500,\\\"name\\\":\\\"eth0\\\",\\\"hardwareaddr\\\":\\\"52:54:00:19:2e:e8\\\",\\\"flags\\\":[\\\"up\\\",\\\"broadcast\\\",\\\"multicast\\\"],\\\"addrs\\\":[{\\\"addr\\\":\\\"127.0.0.1/24\\\"}]}],\\\"dev\\\":[{\\\"name\\\":\\\"lo\\\",\\\"speedSent\\\":0,\\\"speedRecv\\\":0,\\\"speedPacketsSent\\\":0,\\\"speedPacketsRecv\\\":0,\\\"bytesSent\\\":604,\\\"bytesRecv\\\":604,\\\"packetsSent\\\":2,\\\"packetsRecv\\\":2,\\\"errin\\\":0,\\\"errout\\\":0,\\\"dropin\\\":0,\\\"dropout\\\":0,\\\"fifoin\\\":0,\\\"fifoout\\\":0},{\\\"name\\\":\\\"eth0\\\",\\\"speedSent\\\":574,\\\"speedRecv\\\":214,\\\"speedPacketsSent\\\":3,\\\"speedPacketsRecv\\\":2,\\\"bytesSent\\\":161709123,\\\"bytesRecv\\\":285910298,\\\"packetsSent\\\":1116625,\\\"packetsRecv\\\":1167796,\\\"errin\\\":0,\\\"errout\\\":0,\\\"dropin\\\":0,\\\"dropout\\\":0,\\\"fifoin\\\":0,\\\"fifoout\\\":0}],\\\"netstat\\\":{\\\"established\\\":2,\\\"syncSent\\\":1,\\\"synRecv\\\":0,\\\"finWait1\\\":0,\\\"finWait2\\\":0,\\\"timeWait\\\":0,\\\"close\\\":0,\\\"closeWait\\\":0,\\\"lastAck\\\":0,\\\"listen\\\":2,\\\"closing\\\":0},\\\"protocolstat\\\":[{\\\"protocol\\\":\\\"udp\\\",\\\"stats\\\":{\\\"inDatagrams\\\":176253,\\\"inErrors\\\":0,\\\"noPorts\\\":1,\\\"outDatagrams\\\":199569,\\\"rcvbufErrors\\\":0,\\\"sndbufErrors\\\":0}}]},\\\"system\\\":{\\\"info\\\":{\\\"hostname\\\":\\\"VM_0_31_centos\\\",\\\"uptime\\\":348315,\\\"bootTime\\\":1505463112,\\\"procs\\\":142,\\\"os\\\":\\\"linux\\\",\\\"platform\\\":\\\"centos\\\",\\\"platformFamily\\\":\\\"rhel\\\",\\\"platformVersion\\\":\\\"6.2\\\",\\\"kernelVersion\\\":\\\"2.6.32-504.30.3.el6.x86_64\\\",\\\"virtualizationSystem\\\":\\\"\\\",\\\"virtualizationRole\\\":\\\"\\\",\\\"hostid\\\":\\\"96D0F4CA-2157-40E6-BF22-6A7CD9B6EB8C\\\",\\\"systemtype\\\":\\\"64-bit\\\"}}}}\", \"timestamp\": 1505811427, \"dtEventTime\": \"2017-09-19 16:57:07\", \"dtEventTimeStamp\": 1505811427000}"

const MockMessageData = `{
    "ip": "192.168.1.7",
    "bizid": 0,
    "cloudid": 0,
    "data": {
        "timezone": 8,
        "datetime": "2017-09-19 16:57:07",
        "utctime": "2017-09-19 08:57:07",
        "country": "Asia",
        "city": "Shanghai",
        "cpu": {
            "cpuinfo": [
                {
                    "cpu": 0,
                    "vendorID": "GenuineIntel",
                    "family": "6",
                    "model": "63",
                    "stepping": 2,
                    "physicalID": "0",
                    "coreID": "0",
                    "cores": 1,
                    "modelName": "Intel(R) Xeon(R) CPU E5-26xx v3",
                    "mhz": 2294.01,
                    "cacheSize": 4096,
                    "flags": [
                        "fpu",
                        "vme",
                        "de",
                        "pse",
                        "tsc",
                        "msr",
                        "pae",
                        "mce",
                        "cx8",
                        "apic",
                        "sep",
                        "mtrr",
                        "pge",
                        "mca",
                        "cmov",
                        "pat",
                        "pse36",
                        "clflush",
                        "mmx",
                        "fxsr",
                        "sse",
                        "sse2",
                        "ss",
                        "ht",
                        "syscall",
                        "nx",
                        "lm",
                        "constant_tsc",
                        "up",
                        "rep_good",
                        "unfair_spinlock",
                        "pni",
                        "pclmulqdq",
                        "ssse3",
                        "fma",
                        "cx16",
                        "pcid",
                        "sse4_1",
                        "sse4_2",
                        "x2apic",
                        "movbe",
                        "popcnt",
                        "tsc_deadline_timer",
                        "aes",
                        "xsave",
                        "avx",
                        "f16c",
                        "rdrand",
                        "hypervisor",
                        "lahf_lm",
                        "abm",
                        "xsaveopt",
                        "bmi1",
                        "avx2",
                        "bmi2"
                    ],
                    "microcode": "1"
                }
            ],
            "per_usage": [
                3.0232169701043103
            ],
            "total_usage": 3.0232169701043103,
            "per_stat": [
                {
                    "cpu": "cpu0",
                    "user": 5206.09,
                    "system": 6107.04,
                    "idle": 337100.84,
                    "nice": 6.68,
                    "iowait": 528.24,
                    "irq": 0.02,
                    "softirq": 13.48,
                    "steal": 0,
                    "guest": 0,
                    "guestNice": 0,
                    "stolen": 0
                }
            ],
            "total_stat": {
                "cpu": "cpu-total",
                "user": 5206.09,
                "system": 6107.04,
                "idle": 337100.84,
                "nice": 6.68,
                "iowait": 528.24,
                "irq": 0.02,
                "softirq": 13.48,
                "steal": 0,
                "guest": 0,
                "guestNice": 0,
                "stolen": 0
            }
        },
        "env": {
            "crontab": [
                {
                    "user": "root",
                    "content": "#secu-tcs-agent monitor, install at Fri Sep 15 16:12:02 CST 2017\n* * * * * /usr/local/sa/agent/secu-tcs-agent-mon-safe.sh /usr/local/sa/agent > /dev/null 2>&1\n*/1 * * * * /usr/local/qcloud/stargate/admin/start.sh > /dev/null 2>&1 &\n*/20 * * * * /usr/sbin/ntpdate ntpupdate.tencentyun.com >/dev/null &\n*/1 * * * * cd /usr/local/gse/gseagent; ./cron_agent.sh 1>/dev/null 2>&1\n"
                }
            ],
            "host": "127.0.0.1  localhost  localhost.localdomain  VM_0_31_centos\n::1         localhost localhost.localdomain localhost6 localhost6.localdomain6\n",
            "route": "Kernel IP routing table\nDestination     Gateway         Genmask         Flags Metric Ref    Use Iface\n10.0.0.0        0.0.0.0         255.255.255.0   U     0      0        0 eth0\n169.254.0.0     0.0.0.0         255.255.0.0     U     1002   0        0 eth0\n0.0.0.0         10.0.0.1        0.0.0.0         UG    0      0        0 eth0\n"
        },
        "disk": {
            "diskstat": {
                "vda1": {
                    "major": 252,
                    "minor": 1,
                    "readCount": 24347,
                    "mergedReadCount": 570,
                    "writeCount": 696357,
                    "mergedWriteCount": 4684783,
                    "readBytes": 783955968,
                    "writeBytes": 22041231360,
                    "readSectors": 1531164,
                    "writeSectors": 43049280,
                    "readTime": 80626,
                    "writeTime": 12704736,
                    "iopsInProgress": 0,
                    "ioTime": 822057,
                    "weightedIoTime": 12785026,
                    "name": "vda1",
                    "serialNumber": "",
                    "speedIORead": 0,
                    "speedByteRead": 0,
                    "speedIOWrite": 2.9,
                    "speedByteWrite": 171144.53333333333,
                    "util": 0.0025666666666666667,
                    "avgrq_sz": 115.26436781609195,
                    "avgqu_sz": 0.06568333333333334,
                    "await": 22.649425287356323,
                    "svctm": 0.8850574712643678
                }
            },
            "partition": [
                {
                    "device": "/dev/vda1",
                    "mountpoint": "/",
                    "fstype": "ext3",
                    "opts": "rw,noatime,acl,user_xattr"
                }
            ],
            "usage": [
                {
                    "path": "/",
                    "fstype": "ext2/ext3",
                    "total": 52843638784,
                    "free": 47807447040,
                    "used": 2351915008,
                    "usedPercent": 4.4507060113962345,
                    "inodesTotal": 3276800,
                    "inodesUsed": 29554,
                    "inodesFree": 3247246,
                    "inodesUsedPercent": 0.9019165039062501
                }
            ]
        },
        "load": {
            "load_avg": {
                "load1": 0,
                "load5": 0,
                "load15": 0
            }
        },
        "mem": {
            "meminfo": {
                "total": 1044832256,
                "available": 805912576,
                "used": 238919680,
                "usedPercent": 22.866797864249705,
                "free": 92041216,
                "active": 521183232,
                "inactive": 352964608,
                "wired": 0,
                "buffers": 110895104,
                "cached": 602976256,
                "writeback": 0,
                "dirty": 151552,
                "writebacktmp": 0
            },
            "vmstat": {
                "total": 0,
                "used": 0,
                "free": 0,
                "usedPercent": 0,
                "sin": 0,
                "sout": 0
            }
        },
        "net": {
            "interface": [
                {
                    "mtu": 65536,
                    "name": "lo",
                    "hardwareaddr": "28:31:52:1d:c6:0a",
                    "flags": [
                        "up",
                        "loopback"
                    ],
                    "addrs": [
                        {
                            "addr": "127.0.0.1/8"
                        }
                    ]
                },
                {
                    "mtu": 1500,
                    "name": "eth0",
                    "hardwareaddr": "52:54:00:19:2e:e8",
                    "flags": [
                        "up",
                        "broadcast",
                        "multicast"
                    ],
                    "addrs": [
                        {
                            "addr": "127.0.0.1/24"
                        }
                    ]
                }
            ],
            "dev": [
                {
                    "name": "lo",
                    "speedSent": 0,
                    "speedRecv": 0,
                    "speedPacketsSent": 0,
                    "speedPacketsRecv": 0,
                    "bytesSent": 604,
                    "bytesRecv": 604,
                    "packetsSent": 2,
                    "packetsRecv": 2,
                    "errin": 0,
                    "errout": 0,
                    "dropin": 0,
                    "dropout": 0,
                    "fifoin": 0,
                    "fifoout": 0
                },
                {
                    "name": "eth0",
                    "speedSent": 574,
                    "speedRecv": 214,
                    "speedPacketsSent": 3,
                    "speedPacketsRecv": 2,
                    "bytesSent": 161709123,
                    "bytesRecv": 285910298,
                    "packetsSent": 1116625,
                    "packetsRecv": 1167796,
                    "errin": 0,
                    "errout": 0,
                    "dropin": 0,
                    "dropout": 0,
                    "fifoin": 0,
                    "fifoout": 0
                }
            ],
            "netstat": {
                "established": 2,
                "syncSent": 1,
                "synRecv": 0,
                "finWait1": 0,
                "finWait2": 0,
                "timeWait": 0,
                "close": 0,
                "closeWait": 0,
                "lastAck": 0,
                "listen": 2,
                "closing": 0
            },
            "protocolstat": [
                {
                    "protocol": "udp",
                    "stats": {
                        "inDatagrams": 176253,
                        "inErrors": 0,
                        "noPorts": 1,
                        "outDatagrams": 199569,
                        "rcvbufErrors": 0,
                        "sndbufErrors": 0
                    }
                }
            ]
        },
        "system": {
            "info": {
                "hostname": "VM_0_31_centos",
                "uptime": 348315,
                "bootTime": 1505463112,
                "procs": 142,
                "os": "linux",
                "platform": "centos",
                "platformFamily": "rhel",
                "platformVersion": "6.2",
                "kernelVersion": "2.6.32-504.30.3.el6.x86_64",
                "virtualizationSystem": "",
                "virtualizationRole": "",
                "hostid": "96D0F4CA-2157-40E6-BF22-6A7CD9B6EB8C",
                "systemtype": "64-bit"
            }
        }
    }
}`<|MERGE_RESOLUTION|>--- conflicted
+++ resolved
@@ -166,7 +166,6 @@
 	if len(moduleHost.Data.Info) > 0 {
 		bizID = moduleHost.Data.Info[0].AppID
 	}
-<<<<<<< HEAD
 	bizName := ""
 	if bizID > 0 {
 		bizName, err = audit.GetInstNameByID(common.BKInnerObjIDApp, bizID)
@@ -186,21 +185,12 @@
 				ResourceID:   hostIdInt64,
 				ResourceName: innerIp,
 				Details: &metadata.BasicContent{
-					PreData:    host.data,
+					PreData:    preData,
 					CurData:    curData.Data,
 					Properties: properties,
 				},
 			},
 			ModelID: common.BKInnerObjIDHost,
-=======
-	auditLog := metadata.SaveAuditLogParams{
-		ID:    hostIdInt64,
-		Model: common.BKInnerObjIDHost,
-		Content: metadata.Content{
-			CurData: curData.Data,
-			PreData: preData,
-			Headers: auditHeader,
->>>>>>> dfa76631
 		},
 	}
 	result, err := h.CoreAPI.CoreService().Audit().SaveAuditLog(h.ctx, h.httpHeader, auditLog)
