/*
 * Tencent is pleased to support the open source community by making 蓝鲸 available.
 * Copyright (C) 2017-2018 THL A29 Limited, a Tencent company. All rights reserved.
 * Licensed under the MIT License (the "License"); you may not use this file except
 * in compliance with the License. You may obtain a copy of the License at
 * http://opensource.org/licenses/MIT
 * Unless required by applicable law or agreed to in writing, software distributed under
 * the License is distributed on an "AS IS" BASIS, WITHOUT WARRANTIES OR CONDITIONS OF ANY KIND,
 * either express or implied. See the License for the specific language governing permissions and
 * limitations under the License.
 */

package service

import (
	ejson "encoding/json"
	"net/http"
	"time"

	"configcenter/src/common"
	"configcenter/src/common/blog"
	"configcenter/src/common/metadata"
	"configcenter/src/common/util"
	"configcenter/src/common/watch"
	ewatcher "configcenter/src/scene_server/event_server/watcher"
	"configcenter/src/source_controller/coreservice/event"
<<<<<<< HEAD
=======
	"configcenter/src/storage/stream/types"
>>>>>>> 2b12f2b2

	"github.com/emicklei/go-restful"
)

func (s *Service) WatchEvent(req *restful.Request, resp *restful.Response) {
	header := req.Request.Header
	rid := util.GetHTTPCCRequestID(header)
	defErr := s.engine.CCErr.CreateDefaultCCErrorIf(util.GetLanguage(header))

	resource := req.PathParameter("resource")
	options := new(watch.WatchEventOptions)
	if err := ejson.NewDecoder(req.Request.Body).Decode(options); err != nil {
		blog.Errorf("watch event, but decode request body failed, err: %v, rid: %s", err, rid)
		result := &metadata.RespError{Msg: defErr.Error(common.CCErrCommJSONUnmarshalFailed)}
		resp.WriteError(http.StatusOK, result)
		return
	}
	options.Resource = watch.CursorType(resource)

	if err := options.Validate(); err != nil {
		blog.Errorf("watch event, but got invalid request options, err: %v, rid: %s", err, rid)
		resp.WriteError(http.StatusOK, &metadata.RespError{Msg: defErr.Error(common.CCErrCommHTTPInputInvalid)})
		return
	}

	key, err := event.GetResourceKeyWithCursorType(options.Resource)
	if err != nil {
		blog.Errorf("watch event, but get resource key with cursor type failed, err: %v, rid: %s", err, rid)
		resp.WriteError(http.StatusOK, &metadata.RespError{Msg: defErr.Error(common.CCErrCommHTTPInputInvalid)})
		return
	}

	// build a resource watcher.
	watcher := ewatcher.NewWatcher(s.ctx, s.cache)

	// watch with cursor
	if len(options.Cursor) != 0 {
		events, err := watcher.WatchWithCursor(key, options, rid)
		if err != nil {
			blog.Errorf("watch event with cursor failed, cursor: %s, err: %v, rid: %s", options.Cursor, err, rid)
			resp.WriteError(http.StatusOK, &metadata.RespError{Msg: err})
			return
		}

		// if not events is hit, then we return user's cursor, so that they can watch with this cursor again.
		resp.WriteEntity(s.generateResp(options.Cursor, options.Resource, events))
		return
	}

	// watch with start from
	if options.StartFrom != 0 {
		events, err := watcher.WatchWithStartFrom(key, options, rid)
		if err != nil {
			blog.Errorf("watch event with start from: %s, err: %v, rid: %s", time.Unix(options.StartFrom, 0).Format(time.RFC3339), err, rid)
			resp.WriteError(http.StatusOK, &metadata.RespError{Msg: defErr.Error(common.CCErrCommHTTPInputInvalid)})
			return
		}

		resp.WriteEntity(s.generateResp("", options.Resource, events))
		return
	}

	// watch from now
	events, err := watcher.WatchFromNow(key, options, rid)
	if err != nil {
		blog.Errorf("watch event from now, err: %v, rid: %s", err, rid)
		resp.WriteError(http.StatusOK, &metadata.RespError{Msg: defErr.Error(common.CCErrCommHTTPInputInvalid)})
		return
	}

	resp.WriteEntity(s.generateResp("", options.Resource, []*watch.WatchEventDetail{events}))
}

func (s *Service) generateResp(startCursor string, rsc watch.CursorType, events []*watch.WatchEventDetail) *metadata.Response {
	result := new(watch.WatchResp)
	if len(events) == 0 {
		result.Watched = false
		if len(startCursor) == 0 {
			result.Events = []*watch.WatchEventDetail{
				{
					Cursor:   watch.NoEventCursor,
					Resource: rsc,
				},
			}
		} else {
			// if user's watch with a start cursor, but we do not find event after this cursor,
			// then we return this start cursor directly, so that they can watch with this cursor for next round.
			result.Events = []*watch.WatchEventDetail{
				{
					Cursor:   startCursor,
					Resource: rsc,
				},
			}
		}

	} else {
		if events[0].Cursor == watch.NoEventCursor {
			result.Watched = false

			if len(startCursor) == 0 {
				// user watch with start form time, or watch from now, then return with NoEventCursor cursor.
				result.Events = []*watch.WatchEventDetail{
					{
						Cursor:   watch.NoEventCursor,
						Resource: rsc,
					},
				}
			} else {
				// if user's watch with a start cursor, but hit a NoEventCursor cursor,
				// then we return this start cursor directly, so that they can watch with this cursor for next round.
				result.Events = []*watch.WatchEventDetail{
					{
						Cursor:   startCursor,
						Resource: rsc,
					},
				}
			}

		} else {
			result.Watched = true
			result.Events = events
		}
	}

	return metadata.NewSuccessResp(result)
<<<<<<< HEAD
=======
}

func (s *Service) watchWithStartFrom(key event.Key, opts *watch.WatchEventOptions, rid string) ([]*watch.WatchEventDetail, error) {

	// validate start from value is in the range or not
	headTarget, tailTarget, err := s.getHeadTailNodeTargetNode(key)
	if err != nil {
		blog.Errorf("get head and tail targeted node detail failed, err: %v, rid: %s", err, rid)

		// tail node is not initialized, which means no events.
		if err == TailNodeNotExistError {
			return []*watch.WatchEventDetail{{
				Cursor:    watch.NoEventCursor,
				Resource:  opts.Resource,
				EventType: "",
				Detail:    nil,
			}}, nil
		}

		return nil, err
	}

	// not one event occurs.
	if headTarget.NextCursor == key.TailKey() || tailTarget.NextCursor == key.HeadKey() {
		// validate start from time with key's ttl
		diff := time.Now().Unix() - opts.StartFrom
		if diff < 0 || diff > key.TTLSeconds() {
			// this is invalid.
			return nil, errors.New("bk_start_from value is out of range")
		}
	}

	// start from is too old, not allowed.
	if int64(headTarget.ClusterTime.Sec) > opts.StartFrom {
		return nil, errors.New("bk_start_from value is too small")
	}

	// start from is ahead of the latest's event time, watch from now.
	if int64(tailTarget.ClusterTime.Sec) < opts.StartFrom {

		latestEvent, err := s.watchFromNow(key, opts, rid)
		if err != nil {
			blog.Errorf("watch with start from: %d, result in watch from now, get latest event failed, err: %v, rid: %s",
				opts.StartFrom, err, rid)
			return nil, err
		}

		return []*watch.WatchEventDetail{latestEvent}, nil
	}

	// keep scan the cursor chain until to the tail cursor.
	// start from the head key.
	nextCursor := key.HeadKey()
	timeout := time.After(25 * time.Second)
	for {
		select {
		case <-timeout:
			// scan the event's too long time, need to exist immediately.
			blog.Errorf("watch with start from: %d, scan the cursor chain, but scan too long time, rid: %s", opts.StartFrom, rid)
			return nil, errors.New("scan the event cost too long time")
		default:

		}

		// scan event node from head, returned nodes does not contain tail node.
		nodes, err := s.getNodesFromCursor(eventStep, nextCursor, key)
		if err != nil {
			blog.Errorf("get event from head failed, err: %v, rid: %s", err, rid)
			if err == HeadNodeNotExistError {
				resp := &watch.WatchEventDetail{
					Cursor:    watch.NoEventCursor,
					Resource:  opts.Resource,
					EventType: "",
					Detail:    nil,
				}

				return []*watch.WatchEventDetail{resp}, nil
			}
			return nil, err
		}

		if len(nodes) == 0 {
			resp := &watch.WatchEventDetail{
				Cursor:    watch.NoEventCursor,
				Resource:  opts.Resource,
				EventType: "",
				Detail:    nil,
			}

			// at least the tail node should can be scan, so something goes wrong.
			blog.V(5).Infof("watch with start from %s, but no event found in the chain, rid: %s", opts.StartFrom, rid)
			return []*watch.WatchEventDetail{resp}, nil
		}

		hitNodes := getHitNodeWithEventType(nodes, opts.EventTypes)
		matchedNodes := make([]*watch.ChainNode, 0)
		for _, node := range hitNodes {
			// find node that cluster time is larger than the start from seconds.
			if int64(node.ClusterTime.Sec) >= opts.StartFrom {
				matchedNodes = append(matchedNodes, node)
			}
		}

		if len(matchedNodes) != 0 {
			// matched event has been found, get them all.
			return s.getEventsWithCursorNodes(opts, matchedNodes, key, rid)
		}

		// not even one is hit.
		// check if nodes has already scan to the end
		lastNode := nodes[len(nodes)-1]
		if lastNode.NextCursor == key.TailKey() {
			// has already scan to the end, no need to scan anymore
			// get event detail.
			detail, err := s.cache.Get(key.DetailKey(lastNode.Cursor)).Result()
			if err != nil {
				blog.Errorf("get cursor: %s detail failed, err: %v, rid: %s", lastNode.Cursor, err, rid)
				return nil, err
			}

			resp := &watch.WatchEventDetail{
				Cursor:    lastNode.Cursor,
				Resource:  opts.Resource,
				EventType: lastNode.EventType,
				Detail:    watch.JsonString(types.GetEventDetail(detail)),
			}
			return []*watch.WatchEventDetail{resp}, nil
		}

		// update nextCursor and do next scan round.
		nextCursor = lastNode.Cursor
	}
}

func (s *Service) getEventsWithCursorNodes(opts *watch.WatchEventOptions, hitNodes []*watch.ChainNode, key event.Key, rid string) ([]*watch.WatchEventDetail, error) {
	results := make([]*redis.StringCmd, 0)
	pipe := s.cache.Pipeline()
	for _, node := range hitNodes {
		if node.Cursor == key.TailKey() {
			continue
		}
		results = append(results, pipe.Get(key.DetailKey(node.Cursor)))
	}

	// cursor is end to tail node.
	if len(results) == 0 {
		return make([]*watch.WatchEventDetail, 0), nil
	}

	_, err := pipe.Exec()
	if err != nil {
		blog.ErrorJSON("watch with start from: %d, resource: %s, hit events, but get event detail failed, hit nodes: %s, err: %v, rid: %s",
			opts.StartFrom, opts.Resource, hitNodes, err, rid)
		return nil, err
	}
	resp := make([]*watch.WatchEventDetail, 0)
	for idx, result := range results {
		jsonStr := types.GetEventDetail(result.Val())
		cut := json.CutJsonDataWithFields(&jsonStr, opts.Fields)
		resp = append(resp, &watch.WatchEventDetail{
			Cursor:    hitNodes[idx].Cursor,
			Resource:  opts.Resource,
			EventType: hitNodes[idx].EventType,
			Detail:    watch.JsonString(*cut),
		})
	}
	return resp, nil
}

func (s *Service) watchFromNow(key event.Key, opts *watch.WatchEventOptions, rid string) (*watch.WatchEventDetail, error) {
	node, tailTarget, err := s.getLatestEventDetail(key)
	if err != nil {
		blog.Errorf("watch from now, but get latest event failed, key, err: %v, rid: %s", err, rid)

		if err == TailNodeNotExistError || err == NoEventsError {
			// event chain list is empty, which means no event and not be initialized.
			return &watch.WatchEventDetail{
				Cursor:    watch.NoEventCursor,
				Resource:  opts.Resource,
				EventType: "",
				Detail:    nil,
			}, nil
		}

		return nil, err
	}

	hit := getHitNodeWithEventType([]*watch.ChainNode{node}, opts.EventTypes)
	if len(hit) == 0 {
		// not matched, set to no event cursor with empty detail
		return &watch.WatchEventDetail{
			Cursor:    watch.NoEventCursor,
			Resource:  opts.Resource,
			EventType: "",
			Detail:    nil,
		}, nil
	}

	jsonStr := types.GetEventDetail(tailTarget)
	cut := json.CutJsonDataWithFields(&jsonStr, opts.Fields)
	// matched the event type.
	return &watch.WatchEventDetail{
		Cursor:    node.Cursor,
		Resource:  opts.Resource,
		EventType: node.EventType,
		Detail:    watch.JsonString(*cut),
	}, nil
}

const (
	// 25s timeout
	timeoutWatchLoopSeconds = 25
	// watch loop internal duration
	loopInternal = 250 * time.Millisecond
)

// watchWithCursor get events with the start cursor which is offered by user.
// it will hold the request for timeout seconds if no matched event is hit.
// if event has been hit in a round, then events will be returned immediately.
// if no events hit, then will loop the event every 200ms until timeout and return
// with a special cursor named "NoEventCursor", then we will help the user watch
// event from the head cursor.
func (s *Service) watchWithCursor(key event.Key, opts *watch.WatchEventOptions, rid string) ([]*watch.WatchEventDetail, error) {
	startCursor := opts.Cursor
	if startCursor == watch.NoEventCursor {
		// user got no events because of no event occurs in the system in the previous watch around,
		// we should watch from the head cursor in this round, so that user can not miss any events.
		startCursor = key.HeadKey()
	}

	start := time.Now().Unix()
	for {
		nodes, err := s.getNodesFromCursor(eventStep, startCursor, key)
		if err != nil {
			blog.Errorf("watch event from cursor: %s, but get cursors failed, err: %v, rid: %s", opts.Cursor, err, rid)

			if err == HeadNodeNotExistError {

				resp := &watch.WatchEventDetail{
					Cursor:    watch.NoEventCursor,
					Resource:  opts.Resource,
					EventType: "",
					Detail:    nil,
				}

				return []*watch.WatchEventDetail{resp}, nil
			}

			return nil, err
		}

		if len(nodes) == 0 {

			if time.Now().Unix()-start > timeoutWatchLoopSeconds {
				// has already looped for timeout seconds, and we still got one event.
				// return with NoEventCursor and empty detail
				resp := &watch.WatchEventDetail{
					Cursor:    watch.NoEventCursor,
					Resource:  opts.Resource,
					EventType: "",
					Detail:    nil,
				}

				// at least the tail node should can be scan, so something goes wrong.
				blog.V(5).Infof("watch with cursor %s, timeout and no event found in the chain, rid: %s", opts.Cursor, rid)
				return []*watch.WatchEventDetail{resp}, nil
			}

			// we got not event one event, sleep a little, and then try to continue the loop watch
			time.Sleep(loopInternal)
			blog.V(5).Infof("watch key: %s with resource: %s, got nothing, try next round. rid: %s", key.Namespace(), opts.Resource, rid)
			continue
		}

		hitNodes := getHitNodeWithEventType(nodes, opts.EventTypes)
		if len(hitNodes) != 0 {
			if hitNodes[0].Cursor == key.TailKey() {
				// to the end
				resp := &watch.WatchEventDetail{
					Cursor:    watch.NoEventCursor,
					Resource:  opts.Resource,
					EventType: "",
					Detail:    nil,
				}

				// at least the tail node should can be scan, so something goes wrong.
				blog.V(5).Infof("watch with cursor %s, but no events found in the chain, rid: %s", opts.Cursor, rid)
				return []*watch.WatchEventDetail{resp}, nil
			}

			// matched event has been found, get them all.
			blog.V(5).Infof("watch key: %s with resource: %s, hit events, return immediately. rid: %s", key.Namespace(), opts.Resource, rid)
			return s.getEventsWithCursorNodes(opts, hitNodes, key, rid)
		}

		if time.Now().Unix()-start > timeoutWatchLoopSeconds {
			// no event is hit, but timeout, we return the last event cursor with nil detail
			// because it's not what the use want, return the last cursor to help user can
			// watch from here later for next watch round.
			lastNode := nodes[len(nodes)-1]
			resp := &watch.WatchEventDetail{
				Cursor:    lastNode.Cursor,
				Resource:  opts.Resource,
				EventType: lastNode.EventType,
				Detail:    nil,
			}

			// at least the tail node should can be scan, so something goes wrong.
			blog.V(5).Infof("watch with cursor %s, but no event matched in the chain, rid: %s", opts.Cursor, rid)
			return []*watch.WatchEventDetail{resp}, nil
		}
		// not event one event is hit, sleep a little, and then try to continue the loop watch
		time.Sleep(loopInternal)
		blog.V(5).Infof("watch key: %s with resource: %s, hit nothing, try next round. rid: %s", key.Namespace(), opts.Resource, rid)
		continue
	}
}

func getHitNodeWithEventType(nodes []*watch.ChainNode, typs []watch.EventType) []*watch.ChainNode {
	if len(typs) == 0 {
		return nodes
	}

	if len(nodes) == 0 {
		return nodes
	}

	m := make(map[watch.EventType]bool)
	for _, t := range typs {
		m[t] = true
	}

	hitNodes := make([]*watch.ChainNode, 0)
	for _, node := range nodes {
		_, hit := m[node.EventType]
		if hit {
			hitNodes = append(hitNodes, node)
			continue
		}
	}
	return hitNodes
>>>>>>> 2b12f2b2
}<|MERGE_RESOLUTION|>--- conflicted
+++ resolved
@@ -24,10 +24,7 @@
 	"configcenter/src/common/watch"
 	ewatcher "configcenter/src/scene_server/event_server/watcher"
 	"configcenter/src/source_controller/coreservice/event"
-<<<<<<< HEAD
-=======
 	"configcenter/src/storage/stream/types"
->>>>>>> 2b12f2b2
 
 	"github.com/emicklei/go-restful"
 )
@@ -153,348 +150,4 @@
 	}
 
 	return metadata.NewSuccessResp(result)
-<<<<<<< HEAD
-=======
-}
-
-func (s *Service) watchWithStartFrom(key event.Key, opts *watch.WatchEventOptions, rid string) ([]*watch.WatchEventDetail, error) {
-
-	// validate start from value is in the range or not
-	headTarget, tailTarget, err := s.getHeadTailNodeTargetNode(key)
-	if err != nil {
-		blog.Errorf("get head and tail targeted node detail failed, err: %v, rid: %s", err, rid)
-
-		// tail node is not initialized, which means no events.
-		if err == TailNodeNotExistError {
-			return []*watch.WatchEventDetail{{
-				Cursor:    watch.NoEventCursor,
-				Resource:  opts.Resource,
-				EventType: "",
-				Detail:    nil,
-			}}, nil
-		}
-
-		return nil, err
-	}
-
-	// not one event occurs.
-	if headTarget.NextCursor == key.TailKey() || tailTarget.NextCursor == key.HeadKey() {
-		// validate start from time with key's ttl
-		diff := time.Now().Unix() - opts.StartFrom
-		if diff < 0 || diff > key.TTLSeconds() {
-			// this is invalid.
-			return nil, errors.New("bk_start_from value is out of range")
-		}
-	}
-
-	// start from is too old, not allowed.
-	if int64(headTarget.ClusterTime.Sec) > opts.StartFrom {
-		return nil, errors.New("bk_start_from value is too small")
-	}
-
-	// start from is ahead of the latest's event time, watch from now.
-	if int64(tailTarget.ClusterTime.Sec) < opts.StartFrom {
-
-		latestEvent, err := s.watchFromNow(key, opts, rid)
-		if err != nil {
-			blog.Errorf("watch with start from: %d, result in watch from now, get latest event failed, err: %v, rid: %s",
-				opts.StartFrom, err, rid)
-			return nil, err
-		}
-
-		return []*watch.WatchEventDetail{latestEvent}, nil
-	}
-
-	// keep scan the cursor chain until to the tail cursor.
-	// start from the head key.
-	nextCursor := key.HeadKey()
-	timeout := time.After(25 * time.Second)
-	for {
-		select {
-		case <-timeout:
-			// scan the event's too long time, need to exist immediately.
-			blog.Errorf("watch with start from: %d, scan the cursor chain, but scan too long time, rid: %s", opts.StartFrom, rid)
-			return nil, errors.New("scan the event cost too long time")
-		default:
-
-		}
-
-		// scan event node from head, returned nodes does not contain tail node.
-		nodes, err := s.getNodesFromCursor(eventStep, nextCursor, key)
-		if err != nil {
-			blog.Errorf("get event from head failed, err: %v, rid: %s", err, rid)
-			if err == HeadNodeNotExistError {
-				resp := &watch.WatchEventDetail{
-					Cursor:    watch.NoEventCursor,
-					Resource:  opts.Resource,
-					EventType: "",
-					Detail:    nil,
-				}
-
-				return []*watch.WatchEventDetail{resp}, nil
-			}
-			return nil, err
-		}
-
-		if len(nodes) == 0 {
-			resp := &watch.WatchEventDetail{
-				Cursor:    watch.NoEventCursor,
-				Resource:  opts.Resource,
-				EventType: "",
-				Detail:    nil,
-			}
-
-			// at least the tail node should can be scan, so something goes wrong.
-			blog.V(5).Infof("watch with start from %s, but no event found in the chain, rid: %s", opts.StartFrom, rid)
-			return []*watch.WatchEventDetail{resp}, nil
-		}
-
-		hitNodes := getHitNodeWithEventType(nodes, opts.EventTypes)
-		matchedNodes := make([]*watch.ChainNode, 0)
-		for _, node := range hitNodes {
-			// find node that cluster time is larger than the start from seconds.
-			if int64(node.ClusterTime.Sec) >= opts.StartFrom {
-				matchedNodes = append(matchedNodes, node)
-			}
-		}
-
-		if len(matchedNodes) != 0 {
-			// matched event has been found, get them all.
-			return s.getEventsWithCursorNodes(opts, matchedNodes, key, rid)
-		}
-
-		// not even one is hit.
-		// check if nodes has already scan to the end
-		lastNode := nodes[len(nodes)-1]
-		if lastNode.NextCursor == key.TailKey() {
-			// has already scan to the end, no need to scan anymore
-			// get event detail.
-			detail, err := s.cache.Get(key.DetailKey(lastNode.Cursor)).Result()
-			if err != nil {
-				blog.Errorf("get cursor: %s detail failed, err: %v, rid: %s", lastNode.Cursor, err, rid)
-				return nil, err
-			}
-
-			resp := &watch.WatchEventDetail{
-				Cursor:    lastNode.Cursor,
-				Resource:  opts.Resource,
-				EventType: lastNode.EventType,
-				Detail:    watch.JsonString(types.GetEventDetail(detail)),
-			}
-			return []*watch.WatchEventDetail{resp}, nil
-		}
-
-		// update nextCursor and do next scan round.
-		nextCursor = lastNode.Cursor
-	}
-}
-
-func (s *Service) getEventsWithCursorNodes(opts *watch.WatchEventOptions, hitNodes []*watch.ChainNode, key event.Key, rid string) ([]*watch.WatchEventDetail, error) {
-	results := make([]*redis.StringCmd, 0)
-	pipe := s.cache.Pipeline()
-	for _, node := range hitNodes {
-		if node.Cursor == key.TailKey() {
-			continue
-		}
-		results = append(results, pipe.Get(key.DetailKey(node.Cursor)))
-	}
-
-	// cursor is end to tail node.
-	if len(results) == 0 {
-		return make([]*watch.WatchEventDetail, 0), nil
-	}
-
-	_, err := pipe.Exec()
-	if err != nil {
-		blog.ErrorJSON("watch with start from: %d, resource: %s, hit events, but get event detail failed, hit nodes: %s, err: %v, rid: %s",
-			opts.StartFrom, opts.Resource, hitNodes, err, rid)
-		return nil, err
-	}
-	resp := make([]*watch.WatchEventDetail, 0)
-	for idx, result := range results {
-		jsonStr := types.GetEventDetail(result.Val())
-		cut := json.CutJsonDataWithFields(&jsonStr, opts.Fields)
-		resp = append(resp, &watch.WatchEventDetail{
-			Cursor:    hitNodes[idx].Cursor,
-			Resource:  opts.Resource,
-			EventType: hitNodes[idx].EventType,
-			Detail:    watch.JsonString(*cut),
-		})
-	}
-	return resp, nil
-}
-
-func (s *Service) watchFromNow(key event.Key, opts *watch.WatchEventOptions, rid string) (*watch.WatchEventDetail, error) {
-	node, tailTarget, err := s.getLatestEventDetail(key)
-	if err != nil {
-		blog.Errorf("watch from now, but get latest event failed, key, err: %v, rid: %s", err, rid)
-
-		if err == TailNodeNotExistError || err == NoEventsError {
-			// event chain list is empty, which means no event and not be initialized.
-			return &watch.WatchEventDetail{
-				Cursor:    watch.NoEventCursor,
-				Resource:  opts.Resource,
-				EventType: "",
-				Detail:    nil,
-			}, nil
-		}
-
-		return nil, err
-	}
-
-	hit := getHitNodeWithEventType([]*watch.ChainNode{node}, opts.EventTypes)
-	if len(hit) == 0 {
-		// not matched, set to no event cursor with empty detail
-		return &watch.WatchEventDetail{
-			Cursor:    watch.NoEventCursor,
-			Resource:  opts.Resource,
-			EventType: "",
-			Detail:    nil,
-		}, nil
-	}
-
-	jsonStr := types.GetEventDetail(tailTarget)
-	cut := json.CutJsonDataWithFields(&jsonStr, opts.Fields)
-	// matched the event type.
-	return &watch.WatchEventDetail{
-		Cursor:    node.Cursor,
-		Resource:  opts.Resource,
-		EventType: node.EventType,
-		Detail:    watch.JsonString(*cut),
-	}, nil
-}
-
-const (
-	// 25s timeout
-	timeoutWatchLoopSeconds = 25
-	// watch loop internal duration
-	loopInternal = 250 * time.Millisecond
-)
-
-// watchWithCursor get events with the start cursor which is offered by user.
-// it will hold the request for timeout seconds if no matched event is hit.
-// if event has been hit in a round, then events will be returned immediately.
-// if no events hit, then will loop the event every 200ms until timeout and return
-// with a special cursor named "NoEventCursor", then we will help the user watch
-// event from the head cursor.
-func (s *Service) watchWithCursor(key event.Key, opts *watch.WatchEventOptions, rid string) ([]*watch.WatchEventDetail, error) {
-	startCursor := opts.Cursor
-	if startCursor == watch.NoEventCursor {
-		// user got no events because of no event occurs in the system in the previous watch around,
-		// we should watch from the head cursor in this round, so that user can not miss any events.
-		startCursor = key.HeadKey()
-	}
-
-	start := time.Now().Unix()
-	for {
-		nodes, err := s.getNodesFromCursor(eventStep, startCursor, key)
-		if err != nil {
-			blog.Errorf("watch event from cursor: %s, but get cursors failed, err: %v, rid: %s", opts.Cursor, err, rid)
-
-			if err == HeadNodeNotExistError {
-
-				resp := &watch.WatchEventDetail{
-					Cursor:    watch.NoEventCursor,
-					Resource:  opts.Resource,
-					EventType: "",
-					Detail:    nil,
-				}
-
-				return []*watch.WatchEventDetail{resp}, nil
-			}
-
-			return nil, err
-		}
-
-		if len(nodes) == 0 {
-
-			if time.Now().Unix()-start > timeoutWatchLoopSeconds {
-				// has already looped for timeout seconds, and we still got one event.
-				// return with NoEventCursor and empty detail
-				resp := &watch.WatchEventDetail{
-					Cursor:    watch.NoEventCursor,
-					Resource:  opts.Resource,
-					EventType: "",
-					Detail:    nil,
-				}
-
-				// at least the tail node should can be scan, so something goes wrong.
-				blog.V(5).Infof("watch with cursor %s, timeout and no event found in the chain, rid: %s", opts.Cursor, rid)
-				return []*watch.WatchEventDetail{resp}, nil
-			}
-
-			// we got not event one event, sleep a little, and then try to continue the loop watch
-			time.Sleep(loopInternal)
-			blog.V(5).Infof("watch key: %s with resource: %s, got nothing, try next round. rid: %s", key.Namespace(), opts.Resource, rid)
-			continue
-		}
-
-		hitNodes := getHitNodeWithEventType(nodes, opts.EventTypes)
-		if len(hitNodes) != 0 {
-			if hitNodes[0].Cursor == key.TailKey() {
-				// to the end
-				resp := &watch.WatchEventDetail{
-					Cursor:    watch.NoEventCursor,
-					Resource:  opts.Resource,
-					EventType: "",
-					Detail:    nil,
-				}
-
-				// at least the tail node should can be scan, so something goes wrong.
-				blog.V(5).Infof("watch with cursor %s, but no events found in the chain, rid: %s", opts.Cursor, rid)
-				return []*watch.WatchEventDetail{resp}, nil
-			}
-
-			// matched event has been found, get them all.
-			blog.V(5).Infof("watch key: %s with resource: %s, hit events, return immediately. rid: %s", key.Namespace(), opts.Resource, rid)
-			return s.getEventsWithCursorNodes(opts, hitNodes, key, rid)
-		}
-
-		if time.Now().Unix()-start > timeoutWatchLoopSeconds {
-			// no event is hit, but timeout, we return the last event cursor with nil detail
-			// because it's not what the use want, return the last cursor to help user can
-			// watch from here later for next watch round.
-			lastNode := nodes[len(nodes)-1]
-			resp := &watch.WatchEventDetail{
-				Cursor:    lastNode.Cursor,
-				Resource:  opts.Resource,
-				EventType: lastNode.EventType,
-				Detail:    nil,
-			}
-
-			// at least the tail node should can be scan, so something goes wrong.
-			blog.V(5).Infof("watch with cursor %s, but no event matched in the chain, rid: %s", opts.Cursor, rid)
-			return []*watch.WatchEventDetail{resp}, nil
-		}
-		// not event one event is hit, sleep a little, and then try to continue the loop watch
-		time.Sleep(loopInternal)
-		blog.V(5).Infof("watch key: %s with resource: %s, hit nothing, try next round. rid: %s", key.Namespace(), opts.Resource, rid)
-		continue
-	}
-}
-
-func getHitNodeWithEventType(nodes []*watch.ChainNode, typs []watch.EventType) []*watch.ChainNode {
-	if len(typs) == 0 {
-		return nodes
-	}
-
-	if len(nodes) == 0 {
-		return nodes
-	}
-
-	m := make(map[watch.EventType]bool)
-	for _, t := range typs {
-		m[t] = true
-	}
-
-	hitNodes := make([]*watch.ChainNode, 0)
-	for _, node := range nodes {
-		_, hit := m[node.EventType]
-		if hit {
-			hitNodes = append(hitNodes, node)
-			continue
-		}
-	}
-	return hitNodes
->>>>>>> 2b12f2b2
 }