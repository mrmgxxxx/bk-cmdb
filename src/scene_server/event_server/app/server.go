--- conflicted
+++ resolved
@@ -17,6 +17,7 @@
 	"fmt"
 	"sync"
 	"time"
+	"encoding/json"
 
 	"configcenter/src/ac/iam"
 	"configcenter/src/common/backbone"
@@ -73,8 +74,8 @@
 	// eventHandler is event handler that handles all event senders.
 	eventHandler *distribution.EventHandler
 
-	// distributer handles all events distribution.
-	distributer *distribution.Distributer
+	// distributor handles all events distribution.
+	distributor *distribution.Distributor
 }
 
 // NewEventServer creates a new EventServer object.
@@ -98,35 +99,13 @@
 		return nil, fmt.Errorf("build backbone, %+v", err)
 	}
 
-<<<<<<< HEAD
-	service.Engine = engine
-	service.SetAuthorizer(iam.NewAuthorizer(engine.CoreAPI))
-	process.Core = engine
-	process.Service = service
-	errCh := make(chan error, 1)
-	for {
-		if process.Config == nil {
-			time.Sleep(time.Second * 2)
-			blog.V(3).Info("config not found, retry 2s later")
-			continue
-		}
-
-		process.Config.MongoDB, err = engine.WithMongo()
-		if err != nil {
-			return err
-		}
-		process.Config.Redis, err = engine.WithRedis()
-		if err != nil {
-			return err
-		}
-=======
 	// set global cc errors.
 	errors.SetGlobalCCError(engine.CCErr)
 
 	// set backbone engine.
 	newEventServer.engine = engine
 	newEventServer.service = svc.NewService(ctx, engine)
->>>>>>> efdaa2f3
+
 
 	return newEventServer, nil
 }
@@ -156,27 +135,23 @@
 	es.hostConfigUpdateMu.Lock()
 	defer es.hostConfigUpdateMu.Unlock()
 
-	if len(curr.ConfigMap) > 0 {
+	if len(curr.ConfigData) > 0 {
 		// NOTE: allow to update configs with empty values?
 		// NOTE: what is prev used for? build a compare logic here?
 
 		if es.config == nil {
 			es.config = &options.Config{}
 		}
-
-<<<<<<< HEAD
-		go func() {
-			errCh <- distribution.SubscribeChannel(subCli)
-		}()
-=======
-		if data, err := json.MarshalIndent(curr.ConfigMap, "", "  "); err == nil {
+		
+		if data, err := json.MarshalIndent(curr.ConfigData, "", "  "); err == nil {
 			blog.Infof("on host config update event: \n%s", data)
 		}
 
 		// TODO: add your configs updates here.
 	}
-}
->>>>>>> efdaa2f3
+
+}
+
 
 // initConfigs inits configs for new EventServer server.
 func (es *EventServer) initConfigs() error {
@@ -211,12 +186,6 @@
 		return fmt.Errorf("init cc redis configs, %+v", err)
 	}
 
-	// cc auth.
-	es.config.Auth, err = es.engine.WithAuth()
-	if err != nil {
-		return fmt.Errorf("init cc auth configs, %+v", err)
-	}
-
 	return nil
 }
 
@@ -240,12 +209,8 @@
 	es.service.SetCache(redisCli)
 	blog.Infof("init modules, connected to cc redis, %+v", es.config.Redis)
 
-	authCli, err := authcenter.NewAuthCenter(nil, es.config.Auth, es.engine.Metric().Registry())
-	if err != nil {
-		return fmt.Errorf("new authcenter failed: %v, config: %+v", err, es.config.Auth)
-	}
-	es.service.SetAuth(authCli)
-	blog.Infof("enable auth center: %v", auth.IsAuthed())
+	// initialize auth authorizer
+	es.service.SetAuthorizer(iam.NewAuthorizer(es.engine.CoreAPI))
 
 	// init subscription stream watcher.
 	subWatcher, err := reflector.NewReflector(es.config.MongoDB.GetMongoConf())
@@ -260,17 +225,17 @@
 	es.identifierHandler = identifierHandler
 
 	// init distributer.
-	distributer := distribution.NewDistributer(es.ctx, es.engine, es.db, es.redisCli, es.subWatcher)
-	es.distributer = distributer
-	es.service.SetDistributer(distributer)
+	distributor := distribution.NewDistributer(es.ctx, es.engine, es.db, es.redisCli, es.subWatcher)
+	es.distributor = distributor
+	es.service.SetDistributer(distributor)
 	blog.Infof("init modules, create event distributer success")
 
 	// init event handler.
 	eventHandler := distribution.NewEventHandler(es.ctx, es.engine, es.redisCli)
 	es.eventHandler = eventHandler
-	es.eventHandler.SetDistributer(distributer)
+	es.eventHandler.SetDistributer(distributor)
 	blog.Infof("init modules, create event handler success")
-
+	
 	return nil
 }
 
@@ -292,7 +257,7 @@
 	go es.identifierHandler.Run()
 
 	// run main logic comm distributer.
-	if err := es.distributer.Start(es.eventHandler); err != nil {
+	if err := es.distributor.Start(es.eventHandler); err != nil {
 		return fmt.Errorf("distributer start failed, %+v", err)
 	}
 	blog.Info("distributer starting now!")
@@ -312,22 +277,10 @@
 	if err := eventServer.Run(); err != nil {
 		return err
 	}
-
-<<<<<<< HEAD
-func (h *EventServer) onHostConfigUpdate(previous, current cc.ProcessConfig) {
-	configLock.Lock()
-	defer configLock.Unlock()
-	if len(current.ConfigData) > 0 {
-		if h.Config == nil {
-			h.Config = new(options.Config)
-		}
-		// ignore err, cause ConfigMap is map[string]string
-		blog.Infof("config updated: \n%s", string(current.ConfigData))
-=======
-	// all modules is inited success, start the new server now.
+	
+	// all modules is initialized success, start the new server now.
 	if err := backbone.StartServer(ctx, cancel, eventServer.Engine(), eventServer.Service().WebService(), true); err != nil {
 		return err
->>>>>>> efdaa2f3
 	}
 	blog.Info("EventServer init and run success!")
 
