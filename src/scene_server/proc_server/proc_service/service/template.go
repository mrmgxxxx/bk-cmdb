--- conflicted
+++ resolved
@@ -132,15 +132,9 @@
 		resp.WriteError(http.StatusInternalServerError, &meta.RespError{Msg: defErr.Error(common.CCErrProcDeleteTemplateFail)})
 		return
 	}
-<<<<<<< HEAD
 	logger := srvData.lgc.NewTemplate()
 	if err := logger.WithPrevious(srvData.ctx, templateID, tempFields); err != nil {
-		blog.Errorf("delete template, but get temp[%s] pre data for audit failed, err: %v,rid:%s", templateID, err, srvData.rid)
-=======
-	logger := ps.Logics.NewTemplate(pHeader, ownerID)
-	if err := logger.WithPrevious(templateID, tempFields); err != nil {
-		blog.Errorf("delete template, but get temp[%d] pre data for audit failed, err: %v", templateID, err)
->>>>>>> 54448e21
+		blog.Errorf("delete template, but get temp[%d] pre data for audit failed, err: %v,rid:%s", templateID, err, srvData.rid)
 		resp.WriteError(http.StatusInternalServerError, &meta.RespError{Msg: defErr.Error(common.CCErrProcDeleteInstanceModel)})
 		return
 	}
@@ -167,11 +161,7 @@
 	logs := types.MapStr{common.BKContentField: logContent, common.BKOpDescField: "delete template", common.BKOpTypeField: auditoplog.AuditOpTypeDel}
 	result, err := ps.CoreAPI.AuditController().AddProcLog(srvData.ctx, srvData.ownerID, appIDStr, user, srvData.header, logs)
 	if err != nil || !result.Result {
-<<<<<<< HEAD
-		blog.Errorf("delete config template failed, but [%s] audit failed, err: %v, %v,input:%+v,rid:%s", templateID, err, result.ErrMsg, input, srvData.rid)
-=======
-		blog.Errorf("delete config template failed, but [%d] audit failed, err: %v, %v", templateID, err, result.ErrMsg)
->>>>>>> 54448e21
+		blog.Errorf("delete config template failed, but [%d] audit failed, err: %v, %v,input:%+v,rid:%s", templateID, err, result.ErrMsg, input, srvData.rid)
 		resp.WriteError(http.StatusInternalServerError, &meta.RespError{Msg: defErr.Error(common.CCErrProcDeleteTemplateFail)})
 		return
 	}
