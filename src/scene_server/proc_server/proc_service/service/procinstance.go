--- conflicted
+++ resolved
@@ -18,31 +18,18 @@
 	"regexp"
 	"strconv"
 
-<<<<<<< HEAD
 	"github.com/emicklei/go-restful"
 	"github.com/gin-gonic/gin/json"
 
-=======
->>>>>>> 21a4300f
 	"configcenter/src/common"
 	"configcenter/src/common/blog"
 	meta "configcenter/src/common/metadata"
 	"configcenter/src/common/util"
 	sourceAPI "configcenter/src/source_controller/api/object"
-<<<<<<< HEAD
 )
 
 func (ps *ProcServer) OperateProcessInstance(req *restful.Request, resp *restful.Response) {
 	language := util.GetLanguage(req.Request.Header)
-=======
-
-	"github.com/emicklei/go-restful"
-	"github.com/gin-gonic/gin/json"
-)
-
-func (ps *ProcServer) OperateProcessInstance(req *restful.Request, resp *restful.Response) {
-	language := util.GetActionLanguage(req)
->>>>>>> 21a4300f
 	defErr := ps.CCErr.CreateDefaultCCErrorIf(language)
 	namespace := req.PathParameter("namespace")
 
@@ -73,11 +60,7 @@
 }
 
 func (ps *ProcServer) QueryProcessOperateResult(req *restful.Request, resp *restful.Response) {
-<<<<<<< HEAD
-	language := util.GetLanguage(req.Request.Header)
-=======
 	language := util.GetActionLanguage(req)
->>>>>>> 21a4300f
 	defErr := ps.CCErr.CreateDefaultCCErrorIf(language)
 
 	namespace := req.PathParameter("namespace")
@@ -362,13 +345,9 @@
 			}
 		}
 	}
-<<<<<<< HEAD
-
-=======
 	if 0 == len(procInstModels) {
 		return nil
 	}
->>>>>>> 21a4300f
 	// save into db
 	instModelRet, err := ps.CoreAPI.ProcController().CreateProcInstanceModel(context.Background(), forward.Header, procInstModels)
 	if err != nil || (err == nil && !instModelRet.Result) {
