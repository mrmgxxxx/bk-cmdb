--- conflicted
+++ resolved
@@ -56,11 +56,7 @@
 
 		processes, getErr := ps.getProcessesByModuleName(srvData.header, moduleName)
 		if getErr != nil {
-<<<<<<< HEAD
 			blog.Errorf("GetProcessesByModuleName failed int GetProcessPortByApplicationID, err: %s,input:%+v,rid:%s", getErr.Error(), module, srvData.rid)
-=======
-			blog.Errorf("GetProcessesByModuleName failed int GetProcessPortByApplicationID, err: %s", getErr.Error())
->>>>>>> c8d1d0c1
 			resp.WriteError(http.StatusInternalServerError, &meta.RespError{Msg: defErr.Error(common.CCErrProcGetByApplicationIDFail)})
 			return
 		}
@@ -109,22 +105,14 @@
 	for _, moduleHostConf := range moduleHostConfigs {
 		hostID, ok := moduleHostConf[common.BKHostIDField]
 		if !ok {
-<<<<<<< HEAD
 			blog.Errorf("fail to get hostID in GetProcessPortByApplicationID. error, field %s not found, data:%#v,rid:%s", common.BKHostIDField, moduleHostConf, srvData.rid)
-=======
-			blog.Errorf("fail to get hostID in GetProcessPortByApplicationID. error, field %s not found, data:%#v", common.BKHostIDField, moduleHostConf)
->>>>>>> c8d1d0c1
 			resp.WriteError(http.StatusInternalServerError, &meta.RespError{Msg: defErr.Error(common.CCErrProcGetByApplicationIDFail)})
 			return
 		}
 
 		moduleID, ok := moduleHostConf[common.BKModuleIDField]
 		if !ok {
-<<<<<<< HEAD
 			blog.Errorf("fail to get moduleID in GetProcessPortByApplicationID. err: field %s not found ,data:%#v,rid:%s", common.BKModuleIDField, moduleHostConf, srvData.rid)
-=======
-			blog.Errorf("fail to get hostID in GetProcessPortByApplicationID. error, field %s not found, data:%#v", common.BKModuleIDField, moduleHostConf)
->>>>>>> c8d1d0c1
 			resp.WriteError(http.StatusInternalServerError, &meta.RespError{Msg: defErr.Error(common.CCErrProcGetByApplicationIDFail)})
 			return
 		}
