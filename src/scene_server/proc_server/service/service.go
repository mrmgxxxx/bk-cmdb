/*
 * Tencent is pleased to support the open source community by making 蓝鲸 available.
 * Copyright (C) 2017-2018 THL A29 Limited, a Tencent company. All rights reserved.
 * Licensed under the MIT License (the "License"); you may not use this file except
 * in compliance with the License. You may obtain a copy of the License at
 * http://opensource.org/licenses/MIT
 * Unless required by applicable law or agreed to in writing, software distributed under
 * the License is distributed on an "AS IS" BASIS, WITHOUT WARRANTIES OR CONDITIONS OF ANY KIND,
 * either express or implied. See the License for the specific language governing permissions and
 * limitations under the License.
 */
package service

import (
	"context"
	"net/http"
	"time"

	"configcenter/src/auth/extensions"
	"configcenter/src/common"
	"configcenter/src/common/backbone"
	cfnc "configcenter/src/common/backbone/configcenter"
	"configcenter/src/common/errors"
	"configcenter/src/common/http/rest"
	"configcenter/src/common/language"
	"configcenter/src/common/metadata"
	"configcenter/src/common/metric"
	"configcenter/src/common/rdapi"
	"configcenter/src/common/types"
	"configcenter/src/common/util"
	"configcenter/src/scene_server/proc_server/app/options"
	"configcenter/src/scene_server/proc_server/logics"
	ccRedis "configcenter/src/storage/dal/redis"
	"configcenter/src/thirdpartyclient/esbserver"
	"configcenter/src/thirdpartyclient/esbserver/esbutil"
	"github.com/emicklei/go-restful"
	redis "gopkg.in/redis.v5"
)

type srvComm struct {
	header        http.Header
	rid           string
	ccErr         errors.DefaultCCErrorIf
	ccLang        language.DefaultCCLanguageIf
	ctx           context.Context
	ctxCancelFunc context.CancelFunc
	user          string
	ownerID       string
	lgc           *logics.Logics
}

type ProcServer struct {
	*backbone.Engine
	EsbConfigChn       chan esbutil.EsbConfig
	Config             *options.Config
	EsbServ            esbserver.EsbClientInterface
	Cache              *redis.Client
	procHostInstConfig logics.ProcHostInstConfig
	ConfigMap          map[string]string
	AuthManager        *extensions.AuthManager
	Logic              *logics.Logic
}

func (ps *ProcServer) newSrvComm(header http.Header) *srvComm {
	lang := util.GetLanguage(header)
	ctx, cancel := ps.Engine.CCCtx.WithCancel()
	return &srvComm{
		header:        header,
		rid:           util.GetHTTPCCRequestID(header),
		ccErr:         ps.CCErr.CreateDefaultCCErrorIf(lang),
		ccLang:        ps.Language.CreateDefaultCCLanguageIf(lang),
		ctx:           ctx,
		ctxCancelFunc: cancel,
		user:          util.GetUser(header),
		ownerID:       util.GetOwnerID(header),
		lgc:           logics.NewLogics(ps.Engine, header, ps.Cache, ps.EsbServ, &ps.procHostInstConfig),
	}
}

func (ps *ProcServer) WebService() *restful.WebService {
	getErrFunc := func() errors.CCErrorIf {
		return ps.Engine.CCErr
	}

	// v3
	ws := new(restful.WebService)
	ws.Path("/process/v3").Filter(rdapi.AllGlobalFilter(getErrFunc)).Produces(restful.MIME_JSON)
	restful.DefaultRequestContentType(restful.MIME_JSON)
	restful.DefaultResponseContentType(restful.MIME_JSON)

	// ws.Route(ws.POST("/{bk_supplier_account}/{bk_biz_id}").To(ps.CreateProcess))
	// ws.Route(ws.DELETE("/{bk_supplier_account}/{bk_biz_id}/{bk_process_id}").To(ps.DeleteProcess))
	// ws.Route(ws.POST("/search/{bk_supplier_account}/{bk_biz_id}").To(ps.SearchProcess))
	// ws.Route(ws.PUT("/{bk_supplier_account}/{bk_biz_id}/{bk_process_id}").To(ps.UpdateProcess))
	// ws.Route(ws.PUT("/{bk_supplier_account}/{bk_biz_id}").To(ps.BatchUpdateProcess))
	//
	// ws.Route(ws.GET("/module/{bk_supplier_account}/{bk_biz_id}/{bk_process_id}").To(ps.GetProcessBindModule))
	// ws.Route(ws.PUT("/module/{bk_supplier_account}/{bk_biz_id}/{bk_process_id}/{bk_module_name}").To(ps.BindModuleProcess))
	// ws.Route(ws.DELETE("/module/{bk_supplier_account}/{bk_biz_id}/{bk_process_id}/{bk_module_name}").To(ps.DeleteModuleProcessBind))
	//
	// ws.Route(ws.GET("/{" + common.BKOwnerIDField + "}/{" + common.BKAppIDField + "}/{" + common.BKProcessIDField + "}").To(ps.GetProcessDetailByID))

	// v2
	ws.Route(ws.POST("/openapi/GetProcessPortByApplicationID/{" + common.BKAppIDField + "}").To(ps.GetProcessPortByApplicationID))
	ws.Route(ws.POST("/openapi/GetProcessPortByIP").To(ps.GetProcessPortByIP))

	ws.Route(ws.GET("/healthz").To(ps.Healthz))
	return ws
}

<<<<<<< HEAD
func (ps *ProcServer) WebService2() *restful.WebService {
=======
func (s *ProcServer) WebService2(web *restful.WebService) {
>>>>>>> 136efeb7
	utility := rest.NewRestUtility(rest.Config{
		ErrorIf:  ps.Engine.CCErr,
		Language: ps.Engine.Language,
	})

	// service category
	utility.AddHandler(rest.Action{Verb: http.MethodGet, Path: "/findmany/proc/service_category", Handler: ps.GetServiceCategory})
	utility.AddHandler(rest.Action{Verb: http.MethodPost, Path: "/create/proc/service_category", Handler: ps.CreateServiceCategory})
	utility.AddHandler(rest.Action{Verb: http.MethodDelete, Path: "/delete/proc/service_category", Handler: ps.DeleteServiceCategory})

	// service template
	utility.AddHandler(rest.Action{Verb: http.MethodPost, Path: "/create/proc/service_template", Handler: ps.CreateServiceTemplate})
	utility.AddHandler(rest.Action{Verb: http.MethodGet, Path: "/findmany/proc/service_template", Handler: ps.ListServiceTemplates})
	utility.AddHandler(rest.Action{Verb: http.MethodDelete, Path: "/delete/proc/service_template", Handler: ps.DeleteServiceTemplate})

	// process template
	utility.AddHandler(rest.Action{Verb: http.MethodPost, Path: "/createmany/proc/proc_template/for_service_template", Handler: ps.CreateProcessTemplateBatch})
	utility.AddHandler(rest.Action{Verb: http.MethodPut, Path: "/update/proc/proc_template/for_service_template", Handler: ps.UpdateProcessTemplate})
	utility.AddHandler(rest.Action{Verb: http.MethodDelete, Path: "/deletemany/proc/proc_template/for_service_template", Handler: ps.DeleteProcessTemplateBatch})
	utility.AddHandler(rest.Action{Verb: http.MethodGet, Path: "/find/proc/proc_template/id/{processTemplateID}", Handler: ps.GetProcessTemplate})
	utility.AddHandler(rest.Action{Verb: http.MethodGet, Path: "/findmany/proc/proc_template", Handler: ps.ListProcessTemplate})

	// service instance
	utility.AddHandler(rest.Action{Verb: http.MethodPost, Path: "/create/proc/service_instance/with_template", Handler: ps.CreateServiceInstances})
	utility.AddHandler(rest.Action{Verb: http.MethodPost, Path: "/create/proc/service_instance/with_raw", Handler: ps.CreateServiceInstances})
	utility.AddHandler(rest.Action{Verb: http.MethodDelete, Path: "/delete/proc/service_instance/{service_instance_id}/process", Handler: ps.DeleteProcessInstanceInServiceInstance})
	utility.AddHandler(rest.Action{Verb: http.MethodGet, Path: "/find/proc/service_instance", Handler: ps.GetServiceInstancesInModule})
	utility.AddHandler(rest.Action{Verb: http.MethodDelete, Path: "/delete/proc/service_instance", Handler: ps.DeleteServiceInstance})
	utility.AddHandler(rest.Action{Verb: http.MethodGet, Path: "/find/proc/service_instance/difference", Handler: ps.FindDifferencesBetweenServiceAndProcessInstance})

	utility.AddToRestfulWebService(web)
}

func (ps *ProcServer) Healthz(req *restful.Request, resp *restful.Response) {
	meta := metric.HealthMeta{IsHealthy: true}

	// zk health status
	zkItem := metric.HealthItem{IsHealthy: true, Name: types.CCFunctionalityServicediscover}
	if err := ps.Engine.Ping(); err != nil {
		zkItem.IsHealthy = false
		zkItem.Message = err.Error()
	}
	meta.Items = append(meta.Items, zkItem)

	// object controller
	objCtr := metric.HealthItem{IsHealthy: true, Name: types.CC_MODULE_OBJECTCONTROLLER}
	if _, err := ps.Engine.CoreAPI.Healthz().HealthCheck(types.CC_MODULE_OBJECTCONTROLLER); err != nil {
		objCtr.IsHealthy = false
		objCtr.Message = err.Error()
	}
	meta.Items = append(meta.Items, objCtr)

	// host controller
	hostCtrl := metric.HealthItem{IsHealthy: true, Name: types.CC_MODULE_HOSTCONTROLLER}
	if _, err := ps.Engine.CoreAPI.Healthz().HealthCheck(types.CC_MODULE_HOSTCONTROLLER); err != nil {
		hostCtrl.IsHealthy = false
		hostCtrl.Message = err.Error()
	}

	// host controller
	procCtrl := metric.HealthItem{IsHealthy: true, Name: types.CC_MODULE_PROCCONTROLLER}
	if _, err := ps.Engine.CoreAPI.Healthz().HealthCheck(types.CC_MODULE_PROCCONTROLLER); err != nil {
		procCtrl.IsHealthy = false
		procCtrl.Message = err.Error()
	}
	meta.Items = append(meta.Items, procCtrl)

	for _, item := range meta.Items {
		if item.IsHealthy == false {
			meta.IsHealthy = false
			meta.Message = "proc server is unhealthy"
			break
		}
	}

	info := metric.HealthInfo{
		Module:     types.CC_MODULE_HOST,
		HealthMeta: meta,
		AtTime:     metadata.Now(),
	}

	answer := metric.HealthResponse{
		Code:    common.CCSuccess,
		Data:    info,
		OK:      meta.IsHealthy,
		Result:  meta.IsHealthy,
		Message: meta.Message,
	}
	resp.Header().Set("Content-Type", "application/json")
	resp.WriteEntity(answer)
}

func (ps *ProcServer) OnProcessConfigUpdate(previous, current cfnc.ProcessConfig) {

	//
	esbAddr, addrOk := current.ConfigMap["esb.addr"]
	esbAppCode, appCodeOk := current.ConfigMap["esb.appCode"]
	esbAppSecret, appSecretOk := current.ConfigMap["esb.appSecret"]
	if addrOk && appCodeOk && appSecretOk {
		go func() {
			ps.EsbConfigChn <- esbutil.EsbConfig{Addrs: esbAddr, AppCode: esbAppCode, AppSecret: esbAppSecret}
		}()
	}

	cfg := ccRedis.ParseConfigFromKV("redis", current.ConfigMap)
	ps.Config = &options.Config{
		Redis: &cfg,
	}

	hostInstPrefix := "host instance"
	procHostInstConfig := &ps.procHostInstConfig
	if val, ok := current.ConfigMap[hostInstPrefix+".maxEventCount"]; ok {
		eventCount, err := util.GetIntByInterface(val)
		if nil == err {
			procHostInstConfig.MaxEventCount = eventCount
		}
	}
	if val, ok := current.ConfigMap[hostInstPrefix+".maxModuleIDCount"]; ok {
		midCount, err := util.GetIntByInterface(val)
		if nil == err {
			procHostInstConfig.MaxRefreshModuleCount = midCount
		}
	}
	if val, ok := current.ConfigMap[hostInstPrefix+".getModuleIDInterval"]; ok {
		getMidInterval, err := util.GetIntByInterface(val)
		if nil == err {
			procHostInstConfig.GetModuleIDInterval = time.Duration(getMidInterval) * time.Second
		}
	}
	ps.ConfigMap = current.ConfigMap
}<|MERGE_RESOLUTION|>--- conflicted
+++ resolved
@@ -108,11 +108,7 @@
 	return ws
 }
 
-<<<<<<< HEAD
-func (ps *ProcServer) WebService2() *restful.WebService {
-=======
-func (s *ProcServer) WebService2(web *restful.WebService) {
->>>>>>> 136efeb7
+func (ps *ProcServer) WebService2(web *restful.WebService) {
 	utility := rest.NewRestUtility(rest.Config{
 		ErrorIf:  ps.Engine.CCErr,
 		Language: ps.Engine.Language,
