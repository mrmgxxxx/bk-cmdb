/*
 * Tencent is pleased to support the open source community by making 蓝鲸 available.
 * Copyright (C) 2017-2018 THL A29 Limited, a Tencent company. All rights reserved.
 * Licensed under the MIT License (the "License"); you may not use this file except
 * in compliance with the License. You may obtain a copy of the License at
 * http://opensource.org/licenses/MIT
 * Unless required by applicable law or agreed to in writing, software distributed under
 * the License is distributed on an "AS IS" BASIS, WITHOUT WARRANTIES OR CONDITIONS OF ANY KIND,
 * either express or implied. See the License for the specific language governing permissions and
 * limitations under the License.
 */
package service

import (
	"context"
	"net/http"
	"time"

	"configcenter/src/auth/extensions"
	"configcenter/src/common"
	"configcenter/src/common/backbone"
	cfnc "configcenter/src/common/backbone/configcenter"
	"configcenter/src/common/errors"
	"configcenter/src/common/http/rest"
	"configcenter/src/common/language"
	"configcenter/src/common/metadata"
	"configcenter/src/common/metric"
	"configcenter/src/common/rdapi"
	"configcenter/src/common/types"
	"configcenter/src/common/util"
	"configcenter/src/scene_server/proc_server/app/options"
	"configcenter/src/scene_server/proc_server/logics"
	"configcenter/src/storage/dal/mongo"
	"configcenter/src/thirdpartyclient/esbserver"
	"configcenter/src/thirdpartyclient/esbserver/esbutil"

	"github.com/emicklei/go-restful"
)

type srvComm struct {
	header        http.Header
	rid           string
	ccErr         errors.DefaultCCErrorIf
	ccLang        language.DefaultCCLanguageIf
	ctx           context.Context
	ctxCancelFunc context.CancelFunc
	user          string
	ownerID       string
	lgc           *logics.Logics
}

type ProcServer struct {
	*backbone.Engine
	EsbConfigChn       chan esbutil.EsbConfig
	Config             *options.Config
	EsbSrv             esbserver.EsbClientInterface
	procHostInstConfig logics.ProcHostInstConfig
	ConfigMap          map[string]string
	AuthManager        *extensions.AuthManager
	Logic              *logics.Logic
<<<<<<< HEAD
=======
	TransactionClient  dal.Transaction
>>>>>>> 08b3decf
}

func (ps *ProcServer) newSrvComm(header http.Header) *srvComm {
	rid := util.GetHTTPCCRequestID(header)
	lang := util.GetLanguage(header)
	ctx, cancel := ps.Engine.CCCtx.WithCancel()
	ctx = context.WithValue(ctx, common.ContextRequestIDField, rid)

	errors.SetGlobalCCError(ps.CCErr)
	return &srvComm{
		header:        header,
		rid:           util.GetHTTPCCRequestID(header),
		ccErr:         ps.CCErr.CreateDefaultCCErrorIf(lang),
		ccLang:        ps.Language.CreateDefaultCCLanguageIf(lang),
		ctx:           ctx,
		ctxCancelFunc: cancel,
		user:          util.GetUser(header),
		ownerID:       util.GetOwnerID(header),
		lgc:           logics.NewLogics(ps.Engine, header, ps.EsbSrv, &ps.procHostInstConfig),
	}
}

func (ps *ProcServer) WebService() *restful.Container {
	getErrFunc := func() errors.CCErrorIf {
		return ps.Engine.CCErr
	}

	api := new(restful.WebService)
	api.Path("/process/v3")
	api.Filter(ps.Engine.Metric().RestfulMiddleWare)
	api.Filter(rdapi.AllGlobalFilter(getErrFunc))
	api.Produces(restful.MIME_JSON)
	restful.DefaultRequestContentType(restful.MIME_JSON)
	restful.DefaultResponseContentType(restful.MIME_JSON)

	ps.newProcessService(api)
	container := restful.NewContainer()
	container.Add(api)

	healthzAPI := new(restful.WebService).Produces(restful.MIME_JSON)
	healthzAPI.Route(healthzAPI.GET("/healthz").To(ps.Healthz))
	container.Add(healthzAPI)

	return container
}

func (ps *ProcServer) newProcessService(web *restful.WebService) {
	utility := rest.NewRestUtility(rest.Config{
		ErrorIf:  ps.Engine.CCErr,
		Language: ps.Engine.Language,
	})

	// service category
	utility.AddHandler(rest.Action{Verb: http.MethodPost, Path: "/findmany/proc/service_category", Handler: ps.ListServiceCategory})
	utility.AddHandler(rest.Action{Verb: http.MethodPost, Path: "/findmany/proc/service_category/with_statistics", Handler: ps.ListServiceCategoryWithStatistics})
	utility.AddHandler(rest.Action{Verb: http.MethodPost, Path: "/create/proc/service_category", Handler: ps.CreateServiceCategory})
	utility.AddHandler(rest.Action{Verb: http.MethodPut, Path: "/update/proc/service_category", Handler: ps.UpdateServiceCategory})
	utility.AddHandler(rest.Action{Verb: http.MethodDelete, Path: "/delete/proc/service_category", Handler: ps.DeleteServiceCategory})

	// service template
	utility.AddHandler(rest.Action{Verb: http.MethodPost, Path: "/create/proc/service_template", Handler: ps.CreateServiceTemplate})
	utility.AddHandler(rest.Action{Verb: http.MethodPut, Path: "/update/proc/service_template", Handler: ps.UpdateServiceTemplate})
	utility.AddHandler(rest.Action{Verb: http.MethodGet, Path: "/find/proc/service_template/{service_template_id}", Handler: ps.GetServiceTemplate})
	utility.AddHandler(rest.Action{Verb: http.MethodGet, Path: "/find/proc/service_template/{service_template_id}/detail", Handler: ps.GetServiceTemplateDetail})
	utility.AddHandler(rest.Action{Verb: http.MethodPost, Path: "/findmany/proc/service_template", Handler: ps.ListServiceTemplates})
	utility.AddHandler(rest.Action{Verb: http.MethodPost, Path: "/findmany/proc/service_template/with_detail", Handler: ps.ListServiceTemplatesWithDetails})
	utility.AddHandler(rest.Action{Verb: http.MethodDelete, Path: "/delete/proc/service_template", Handler: ps.DeleteServiceTemplate})

	// process template
	utility.AddHandler(rest.Action{Verb: http.MethodPost, Path: "/createmany/proc/proc_template", Handler: ps.CreateProcessTemplateBatch})
	utility.AddHandler(rest.Action{Verb: http.MethodPut, Path: "/update/proc/proc_template", Handler: ps.UpdateProcessTemplate})
	utility.AddHandler(rest.Action{Verb: http.MethodDelete, Path: "/deletemany/proc/proc_template", Handler: ps.DeleteProcessTemplateBatch})
	utility.AddHandler(rest.Action{Verb: http.MethodPost, Path: "/find/proc/proc_template/id/{processTemplateID}", Handler: ps.GetProcessTemplate})
	utility.AddHandler(rest.Action{Verb: http.MethodPost, Path: "/findmany/proc/proc_template", Handler: ps.ListProcessTemplate})

	// service instance
	utility.AddHandler(rest.Action{Verb: http.MethodPost, Path: "/create/proc/service_instance", Handler: ps.CreateServiceInstances})
	utility.AddHandler(rest.Action{Verb: http.MethodPost, Path: "/findmany/proc/service_instance", Handler: ps.SearchServiceInstancesInModule})
	utility.AddHandler(rest.Action{Verb: http.MethodPost, Path: "/findmany/proc/web/service_instance", Handler: ps.SearchServiceInstancesInModuleWeb})
	utility.AddHandler(rest.Action{Verb: http.MethodPost, Path: "/findmany/proc/service_instance/with_host", Handler: ps.ListServiceInstancesWithHost})
	utility.AddHandler(rest.Action{Verb: http.MethodPost, Path: "/findmany/proc/web/service_instance/with_host", Handler: ps.ListServiceInstancesWithHostWeb})
	utility.AddHandler(rest.Action{Verb: http.MethodPost, Path: "/findmany/proc/service_instance/details", Handler: ps.ListServiceInstancesDetails})
	utility.AddHandler(rest.Action{Verb: http.MethodDelete, Path: "/deletemany/proc/service_instance", Handler: ps.DeleteServiceInstance})
	utility.AddHandler(rest.Action{Verb: http.MethodPost, Path: "/deletemany/proc/service_instance/preview", Handler: ps.DeleteServiceInstancePreview})
	utility.AddHandler(rest.Action{Verb: http.MethodPost, Path: "/find/proc/service_instance/difference", Handler: ps.DiffServiceInstanceWithTemplate})
	utility.AddHandler(rest.Action{Verb: http.MethodPut, Path: "/update/proc/service_instance/sync", Handler: ps.SyncServiceInstanceByTemplate})
	utility.AddHandler(rest.Action{Verb: http.MethodPost, Path: "/createmany/proc/service_instance/labels", Handler: ps.ServiceInstanceAddLabels})
	utility.AddHandler(rest.Action{Verb: http.MethodDelete, Path: "/deletemany/proc/service_instance/labels", Handler: ps.ServiceInstanceRemoveLabels})
	utility.AddHandler(rest.Action{Verb: http.MethodPost, Path: "/findmany/proc/service_instance/labels/aggregation", Handler: ps.ServiceInstanceLabelsAggregation})

	// process instance
	utility.AddHandler(rest.Action{Verb: http.MethodPost, Path: "/create/proc/process_instance", Handler: ps.CreateProcessInstances})
	utility.AddHandler(rest.Action{Verb: http.MethodPut, Path: "/update/proc/process_instance", Handler: ps.UpdateProcessInstances})
	utility.AddHandler(rest.Action{Verb: http.MethodDelete, Path: "/delete/proc/process_instance", Handler: ps.DeleteProcessInstance})
	utility.AddHandler(rest.Action{Verb: http.MethodPost, Path: "/findmany/proc/process_instance", Handler: ps.ListProcessInstances})

	// module
	utility.AddHandler(rest.Action{Verb: http.MethodDelete, Path: "/delete/proc/template_binding_on_module", Handler: ps.RemoveTemplateBindingOnModule})

	utility.AddToRestfulWebService(web)
}

func (ps *ProcServer) Healthz(req *restful.Request, resp *restful.Response) {
	meta := metric.HealthMeta{IsHealthy: true}

	// zk health status
	zkItem := metric.HealthItem{IsHealthy: true, Name: types.CCFunctionalityServicediscover}
	if err := ps.Engine.Ping(); err != nil {
		zkItem.IsHealthy = false
		zkItem.Message = err.Error()
	}
	meta.Items = append(meta.Items, zkItem)

	// coreservice
	coreSrv := metric.HealthItem{IsHealthy: true, Name: types.CC_MODULE_CORESERVICE}
	if _, err := ps.Engine.CoreAPI.Healthz().HealthCheck(types.CC_MODULE_CORESERVICE); err != nil {
		coreSrv.IsHealthy = false
		coreSrv.Message = err.Error()
	}
	meta.Items = append(meta.Items, coreSrv)

	for _, item := range meta.Items {
		if !item.IsHealthy {
			meta.IsHealthy = false
			meta.Message = "proc server is unhealthy"
			break
		}
	}

	info := metric.HealthInfo{
		Module:     types.CC_MODULE_HOST,
		HealthMeta: meta,
		AtTime:     metadata.Now(),
	}

	answer := metric.HealthResponse{
		Code:    common.CCSuccess,
		Data:    info,
		OK:      meta.IsHealthy,
		Result:  meta.IsHealthy,
		Message: meta.Message,
	}
	resp.Header().Set("Content-Type", "application/json")
	_ = resp.WriteEntity(answer)
}

func (ps *ProcServer) OnProcessConfigUpdate(previous, current cfnc.ProcessConfig) {
	esbAddr, addrOk := current.ConfigMap["esb.addr"]
	esbAppCode, appCodeOk := current.ConfigMap["esb.appCode"]
	esbAppSecret, appSecretOk := current.ConfigMap["esb.appSecret"]
	if addrOk && appCodeOk && appSecretOk {
		go func() {
			ps.EsbConfigChn <- esbutil.EsbConfig{Addrs: esbAddr, AppCode: esbAppCode, AppSecret: esbAppSecret}
		}()
	}

	ps.Config = &options.Config{}

	hostInstPrefix := "host instance"
	procHostInstConfig := &ps.procHostInstConfig
	if val, ok := current.ConfigMap[hostInstPrefix+".maxEventCount"]; ok {
		eventCount, err := util.GetIntByInterface(val)
		if nil == err {
			procHostInstConfig.MaxEventCount = eventCount
		}
	}
	if val, ok := current.ConfigMap[hostInstPrefix+".maxModuleIDCount"]; ok {
		midCount, err := util.GetIntByInterface(val)
		if nil == err {
			procHostInstConfig.MaxRefreshModuleCount = midCount
		}
	}
	if val, ok := current.ConfigMap[hostInstPrefix+".getModuleIDInterval"]; ok {
		getMidInterval, err := util.GetIntByInterface(val)
		if nil == err {
			procHostInstConfig.GetModuleIDInterval = time.Duration(getMidInterval) * time.Second
		}
	}
	ps.ConfigMap = current.ConfigMap

	dbPrefix := "mongodb"
	mongoCfg := mongo.ParseConfigFromKV(dbPrefix, current.ConfigMap)
	ps.Config.Mongo = &mongoCfg
}<|MERGE_RESOLUTION|>--- conflicted
+++ resolved
@@ -30,6 +30,7 @@
 	"configcenter/src/common/util"
 	"configcenter/src/scene_server/proc_server/app/options"
 	"configcenter/src/scene_server/proc_server/logics"
+	"configcenter/src/storage/dal"
 	"configcenter/src/storage/dal/mongo"
 	"configcenter/src/thirdpartyclient/esbserver"
 	"configcenter/src/thirdpartyclient/esbserver/esbutil"
@@ -58,10 +59,7 @@
 	ConfigMap          map[string]string
 	AuthManager        *extensions.AuthManager
 	Logic              *logics.Logic
-<<<<<<< HEAD
-=======
 	TransactionClient  dal.Transaction
->>>>>>> 08b3decf
 }
 
 func (ps *ProcServer) newSrvComm(header http.Header) *srvComm {
