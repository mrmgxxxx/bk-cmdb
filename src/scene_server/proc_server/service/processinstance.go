/*
 * Tencent is pleased to support the open source community by making 蓝鲸 available.
 * Copyright (C) 2017-2018 THL A29 Limited, a Tencent company. All rights reserved.
 * Licensed under the MIT License (the "License"); you may not use this file except
 * in compliance with the License. You may obtain a copy of the License at
 * http://opensource.org/licenses/MIT
 * Unless required by applicable law or agreed to in writing, software distributed under
 * the License is distributed on an "AS IS" BASIS, WITHOUT WARRANTIES OR CONDITIONS OF ANY KIND,
 * either express or implied. See the License for the specific language governing permissions and
 * limitations under the License.
 */

package service

import (
	"fmt"
	"strconv"
	"strings"
	"time"

	"configcenter/src/common"
	"configcenter/src/common/blog"
	"configcenter/src/common/errors"
	"configcenter/src/common/http/rest"
	"configcenter/src/common/mapstr"
	"configcenter/src/common/mapstruct"
	"configcenter/src/common/metadata"
	"configcenter/src/common/util"
)

func (ps *ProcServer) CreateProcessInstances(ctx *rest.Contexts) {
	input := new(metadata.CreateRawProcessInstanceInput)
	if err := ctx.DecodeInto(input); err != nil {
		ctx.RespAutoError(err)
		return
	}

	var processIDs []int64
	txnErr := ps.Engine.CoreAPI.CoreService().Txn().AutoRunTxn(ctx.Kit.Ctx, ps.EnableTxn, ctx.Kit.Header, func() error {
		var err error
		processIDs, err = ps.createProcessInstances(ctx, input)
		if err != nil {
			blog.Errorf("create process instance failed, serviceInstanceID: %d, input: %+v, err: %+v", input.ServiceInstanceID, input, err)
			return ctx.Kit.CCError.CCError(common.CCErrProcCreateProcessFailed)
		}

		if err := ps.CoreAPI.CoreService().Process().ReconstructServiceInstanceName(ctx.Kit.Ctx, ctx.Kit.Header, input.ServiceInstanceID); err != nil {
			blog.Errorf("create process instance failed, reconstruct service instance name failed, instanceID: %d, err: %s", input.ServiceInstanceID, err.Error())
			return ctx.Kit.CCError.CCError(common.CCErrProcReconstructServiceInstanceNameFailed)
		}
		return nil
	})

	if txnErr != nil {
		ctx.RespAutoError(txnErr)
		return
	}
	ctx.RespEntity(processIDs)
}

func (ps *ProcServer) createProcessInstances(ctx *rest.Contexts, input *metadata.CreateRawProcessInstanceInput) ([]int64, errors.CCErrorCoder) {
	bizID := input.BizID
	if bizID == 0 && input.Metadata != nil {
		var e error
		bizID, e = metadata.BizIDFromMetadata(*input.Metadata)
		if e != nil {
			blog.Errorf("create process instance with raw, parse biz id from metadata failed, err: %+v, rid: %s", e, ctx.Kit.Rid)
			return nil, ctx.Kit.CCError.CCErrorf(common.CCErrCommHTTPInputInvalid, common.MetadataField)
		}
	}

	serviceInstance, err := ps.CoreAPI.CoreService().Process().GetServiceInstance(ctx.Kit.Ctx, ctx.Kit.Header, input.ServiceInstanceID)
	if err != nil {
		blog.Errorf("create process instance failed, get service instance by id failed, serviceInstanceID: %d, err: %v, rid: %s", input.ServiceInstanceID, err, ctx.Kit.Rid)
		return nil, err
	}
	if serviceInstance.BizID != bizID {
		blog.Errorf("create process instance with raw, biz id from input not equal with service instance, rid: %s", ctx.Kit.Rid)
		return nil, ctx.Kit.CCError.CCErrorf(common.CCErrCommParamsInvalid, common.MetadataField)
	}
	if serviceInstance.ServiceTemplateID != common.ServiceTemplateIDNotSet {
		blog.Errorf("create process instance failed, create process instance on service instance initialized by template forbidden, serviceInstanceID: %d, err: %v, rid: %s", input.ServiceInstanceID, err, ctx.Kit.Rid)
		return nil, ctx.Kit.CCError.CCError(common.CCErrProcEditProcessInstanceCreateByTemplateForbidden)
	}

	processIDs := make([]int64, 0)
	for _, item := range input.Processes {
		now := time.Now()
		item.ProcessData[common.BKProcessIDField] = int64(0)
		item.ProcessData[common.BKAppIDField] = bizID
		item.ProcessData[common.BkSupplierAccount] = ctx.Kit.SupplierAccount
		item.ProcessData[common.CreateTimeField] = now
		item.ProcessData[common.LastTimeField] = now

		if err := ps.validateRawInstanceUnique(ctx, serviceInstance.ID, item.ProcessData); err != nil {
			return nil, err
		}

		processID, err := ps.Logic.CreateProcessInstance(ctx.Kit, item.ProcessData)
		if err != nil {
			blog.Errorf("create process instance failed, create process failed, serviceInstanceID: %d, process: %+v, err: %v, rid: %s", input.ServiceInstanceID, item, err, ctx.Kit.Rid)
			return nil, err
		}

		relation := &metadata.ProcessInstanceRelation{
			BizID:             bizID,
			ProcessID:         processID,
			ProcessTemplateID: common.ServiceTemplateIDNotSet,
			ServiceInstanceID: serviceInstance.ID,
			HostID:            serviceInstance.HostID,
		}

		_, err = ps.CoreAPI.CoreService().Process().CreateProcessInstanceRelation(ctx.Kit.Ctx, ctx.Kit.Header, relation)
		if err != nil {
			blog.Errorf("create service instance relations, create process instance relation failed, serviceInstanceID: %d, relation: %+v, err: %v, rid: %s", input.ServiceInstanceID, relation, err, ctx.Kit.Rid)
			return nil, err
		}
		processIDs = append(processIDs, processID)
	}

	return processIDs, nil
}

func (ps *ProcServer) UpdateProcessInstancesByIDs(ctx *rest.Contexts) {
	input := metadata.UpdateProcessByIDsInput{}
	if err := ctx.DecodeInto(&input); err != nil {
		ctx.RespAutoError(err)
		return
	}

	rawErr := input.Validate()
	if rawErr.ErrCode != 0 {
		ctx.RespAutoError(rawErr.ToCCError(ctx.Kit.CCError))
		return
	}

	filter := map[string]interface{}{
		common.BKProcessIDField: map[string]interface{}{
			common.BKDBIN: input.ProcessIDs,
		},
	}
	reqParam := &metadata.QueryCondition{
		Condition: filter,
		Page:      metadata.BasePage{Limit: common.BKNoLimit},
	}
	processResult, err := ps.CoreAPI.CoreService().Instance().ReadInstance(ctx.Kit.Ctx, ctx.Kit.Header, common.BKInnerObjIDProc, reqParam)
	if nil != err {
		ctx.RespWithError(err, common.CCErrProcGetServiceInstancesFailed, "UpdateProcessInstancesByIDs failed, reqParam: %#v, err: %+v", reqParam, err)
		return
	}

	raws := make([]map[string]interface{}, 0)
	for _, process := range processResult.Data.Info {
		for k, v := range input.UpdateData {
			process[k] = v
		}
		raws = append(raws, process)
	}

	if len(raws) == 0 {
		ctx.RespEntity([]int64{})
		return
	}

	updateInput := metadata.UpdateRawProcessInstanceInput{
		BizID: input.BizID,
		Raw:   raws,
	}

	var result []int64
	txnErr := ps.Engine.CoreAPI.CoreService().Txn().AutoRunTxn(ctx.Kit.Ctx, ps.EnableTxn, ctx.Kit.Header, func() error {
		var err error
		result, err = ps.updateProcessInstances(ctx, updateInput)
		if err != nil {
			return err
		}
		return nil
	})

	if txnErr != nil {
		ctx.RespAutoError(txnErr)
		return
	}
	ctx.RespEntity(result)
}

func (ps *ProcServer) UpdateProcessInstances(ctx *rest.Contexts) {
	input := metadata.UpdateRawProcessInstanceInput{}
	if err := ctx.DecodeInto(&input); err != nil {
		ctx.RespAutoError(err)
		return
	}

	if len(input.Raw) == 0 {
		ctx.RespEntity([]int64{})
		return
	}

	var result []int64
	txnErr := ps.Engine.CoreAPI.CoreService().Txn().AutoRunTxn(ctx.Kit.Ctx, ps.EnableTxn, ctx.Kit.Header, func() error {
		var err error
		result, err = ps.updateProcessInstances(ctx, input)
		if err != nil {
			return err
		}
		return nil
	})

	if txnErr != nil {
		ctx.RespAutoError(txnErr)
		return
	}
	ctx.RespEntity(result)
}

func (ps *ProcServer) updateProcessInstances(ctx *rest.Contexts, input metadata.UpdateRawProcessInstanceInput) ([]int64, errors.CCErrorCoder) {
	rid := ctx.Kit.Rid
	bizID := input.BizID
	if bizID == 0 && input.Metadata != nil {
		var err error
		bizID, err = metadata.BizIDFromMetadata(*input.Metadata)
		if err != nil {
			blog.Errorf("update process instance failed, parse business id failed, err: %+v, rid: %s", err, rid)
			return nil, ctx.Kit.CCError.CCError(common.CCErrCommHTTPInputInvalid)
		}
	}
	processIDs := make([]int64, 0)
	input.Processes = make([]metadata.Process, 0)
	for _, pData := range input.Raw {
		process := metadata.Process{}
		if err := mapstr.DecodeFromMapStr(&process, pData); err != nil {
			blog.ErrorJSON("update process instance failed, unmarshal request body failed, data: %s, err: %s, rid: %s", pData, err.Error(), rid)
			return nil, ctx.Kit.CCError.CCError(common.CCErrCommJSONUnmarshalFailed)
		}
		input.Processes = append(input.Processes, process)

		if process.ProcessID == 0 {
			blog.Errorf("update process instance failed, process_id invalid, rid: %s", rid)
			return nil, ctx.Kit.CCError.CCErrorf(common.CCErrCommParamsInvalid, common.BKProcessIDField)
		}
		processIDs = append(processIDs, process.ProcessID)
	}
	processIDs = util.IntArrayUnique(processIDs)
	option := &metadata.ListProcessInstanceRelationOption{
		BusinessID: bizID,
		ProcessIDs: processIDs,
		Page:       metadata.BasePage{Limit: common.BKNoLimit},
	}
	relations, err := ps.CoreAPI.CoreService().Process().ListProcessInstanceRelation(ctx.Kit.Ctx, ctx.Kit.Header, option)
	if err != nil {
		blog.ErrorJSON("update process instance failed, search process instance relation failed, option: %s, err: %+v, rid: %s", option, err, rid)
		return nil, err
	}

	// make sure all process valid
	foundProcessIDs := make([]int64, 0)
	serviceInstanceIDs := make([]int64, 0)
	for _, relation := range relations.Info {
		foundProcessIDs = append(foundProcessIDs, relation.ProcessID)
		serviceInstanceIDs = append(serviceInstanceIDs, relation.ServiceInstanceID)
	}
	invalidProcessIDs := make([]string, 0)
	for _, processID := range processIDs {
		if !util.InArray(processID, foundProcessIDs) {
			invalidProcessIDs = append(invalidProcessIDs, strconv.FormatInt(processID, 10))
		}
	}
	if len(invalidProcessIDs) > 0 {
		blog.Errorf("update process instance failed, process %+v not found", invalidProcessIDs)
		msg := fmt.Sprintf("[%s: %s]", common.BKProcessIDField, strings.Join(invalidProcessIDs, ","))
		err := ctx.Kit.CCError.CCErrorf(common.CCErrCommParamsIsInvalid, msg)
		return nil, err
	}

	processTemplateMap := make(map[int64]*metadata.ProcessTemplate)
	for _, relation := range relations.Info {
		if relation.ProcessTemplateID == common.ServiceTemplateIDNotSet {
			continue
		}
		if _, exist := processTemplateMap[relation.ProcessTemplateID]; exist {
			continue
		}
		processTemplate, err := ps.CoreAPI.CoreService().Process().GetProcessTemplate(ctx.Kit.Ctx, ctx.Kit.Header, relation.ProcessTemplateID)
		if err != nil {
			blog.ErrorJSON("update process instance failed, get process template failed, processTemplateID: %d, err: %s, rid: %s", relation.ProcessTemplateID, err, rid)
			return nil, err
		}
		processTemplateMap[relation.ProcessTemplateID] = processTemplate
	}

	process2ServiceInstanceMap := make(map[int64]*metadata.ProcessInstanceRelation)
	for i, _ := range relations.Info {
		process2ServiceInstanceMap[relations.Info[i].ProcessID] = &relations.Info[i]
	}

	var processTemplate *metadata.ProcessTemplate
	for idx, process := range input.Processes {
		// 单独提取需要被重置成 nil 的字段
		raw := input.Raw[idx]
		clearFields := make([]string, 0)
		for key, value := range raw {
			if value == nil {
				clearFields = append(clearFields, key)
			}
		}
		clearFields = metadata.FilterValidFields(clearFields)

		relation, exist := process2ServiceInstanceMap[process.ProcessID]
		if !exist {
			err := ctx.Kit.CCError.CCErrorf(common.CCErrCommParamsInvalid, common.BKProcessIDField)
			blog.ErrorJSON("update process instance failed, process related service instance not found, process: %s, err: %s, rid: %s", process, err, rid)
			return nil, err
		}

		var processData map[string]interface{}
		if relation.ProcessTemplateID == common.ServiceTemplateIDNotSet {
			serviceInstanceID := relation.ServiceInstanceID
			process.BusinessID = bizID
			var err error
			processData, err = mapstruct.Struct2Map(process)
			if nil != err {
				blog.Errorf("UpdateProcessInstances failed, json Unmarshal process failed, processData: %s, err: %+v, rid: %s", processData, err, ctx.Kit.Rid)
				return nil, ctx.Kit.CCError.CCError(common.CCErrCommJsonDecode)
			}
			if err := ps.validateRawInstanceUnique(ctx, serviceInstanceID, processData); err != nil {
				blog.Errorf("update process instance failed, serviceInstanceID: %d, process: %+v, err: %v, rid: %s", serviceInstanceID, process, err, rid)
				return nil, err
			}
			delete(processData, common.BKProcessIDField)
			delete(processData, common.MetadataField)
			delete(processData, common.LastTimeField)
			delete(processData, common.CreateTimeField)
		} else {
			processTemplate, exist = processTemplateMap[relation.ProcessTemplateID]
			if !exist {
				err := ctx.Kit.CCError.CCError(common.CCErrCommNotFound)
				blog.Errorf("update process instance failed, process related template not found, relation: %+v, err: %v, rid: %s", relation, err, rid)
				return nil, err
			}
			processData = processTemplate.ExtractInstanceUpdateData(&process)
			clearFields = processTemplate.GetEditableFields(clearFields)
		}
		// set field value as nil
		for _, field := range clearFields {
			processData[field] = nil
		}

		if err := ps.Logic.UpdateProcessInstance(ctx.Kit, process.ProcessID, processData); err != nil {
			blog.Errorf("update process failed, processID: %d, process: %+v, err: %v, rid: %s", process.ProcessID, process, err, rid)
			return nil, err
		}
	}

	serviceInstanceIDs = util.IntArrayUnique(serviceInstanceIDs)
	for _, svcInstanceID := range serviceInstanceIDs {
		if err := ps.CoreAPI.CoreService().Process().ReconstructServiceInstanceName(ctx.Kit.Ctx, ctx.Kit.Header, svcInstanceID); err != nil {
			blog.Errorf("update process instance failed, reconstruct service instance name failed, instanceID: %d, err: %s, rid: %s", svcInstanceID, err.Error(), rid)
			return nil, err
		}
	}

	return processIDs, nil
}

func (ps *ProcServer) CheckHostInBusiness(ctx *rest.Contexts, bizID int64, hostIDs []int64) errors.CCErrorCoder {
	hostIDHit := make(map[int64]bool)
	for _, hostID := range hostIDs {
		hostIDHit[hostID] = false
	}
	hostConfigFilter := &metadata.DistinctHostIDByTopoRelationRequest{
		ApplicationIDArr: []int64{bizID},
		HostIDArr:        hostIDs,
	}
	result, err := ps.CoreAPI.CoreService().Host().GetDistinctHostIDByTopology(ctx.Kit.Ctx, ctx.Kit.Header, hostConfigFilter)
	if err != nil {
		blog.ErrorJSON("CheckHostInBusiness failed, GetHostModuleRelation failed, filter: %s, err: %s, rid: %s", hostConfigFilter, err.Error(), ctx.Kit.Rid)
		e, ok := err.(errors.CCErrorCoder)
		if ok {
			return e
		} else {
			return ctx.Kit.CCError.CCError(common.CCErrWebGetHostFail)
		}
	}
	for _, id := range result.Data.IDArr {
		hostIDHit[id] = true
	}
	invalidHost := make([]int64, 0)
	for hostID, hit := range hostIDHit {
		if !hit {
			invalidHost = append(invalidHost, hostID)
		}
	}
	if len(invalidHost) > 0 {
		return ctx.Kit.CCError.CCErrorf(common.CCErrCoreServiceHostNotBelongBusiness, invalidHost, bizID)
	}
	return nil
}

func (ps *ProcServer) getDefaultModule(ctx *rest.Contexts, bizID int64, defaultFlag int) (*metadata.ModuleInst, errors.CCErrorCoder) {
	filter := map[string]interface{}{
		common.BKAppIDField:   bizID,
		common.BKDefaultField: defaultFlag,
	}
	return ps.getOneModule(ctx, filter)
}

func (ps *ProcServer) getModule(ctx *rest.Contexts, moduleID int64) (*metadata.ModuleInst, errors.CCErrorCoder) {
	filter := map[string]interface{}{
		common.BKModuleIDField: moduleID,
	}
	return ps.getOneModule(ctx, filter)
}

func (ps *ProcServer) getOneModule(ctx *rest.Contexts, filter map[string]interface{}) (*metadata.ModuleInst, errors.CCErrorCoder) {
	moduleFilter := &metadata.QueryCondition{
		Condition: mapstr.MapStr(filter),
	}
	modules, err := ps.CoreAPI.CoreService().Instance().ReadInstance(ctx.Kit.Ctx, ctx.Kit.Header, common.BKInnerObjIDModule, moduleFilter)
	if err != nil {
		blog.Errorf("getModule failed, filter: %+v, err: %s, rid: %s", filter, err.Error(), ctx.Kit.Rid)
		return nil, ctx.Kit.CCError.CCErrorf(common.CCErrTopoGetModuleFailed, err)
	}
	if len(modules.Data.Info) == 0 {
		blog.Errorf("getModule failed, filter: %+v, err: %+v, rid: %s", filter, "not found", ctx.Kit.Rid)
		return nil, ctx.Kit.CCError.CCErrorf(common.CCErrTopoGetModuleFailed, "not found")
	}
	if len(modules.Data.Info) > 1 {
		blog.Errorf("getModule failed, filter: %+v, err: %+v, rid: %s", filter, "get multiple", ctx.Kit.Rid)
		return nil, ctx.Kit.CCError.CCErrorf(common.CCErrTopoGetModuleFailed, "get multiple modules")
	}
	module := modules.Data.Info[0]
	moduleInst := &metadata.ModuleInst{}
	if err := module.ToStructByTag(moduleInst, "field"); err != nil {
		blog.Errorf("getModule failed, marshal json failed, filter: %+v, err: %+v, rid: %s", filter, err, ctx.Kit.Rid)
		return nil, ctx.Kit.CCError.CCErrorf(common.CCErrCommJSONUnmarshalFailed)
	}
	return moduleInst, nil
}

func (ps *ProcServer) getModules(ctx *rest.Contexts, moduleIDs []int64) ([]*metadata.ModuleInst, errors.CCErrorCoder) {
	moduleFilter := &metadata.QueryCondition{
		Condition: map[string]interface{}{
			common.BKModuleIDField: map[string]interface{}{
				common.BKDBIN: moduleIDs,
			},
		},
	}
	modules, err := ps.CoreAPI.CoreService().Instance().ReadInstance(ctx.Kit.Ctx, ctx.Kit.Header, common.BKInnerObjIDModule, moduleFilter)
	if err != nil {
		blog.Errorf("getModules failed, moduleIDs: %+v, err: %s, rid: %s", moduleIDs, err.Error(), ctx.Kit.Rid)
		return nil, ctx.Kit.CCError.CCErrorf(common.CCErrTopoGetModuleFailed, err)
	}
	moduleInsts := make([]*metadata.ModuleInst, 0)
	for _, module := range modules.Data.Info {
		moduleInst := new(metadata.ModuleInst)
		if err := module.ToStructByTag(moduleInst, "field"); err != nil {
			blog.Errorf("getModules failed, unmarshal json failed, module: %+v, err: %+v, rid: %s", module, err, ctx.Kit.Rid)
			return nil, ctx.Kit.CCError.CCErrorf(common.CCErrCommJSONUnmarshalFailed)
		}
		moduleInsts = append(moduleInsts, moduleInst)

	}
	return moduleInsts, nil
}

func (ps *ProcServer) validateRawInstanceUnique(ctx *rest.Contexts, serviceInstanceID int64, processData map[string]interface{}) errors.CCErrorCoder {
	rid := ctx.Kit.Rid

	processInfo := metadata.Process{}
<<<<<<< HEAD
	if err := mapstruct.Decode2StructWithHook(processData, &processInfo); err != nil {
=======
	if err := mapstr.DecodeFromMapStr(&processInfo, processData); err != nil {
>>>>>>> 60d1f784
		blog.ErrorJSON("validateRawInstanceUnique failed, Decode2Struct failed, process: %s, err: %s, rid: %s", processData, err.Error(), rid)
		return ctx.Kit.CCError.CCErrorf(common.CCErrCommJSONUnmarshalFailed)
	}
	if processInfo.ProcessName != nil && (len(*processInfo.ProcessName) == 0 || len(*processInfo.ProcessName) > common.NameFieldMaxLength) {
		return ctx.Kit.CCError.CCErrorf(common.CCErrCommParamsInvalid, common.BKProcessNameField)
	}
	if processInfo.FuncName != nil && (len(*processInfo.FuncName) == 0 || len(*processInfo.ProcessName) > common.NameFieldMaxLength) {
		return ctx.Kit.CCError.CCErrorf(common.CCErrCommParamsInvalid, common.BKFuncName)
	}
	serviceInstance, err := ps.CoreAPI.CoreService().Process().GetServiceInstance(ctx.Kit.Ctx, ctx.Kit.Header, serviceInstanceID)
	if err != nil {
		blog.Errorf("validateRawInstanceUnique failed, get service instance failed, bk_biz_id: %d, err: %v, rid: %s", serviceInstance.BizID, err, rid)
		return err
	}

	// find process under service instance
	bizID := serviceInstance.BizID
	relationOption := &metadata.ListProcessInstanceRelationOption{
		BusinessID:         bizID,
		ServiceInstanceIDs: []int64{serviceInstance.ID},
		ProcessTemplateID:  common.ServiceTemplateIDNotSet,
		HostID:             serviceInstance.HostID,
		Page: metadata.BasePage{
			Limit: common.BKNoLimit,
		},
	}
	relations, err := ps.CoreAPI.CoreService().Process().ListProcessInstanceRelation(ctx.Kit.Ctx, ctx.Kit.Header, relationOption)
	if err != nil {
		blog.Errorf("validateRawInstanceUnique failed, get relation under service instance failed, err: %v, rid: %s", serviceInstance.BizID, err, ctx.Kit.Rid)
		return ctx.Kit.CCError.CCError(common.CCErrCommDBSelectFailed)
	}
	existProcessIDs := make([]int64, 0)
	for _, relation := range relations.Info {
		existProcessIDs = append(existProcessIDs, relation.ProcessID)
	}
	otherProcessIDs := existProcessIDs
	if processInfo.ProcessID != 0 {
		otherProcessIDs = make([]int64, 0)
		for _, processID := range existProcessIDs {
			if processID != processInfo.ProcessID {
				otherProcessIDs = append(otherProcessIDs, processID)
			}
		}
	}
	// process name unique
	processNameFilter := map[string]interface{}{
		common.BKProcessIDField: map[string]interface{}{
			common.BKDBIN: otherProcessIDs,
		},
		common.BKProcessNameField: processInfo.ProcessName,
	}
	processNameFilterCond := &metadata.QueryCondition{
		Condition: mapstr.MapStr(processNameFilter),
	}
	listResult, e := ps.CoreAPI.CoreService().Instance().ReadInstance(ctx.Kit.Ctx, ctx.Kit.Header, common.BKProcessObjectName, processNameFilterCond)
	if e != nil {
		blog.Errorf("validateRawInstanceUnique failed, search process with bk_process_name failed, filter: %+v, err: %v, rid: %s", processNameFilter, e, ctx.Kit.Rid)
		return ctx.Kit.CCError.CCError(common.CCErrCommDBSelectFailed)
	}
	if listResult.Data.Count > 0 {
		blog.Errorf("validateRawInstanceUnique failed, bk_process_name duplicated under service instance, bk_biz_id: %d, err: %v, rid: %s", serviceInstance.BizID, err, ctx.Kit.Rid)
		processName := ""
		if processInfo.ProcessName != nil {
			processName = *processInfo.ProcessName
		}
		return ctx.Kit.CCError.CCErrorf(common.CCErrCoreServiceProcessNameDuplicated, processName)
	}

	// func name unique
	funcNameFilter := map[string]interface{}{
		common.BKProcessIDField: map[string]interface{}{
			common.BKDBIN: otherProcessIDs,
		},
		common.BKStartParamRegex: processInfo.StartParamRegex,
		common.BKFuncName:        processInfo.FuncName,
	}
	funcNameFilterCond := &metadata.QueryCondition{
		Condition: mapstr.MapStr(funcNameFilter),
	}
	listFuncNameResult, e := ps.CoreAPI.CoreService().Instance().ReadInstance(ctx.Kit.Ctx, ctx.Kit.Header, common.BKProcessObjectName, funcNameFilterCond)
	if e != nil {
		blog.Errorf("validateRawInstanceUnique failed, search process with func name failed, filter: %+v, err: %v, rid: %s", funcNameFilterCond, e, ctx.Kit.Rid)
		return ctx.Kit.CCError.CCError(common.CCErrCommDBSelectFailed)
	}
	if listFuncNameResult.Data.Count > 0 {
		blog.Errorf("validateRawInstanceUnique failed, bk_func_name and bk_start_param_regex duplicated under service instance, filter: %+v err: %v, rid: %s", funcNameFilterCond, err, ctx.Kit.Rid)
		startParamRegex := ""
		if processInfo.StartParamRegex != nil {
			startParamRegex = *processInfo.StartParamRegex
		}
		processName := ""
		if processInfo.FuncName != nil {
			processName = *processInfo.FuncName
		}
		return ctx.Kit.CCError.CCErrorf(common.CCErrCoreServiceFuncNameDuplicated, processName, startParamRegex)
	}
	return nil
}

func (ps *ProcServer) DeleteProcessInstance(ctx *rest.Contexts) {
	input := new(metadata.DeleteProcessInstanceInServiceInstanceInput)
	if err := ctx.DecodeInto(input); err != nil {
		ctx.RespAutoError(err)
		return
	}

	bizID := input.BizID
	if bizID == 0 && input.Metadata != nil {
		var err error
		bizID, err = metadata.BizIDFromMetadata(*input.Metadata)
		if err != nil {
			ctx.RespErrorCodeOnly(common.CCErrCommHTTPInputInvalid, "delete process instance in service instance failed, err: %v", err)
			return
		}
	}

	listOption := &metadata.ListProcessInstanceRelationOption{
		BusinessID: bizID,
		ProcessIDs: input.ProcessInstanceIDs,
		Page: metadata.BasePage{
			Limit: common.BKNoLimit,
		},
	}
	relations, err := ps.CoreAPI.CoreService().Process().ListProcessInstanceRelation(ctx.Kit.Ctx, ctx.Kit.Header, listOption)
	if err != nil {
		blog.Errorf("DeleteProcessInstance failed, ListProcessInstanceRelation failed, option: %+v, err: %+v, rid: %s", listOption, err, ctx.Kit.Rid)
		ctx.RespWithError(err, common.CCErrProcDeleteProcessFailed, "delete process instance: %+v, but list instance relation failed.", input.ProcessInstanceIDs)
		return
	}
	templateProcessIDs := make([]string, 0)
	serviceInstanceIDs := make([]int64, 0)
	for _, relation := range relations.Info {
		if relation.ProcessTemplateID != common.ServiceTemplateIDNotSet {
			templateProcessIDs = append(templateProcessIDs, strconv.FormatInt(relation.ProcessID, 10))
		}
		serviceInstanceIDs = append(serviceInstanceIDs, relation.ServiceInstanceID)
	}
	if len(templateProcessIDs) > 0 {
		invalidProcesses := strings.Join(templateProcessIDs, ",")
		blog.Errorf("DeleteProcessInstance failed, some process:%s initialized by template, rid: %s", invalidProcesses, ctx.Kit.Rid)
		err := ctx.Kit.CCError.CCErrorf(common.CCErrCoreServiceShouldNotRemoveProcessCreateByTemplate, invalidProcesses)
		ctx.RespWithError(err, common.CCErrProcDeleteProcessFailed, "delete process instance: %v, but delete instance relation failed.", input.ProcessInstanceIDs)
		return
	}

	txnErr := ps.Engine.CoreAPI.CoreService().Txn().AutoRunTxn(ctx.Kit.Ctx, ps.EnableTxn, ctx.Kit.Header, func() error {
		// delete process relation at the same time.
		deleteOption := metadata.DeleteProcessInstanceRelationOption{}
		deleteOption.ProcessIDs = input.ProcessInstanceIDs
		err = ps.CoreAPI.CoreService().Process().DeleteProcessInstanceRelation(ctx.Kit.Ctx, ctx.Kit.Header, deleteOption)
		if err != nil {
			blog.Errorf("delete process instance: %v, but delete instance relation failed.", input.ProcessInstanceIDs)
			return ctx.Kit.CCError.CCError(common.CCErrProcDeleteProcessFailed)
		}

		if err := ps.Logic.DeleteProcessInstanceBatch(ctx.Kit, input.ProcessInstanceIDs); err != nil {
			blog.Errorf("delete process instance:%v failed, err: %v", input.ProcessInstanceIDs, err)
			return ctx.Kit.CCError.CCError(common.CCErrProcDeleteProcessFailed)
		}

		serviceInstanceIDs = util.IntArrayUnique(serviceInstanceIDs)
		for _, svcInstanceID := range serviceInstanceIDs {
			if err := ps.CoreAPI.CoreService().Process().ReconstructServiceInstanceName(ctx.Kit.Ctx, ctx.Kit.Header, svcInstanceID); err != nil {
				blog.Errorf("delete instance failed, reconstruct service instance name failed, serviceInstanceID: %d, err: %s", svcInstanceID, err.Error())
				return ctx.Kit.CCError.CCError(common.CCErrProcReconstructServiceInstanceNameFailed)
			}
		}
		return nil
	})

	if txnErr != nil {
		ctx.RespAutoError(txnErr)
		return
	}
	ctx.RespEntity(nil)
}

func (ps *ProcServer) ListProcessInstances(ctx *rest.Contexts) {
	input := new(metadata.ListProcessInstancesOption)
	if err := ctx.DecodeInto(input); err != nil {
		ctx.RespAutoError(err)
		return
	}
	bizID := input.BizID
	if bizID == 0 && input.Metadata != nil {
		var e error
		bizID, e = metadata.BizIDFromMetadata(*input.Metadata)
		if e != nil {
			ctx.RespErrorCodeOnly(common.CCErrCommHTTPInputInvalid, "list process instances with host, but parse biz id failed, err: %+v", e)
			return
		}
	}

	if input.ServiceInstanceID == 0 {
		err := ctx.Kit.CCError.Errorf(common.CCErrCommParamsInvalid, common.BKServiceInstanceIDField)
		ctx.RespAutoError(err)
		return
	}
	// list process instance relation
	relationOption := metadata.ListProcessInstanceRelationOption{
		BusinessID:         bizID,
		ServiceInstanceIDs: []int64{input.ServiceInstanceID},
	}
	relationsResult, err := ps.CoreAPI.CoreService().Process().ListProcessInstanceRelation(ctx.Kit.Ctx, ctx.Kit.Header, &relationOption)
	if err != nil {
		ctx.RespWithError(err, common.CCErrProcGetServiceInstancesFailed, "list process instance relation failed, bizID: %d, serviceInstanceID: %d, err: %+v",
			bizID, input.ServiceInstanceID, err)
		return
	}

	processIDs := make([]int64, 0)
	for _, relation := range relationsResult.Info {
		processIDs = append(processIDs, relation.ProcessID)
	}
	filter := map[string]interface{}{
		common.BKProcessIDField: map[string]interface{}{
			common.BKDBIN: processIDs,
		},
	}
	reqParam := &metadata.QueryCondition{
		Condition: filter,
	}
	processResult, ccErr := ps.CoreAPI.CoreService().Instance().ReadInstance(ctx.Kit.Ctx, ctx.Kit.Header, common.BKInnerObjIDProc, reqParam)
	if nil != ccErr {
		ctx.RespWithError(err, common.CCErrProcGetServiceInstancesFailed, "list process instance property failed, bizID: %d, processIDs: %+v, err: %+v", bizID, processIDs, ccErr)
		return
	}

	processIDPropertyMap := map[int64]mapstr.MapStr{}
	for _, process := range processResult.Data.Info {
		processIDVal, exist := process.Get(common.BKProcessIDField)
		if !exist {
			ctx.RespWithError(err, common.CCErrCommParseDataFailed, "list process instance failed, parse bk_process_id from process property failed, field not exist, bizID: %d, processIDs: %+v", bizID, processIDs)
			return
		}
		processID, err := util.GetInt64ByInterface(processIDVal)
		if err != nil {
			ctx.RespWithError(err, common.CCErrCommParseDataFailed, "list process instance failed, parse bk_process_id from process property failed, parse field to int64 failed, bizID: %d, processIDs: %+v, process: %+v, err: %+v", bizID, processIDs, process, err)
			return
		}
		processIDPropertyMap[processID] = process
	}

	processInstanceList := make([]metadata.ProcessInstance, 0)
	for _, relation := range relationsResult.Info {
		processInstance := metadata.ProcessInstance{
			Property: nil,
			Relation: relation,
		}
		process, exist := processIDPropertyMap[relation.ProcessID]
		if exist {
			processInstance.Property = process
		}
		processInstanceList = append(processInstanceList, processInstance)
	}

	ctx.RespEntity(processInstanceList)
}

func (ps *ProcServer) ListProcessInstancesWithHost(ctx *rest.Contexts) {
	input := new(metadata.ListProcessInstancesWithHostOption)
	if err := ctx.DecodeInto(input); err != nil {
		ctx.RespAutoError(err)
		return
	}
	bizID := input.BizID
	relationsResult, err := ps.CoreAPI.CoreService().Process().ListHostProcessRelation(ctx.Kit.Ctx, ctx.Kit.Header, input)
	if err != nil {
		ctx.RespWithError(err, common.CCErrProcGetProcessInstanceRelationFailed, "list host process relation failed, bizID: %d, hostIDs: %v, err: %+v, rid: %s",
			bizID, input.HostIDs, err, ctx.Kit.Rid)
		return
	}

	processIDs := make([]int64, 0)
	for _, relation := range relationsResult.Info {
		processIDs = append(processIDs, relation.ProcessID)
	}
	reqParam := &metadata.QueryCondition{
		Fields: []string{common.BKProcessIDField, common.BKPort, common.BKBindIP, common.BKProtocol},
		Condition: map[string]interface{}{
			common.BKProcessIDField: map[string]interface{}{
				common.BKDBIN: processIDs,
			},
		},
	}
	processResult, ccErr := ps.CoreAPI.CoreService().Instance().ReadInstance(ctx.Kit.Ctx, ctx.Kit.Header, common.BKInnerObjIDProc, reqParam)
	if nil != ccErr {
		ctx.RespWithError(err, common.CCErrProcGetProcessInstanceFailed, "list process instance failed, bizID: %d, processIDs: %+v, err: %+v, rid: %s", bizID, processIDs, ccErr, ctx.Kit.Rid)
		return
	}

	processIDInstanceMap := make(map[int64]metadata.HostProcessInstance)
	for _, process := range processResult.Data.Info {
		processIDVal, exist := process[common.BKProcessIDField]
		if exist == false {
			ctx.RespWithError(err, common.CCErrCommParseDataFailed, "list process instance failed, parse bk_process_id from process property failed, field not exist, bizID: %d, processIDs: %+v, rid: %s", bizID, processIDs, ctx.Kit.Rid)
			return
		}
		processID, err := util.GetInt64ByInterface(processIDVal)
		if err != nil {
			ctx.RespWithError(err, common.CCErrCommParseDataFailed, "list process instance failed, parse bk_process_id from process property failed, parse field to int64 failed, bizID: %d, processIDs: %+v, process: %+v, err: %+v, rid: %s", bizID, processIDs, process, err, ctx.Kit.Rid)
			return
		}
		processIDInstanceMap[processID] = metadata.HostProcessInstance{
			ProcessID: processID,
			BindIP:    util.GetStrByInterface(process[common.BKBindIP]),
			Port:      util.GetStrByInterface(process[common.BKPort]),
			Protocol:  metadata.ProtocolType(util.GetStrByInterface(process[common.BKProtocol])),
		}
	}

	hostProcessInstanceList := make([]metadata.HostProcessInstance, 0)
	for _, relation := range relationsResult.Info {
		process, exist := processIDInstanceMap[relation.ProcessID]
		if exist {
			process.HostID = relation.HostID
			hostProcessInstanceList = append(hostProcessInstanceList, process)
		} else {
			blog.Infof("process %d not exist in processIDPropertyMap", relation.ProcessID)
		}
	}

	ctx.RespEntityWithCount(int64(relationsResult.Count), hostProcessInstanceList)
}

// ListProcessInstancesNameIDsInModule get the process id list with its name in a module
func (ps *ProcServer) ListProcessInstancesNameIDsInModule(ctx *rest.Contexts) {
	input := new(metadata.ListProcessInstancesNameIDsOption)
	if err := ctx.DecodeInto(input); err != nil {
		ctx.RespAutoError(err)
		return
	}

	rawErr := input.Validate()
	if rawErr.ErrCode != 0 {
		ctx.RespAutoError(rawErr.ToCCError(ctx.Kit.CCError))
		return
	}

	option := &metadata.ListServiceInstanceOption{
		BusinessID: input.BizID,
		ModuleIDs:  []int64{input.ModuleID},
		Page: metadata.BasePage{
			Limit: common.BKNoLimit,
		},
	}
	serviceInstanceResult, err := ps.CoreAPI.CoreService().Process().ListServiceInstance(ctx.Kit.Ctx, ctx.Kit.Header, option)
	if err != nil {
		ctx.RespWithError(err, common.CCErrProcGetServiceInstancesFailed, "ListProcessInstancesNameIDsInModule failed, module: %d, err: %v", input.ModuleID, err)
		return
	}
	if len(serviceInstanceResult.Info) == 0 {
		ctx.RespEntityWithCount(0, []map[string][]int64{})
		return
	}
	serviceInstanceIDs := make([]int64, 0)
	for _, instance := range serviceInstanceResult.Info {
		serviceInstanceIDs = append(serviceInstanceIDs, instance.ID)
	}
	listRelationOption := &metadata.ListProcessInstanceRelationOption{
		BusinessID:         input.BizID,
		ServiceInstanceIDs: serviceInstanceIDs,
		Page: metadata.BasePage{
			Limit: common.BKNoLimit,
		},
	}
	relations, err := ps.CoreAPI.CoreService().Process().ListProcessInstanceRelation(ctx.Kit.Ctx, ctx.Kit.Header, listRelationOption)
	if err != nil {
		ctx.RespWithError(err, common.CCErrProcGetProcessInstanceRelationFailed, "ListProcessInstancesNameIDsInModule failed, list option: %+v, err: %+v", listRelationOption, err)
		return
	}

	processIDs := make([]int64, 0)
	for _, relation := range relations.Info {
		processIDs = append(processIDs, relation.ProcessID)
	}

	filter := map[string]interface{}{
		common.BKProcessIDField: map[string]interface{}{
			common.BKDBIN: processIDs,
		},
	}
	if input.ProcessName != "" {
		filter[common.BKProcessNameField] = map[string]interface{}{common.BKDBLIKE: input.ProcessName, common.BKDBOPTIONS: "i"}
	}
	sort := common.BKProcessNameField
	if input.Page.Sort == "-"+common.BKProcessNameField {
		sort = input.Page.Sort
	}
	reqParam := &metadata.QueryCondition{
		Condition: filter,
		Fields:    []string{common.BKProcessIDField, common.BKProcessNameField},
		Page: metadata.BasePage{
			Limit: common.BKNoLimit,
			Sort:  sort,
		},
	}
	processResult, ccErr := ps.CoreAPI.CoreService().Instance().ReadInstance(ctx.Kit.Ctx, ctx.Kit.Header, common.BKInnerObjIDProc, reqParam)
	if nil != ccErr {
		ctx.RespWithError(err, common.CCErrProcGetServiceInstancesFailed, "ListProcessInstancesNameIDsInModule failed, reqParam: %#v, err: %+v", reqParam, ccErr)
		return
	}

	processNameIDs := make(map[string][]int64)
	sortedProcessNames := make([]string, 0)

	for _, process := range processResult.Data.Info {
		processID, err := process.Int64(common.BKProcessIDField)
		if err != nil {
			ctx.RespWithError(err, common.CCErrCommParseDataFailed, "ListProcessInstancesNameIDsInModule failed, process: %#v, err: %+v", process, err)
			return
		}
		processName, err := process.String(common.BKProcessNameField)
		if err != nil {
			ctx.RespWithError(err, common.CCErrCommParseDataFailed, "ListProcessInstancesNameIDsInModule failed, process: %#v, err: %+v", process, err)
			return
		}
		if _, ok := processNameIDs[processName]; !ok {
			processNameIDs[processName] = make([]int64, 0)
			sortedProcessNames = append(sortedProcessNames, processName)
		}
		processNameIDs[processName] = append(processNameIDs[processName], processID)
	}

	startIndex := input.Page.Start
	if startIndex >= len(sortedProcessNames) {
		ctx.RespEntityWithCount(int64(len(sortedProcessNames)), []map[string][]int64{})
		return
	}

	endindex := startIndex + input.Page.Limit
	if endindex > len(sortedProcessNames) {
		endindex = len(sortedProcessNames)
	}

	ret := make([]metadata.ProcessInstanceNameIDs, endindex-startIndex)
	for idx, name := range sortedProcessNames[startIndex:endindex] {
		ret[idx] = metadata.ProcessInstanceNameIDs{
			ProcessName: name,
			ProcessIDs:  processNameIDs[name],
		}
	}

	ctx.RespEntityWithCount(int64(len(sortedProcessNames)), ret)
}

// ListProcessInstancesDetailsByIDs get process instances details by their ids
func (ps *ProcServer) ListProcessInstancesDetailsByIDs(ctx *rest.Contexts) {
	input := new(metadata.ListProcessInstancesDetailsByIDsOption)
	if err := ctx.DecodeInto(input); err != nil {
		ctx.RespAutoError(err)
		return
	}

	rawErr := input.Validate()
	if rawErr.ErrCode != 0 {
		ctx.RespAutoError(rawErr.ToCCError(ctx.Kit.CCError))
		return
	}

	filter := map[string]interface{}{
		common.BKProcessIDField: map[string]interface{}{
			common.BKDBIN: input.ProcessIDs,
		},
	}
	reqParam := &metadata.QueryCondition{
		Condition: filter,
		Page:      input.Page,
	}
	processResult, err := ps.CoreAPI.CoreService().Instance().ReadInstance(ctx.Kit.Ctx, ctx.Kit.Header, common.BKInnerObjIDProc, reqParam)
	if nil != err {
		ctx.RespWithError(err, common.CCErrProcGetServiceInstancesFailed, "ListProcessInstancesDetailsByIDs failed, reqParam: %#v, err: %+v", reqParam, err)
		return
	}

	processIDPropertyMap := map[int64]mapstr.MapStr{}
	sortedprocessIDs := make([]int64, 0)
	for _, process := range processResult.Data.Info {
		processID, err := process.Int64(common.BKProcessIDField)
		if err != nil {
			ctx.RespWithError(err, common.CCErrCommParseDataFailed, "ListProcessInstancesDetailsByIDs failed, process: %#v, err: %+v", process, err)
			return
		}
		processIDPropertyMap[processID] = process
		sortedprocessIDs = append(sortedprocessIDs, processID)
	}

	listRelationOption := &metadata.ListProcessInstanceRelationOption{
		BusinessID: input.BizID,
		ProcessIDs: sortedprocessIDs,
		Page: metadata.BasePage{
			Limit: common.BKNoLimit,
		},
	}
	relations, err := ps.CoreAPI.CoreService().Process().ListProcessInstanceRelation(ctx.Kit.Ctx, ctx.Kit.Header, listRelationOption)
	if err != nil {
		ctx.RespWithError(err, common.CCErrProcGetProcessInstanceRelationFailed, "ListProcessInstancesDetailsByIDs failed, list option: %+v, err: %+v", listRelationOption, err)
		return
	}

	processIDRelationMap := make(map[int64]metadata.ProcessInstanceRelation)
	serviceInstanceIDs := make([]int64, 0)
	for _, relation := range relations.Info {
		processIDRelationMap[relation.ProcessID] = relation
		serviceInstanceIDs = append(serviceInstanceIDs, relation.ServiceInstanceID)
	}

	option := &metadata.ListServiceInstanceOption{
		BusinessID:         input.BizID,
		ServiceInstanceIDs: serviceInstanceIDs,
		Page: metadata.BasePage{
			Limit: common.BKNoLimit,
		},
	}
	serviceInstanceResult, err := ps.CoreAPI.CoreService().Process().ListServiceInstance(ctx.Kit.Ctx, ctx.Kit.Header, option)
	if err != nil {
		ctx.RespWithError(err, common.CCErrProcGetServiceInstancesFailed, "ListProcessInstancesDetailsByIDs failed, option: %#v, err: %v", option, err)
		return
	}
	serviceInstanceIDNames := make(map[int64]string)
	for _, instance := range serviceInstanceResult.Info {
		serviceInstanceIDNames[instance.ID] = instance.Name
	}

	processInstanceList := make([]metadata.ProcessInstanceDetailByID, 0)
	for _, id := range sortedprocessIDs {
		processDetail := metadata.ProcessInstanceDetailByID{
			ProcessID: id,
			Property:  processIDPropertyMap[id],
		}
		relation, exist := processIDRelationMap[id]
		if exist {
			processDetail.Relation = relation
			processDetail.ServiceInstanceName = serviceInstanceIDNames[relation.ServiceInstanceID]

		}
		processInstanceList = append(processInstanceList, processDetail)
	}

	ctx.RespEntityWithCount(int64(processResult.Data.Count), processInstanceList)
}

var UnbindServiceTemplateOnModuleEnable = true

func (ps *ProcServer) RemoveTemplateBindingOnModule(ctx *rest.Contexts) {
	if UnbindServiceTemplateOnModuleEnable {
		ctx.RespErrorCodeOnly(common.CCErrProcUnbindModuleServiceTemplateDisabled, "unbind service template from module disabled")
		return
	}

	input := new(metadata.RemoveTemplateBindingOnModuleOption)
	if err := ctx.DecodeInto(input); err != nil {
		ctx.RespAutoError(err)
		return
	}

	bizID := input.BizID
	if bizID == 0 && input.Metadata != nil {
		var err error
		bizID, err = metadata.BizIDFromMetadata(*input.Metadata)
		if err != nil {
			ctx.RespErrorCodeOnly(common.CCErrCommHTTPInputInvalid, "remove template binding on module failed, parse business id failed, err: %+v", err)
			return
		}
	}

	module, err := ps.getModule(ctx, input.ModuleID)
	if err != nil {
		ctx.RespWithError(err, common.CCErrTopoGetModuleFailed, "create service instance failed, get module failed, moduleID: %d, err: %v", input.ModuleID, err)
		return
	}
	if module.BizID != bizID {
		err := ctx.Kit.CCError.CCError(common.CCErrCommNotFound)
		ctx.RespWithError(err, common.CCErrCommNotFound, "create service instance failed, get module failed, moduleID: %d, err: %v", input.ModuleID, err)
		return
	}

	var response *metadata.RemoveTemplateBoundOnModuleResult
	txnErr := ps.Engine.CoreAPI.CoreService().Txn().AutoRunTxn(ctx.Kit.Ctx, ps.EnableTxn, ctx.Kit.Header, func() error {
		var err error
		response, err = ps.CoreAPI.CoreService().Process().RemoveTemplateBindingOnModule(ctx.Kit.Ctx, ctx.Kit.Header, input.ModuleID)
		if err != nil {
			blog.Errorf("remove template binding on module failed, parse business id failed, err: %+v", err)
			return ctx.Kit.CCError.CCError(common.CCErrProcRemoveTemplateBindingOnModule)
		}
		return nil
	})

	if txnErr != nil {
		blog.Errorf("RemoveTemplateBindingOnModule failed, err: %v, rid: %s", txnErr, ctx.Kit.Rid)
		return
	}
	ctx.RespEntity(response)
}<|MERGE_RESOLUTION|>--- conflicted
+++ resolved
@@ -467,11 +467,7 @@
 	rid := ctx.Kit.Rid
 
 	processInfo := metadata.Process{}
-<<<<<<< HEAD
-	if err := mapstruct.Decode2StructWithHook(processData, &processInfo); err != nil {
-=======
 	if err := mapstr.DecodeFromMapStr(&processInfo, processData); err != nil {
->>>>>>> 60d1f784
 		blog.ErrorJSON("validateRawInstanceUnique failed, Decode2Struct failed, process: %s, err: %s, rid: %s", processData, err.Error(), rid)
 		return ctx.Kit.CCError.CCErrorf(common.CCErrCommJSONUnmarshalFailed)
 	}
