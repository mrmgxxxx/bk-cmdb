/*
 * Tencent is pleased to support the open source community by making 蓝鲸 available.
 * Copyright (C) 2017-2018 THL A29 Limited, a Tencent company. All rights reserved.
 * Licensed under the MIT License (the "License"); you may not use this file except
 * in compliance with the License. You may obtain a copy of the License at
 * http://opensource.org/licenses/MIT
 * Unless required by applicable law or agreed to in writing, software distributed under
 * the License is distributed on an "AS IS" BASIS, WITHOUT WARRANTIES OR CONDITIONS OF ANY KIND,
 * either express or implied. See the License for the specific language governing permissions and
 * limitations under the License.
 */

package app

import (
	"context"
	"fmt"
	"os"
	"time"

	"configcenter/src/auth"
	"configcenter/src/auth/authcenter"
	"configcenter/src/auth/extensions"
	"configcenter/src/common"
	"configcenter/src/common/backbone"
	"configcenter/src/common/blog"
	"configcenter/src/common/types"
	"configcenter/src/common/version"
	"configcenter/src/scene_server/proc_server/app/options"
	"configcenter/src/scene_server/proc_server/logics"
	"configcenter/src/scene_server/proc_server/service"
	"configcenter/src/storage/dal/redis"
	"configcenter/src/thirdpartyclient/esbserver"
	"configcenter/src/thirdpartyclient/esbserver/esbutil"

	"github.com/emicklei/go-restful"
)

func Run(ctx context.Context, op *options.ServerOption) error {

	svrInfo, err := newServerInfo(op)
	if err != nil {
		blog.Errorf("fail to new server information. err: %s", err.Error())
		return fmt.Errorf("make server information failed, err:%v", err)
	}

	procSvr := new(service.ProcServer)
	procSvr.EsbConfigChn = make(chan esbutil.EsbConfig, 0)

	input := &backbone.BackboneParameter{
		ConfigUpdate: procSvr.OnProcessConfigUpdate,
		ConfigPath:   op.ServConf.ExConfig,
		Regdiscv:     op.ServConf.RegDiscover,
		SrvInfo:      svrInfo,
	}
	engine, err := backbone.NewBackbone(ctx, input)
	if err != nil {
		return fmt.Errorf("new backbone failed, err: %v", err)
	}
	configReady := false
	for sleepCnt := 0; sleepCnt < common.APPConfigWaitTime; sleepCnt++ {
		if nil == procSvr.Config {
			time.Sleep(time.Second)
		} else {
			configReady = true
			break
		}
	}
	if false == configReady {
		return fmt.Errorf("configuration item not found")
	}
	authConf, err := authcenter.ParseConfigFromKV("auth", procSvr.ConfigMap)
	if err != nil {
		return err
	}

	authorize, err := auth.NewAuthorize(nil, authConf)
	if err != nil {
		return fmt.Errorf("new authorize failed, err: %v", err)
	}

	cacheDB, err := redis.NewFromConfig(*procSvr.Config.Redis)
	if err != nil {
		blog.Errorf("new redis client failed, err: %s", err.Error())
		return fmt.Errorf("new redis client failed, err: %s", err)
	}

	esbSrv, err := esbserver.NewEsb(engine.ApiMachineryConfig(), procSvr.EsbConfigChn)
	if err != nil {
		return fmt.Errorf("create esb api  object failed. err: %v", err)
	}
	procSvr.AuthManager = extensions.NewAuthManager(engine.CoreAPI, authorize)
	procSvr.Engine = engine
	procSvr.EsbServ = esbSrv
	procSvr.Cache = cacheDB
	procSvr.Logic = &logics.Logic{
		Engine: procSvr.Engine,
	}
	go procSvr.InitFunc()
<<<<<<< HEAD

	webservice := procSvr.WebService()
	procSvr.WebService2(webservice)
	container := restful.NewContainer()
	container.Add(webservice)

	if err := backbone.StartServer(ctx, engine, container); err != nil {
=======
	if err := backbone.StartServer(ctx, engine, procSvr.WebService()); err != nil {
>>>>>>> 30e9b3bd
		return err
	}

	select {
	case <-ctx.Done():
		blog.Infof("process will exit!")
	}

	return nil
}

func newServerInfo(op *options.ServerOption) (*types.ServerInfo, error) {
	ip, err := op.ServConf.GetAddress()
	if err != nil {
		return nil, err
	}

	port, err := op.ServConf.GetPort()
	if err != nil {
		return nil, err
	}

	hostname, err := os.Hostname()
	if err != nil {
		return nil, err
	}

	svrInfo := &types.ServerInfo{
		IP:       ip,
		Port:     port,
		HostName: hostname,
		Scheme:   "http",
		Version:  version.GetVersion(),
		Pid:      os.Getpid(),
	}

	return svrInfo, nil
}<|MERGE_RESOLUTION|>--- conflicted
+++ resolved
@@ -13,27 +13,25 @@
 package app
 
 import (
-	"context"
-	"fmt"
-	"os"
-	"time"
+    "context"
+    "fmt"
+    "os"
+    "time"
 
-	"configcenter/src/auth"
-	"configcenter/src/auth/authcenter"
-	"configcenter/src/auth/extensions"
-	"configcenter/src/common"
-	"configcenter/src/common/backbone"
-	"configcenter/src/common/blog"
-	"configcenter/src/common/types"
-	"configcenter/src/common/version"
-	"configcenter/src/scene_server/proc_server/app/options"
-	"configcenter/src/scene_server/proc_server/logics"
-	"configcenter/src/scene_server/proc_server/service"
-	"configcenter/src/storage/dal/redis"
-	"configcenter/src/thirdpartyclient/esbserver"
-	"configcenter/src/thirdpartyclient/esbserver/esbutil"
-
-	"github.com/emicklei/go-restful"
+    "configcenter/src/auth"
+    "configcenter/src/auth/authcenter"
+    "configcenter/src/auth/extensions"
+    "configcenter/src/common"
+    "configcenter/src/common/backbone"
+    "configcenter/src/common/blog"
+    "configcenter/src/common/types"
+    "configcenter/src/common/version"
+    "configcenter/src/scene_server/proc_server/app/options"
+    "configcenter/src/scene_server/proc_server/logics"
+    "configcenter/src/scene_server/proc_server/service"
+    "configcenter/src/storage/dal/redis"
+    "configcenter/src/thirdpartyclient/esbserver"
+    "configcenter/src/thirdpartyclient/esbserver/esbutil"
 )
 
 func Run(ctx context.Context, op *options.ServerOption) error {
@@ -97,17 +95,8 @@
 		Engine: procSvr.Engine,
 	}
 	go procSvr.InitFunc()
-<<<<<<< HEAD
 
-	webservice := procSvr.WebService()
-	procSvr.WebService2(webservice)
-	container := restful.NewContainer()
-	container.Add(webservice)
-
-	if err := backbone.StartServer(ctx, engine, container); err != nil {
-=======
 	if err := backbone.StartServer(ctx, engine, procSvr.WebService()); err != nil {
->>>>>>> 30e9b3bd
 		return err
 	}
 
