--- conflicted
+++ resolved
@@ -426,7 +426,6 @@
 				PropertyValue:         i.StartParamRegex,
 				TemplatePropertyValue: t.StartParamRegex,
 			})
-<<<<<<< HEAD
 		}
 	}
 
@@ -434,283 +433,4 @@
 }
 
 // if process instance is not same with the process template, then update the process instance's value,
-// and return the updated process, with a true bool value.
-func (lgc *Logic) CheckAndUpdateProcessInstanceWithTemplate(t *metadata.ProcessProperty, i *metadata.Process) (mapstr.MapStr, bool) {
-	var changed bool
-	if t == nil || i == nil {
-		return nil, false
-	}
-
-	process := make(mapstr.MapStr)
-	if metadata.IsAsDefaultValue(t.ProcNum.AsDefaultValue) {
-		if t.ProcNum.Value == nil && i.ProcNum != nil {
-			process["proc_num"] = nil
-			changed = true
-		} else if t.ProcNum.Value != nil && i.ProcNum == nil {
-			process["proc_num"] = *t.ProcNum.Value
-			changed = true
-		} else if t.ProcNum.Value != nil && i.ProcNum != nil && *t.ProcNum.Value != *i.ProcNum {
-			process["proc_num"] = *t.ProcNum.Value
-			changed = true
-		}
-	}
-
-	if metadata.IsAsDefaultValue(t.StopCmd.AsDefaultValue) {
-		if t.StopCmd.Value != nil && *t.StopCmd.Value != i.StopCmd {
-			process["stop_cmd"] = *t.StopCmd.Value
-			changed = true
-		}
-	}
-
-	if metadata.IsAsDefaultValue(t.RestartCmd.AsDefaultValue) {
-		if t.RestartCmd.Value != nil && *t.RestartCmd.Value != i.RestartCmd {
-			process["restart_cmd"] = *t.RestartCmd.Value
-			changed = true
-		}
-	}
-
-	if metadata.IsAsDefaultValue(t.ForceStopCmd.AsDefaultValue) {
-		if t.ForceStopCmd.Value != nil && *t.ForceStopCmd.Value != i.ForceStopCmd {
-			process["face_stop_cmd"] = *t.ForceStopCmd.Value
-			changed = true
-		}
-	}
-
-	if metadata.IsAsDefaultValue(t.FuncName.AsDefaultValue) {
-		if t.FuncName.Value != nil && *t.FuncName.Value != i.FuncName {
-			process["bk_func_name"] = *t.FuncName.Value
-			changed = true
-		}
-	}
-
-	if metadata.IsAsDefaultValue(t.WorkPath.AsDefaultValue) {
-		if t.WorkPath.Value != nil && *t.WorkPath.Value != i.WorkPath {
-			process["work_path"] = *t.WorkPath.Value
-			changed = true
-		}
-	}
-
-	if metadata.IsAsDefaultValue(t.BindIP.AsDefaultValue) {
-		if t.BindIP.Value == nil && i.BindIP != nil {
-			process["bind_ip"] = nil
-			changed = true
-		} else if t.BindIP.Value != nil && i.BindIP == nil {
-			process["bind_ip"] = *t.BindIP.Value
-			changed = true
-		} else if t.BindIP.Value != nil && i.BindIP != nil && *t.BindIP.Value != *i.BindIP {
-			process["bind_ip"] = *t.BindIP.Value
-			changed = true
-		}
-	}
-
-	if metadata.IsAsDefaultValue(t.Priority.AsDefaultValue) {
-		if t.Priority.Value != nil && i.Priority == nil {
-			process["priority"] = *t.Priority.Value
-			changed = true
-		} else if t.Priority.Value == nil && i.Priority != nil {
-			process["priority"] = nil
-			changed = true
-		} else if t.Priority.Value != nil && i.Priority != nil && *t.Priority.Value != *i.Priority {
-			process["priority"] = *t.Priority.Value
-			changed = true
-		}
-	}
-
-	if metadata.IsAsDefaultValue(t.ReloadCmd.AsDefaultValue) {
-		if t.ReloadCmd.Value != nil && *t.ReloadCmd.Value != i.ReloadCmd {
-			process["reload_cmd"] = *t.ReloadCmd.Value
-			changed = true
-		}
-	}
-
-	if metadata.IsAsDefaultValue(t.ProcessName.AsDefaultValue) {
-		if t.ProcessName.Value != nil && *t.ProcessName.Value != i.ProcessName {
-			process["bk_process_name"] = *t.ProcessName.Value
-			changed = true
-		}
-	}
-
-	if metadata.IsAsDefaultValue(t.Port.AsDefaultValue) {
-		if t.Port.Value != nil && *t.Port.Value != i.Port {
-			process["port"] = *t.Port.Value
-			changed = true
-		}
-	}
-
-	if metadata.IsAsDefaultValue(t.PidFile.AsDefaultValue) {
-		if t.PidFile.Value != nil && *t.PidFile.Value != i.PidFile {
-			process["pid_file"] = *t.PidFile.Value
-			changed = true
-		}
-	}
-
-	if metadata.IsAsDefaultValue(t.AutoStart.AsDefaultValue) {
-		if t.AutoStart.Value != nil && *t.AutoStart.Value != i.AutoStart {
-			process["auto_start"] = *t.AutoStart.Value
-			changed = true
-		}
-	}
-
-	if metadata.IsAsDefaultValue(t.AutoTimeGapSeconds.AsDefaultValue) {
-		if t.AutoTimeGapSeconds.Value != nil && i.AutoTimeGap == nil {
-			process["auto_time_gap"] = *t.AutoTimeGapSeconds.Value
-			changed = true
-		} else if t.AutoTimeGapSeconds.Value == nil && i.AutoTimeGap != nil {
-			process["auto_time_gap"] = *t.AutoTimeGapSeconds.Value
-			changed = true
-		} else if t.AutoTimeGapSeconds.Value != nil && i.AutoTimeGap != nil && *t.AutoTimeGapSeconds.Value != *i.AutoTimeGap {
-			process["auto_time_gap"] = *t.AutoTimeGapSeconds.Value
-			changed = true
-		}
-	}
-
-	if metadata.IsAsDefaultValue(t.StartCmd.AsDefaultValue) {
-		if t.StartCmd.Value != nil && *t.StartCmd.Value != i.StartCmd {
-			process["start_cmd"] = *t.StartCmd.Value
-			changed = true
-		}
-	}
-
-	if metadata.IsAsDefaultValue(t.FuncID.AsDefaultValue) {
-		if t.FuncID.Value != nil && *t.FuncID.Value != i.FuncID {
-			process["bk_func_id"] = *t.FuncID.Value
-			changed = true
-		}
-	}
-
-	if metadata.IsAsDefaultValue(t.User.AsDefaultValue) {
-		if t.User.Value != nil && *t.User.Value != i.User {
-			process["user"] = *t.User.Value
-			changed = true
-		}
-	}
-
-	if metadata.IsAsDefaultValue(t.TimeoutSeconds.AsDefaultValue) {
-		if t.TimeoutSeconds.Value != nil && i.TimeoutSeconds == nil {
-			process["timeout"] = *t.TimeoutSeconds.Value
-			changed = true
-		} else if t.TimeoutSeconds.Value == nil && i.TimeoutSeconds != nil {
-			process["timeout"] = nil
-			changed = true
-		} else if t.TimeoutSeconds.Value != nil && i.TimeoutSeconds != nil && *t.TimeoutSeconds.Value != *i.TimeoutSeconds {
-			process["timeout"] = *t.TimeoutSeconds.Value
-			changed = true
-		}
-	}
-
-	if metadata.IsAsDefaultValue(t.Protocol.AsDefaultValue) {
-		if t.Protocol.Value != nil && *t.Protocol.Value != i.Protocol {
-			process["protocol"] = *t.Protocol.Value
-			changed = true
-		}
-	}
-
-	if metadata.IsAsDefaultValue(t.Description.AsDefaultValue) {
-		if t.Description.Value != nil && *t.Description.Value != i.Description {
-			process["description"] = *t.Description.Value
-			changed = true
-		}
-	}
-
-	if metadata.IsAsDefaultValue(t.StartParamRegex.AsDefaultValue) {
-		if t.StartParamRegex.Value != nil && *t.StartParamRegex.Value != i.StartParamRegex {
-			process["bk_start_param_regex"] = *t.StartParamRegex.Value
-			changed = true
-=======
->>>>>>> cbb92699
-		}
-	}
-
-	return changes
-}
-
-<<<<<<< HEAD
-// this function works to create a new process instance from a process template.
-func (lgc *Logic) NewProcessInstanceFromProcessTemplate(t *metadata.ProcessProperty) *metadata.Process {
-	p := new(metadata.Process)
-	if t.ProcNum.Value != nil {
-		p.ProcNum = t.ProcNum.Value
-	}
-
-	if t.StopCmd.Value != nil {
-		p.StopCmd = *t.StopCmd.Value
-	}
-
-	if t.RestartCmd.Value != nil {
-		p.RestartCmd = *t.RestartCmd.Value
-	}
-
-	if t.ForceStopCmd.Value != nil {
-		p.ForceStopCmd = *t.ForceStopCmd.Value
-	}
-
-	if t.FuncName.Value != nil {
-		p.FuncName = *t.FuncName.Value
-	}
-
-	if t.WorkPath.Value != nil {
-		p.WorkPath = *t.WorkPath.Value
-	}
-
-	if t.BindIP.Value != nil {
-		p.BindIP = t.BindIP.Value
-	}
-
-	if t.Priority.Value != nil {
-		p.Priority = t.Priority.Value
-	}
-
-	if t.ReloadCmd.Value != nil {
-		p.ReloadCmd = *t.ReloadCmd.Value
-	}
-
-	if t.ProcessName.Value != nil {
-		p.ProcessName = *t.ProcessName.Value
-	}
-
-	if t.Port.Value != nil {
-		p.Port = *t.Port.Value
-	}
-
-	if t.PidFile.Value != nil {
-		p.PidFile = *t.PidFile.Value
-	}
-
-	if t.AutoStart.Value != nil {
-		p.AutoStart = *t.AutoStart.Value
-	}
-
-	if t.AutoTimeGapSeconds.Value != nil {
-		p.AutoTimeGap = t.AutoTimeGapSeconds.Value
-	}
-
-	if t.StartCmd.Value != nil {
-		p.StartCmd = *t.StartCmd.Value
-	}
-
-	if t.FuncID.Value != nil {
-		p.FuncID = *t.FuncID.Value
-	}
-
-	if t.User.Value != nil {
-		p.User = *t.User.Value
-	}
-
-	if t.TimeoutSeconds.Value != nil {
-		p.TimeoutSeconds = t.TimeoutSeconds.Value
-	}
-
-	if t.Protocol.Value != nil {
-		p.Protocol = *t.Protocol.Value
-	}
-
-	if t.Description.Value != nil {
-		p.Description = *t.Description.Value
-	}
-
-	return p
-}
-=======
-// if process instance is not same with the process template, then update the process instance's value,
-// and return the updated process, with a true bool value.
->>>>>>> cbb92699
+// and return the updated process, with a true bool value.