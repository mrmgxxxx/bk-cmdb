--- conflicted
+++ resolved
@@ -261,28 +261,16 @@
 		}
 	}
 
-<<<<<<< HEAD
-	if metadata.IsAsDefaultValue(t.BindIP.AsDefaultValue) {
-		if tmplBindIP := t.BindIP.Value.IP(host); (t.BindIP.Value == nil && i.BindIP != nil) ||
-			(t.BindIP.Value != nil && i.BindIP == nil) ||
-			(t.BindIP.Value != nil && i.BindIP != nil && tmplBindIP != *i.BindIP) {
-			changes = append(changes, metadata.ProcessChangedAttribute{
-				ID:                    attrMap["bind_ip"].ID,
-				PropertyID:            "bind_ip",
-				PropertyName:          attrMap["bind_ip"].PropertyName,
-				PropertyValue:         i.BindIP,
-				TemplatePropertyValue: tmplBindIP,
-=======
 	if metadata.IsAsDefaultValue(t.BindInfo.AsDefaultValue) {
-		newBindInfo, change := t.BindInfo.DiffWithProcessTemplate(i.BindInfo)
+		newBindInfo, change := t.BindInfo.DiffWithProcessTemplate(i.BindInfo, host)
 		if change {
+
 			changes = append(changes, metadata.ProcessChangedAttribute{
 				ID:                    attrMap[common.BKProcBindInfo].ID,
 				PropertyID:            common.BKProcBindInfo,
 				PropertyName:          attrMap[common.BKProcBindInfo].PropertyName,
 				PropertyValue:         i.BindInfo,
 				TemplatePropertyValue: newBindInfo,
->>>>>>> 5a9e4bcb
 			})
 		}
 
@@ -457,4 +445,4 @@
 	}
 
 	return changes
-}
+}