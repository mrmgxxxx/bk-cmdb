/*
 * Tencent is pleased to support the open source community by making 蓝鲸 available.
 * Copyright (C) 2017-2018 THL A29 Limited, a Tencent company. All rights reserved.
 * Licensed under the MIT License (the "License"); you may not use this file except
 * in compliance with the License. You may obtain a copy of the License at
 * http://opensource.org/licenses/MIT
 * Unless required by applicable law or agreed to in writing, software distributed under
 * the License is distributed on an "AS IS" BASIS, WITHOUT WARRANTIES OR CONDITIONS OF ANY KIND,
 * either express or implied. See the License for the specific language governing permissions and
 * limitations under the License.
 */
package y3_7_202002231026

import (
	"context"
	"fmt"
<<<<<<< HEAD
=======
	"time"
>>>>>>> 77ec5163

	"configcenter/src/common"
	"configcenter/src/common/blog"
	"configcenter/src/common/metadata"
	"configcenter/src/scene_server/admin_server/upgrader"
	"configcenter/src/storage/dal"
)

func addProcEnablePortProperty(ctx context.Context, db dal.RDB, conf *upgrader.Config) error {

	blog.Infof("start execute y3_7_202002231026")
	id, err := db.NextSequence(ctx, common.BKTableNameObjAttDes)
	if err != nil {
		blog.Errorf("get proerty id error. err:%s", err.Error())
		return fmt.Errorf("get proerty id error. err:%s", err.Error())
	}

	propertyGroup := "proc_port"
	maxIdxCond := map[string]interface{}{
		common.BKPropertyGroupField: propertyGroup,
		common.BKObjIDField:         common.BKInnerObjIDProc,
	}
	maxIdxAttr := &Attribute{}
	err = db.Table(common.BKTableNameObjAttDes).Find(maxIdxCond).Sort(fmt.Sprintf("%s:-1", common.BKPropertyIndexField)).One(ctx, maxIdxAttr)
	if err != nil {
		blog.ErrorJSON("get proerty max index value error.cond:%s, err:%s", maxIdxCond, err.Error())
		return fmt.Errorf("get proerty max index value error. err:%s", err.Error())
	}

	now := metadata.Now()
	addPortEnable := Attribute{
		ID:            int64(id),
		OwnerID:       common.BKDefaultOwnerID,
		ObjectID:      common.BKInnerObjIDProc,
		PropertyID:    common.BKProcPortEnable,
		PropertyName:  "启用端口",
		PropertyGroup: propertyGroup,
		PropertyIndex: maxIdxAttr.PropertyIndex + 1,
		Unit:          "",
		Placeholder:   "",
		IsEditable:    true,
		IsPre:         false,
		IsReadOnly:    false,
		IsOnly:        false,
		IsSystem:      false,
		IsAPI:         false,
		PropertyType:  common.FieldTypeBool,
		Option:        true,
		Description:   "",
		Creator:       common.CCSystemOperatorUserName,
<<<<<<< HEAD
		LastTime:      &now,
		CreateTime:    &now,
=======
		LastTime:      &metadata.Time{Time: time.Now()},
		CreateTime:    &metadata.Time{Time: time.Now()},
>>>>>>> 77ec5163
	}

	err = db.Table(common.BKTableNameObjAttDes).Insert(ctx, addPortEnable)
	if err != nil {
		blog.Errorf("add process proerty %s error. err:%s", common.BKProcPortEnable, err.Error())
		return fmt.Errorf("add process proerty %s error. err:%s", common.BKProcPortEnable, err.Error())
	}

	return nil
}

func addProcTemplatePortEnableProperty(ctx context.Context, db dal.RDB, conf *upgrader.Config) error {
	docPrefix := "property." + common.BKProcPortEnable
	doc := map[string]interface{}{
		docPrefix + ".value":            true,
		docPrefix + ".as_default_value": true,
	}

	updateCond := map[string]interface{}{
		common.BKDBOR: []interface{}{
			// upgrade version
			map[string]interface{}{docPrefix: map[string]interface{}{common.BKDBExists: false}},
			// new install cmdb
			map[string]interface{}{docPrefix + ".as_default_value": nil},
		},
	}

	if err := db.Table(common.BKTableNameProcessTemplate).Update(ctx, updateCond, doc); err != nil {
		blog.ErrorJSON("add process template proerpty id:%v. db operator error. condition:%s, doc:%s, err:%s", common.BKProcPortEnable, updateCond, doc, err.Error())
		return fmt.Errorf("dd process template  proerpty id:%v, db operator error. err:%s", common.BKProcPortEnable, err.Error())
	}

	return nil
}

func setProcInfoProtEnableDefaultValue(ctx context.Context, db dal.RDB, conf *upgrader.Config) error {

	doc := map[string]interface{}{
		common.BKProcPortEnable: true,
	}
	updateCond := map[string]interface{}{
		common.BKDBOR: []interface{}{
			map[string]interface{}{common.BKProcPortEnable: map[string]interface{}{common.BKDBExists: false}},
			map[string]interface{}{common.BKProcPortEnable: nil},
		},
	}
	if err := db.Table(common.BKTableNameBaseProcess).Update(ctx, updateCond, doc); err != nil {
		blog.ErrorJSON("set process information id %s default value. db operator error. condition:%s, doc:%s, err:%s", common.BKProcPortEnable, updateCond, doc, err.Error())
		return fmt.Errorf("set process information id %s default value. db operator error. err:%s", common.BKProcPortEnable, err.Error())
	}
	return nil
}

type Attribute struct {
	Metadata          `field:"metadata" json:"metadata" bson:"metadata"`
	ID                int64       `field:"id" json:"id" bson:"id"`
	OwnerID           string      `field:"bk_supplier_account" json:"bk_supplier_account" bson:"bk_supplier_account"`
	ObjectID          string      `field:"bk_obj_id" json:"bk_obj_id" bson:"bk_obj_id"`
	PropertyID        string      `field:"bk_property_id" json:"bk_property_id" bson:"bk_property_id"`
	PropertyName      string      `field:"bk_property_name" json:"bk_property_name" bson:"bk_property_name"`
	PropertyGroup     string      `field:"bk_property_group" json:"bk_property_group" bson:"bk_property_group"`
	PropertyGroupName string      `field:"bk_property_group_name,ignoretomap" json:"bk_property_group_name" bson:"-"`
	PropertyIndex     int64       `field:"bk_property_index" json:"bk_property_index" bson:"bk_property_index"`
	Unit              string      `field:"unit" json:"unit" bson:"unit"`
	Placeholder       string      `field:"placeholder" json:"placeholder" bson:"placeholder"`
	IsEditable        bool        `field:"editable" json:"editable" bson:"editable"`
	IsPre             bool        `field:"ispre" json:"ispre" bson:"ispre"`
	IsRequired        bool        `field:"isrequired" json:"isrequired" bson:"isrequired"`
	IsReadOnly        bool        `field:"isreadonly" json:"isreadonly" bson:"isreadonly"`
	IsOnly            bool        `field:"isonly" json:"isonly" bson:"isonly"`
	IsSystem          bool        `field:"bk_issystem" json:"bk_issystem" bson:"bk_issystem"`
	IsAPI             bool        `field:"bk_isapi" json:"bk_isapi" bson:"bk_isapi"`
	PropertyType      string      `field:"bk_property_type" json:"bk_property_type" bson:"bk_property_type"`
	Option            interface{} `field:"option" json:"option" bson:"option"`
	Description       string      `field:"description" json:"description" bson:"description"`

	Creator    string         `field:"creator" json:"creator" bson:"creator"`
	CreateTime *metadata.Time `json:"create_time" bson:"create_time"`
	LastTime   *metadata.Time `json:"last_time" bson:"last_time"`
}

// Metadata  used to define the metadata for the resources
type Metadata struct {
	Label Label `field:"label" json:"label" bson:"label"`
}

// Label define the Label type used to limit the scope of application of resources
type Label map[string]string<|MERGE_RESOLUTION|>--- conflicted
+++ resolved
@@ -14,10 +14,7 @@
 import (
 	"context"
 	"fmt"
-<<<<<<< HEAD
-=======
 	"time"
->>>>>>> 77ec5163
 
 	"configcenter/src/common"
 	"configcenter/src/common/blog"
@@ -46,8 +43,7 @@
 		blog.ErrorJSON("get proerty max index value error.cond:%s, err:%s", maxIdxCond, err.Error())
 		return fmt.Errorf("get proerty max index value error. err:%s", err.Error())
 	}
-
-	now := metadata.Now()
+	
 	addPortEnable := Attribute{
 		ID:            int64(id),
 		OwnerID:       common.BKDefaultOwnerID,
@@ -68,13 +64,8 @@
 		Option:        true,
 		Description:   "",
 		Creator:       common.CCSystemOperatorUserName,
-<<<<<<< HEAD
-		LastTime:      &now,
-		CreateTime:    &now,
-=======
 		LastTime:      &metadata.Time{Time: time.Now()},
 		CreateTime:    &metadata.Time{Time: time.Now()},
->>>>>>> 77ec5163
 	}
 
 	err = db.Table(common.BKTableNameObjAttDes).Insert(ctx, addPortEnable)
