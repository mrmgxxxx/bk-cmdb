--- conflicted
+++ resolved
@@ -23,22 +23,13 @@
 )
 
 func createTable(ctx context.Context, db dal.RDB, conf *upgrader.Config) (err error) {
-<<<<<<< HEAD
 	for tableName, indexes := range tables {
-		exists, err := db.HasTable(tableName)
-=======
-	for tablename, indexs := range tables {
-		exists, err := db.HasTable(ctx, tablename)
->>>>>>> f498fdde
+		exists, err := db.HasTable(ctx, tableName)
 		if err != nil {
 			return err
 		}
 		if !exists {
-<<<<<<< HEAD
-			if err = db.CreateTable(tableName); err != nil && !mgo.IsDup(err) {
-=======
-			if err = db.CreateTable(ctx, tablename); err != nil && !mgo.IsDup(err) {
->>>>>>> f498fdde
+			if err = db.CreateTable(ctx, tableName); err != nil && !mgo.IsDup(err) {
 				return err
 			}
 		}
