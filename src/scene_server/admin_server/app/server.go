--- conflicted
+++ resolved
@@ -161,46 +161,4 @@
 	ConfigCenter *configures.ConfCenter
 }
 
-<<<<<<< HEAD
-var configLock sync.Mutex
-
-func (h *MigrateServer) onHostConfigUpdate(previous, current cc.ProcessConfig) {
-	configLock.Lock()
-	defer configLock.Unlock()
-	if len(current.ConfigMap) > 0 {
-		if h.Config == nil {
-			h.Config = new(options.Config)
-		}
-
-		out, _ := json.MarshalIndent(current.ConfigMap, "", "  ") // ignore err, because ConfigMap is map[string]string
-		blog.V(3).Infof("config updated: \n%s", out)
-
-		mongoConf := mongo.ParseConfigFromKV("mongodb", current.ConfigMap)
-		h.Config.MongoDB = mongoConf
-
-		redisConf := redis.ParseConfigFromKV("redis", current.ConfigMap)
-		h.Config.Redis = redisConf
-
-		h.Config.Errors.Res = current.ConfigMap["errors.res"]
-		h.Config.Language.Res = current.ConfigMap["language.res"]
-		h.Config.Configures.Dir = current.ConfigMap["confs.dir"]
-
-		h.Config.Register.Address = current.ConfigMap["register-server.addrs"]
-
-		h.Config.ProcSrvConfig.CCApiSrvAddr, _ = current.ConfigMap["procsrv.cc_api"]
-
-		var err error
-		h.Config.AuthCenter, err = authcenter.ParseConfigFromKV("auth", current.ConfigMap)
-		if err != nil && auth.IsAuthed() {
-			blog.Errorf("parse authcenter error: %v, config: %+v", err, current.ConfigMap)
-		}
-
-		h.Config.Iam, err = iam.ParseConfigFromKV("auth", current.ConfigMap)
-		if err != nil && auth.IsAuthed() {
-			blog.Errorf("parse iam error: %v, config: %+v", err, current.ConfigMap)
-		}
-	}
-}
-=======
-func (h *MigrateServer) onHostConfigUpdate(previous, current cc.ProcessConfig) {}
->>>>>>> fdda7034
+func (h *MigrateServer) onHostConfigUpdate(previous, current cc.ProcessConfig) {}