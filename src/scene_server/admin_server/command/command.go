/*
 * Tencent is pleased to support the open source community by making 蓝鲸 available.
 * Copyright (C) 2017-2018 THL A29 Limited, a Tencent company. All rights reserved.
 * Licensed under the MIT License (the "License"); you may not use this file except
 * in compliance with the License. You may obtain a copy of the License at
 * http://opensource.org/licenses/MIT
 * Unless required by applicable law or agreed to in writing, software distributed under
 * the License is distributed on an "AS IS" BASIS, WITHOUT WARRANTIES OR CONDITIONS OF ANY KIND,
 * either express or implied. See the License for the specific language governing permissions and
 * limitations under the License.
 */

package command

import (
	"context"
	"fmt"
	"os"

	"github.com/spf13/pflag"

	"configcenter/src/common"
	"configcenter/src/common/backbone/configcenter"
	"configcenter/src/storage/dal/mongo"
	"configcenter/src/storage/dal/mongo/local"
)

const bkbizCmdName = "bkbiz"

const (
	scopeAll = "all"
)

// Parse run app command
func Parse(args []string) error {
	ctx := context.Background()
	if len(args) <= 1 || args[1] != bkbizCmdName {
		return nil
	}

	var (
		exportFlag     bool
		importFlag     bool
		miniFlag       bool
		dryRunFlag     bool
		filePath       string
		configPosition string
		bizName        string
		scope          string
	)

	// set flags
<<<<<<< HEAD
	cmdFlags := pflag.NewFlagSet(bkbizCmdName, pflag.ExitOnError)
	cmdFlags.BoolVar(&dryRunFlag, "dryrun", false, "dryrun flag, if this flag seted, we will just print what we will do but not execute to db")
	cmdFlags.BoolVar(&exportFlag, "export", false, "export flag")
	cmdFlags.BoolVar(&miniFlag, "mini", false, "mini flag, only export required fields")
	cmdFlags.BoolVar(&importFlag, "import", false, "import flag")
	cmdFlags.StringVar(&scope, "scope", "all", "export scope, could be [biz] or [process], default all")
	cmdFlags.StringVar(&filePath, "file", "", "export/import filepath")
	cmdFlags.StringVar(&configPosition, "config", "conf/api.conf", "The config path. e.g conf/api.conf")
	cmdFlags.StringVar(&bizName, "biz_name", "蓝鲸", "export/import the specified business topo")
	err := cmdFlags.Parse(args[1:])
=======
	bkbizfs := pflag.NewFlagSet(bkbizCmdName, pflag.ExitOnError)
	bkbizfs.BoolVar(&dryrunflag, "dryrun", false, "dryrun flag, if this flag seted, we will just print what we will do but not execute to db")
	bkbizfs.BoolVar(&exportflag, "export", false, "export flag")
	bkbizfs.BoolVar(&miniflag, "mini", false, "mini flag, only export required fields")
	bkbizfs.BoolVar(&importflag, "import", false, "import flag")
	bkbizfs.StringVar(&scope, "scope", scopeAll, "export scope, could be [biz] or [process], default all")
	bkbizfs.StringVar(&filepath, "file", "", "export/import filepath")
	bkbizfs.StringVar(&configposition, "config", "conf/api.conf", "The config path. e.g conf/api.conf")
	bkbizfs.StringVar(&bizName, "biz_name", "蓝鲸", "export/import the specified business topo")
	err := bkbizfs.Parse(args[1:])
>>>>>>> 7b7148a5
	if err != nil {
		return err
	}

	// read config
	config, err := configcenter.ParseConfigWithFile(configPosition)
	if nil != err {
		return fmt.Errorf("parse config file error %s", err.Error())
	}
	mongoConfig := mongo.ParseConfigFromKV("mongodb", config.ConfigMap)

	// connect to mongo db
	db, err := local.NewMgo(mongoConfig.BuildURI(), 0)
	if err != nil {
		return fmt.Errorf("connect mongo server failed %s", err.Error())
	}
	opt := &option{
		position: filePath,
		OwnerID:  common.BKDefaultOwnerID,
		dryrun:   dryRunFlag,
		mini:     miniFlag,
		scope:    scope,
		bizName:  bizName,
	}

<<<<<<< HEAD
	if exportFlag {
		mode := ""
		if miniFlag {
=======
	if exportflag {
		var mode string
		if miniflag {
>>>>>>> 7b7148a5
			mode = "mini"
		} else {
			mode = "verbose"

		}
		fmt.Printf("exporting %s business to %s in \033[34m%s\033[0m mode\n", bizName, filePath, mode)
		if err := export(ctx, db, opt); err != nil {
			fmt.Printf("export error: %s", err.Error())
			os.Exit(2)
		}
		fmt.Printf("blueking %s has been export to %s\n", bizName, filePath)
	} else if importFlag {
		if dryRunFlag {
			fmt.Printf("dryrun import %s business from %s\n", bizName, filePath)
		} else {
			fmt.Printf("importing %s business from %s\n", bizName, filePath)
		}
		opt.mini = false
		opt.scope = scopeAll
		if err := importBKBiz(ctx, db, opt); err != nil {
			fmt.Printf("import error: %s", err.Error())
			os.Exit(2)
		}
		if !dryRunFlag {
			fmt.Printf("%s business has been import from %s\n", bizName, filePath)
		}
	} else {
		fmt.Printf("invalide argument")
	}

	os.Exit(0)
	return nil
}<|MERGE_RESOLUTION|>--- conflicted
+++ resolved
@@ -50,7 +50,6 @@
 	)
 
 	// set flags
-<<<<<<< HEAD
 	cmdFlags := pflag.NewFlagSet(bkbizCmdName, pflag.ExitOnError)
 	cmdFlags.BoolVar(&dryRunFlag, "dryrun", false, "dryrun flag, if this flag seted, we will just print what we will do but not execute to db")
 	cmdFlags.BoolVar(&exportFlag, "export", false, "export flag")
@@ -61,18 +60,6 @@
 	cmdFlags.StringVar(&configPosition, "config", "conf/api.conf", "The config path. e.g conf/api.conf")
 	cmdFlags.StringVar(&bizName, "biz_name", "蓝鲸", "export/import the specified business topo")
 	err := cmdFlags.Parse(args[1:])
-=======
-	bkbizfs := pflag.NewFlagSet(bkbizCmdName, pflag.ExitOnError)
-	bkbizfs.BoolVar(&dryrunflag, "dryrun", false, "dryrun flag, if this flag seted, we will just print what we will do but not execute to db")
-	bkbizfs.BoolVar(&exportflag, "export", false, "export flag")
-	bkbizfs.BoolVar(&miniflag, "mini", false, "mini flag, only export required fields")
-	bkbizfs.BoolVar(&importflag, "import", false, "import flag")
-	bkbizfs.StringVar(&scope, "scope", scopeAll, "export scope, could be [biz] or [process], default all")
-	bkbizfs.StringVar(&filepath, "file", "", "export/import filepath")
-	bkbizfs.StringVar(&configposition, "config", "conf/api.conf", "The config path. e.g conf/api.conf")
-	bkbizfs.StringVar(&bizName, "biz_name", "蓝鲸", "export/import the specified business topo")
-	err := bkbizfs.Parse(args[1:])
->>>>>>> 7b7148a5
 	if err != nil {
 		return err
 	}
@@ -98,15 +85,9 @@
 		bizName:  bizName,
 	}
 
-<<<<<<< HEAD
 	if exportFlag {
 		mode := ""
 		if miniFlag {
-=======
-	if exportflag {
-		var mode string
-		if miniflag {
->>>>>>> 7b7148a5
 			mode = "mini"
 		} else {
 			mode = "verbose"
