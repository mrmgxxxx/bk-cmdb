--- conflicted
+++ resolved
@@ -28,10 +28,7 @@
 	restful "github.com/emicklei/go-restful"
 )
 
-<<<<<<< HEAD
-=======
 // 进程:功能:port
->>>>>>> 0122c7df
 var prc2port = []string{"job_java:java:8008,8443", "uwsgi:uwsgi:8000,8001,8003,8004",
 	"paas_agent:paas_agent:4245", "common_mysql:mysqld:3306", "common_redis:redis-server:6379", "redis_cluster:redis-server:16379,6379",
 	"zk_java:java:2181", "kafka_java:java:9092", "es_java:java:9300,10004", "beam.smp:beam.smp:15672,5672,25672",
@@ -40,20 +37,6 @@
 	"gse_api:gse_api:59313,50002", "gse_task:gse_task:48668,48669,48671,48329", "gse_transit:gse_transit:58625", "gse_proc:gse_proc:52023,52025",
 	"gse_btsvr:gse_btsvr:10020,58930,58925", "gse_ops:gse_ops:58725,58726", "gse_alarm:gse_alarm:53425", "gse_agent:gse_agent:60020,34334,36510",
 	"license_server:license_server:443", "consul:consul:8301,8300,8302,8500,53",
-<<<<<<< HEAD
-	"cmdb_adminserver:cc_migrate:32004",
-	"cmdb_apiserver:cc_apiserver:33031",
-	"cmdb_auditcontroller:cc_auditcontroller:31004",
-	"cmdb_datacollection:cc_datacollection:32006",
-	"cmdb_eventserver:cc_eventserver:32005",
-	"cmdb_hostcontroller:cc_hostcontroller:31002",
-	"cmdb_hostserver:cc_host:32001",
-	"cmdb_objectcontroller:cc_objectcontroller:31001",
-	"cmdb_proccontroller:cc_proccontroller:31003",
-	"cmdb_procserver:cc_proc:32003",
-	"cmdb_toposerver:cc_topo:32002",
-	"cmdb_webserver:cc_webserver:33083"}
-=======
 	"cmdb_adminserver:adminserver:32004",
 	"cmdb_apiserver:apiserver:33031",
 	"cmdb_auditcontroller:auditcontroller:31004",
@@ -66,25 +49,10 @@
 	"cmdb_procserver:procserver:32003",
 	"cmdb_toposerver:toposerver:32002",
 	"cmdb_webserver:webserver:33083"}
->>>>>>> 0122c7df
 
 // 集群:模块:进程
 var setModuleKv = map[string]map[string]string{"作业平台": {"job": "job_java"},
 	"配置平台": {
-<<<<<<< HEAD
-		"cc_migrate":          "cmdb_adminserver",
-		"cc_apiserver":        "cmdb_apiserver",
-		"cc_auditcontroller":  "cmdb_auditcontroller",
-		"cc_datacollection":   "cmdb_datacollection",
-		"cc_eventserver":      "cmdb_eventserver",
-		"cc_hostcontroller":   "cmdb_hostcontroller",
-		"cc_host":             "cmdb_hostserver",
-		"cc_objectcontroller": "cmdb_objectcontroller",
-		"cc_proccontroller":   "cmdb_proccontroller",
-		"cc_proc":             "cmdb_procserver",
-		"cc_topo":             "cmdb_toposerver",
-		"cc_webserver":        "cmdb_webserver"},
-=======
 		"adminserver":      "cmdb_adminserver",
 		"apiserver":        "cmdb_apiserver",
 		"auditcontroller":  "cmdb_auditcontroller",
@@ -98,18 +66,12 @@
 		"toposerver":       "cmdb_toposerver",
 		"webserver":        "cmdb_webserver",
 	},
->>>>>>> 0122c7df
 	"管控平台":   {"gse_api": "gse_api", "gse_data": "gse_data", "gse_dba": "gse_dba", "gse_task": "gse_task", "gse_transit": "gse_transit", "gse_proc": "gse_proc", "gse_btsvr": "gse_btsvr", "gse_ops": "gse_ops", "gse_opts": "", "gse_alarm": "gse_alarm", "gse_agent": "gse_agent", "license": "license_server"},
 	"故障自愈":   {"fta": "fta_py"},
 	"数据服务模块": {"dataapi": "dataapi_py", "databus": "databus_java", "monitor": "monitor_py"},
 	"公共组件": {"mysql": "common_mysql", "redis": "common_redis", "redis_cluster": "redis_cluster", "zookeeper": "zk_java", "kafka": "kafka_java", "elasticsearch": "es_java",
-<<<<<<< HEAD
-		"rabbitmq": "beam.smp", "nginx": "common_nginx", "beanstalk": "beanstalkd", "influxdb": "influxdb", "etcd": "etcd", "consul": "consul"},
-	"集成平台": {"esb": "uwsgi", "login": "uwsgi", "paas": "uwsgi", "appengine": "uwsgi", "console": "uwsgi"},
-=======
 		"rabbitmq": "beam.smp", "nginx": "common_nginx", "beanstalk": "beanstalkd", "influxdb": "influxdb", "etcd": "etcd", "consul": "consul", "mongodb": "mongodb"},
 	"集成平台": {"esb": "uwsgi", "login": "uwsgi", "paas": "uwsgi", "appengine": "uwsgi", "console": "uwsgi", "appo": "paas_agent", "appt": "paas_agent"},
->>>>>>> 0122c7df
 }
 
 var appID int = 0
