/*
 * Tencent is pleased to support the open source community by making 蓝鲸 available.
 * Copyright (C) 2017-2019 THL A29 Limited, a Tencent company. All rights reserved.
 * Licensed under the MIT License (the "License"); you may not use this file except
 * in compliance with the License. You may obtain a copy of the License at
 * http://opensource.org/licenses/MIT
 * Unless required by applicable law or agreed to in writing, software distributed under
 * the License is distributed on an "AS IS" BASIS, WITHOUT WARRANTIES OR CONDITIONS OF ANY KIND,
 * either express or implied. See the License for the specific language governing permissions and
 * limitations under the License.
 */

package authcenter

import (
	"context"
	"fmt"
	"net/http"
	"strconv"

	"configcenter/src/auth/meta"
	"configcenter/src/common/blog"
)

func (ac *AuthCenter) Init(ctx context.Context, configs meta.InitConfig) error {
	if err := ac.initAuthResources(ctx, configs); err != nil {
		return fmt.Errorf("initial auth resources failed, err: %v", err)
	}

	if err := ac.initDefaultUserRoleWithAuth(ctx); err != nil {
		return fmt.Errorf("initail default user's role with auth failed: %v", err)
	}

	// TODO: remove this operation, when it's auth is roll back.
	// remove biz instance resource
<<<<<<< HEAD
	if err := ac.authClient.DeleteResources(ctx, http.Header{}, "biz", BizInstance); err != nil {
		blog.Errorf("delete biz instance resource from iam failed, err: %v", err)
	}
	// TODO: remove this operation, when it's auth is roll back
	// remove biz audit log resource
	if err := ac.authClient.DeleteResources(ctx, http.Header{}, "biz", BizAuditLog); err != nil {
		blog.Errorf("delete biz audit log resource from iam failed, err: %v", err)
	}

=======
	if err := ac.authClient.DeleteResources(ctx, http.Header{}, ScopeTypeIDBiz, BizInstance); err != nil {
	    blog.Errorf("delete biz instance resource from iam failed, err: %v", err)
    }
	// TODO: remove this operation, when it's auth is roll back
	// remove biz audit log resource
    if err := ac.authClient.DeleteResources(ctx, http.Header{}, ScopeTypeIDBiz, BizAuditLog); err != nil {
        blog.Errorf("delete biz audit log resource from iam failed, err: %v", err)
    }
	
>>>>>>> c968477a
	blog.Info("initial auth center success.")
	return nil
}

func (ac *AuthCenter) initAuthResources(ctx context.Context, configs meta.InitConfig) error {
	header := http.Header{}
	if err := ac.authClient.RegistSystem(ctx, header, expectSystem); err != nil && err != ErrDuplicated {
		return err
	}

	if err := ac.authClient.UpdateSystem(ctx, header, System{SystemID: expectSystem.SystemID, SystemName: expectSystem.SystemName}); err != nil {
		return err
	}

	if err := ac.authClient.UpsertResourceTypeBatch(ctx, header, SystemIDCMDB, ScopeTypeIDSystem, expectSystemResourceType); err != nil {
		return err
	}
	if err := ac.authClient.UpsertResourceTypeBatch(ctx, header, SystemIDCMDB, ScopeTypeIDBiz, expectBizResourceType); err != nil {
		return err
	}

	// init model classification
	clsName2ID := map[string]int64{}
	for _, cls := range configs.Classifications {
		bizID, _ := cls.Metadata.Label.GetBusinessID()
		clsName2ID[fmt.Sprintf("%d:%s", bizID, cls.ClassificationID)] = cls.ID

		scopeType := ScopeTypeIDSystem
		ScopeID := SystemIDCMDB
		groupType := SysModelGroup

		if bizID > 0 {
			scopeType = ScopeTypeIDBiz
			ScopeID = strconv.FormatInt(bizID, 10)
			groupType = BizModelGroup
		}

		info := RegisterInfo{
			CreatorID:   "system",
			CreatorType: "user",
			Resources: []ResourceEntity{
				{
					ResourceType: groupType,
					ResourceID: []RscTypeAndID{
						{ResourceType: groupType, ResourceID: strconv.FormatInt(cls.ID, 10)},
					},
					ResourceName: cls.ClassificationName,
					ScopeInfo: ScopeInfo{
						ScopeType: scopeType,
						ScopeID:   ScopeID,
					},
				},
			},
		}

		if err := ac.authClient.registerResource(ctx, header, &info); err != nil && err != ErrDuplicated {
			return err
		}
	}

	// init model description
	for _, model := range configs.Models {
		bizID, _ := model.Metadata.Label.GetBusinessID()

		scopeType := ScopeTypeIDSystem
		ScopeID := SystemIDCMDB
		modelType := SysModel

		if bizID > 0 {
			scopeType = ScopeTypeIDBiz
			ScopeID = strconv.FormatInt(bizID, 10)
			modelType = BizModel
		}

		info := RegisterInfo{
			CreatorID:   "system",
			CreatorType: "user",
			Resources: []ResourceEntity{
				{
					ResourceType: modelType,
					ResourceID: []RscTypeAndID{
						{ResourceType: modelType, ResourceID: strconv.FormatInt(model.ID, 10)},
					},
					ResourceName: model.ObjectName,
					ScopeInfo: ScopeInfo{
						ScopeType: scopeType,
						ScopeID:   ScopeID,
					},
				},
			},
		}

		if err := ac.authClient.registerResource(ctx, header, &info); err != nil && err != ErrDuplicated {
			return err
		}
	}

	// init business inst
	for _, biz := range configs.Bizs {
		bkbiz := RegisterInfo{
			CreatorID:   "system",
			CreatorType: "user",
			Resources: []ResourceEntity{
				{
					ResourceType: SysBusinessInstance,
					ResourceID: []RscTypeAndID{
						{ResourceType: SysBusinessInstance, ResourceID: strconv.FormatInt(biz.BizID, 10)},
					},
					ResourceName: biz.BizName,
					ScopeInfo: ScopeInfo{
						ScopeType: "system",
						ScopeID:   SystemIDCMDB,
					},
				},
			},
		}

		if err := ac.authClient.registerResource(ctx, header, &bkbiz); err != nil && err != ErrDuplicated {
			return err
		}
	}

	// init association kind
	for _, kind := range configs.AssociationKinds {
		info := RegisterInfo{
			CreatorID:   "system",
			CreatorType: "user",
			Resources: []ResourceEntity{
				{
					ResourceType: SysAssociationType,
					ResourceID: []RscTypeAndID{
						{ResourceType: SysAssociationType, ResourceID: strconv.FormatInt(kind.ID, 10)},
					},
					ResourceName: kind.AssociationKindID,
					ScopeInfo: ScopeInfo{
						ScopeType: ScopeTypeIDSystem,
						ScopeID:   SystemIDCMDB,
					},
				},
			},
		}

		if err := ac.authClient.registerResource(ctx, header, &info); err != nil && err != ErrDuplicated {
			return err
		}
	}
	return nil
}

func (ac *AuthCenter) initDefaultUserRoleWithAuth(ctx context.Context) error {
	normalActions := []RoleAction{
		{
			ScopeTypeID:    ScopeTypeIDBiz,
			ResourceTypeID: BizCustomQuery,
			ActionID:       Get,
		},
		{
			ScopeTypeID:    ScopeTypeIDBiz,
			ResourceTypeID: BizInstance,
			ActionID:       Get,
		},
		{
			ScopeTypeID:    ScopeTypeIDBiz,
			ResourceTypeID: BizAuditLog,
			ActionID:       Get,
		},
	}
	rolesWithAuth := []RoleWithAuthResources{
		bizOperatorRoleAuth,
		{
			RoleTemplateName: "产品",
			TemplateID:       "product_manager",
			Desc:             "Product Manager",
			ResourceActions:  normalActions,
		},
		{
			RoleTemplateName: "开发",
			TemplateID:       "product_developer",
			Desc:             "Product Developer",
			ResourceActions:  normalActions,
		},
		{
			RoleTemplateName: "测试",
			TemplateID:       "product_tester",
			Desc:             "Product Tester",
			ResourceActions:  normalActions,
		},
		{
			RoleTemplateName: "职能化",
			TemplateID:       "product_operator",
			Desc:             "Product Operator",
			ResourceActions:  normalActions,
		},
	}
	for _, role := range rolesWithAuth {
		id, err := ac.authClient.RegisterUserRole(ctx, http.Header{}, role)
		if err != nil {
			return err
		}
		blog.Infof("register auth with role: %s, id: %d", role.RoleTemplateName, id)
	}
	return nil
}

var bizOperatorRoleAuth = RoleWithAuthResources{
	RoleTemplateName: "运维",
	TemplateID:       "business_maintainer",
	Desc:             "a business's maintainer",
	ResourceActions: []RoleAction{
		// business host instance related
		{
			ScopeTypeID:    ScopeTypeIDBiz,
			ResourceTypeID: BizHostInstance,
			ActionID:       Create,
		},
		{
			ScopeTypeID:    ScopeTypeIDBiz,
			ResourceTypeID: BizHostInstance,
			ActionID:       Edit,
		},
		{
			ScopeTypeID:    ScopeTypeIDBiz,
			ResourceTypeID: BizHostInstance,
			ActionID:       Delete,
		},
		// dynamic group related
		{
			ScopeTypeID:    ScopeTypeIDBiz,
			ResourceTypeID: BizCustomQuery,
			ActionID:       Create,
		},
		{
			ScopeTypeID:    ScopeTypeIDBiz,
			ResourceTypeID: BizCustomQuery,
			ActionID:       Edit,
		},
		{
			ScopeTypeID:    ScopeTypeIDBiz,
			ResourceTypeID: BizCustomQuery,
			ActionID:       Delete,
		},
		{
			ScopeTypeID:    ScopeTypeIDBiz,
			ResourceTypeID: BizCustomQuery,
			ActionID:       Get,
		},
		// biz topology related
		{
			ScopeTypeID:    ScopeTypeIDBiz,
			ResourceTypeID: BizTopology,
			ActionID:       Create,
		},
		{
			ScopeTypeID:    ScopeTypeIDBiz,
			ResourceTypeID: BizTopology,
			ActionID:       Edit,
		},
		{
			ScopeTypeID:    ScopeTypeIDBiz,
			ResourceTypeID: BizTopology,
			ActionID:       Delete,
		},
		// process related
		{
			ScopeTypeID:    ScopeTypeIDBiz,
			ResourceTypeID: BizProcessInstance,
			ActionID:       Create,
		},
		{
			ScopeTypeID:    ScopeTypeIDBiz,
			ResourceTypeID: BizProcessInstance,
			ActionID:       Edit,
		},
		{
			ScopeTypeID:    ScopeTypeIDBiz,
			ResourceTypeID: BizProcessInstance,
			ActionID:       Delete,
		},
		// model classification related
		{
			ScopeTypeID:    ScopeTypeIDBiz,
			ResourceTypeID: BizModelGroup,
			ActionID:       Create,
		},
		{
			ScopeTypeID:    ScopeTypeIDBiz,
			ResourceTypeID: BizModelGroup,
			ActionID:       Edit,
		},
		{
			ScopeTypeID:    ScopeTypeIDBiz,
			ResourceTypeID: BizModelGroup,
			ActionID:       Delete,
		},
		// model related
		{
			ScopeTypeID:    ScopeTypeIDBiz,
			ResourceTypeID: BizModel,
			ActionID:       Create,
		},
		{
			ScopeTypeID:    ScopeTypeIDBiz,
			ResourceTypeID: BizModel,
			ActionID:       Edit,
		},
		{
			ScopeTypeID:    ScopeTypeIDBiz,
			ResourceTypeID: BizModel,
			ActionID:       Delete,
		},
		// model instance
		{
			ScopeTypeID:    ScopeTypeIDBiz,
			ResourceTypeID: BizInstance,
			ActionID:       Create,
		},
		{
			ScopeTypeID:    ScopeTypeIDBiz,
			ResourceTypeID: BizInstance,
			ActionID:       Edit,
		},
		{
			ScopeTypeID:    ScopeTypeIDBiz,
			ResourceTypeID: BizInstance,
			ActionID:       Delete,
		},
		{
			ScopeTypeID:    ScopeTypeIDBiz,
			ResourceTypeID: BizInstance,
			ActionID:       Get,
		},
		// audit related
		{
			ScopeTypeID:    ScopeTypeIDBiz,
			ResourceTypeID: BizAuditLog,
			ActionID:       Get,
		},
		// service template related.
		{
			ScopeTypeID:    ScopeTypeIDBiz,
			ResourceTypeID: BizProcessServiceTemplate,
			ActionID:       Create,
		},
		{
			ScopeTypeID:    ScopeTypeIDBiz,
			ResourceTypeID: BizProcessServiceTemplate,
			ActionID:       Edit,
		},
		{
			ScopeTypeID:    ScopeTypeIDBiz,
			ResourceTypeID: BizProcessServiceTemplate,
			ActionID:       Delete,
		},
		// service category related.
		{
			ScopeTypeID:    ScopeTypeIDBiz,
			ResourceTypeID: BizProcessServiceCategory,
			ActionID:       Create,
		},
		{
			ScopeTypeID:    ScopeTypeIDBiz,
			ResourceTypeID: BizProcessServiceCategory,
			ActionID:       Edit,
		},
		{
			ScopeTypeID:    ScopeTypeIDBiz,
			ResourceTypeID: BizProcessServiceCategory,
			ActionID:       Delete,
		},
		// service instance related.
		{
			ScopeTypeID:    ScopeTypeIDBiz,
			ResourceTypeID: BizProcessServiceInstance,
			ActionID:       Create,
		},
		{
			ScopeTypeID:    ScopeTypeIDBiz,
			ResourceTypeID: BizProcessServiceInstance,
			ActionID:       Edit,
		},
		{
			ScopeTypeID:    ScopeTypeIDBiz,
			ResourceTypeID: BizProcessServiceInstance,
			ActionID:       Delete,
		},
		// global resource related.
		{
			ScopeTypeID:    ScopeTypeIDSystem,
			ResourceTypeID: SysBusinessInstance,
			ActionID:       Get,
		},
		{
			ScopeTypeID:    ScopeTypeIDBiz,
			ResourceTypeID: BizSetTemplate,
			ActionID:       Create,
		},
		{
			ScopeTypeID:    ScopeTypeIDBiz,
			ResourceTypeID: BizSetTemplate,
			ActionID:       Edit,
		},
		{
			ScopeTypeID:    ScopeTypeIDBiz,
			ResourceTypeID: BizSetTemplate,
			ActionID:       Delete,
		},
	},
}<|MERGE_RESOLUTION|>--- conflicted
+++ resolved
@@ -33,17 +33,6 @@
 
 	// TODO: remove this operation, when it's auth is roll back.
 	// remove biz instance resource
-<<<<<<< HEAD
-	if err := ac.authClient.DeleteResources(ctx, http.Header{}, "biz", BizInstance); err != nil {
-		blog.Errorf("delete biz instance resource from iam failed, err: %v", err)
-	}
-	// TODO: remove this operation, when it's auth is roll back
-	// remove biz audit log resource
-	if err := ac.authClient.DeleteResources(ctx, http.Header{}, "biz", BizAuditLog); err != nil {
-		blog.Errorf("delete biz audit log resource from iam failed, err: %v", err)
-	}
-
-=======
 	if err := ac.authClient.DeleteResources(ctx, http.Header{}, ScopeTypeIDBiz, BizInstance); err != nil {
 	    blog.Errorf("delete biz instance resource from iam failed, err: %v", err)
     }
@@ -53,7 +42,6 @@
         blog.Errorf("delete biz audit log resource from iam failed, err: %v", err)
     }
 	
->>>>>>> c968477a
 	blog.Info("initial auth center success.")
 	return nil
 }
