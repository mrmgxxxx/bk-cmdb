--- conflicted
+++ resolved
@@ -100,11 +100,9 @@
 	// all the model instances' read operation is authorized for now
 	case rsc.Type == meta.ModelInstance && IsReadAction(rsc.Action):
 		return true
-<<<<<<< HEAD
 	case rsc.Type == meta.SystemConfig:
-=======
+    return true
 	case rsc.Type == meta.Plat && IsReadAction(rsc.Action):
->>>>>>> 30a46822
 		return true
 	default:
 		return false
