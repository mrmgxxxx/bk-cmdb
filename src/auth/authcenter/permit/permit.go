--- conflicted
+++ resolved
@@ -95,13 +95,10 @@
 		return true
 	case rsc.Type == meta.MainlineModelTopology && IsReadAction(rsc.Action):
 		return true
-<<<<<<< HEAD
 	case rsc.Type == meta.OperationStatistic && IsReadAction(rsc.Action):
 		return true
-=======
     case rsc.Type == meta.HostFavorite:
         return true
->>>>>>> ae82c7c6
 	default:
 		return false
 	}
