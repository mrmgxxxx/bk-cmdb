--- conflicted
+++ resolved
@@ -174,7 +174,18 @@
 	RequestID string `json:"request_id"`
 }
 
-<<<<<<< HEAD
+type SearchCondition struct {
+	ScopeInfo
+	ResourceType    ResourceTypeID `json:"resource_type"`
+	ParentResources []ResourceID   `json:"parent_resources"`
+}
+
+type SearchResult struct {
+	BaseResponse
+	RequestID string                 `json:"request_id"`
+	Data      []meta.BackendResource `json:"data"`
+}
+
 func (br BaseResponse) ErrorString() string {
 	return fmt.Sprintf("request id: %s, error code: %d, message: %s", br.RequestID, br.Code, br.Message)
 }
@@ -201,17 +212,4 @@
 	ActionID     ActionID       `json:"action_id"`
 	ResourceType ResourceTypeID `json:"resource_type"`
 	ResourceIDs  [][]ResourceID `json:"resource_ids"`
-}
-=======
-type SearchCondition struct {
-	ScopeInfo
-	ResourceType ResourceTypeID `json:"resource_type"`
-	ParentResources []ResourceID `json:"parent_resources"`
-}
-
-type SearchResult struct {
-	BaseResponse
-	RequestID string        `json:"request_id"`
-	Data      []meta.BackendResource `json:"data"`
-}
->>>>>>> 1e281d53
+}