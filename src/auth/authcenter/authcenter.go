/*
 * Tencent is pleased to support the open source community by making 蓝鲸 available.
 * Copyright (C) 2017-2019 THL A29 Limited, a Tencent company. All rights reserved.
 * Licensed under the MIT License (the "License"); you may not use this file except
 * in compliance with the License. You may obtain a copy of the License at
 * http://opensource.org/licenses/MIT
 * Unless required by applicable law or agreed to in writing, software distributed under
 * the License is distributed on an "AS IS" BASIS, WITHOUT WARRANTIES OR CONDITIONS OF ANY KIND,
 * either express or implied. See the License for the specific language governing permissions and
 * limitations under the License.
 */

package authcenter

import (
	"context"
	"errors"
	"fmt"
	"net/http"
	"strconv"
	"strings"
	"sync"

	"configcenter/src/apimachinery/flowctrl"
	"configcenter/src/apimachinery/rest"
	"configcenter/src/apimachinery/util"
	"configcenter/src/auth/authcenter/permit"
	"configcenter/src/auth/meta"
	"configcenter/src/common/blog"
)

const (
	authAppCodeHeaderKey   string = "X-BK-APP-CODE"
	authAppSecretHeaderKey string = "X-BK-APP-SECRET"
	cmdbUser               string = "user"
	cmdbUserID             string = "system"
)

// ParseConfigFromKV returns a new config
func ParseConfigFromKV(prefix string, configmap map[string]string) (AuthConfig, error) {
	var cfg AuthConfig
	enable, exist := configmap[prefix+".enable"]
	if !exist {
		return AuthConfig{}, nil
	}

	var err error
	cfg.Enable, err = strconv.ParseBool(enable)
	if err != nil {
		return AuthConfig{}, errors.New(`invalid auth "enable" value`)
	}

	if !cfg.Enable {
		return AuthConfig{}, nil
	}

	address, exist := configmap[prefix+".address"]
	if !exist {
		return cfg, errors.New(`missing "address" configuration for auth center`)
	}

	cfg.Address = strings.Split(strings.Replace(address, " ", "", -1), ",")
	if len(cfg.Address) == 0 {
		return cfg, errors.New(`invalid "address" configuration for auth center`)
	}
	for i := range cfg.Address {
		if !strings.HasSuffix(cfg.Address[i], "/") {
			cfg.Address[i] = cfg.Address[i] + "/"
		}
	}

	cfg.AppSecret, exist = configmap[prefix+".appSecret"]
	if !exist {
		return cfg, errors.New(`missing "appSecret" configuration for auth center`)
	}

	if len(cfg.AppSecret) == 0 {
		return cfg, errors.New(`invalid "appSecret" configuration for auth center`)
	}

	cfg.AppCode, exist = configmap[prefix+".appCode"]
	if !exist {
		return cfg, errors.New(`missing "appCode" configuration for auth center`)
	}

	if len(cfg.AppCode) == 0 {
		return cfg, errors.New(`invalid "appCode" configuration for auth center`)
	}

	cfg.SystemID = SystemIDCMDB

	return cfg, nil
}

// NewAuthCenter create a instance to handle resources with blueking's AuthCenter.
func NewAuthCenter(tls *util.TLSClientConfig, cfg AuthConfig) (*AuthCenter, error) {
	blog.V(5).Infof("new auth center client with parameters tls: %+v, cfg: %+v", tls, cfg)
	if !cfg.Enable {
		return new(AuthCenter), nil
	}
	client, err := util.NewClient(tls)
	if err != nil {
		return nil, err
	}

	c := &util.Capability{
		Client: client,
		Discover: &acDiscovery{
			servers: cfg.Address,
		},
		Throttle: flowctrl.NewRateLimiter(1000, 1000),
		Mock: util.MockInfo{
			Mocked: false,
		},
	}

	header := http.Header{}
	header.Set("Content-Type", "application/json")
	header.Set("Accept", "application/json")
	header.Set(authAppCodeHeaderKey, cfg.AppCode)
	header.Set(authAppSecretHeaderKey, cfg.AppSecret)

	return &AuthCenter{
		Config: cfg,
		authClient: &authClient{
			client:      rest.NewRESTClient(c, ""),
			Config:      cfg,
			basicHeader: header,
		},
	}, nil
}

// AuthCenter means BlueKing's authorize center,
// which is also a open source product.
type AuthCenter struct {
	Config AuthConfig
	// http client instance
	client rest.ClientInterface
	// http header info
	header     http.Header
	authClient *authClient
}

func (ac *AuthCenter) Authorize(ctx context.Context, a *meta.AuthAttribute) (decision meta.Decision, err error) {
	blog.V(5).Infof("AuthCenter Config is: %+v", ac.Config)
	if !ac.Config.Enable {
		blog.V(5).Infof("AuthCenter Config is disabled. config: %+v", ac.Config)
		return meta.Decision{Authorized: true}, nil
	}

	batchresult, err := ac.AuthorizeBatch(ctx, a.User, a.Resources...)
	noAuth := make([]string, 0)
	for i, item := range batchresult {
		if !item.Authorized {
			noAuth = append(noAuth, fmt.Sprintf("resource [%v] permission deny by reason: %s", a.Resources[i].Type, item.Reason))
		}
	}

	if len(noAuth) > 0 {
		return meta.Decision{
			Authorized: false,
			Reason:     fmt.Sprintf("%v", noAuth),
		}, nil
	}

	return meta.Decision{Authorized: true}, nil
}

func (ac *AuthCenter) AuthorizeBatch(ctx context.Context, user meta.UserInfo, resources ...meta.ResourceAttribute) (decisions []meta.Decision, err error) {
	decisions = make([]meta.Decision, len(resources))
	if !ac.Config.Enable {
		for i := range decisions {
			decisions[i].Authorized = true
		}
		return decisions, nil
	}

	header := http.Header{}
	header.Set(AuthSupplierAccountHeaderKey, user.SupplierAccount)

	// this two index array record the resources's action original index.
	// used for recover the order of decisions.
	sysInputIndexes := make([]int, 0)
	sysInputExactIndexes := make([]int, 0)
	bizInputIndexes := make(map[int64][]int)
	bizInputExactIndexes := make(map[int64][]int)

	sysInput := AuthBatch{
		Principal: Principal{
			Type: cmdbUser,
			ID:   user.UserName,
		},
		ScopeInfo: ScopeInfo{
			ScopeType: ScopeTypeIDSystem,
			ScopeID:   SystemIDCMDB,
		},
		ResourceActions: make([]ResourceAction, 0),
	}
	sysExactInput := sysInput

	businessesInputs := make(map[int64]AuthBatch)
	businessesExactInputs := make(map[int64]AuthBatch)
	for index, rsc := range resources {
		action, err := adaptorAction(&rsc)
		if err != nil {
			blog.Errorf("auth batch, but adaptor action:%s failed, err: %v", rsc.Action, err)
			return nil, err
<<<<<<< HEAD
		}

		info, err := adaptor(&rsc)
		if err != nil {
			blog.Errorf("auth batch, but adaptor resource type:%s failed, err: %v", rsc.Basic.Type, err)
			return nil, err
		}

=======
		}

		info, err := adaptor(&rsc)
		if err != nil {
			blog.Errorf("auth batch, but adaptor resource type:%s failed, err: %v", rsc.Basic.Type, err)
			return nil, err
		}

>>>>>>> 9d2b5562
		// pick out skip resource at first.
		if permit.ShouldSkipAuthorize(&rsc) {
			// this resource should be skipped, do not need to verify in auth center.
			decisions[index].Authorized = true
			continue
		}

		if rsc.BusinessID > 0 {
			// this is a business resource.
			var tmpInputs map[int64]AuthBatch
			var tmpIndexes map[int64][]int
			if len(info.ResourceID) > 0 {
				tmpInputs = businessesExactInputs
				tmpIndexes = bizInputExactIndexes
			} else {
				tmpInputs = businessesInputs
				tmpIndexes = bizInputIndexes

			}

			if _, exist := tmpInputs[rsc.BusinessID]; !exist {
				tmpInputs[rsc.BusinessID] = AuthBatch{
					Principal: Principal{
						Type: cmdbUser,
						ID:   user.UserName,
					},
					ScopeInfo: ScopeInfo{
						ScopeType: ScopeTypeIDBiz,
						ScopeID:   strconv.FormatInt(rsc.BusinessID, 10),
					},
				}
				// initialize the business input indexes.
				tmpIndexes[rsc.BusinessID] = make([]int, 0)
			}

			a := tmpInputs[rsc.BusinessID]
			a.ResourceActions = append(a.ResourceActions, ResourceAction{
				ActionID:     action,
				ResourceType: info.ResourceType,
				ResourceID:   info.ResourceID,
			})
			tmpInputs[rsc.BusinessID] = a

			// record it's resource index
			indexes := tmpIndexes[rsc.BusinessID]
			indexes = append(indexes, index)
			tmpIndexes[rsc.BusinessID] = indexes
		} else {

			if len(info.ResourceID) > 0 {
				sysExactInput.ResourceActions = append(sysExactInput.ResourceActions, ResourceAction{
					ActionID:     action,
					ResourceType: info.ResourceType,
					ResourceID:   info.ResourceID,
				})

				// record it's system resource index
				sysInputExactIndexes = append(sysInputExactIndexes, index)
			} else {
				sysInput.ResourceActions = append(sysInput.ResourceActions, ResourceAction{
					ActionID:     action,
					ResourceType: info.ResourceType,
				})

				// record it's system resource index
				sysInputIndexes = append(sysInputIndexes, index)
			}

		}
	}

	// it's time to get the auth status from auth center now.
	// get biz resource auth status at first.
	// any business inputs
	for biz, rsc := range businessesInputs {
		statuses, err := ac.authClient.verifyAnyResourceBatch(ctx, header, &rsc)
		if err != nil {
			return nil, fmt.Errorf("get any resource[%s/%s] auth status failed, err: %v", rsc.ScopeType, rsc.ScopeID, err)
		}

		if len(statuses) != len(rsc.ResourceActions) {
			return nil, fmt.Errorf("got mismatch any biz authorize response from auth center, want: %d, got: %d", len(rsc.ResourceActions), len(statuses))
		}

		// update the decisions
		for index, status := range statuses {
			if rsc.ResourceActions[index].ResourceType != status.ResourceType ||
				string(rsc.ResourceActions[index].ActionID) != status.ActionID {
				return nil, fmt.Errorf("got any business auth mismatch info from auth center, with resource type[%s:%s], action[%s:%s]",
					rsc.ResourceActions[index].ResourceType, status.ResourceType, rsc.ResourceActions[index].ActionID, status.ActionID)
			}
			decisions[bizInputIndexes[biz][index]].Authorized = status.IsPass
		}
	}

	// exact business inputs
	for biz, rsc := range businessesExactInputs {
		statuses, err := ac.authClient.verifyExactResourceBatch(ctx, header, &rsc)
		if err != nil {
			return nil, fmt.Errorf("get exact resource[%s/%s] auth status failed, err: %v", rsc.ScopeType, rsc.ScopeID, err)
		}

		if len(statuses) != len(rsc.ResourceActions) {
			return nil, fmt.Errorf("got mismatch exact biz authorize response from auth center, want: %d, got: %d", len(rsc.ResourceActions), len(statuses))
		}

		// update the decisions
		for index, status := range statuses {
			if rsc.ResourceActions[index].ResourceType != status.ResourceType ||
				string(rsc.ResourceActions[index].ActionID) != status.ActionID {
				return nil, fmt.Errorf("got exact business auth mismatch info from auth center, with resource type[%s:%s], action[%s:%s]",
					rsc.ResourceActions[index].ResourceType, status.ResourceType, rsc.ResourceActions[index].ActionID, status.ActionID)
			}
			decisions[bizInputExactIndexes[biz][index]].Authorized = status.IsPass
		}
	}

	if len(sysInput.ResourceActions) != 0 {
		// get system resource auth status secondly.
		statuses, err := ac.authClient.verifyAnyResourceBatch(ctx, header, &sysInput)
		if err != nil {
			return nil, fmt.Errorf("get any system resource[%s/%s] auth status failed, err: %v", sysInput.ScopeType, sysInput.ScopeID, err)
		}

		if len(statuses) != len(sysInput.ResourceActions) {
			return nil, fmt.Errorf("got mismatch any system authorize response from auth center, want: %d, got: %d", len(sysInput.ResourceActions), len(statuses))
		}

		// update the system auth decisions
		for index, status := range statuses {
			if sysInput.ResourceActions[index].ResourceType != status.ResourceType ||
				string(sysInput.ResourceActions[index].ActionID) != status.ActionID {
				return nil, fmt.Errorf("got any system auth mismatch info from auth center, with resource type[%s:%s], action[%s:%s]",
					sysInput.ResourceActions[index].ResourceType, status.ResourceType,
					sysInput.ResourceActions[index].ActionID, status.ActionID)
			}
			decisions[sysInputIndexes[index]].Authorized = status.IsPass
		}
	}

	if len(sysExactInput.ResourceActions) != 0 {
		// get system resource auth status secondly.
<<<<<<< HEAD
		statuses, err := ac.authClient.verifyExactResourceBatch(ctx, header, &sysInput)
=======
		statuses, err := ac.authClient.verifyExactResourceBatch(ctx, header, &sysExactInput)
>>>>>>> 9d2b5562
		if err != nil {
			return nil, fmt.Errorf("get exact system resource[%s/%s] auth status failed, err: %v", sysInput.ScopeType, sysInput.ScopeID, err)
		}

		if len(statuses) != len(sysExactInput.ResourceActions) {
			return nil, fmt.Errorf("got mismatch exact authorize response from auth center, want: %d, got: %d", len(sysExactInput.ResourceActions), len(statuses))
		}

		// update the system auth decisions
		for index, status := range statuses {
<<<<<<< HEAD
			if sysInput.ResourceActions[index].ResourceType != status.ResourceType ||
				string(sysInput.ResourceActions[index].ActionID) != status.ActionID {
				return nil, fmt.Errorf("got exact system auth mismatch info from auth center, with resource type[%s:%s], action[%s:%s]",
					sysInput.ResourceActions[index].ResourceType, status.ResourceType,
					sysInput.ResourceActions[index].ActionID, status.ActionID)
=======
			if sysExactInput.ResourceActions[index].ResourceType != status.ResourceType ||
				string(sysExactInput.ResourceActions[index].ActionID) != status.ActionID {
				return nil, fmt.Errorf("got exact system auth mismatch info from auth center, with resource type[%s:%s], action[%s:%s]",
					sysExactInput.ResourceActions[index].ResourceType, status.ResourceType,
					sysExactInput.ResourceActions[index].ActionID, status.ActionID)
>>>>>>> 9d2b5562
			}
			decisions[sysInputExactIndexes[index]].Authorized = status.IsPass
		}
	}

	return decisions, nil

}

func (ac *AuthCenter) GetAuthorizedBusinessList(ctx context.Context, user meta.UserInfo) ([]int64, error) {
	info := &ListAuthorizedResources{
		Principal: Principal{
			Type: cmdbUser,
			ID:   user.UserName,
		},
		ScopeInfo: ScopeInfo{
			ScopeType: ScopeTypeIDSystem,
			ScopeID:   SystemIDCMDB,
		},
		TypeActions: []TypeAction{
			{
				ActionID:     Get,
				ResourceType: SysBusinessInstance,
			},
		},
		DataType: "array",
		Exact:    true,
	}

	appList, err := ac.authClient.GetAuthorizedResources(ctx, info)
	if err != nil {
		return nil, err
	}

	businessIDs := make([]int64, 0)
	for _, apps := range appList {
		for _, appRsc := range apps.ResourceIDs {
			for _, app := range appRsc {
				id, err := strconv.ParseInt(app.ResourceID, 10, 64)
				if err != nil {
					return businessIDs, err
				}
				businessIDs = append(businessIDs, id)
			}
		}
	}

	return businessIDs, nil
}

func (ac *AuthCenter) RegisterResource(ctx context.Context, rs ...meta.ResourceAttribute) error {
	if ac.Config.Enable == false {
		blog.V(5).Infof("auth disabled, auth config: %+v", ac.Config)
		return nil
	}

	if len(rs) == 0 {
		return errors.New("no resource to be registered")
	}

	registerInfo, err := ac.DryRunRegisterResource(ctx, rs...)
	if err != nil {
		return err
	}

	header := http.Header{}
	header.Set(AuthSupplierAccountHeaderKey, rs[0].SupplierAccount)

	if err := ac.authClient.registerResource(ctx, header, registerInfo); err != nil {
		if err == ErrDuplicated {
			return nil
		}
		return err
	}

	return nil
}

func (ac *AuthCenter) DryRunRegisterResource(ctx context.Context, rs ...meta.ResourceAttribute) (*RegisterInfo, error) {
	if ac.Config.Enable == false {
		blog.V(5).Infof("auth disabled, auth config: %+v", ac.Config)
		return nil, nil
	}

	if len(rs) <= 0 {
		blog.V(5).Info("no resource should be register")
		return nil, nil
	}
	info := RegisterInfo{}
	info.CreatorType = cmdbUser
	info.CreatorID = cmdbUserID
	info.Resources = make([]ResourceEntity, 0)
	for _, r := range rs {
		if len(r.Basic.Type) == 0 {
			return nil, errors.New("invalid resource attribute with empty object")
		}
		scope, err := ac.getScopeInfo(&r)
		if err != nil {
			return nil, err
		}

		rscInfo, err := adaptor(&r)
		if err != nil {
			return nil, fmt.Errorf("adaptor resource info failed, err: %v", err)
		}
		entity := ResourceEntity{}
		entity.ScopeInfo.ScopeID = scope.ScopeID
		entity.ScopeInfo.ScopeType = scope.ScopeType
		entity.ResourceType = rscInfo.ResourceType
		entity.ResourceID = rscInfo.ResourceID
		entity.ResourceName = rscInfo.ResourceName

		// TODO replace register with batch create or update interface, currently is register one by one.
		info.Resources = append(info.Resources, entity)
	}
	return &info, nil
}

func (ac *AuthCenter) DeregisterResource(ctx context.Context, rs ...meta.ResourceAttribute) error {
	if !ac.Config.Enable {
		return nil
	}
	if len(rs) <= 0 {
		// not resource should be deregister
		return nil
	}
	info := DeregisterInfo{}
	header := http.Header{}
	for _, r := range rs {
		if len(r.Basic.Type) == 0 {
			return errors.New("invalid resource attribute with empty object")
		}

		scope, err := ac.getScopeInfo(&r)
		if err != nil {
			return err
		}

		rscInfo, err := adaptor(&r)
		if err != nil {
			return fmt.Errorf("adaptor resource info failed, err: %v", err)
		}

		entity := ResourceEntity{}
		entity.ScopeID = scope.ScopeID
		entity.ScopeType = scope.ScopeType
		entity.ResourceType = rscInfo.ResourceType
		entity.ResourceID = rscInfo.ResourceID
		entity.ResourceName = rscInfo.ResourceName

		info.Resources = append(info.Resources, entity)

		header.Set(AuthSupplierAccountHeaderKey, r.SupplierAccount)
	}

	return ac.authClient.deregisterResource(ctx, header, &info)
}

func (ac *AuthCenter) UpdateResource(ctx context.Context, r *meta.ResourceAttribute) error {
	if !ac.Config.Enable {
		return nil
	}

	if len(r.Basic.Type) == 0 || len(r.Basic.Name) == 0 {
		return errors.New("invalid resource attribute with empty object or object name")
	}

	scope, err := ac.getScopeInfo(r)
	if err != nil {
		return err
	}

	rscInfo, err := adaptor(r)
	if err != nil {
		return fmt.Errorf("adaptor resource info failed, err: %v", err)
	}
	info := &UpdateInfo{
		ScopeInfo:    *scope,
		ResourceInfo: *rscInfo,
	}

	header := http.Header{}
	header.Set(AuthSupplierAccountHeaderKey, r.SupplierAccount)
	return ac.authClient.updateResource(ctx, header, info)
}

func (ac *AuthCenter) Get(ctx context.Context) error {
	panic("implement me")
}

func (ac *AuthCenter) ListResources(ctx context.Context, r *meta.ResourceAttribute) ([]meta.BackendResource, error) {
	if !ac.Config.Enable {
		return nil, nil
	}

	scopeInfo, err := ac.getScopeInfo(r)
	if err != nil {
		return nil, err
	}
	resourceType, err := convertResourceType(r.Type, r.BusinessID)
	if err != nil {
		return nil, err
	}
	header := http.Header{}
	resourceID, err := GenerateResourceID(*resourceType, r)
	if err != nil {
		return nil, err
	}
	if len(resourceID) == 0 {
		return nil, fmt.Errorf("generate resource id failed, return empty")
	}
	blog.Infof("GenerateResourceID result: %+v", resourceID)
	searchCondition := SearchCondition{
		ScopeInfo:       *scopeInfo,
		ResourceType:    *resourceType,
		ParentResources: resourceID[:len(resourceID)-1],
	}
	result, err := ac.authClient.ListResources(ctx, header, searchCondition)
	return result, err
}

func (ac *AuthCenter) getScopeInfo(r *meta.ResourceAttribute) (*ScopeInfo, error) {
	s := new(ScopeInfo)
	// TODO: this operation may be wrong, because some api filters does not
	// fill the business id field, so these api should be normalized.
	if r.BusinessID > 0 {
		s.ScopeType = ScopeTypeIDBiz
		s.ScopeID = strconv.FormatInt(r.BusinessID, 10)
	} else {
		s.ScopeType = ScopeTypeIDSystem
		s.ScopeID = SystemIDCMDB
	}
	return s, nil
}

type acDiscovery struct {
	// auth's servers address, must prefixed with http:// or https://
	servers []string
	index   int
	sync.Mutex
}

func (s *acDiscovery) GetServers() ([]string, error) {
	s.Lock()
	defer s.Unlock()

	num := len(s.servers)
	if num == 0 {
		return []string{}, errors.New("oops, there is no server can be used")
	}

	if s.index < num-1 {
		s.index = s.index + 1
		return append(s.servers[s.index-1:], s.servers[:s.index-1]...), nil
	} else {
		s.index = 0
		return append(s.servers[num-1:], s.servers[:num-1]...), nil
	}
}

func (ac *AuthCenter) RawDeregisterResource(ctx context.Context, scope ScopeInfo, rs ...meta.BackendResource) error {
	if !ac.Config.Enable {
		return nil
	}
	if len(rs) <= 0 {
		// not resource should be deregister
		return nil
	}
	info := DeregisterInfo{}
	header := http.Header{}
	for _, r := range rs {
		entity := ResourceEntity{}
		entity.ScopeID = scope.ScopeID
		entity.ScopeType = scope.ScopeType
		entity.ResourceType = ResourceTypeID(r[len(r)-1].ResourceType)
		resourceID := make([]RscTypeAndID, 0)
		for _, item := range r {
			resourceID = append(resourceID, RscTypeAndID{
				ResourceType: ResourceTypeID(item.ResourceType),
				ResourceID:   item.ResourceID,
			})
		}
		entity.ResourceID = resourceID

		info.Resources = append(info.Resources, entity)
	}

	return ac.authClient.deregisterResource(ctx, header, &info)
}<|MERGE_RESOLUTION|>--- conflicted
+++ resolved
@@ -205,7 +205,6 @@
 		if err != nil {
 			blog.Errorf("auth batch, but adaptor action:%s failed, err: %v", rsc.Action, err)
 			return nil, err
-<<<<<<< HEAD
 		}
 
 		info, err := adaptor(&rsc)
@@ -214,16 +213,6 @@
 			return nil, err
 		}
 
-=======
-		}
-
-		info, err := adaptor(&rsc)
-		if err != nil {
-			blog.Errorf("auth batch, but adaptor resource type:%s failed, err: %v", rsc.Basic.Type, err)
-			return nil, err
-		}
-
->>>>>>> 9d2b5562
 		// pick out skip resource at first.
 		if permit.ShouldSkipAuthorize(&rsc) {
 			// this resource should be skipped, do not need to verify in auth center.
@@ -366,11 +355,7 @@
 
 	if len(sysExactInput.ResourceActions) != 0 {
 		// get system resource auth status secondly.
-<<<<<<< HEAD
-		statuses, err := ac.authClient.verifyExactResourceBatch(ctx, header, &sysInput)
-=======
 		statuses, err := ac.authClient.verifyExactResourceBatch(ctx, header, &sysExactInput)
->>>>>>> 9d2b5562
 		if err != nil {
 			return nil, fmt.Errorf("get exact system resource[%s/%s] auth status failed, err: %v", sysInput.ScopeType, sysInput.ScopeID, err)
 		}
@@ -381,19 +366,11 @@
 
 		// update the system auth decisions
 		for index, status := range statuses {
-<<<<<<< HEAD
-			if sysInput.ResourceActions[index].ResourceType != status.ResourceType ||
-				string(sysInput.ResourceActions[index].ActionID) != status.ActionID {
-				return nil, fmt.Errorf("got exact system auth mismatch info from auth center, with resource type[%s:%s], action[%s:%s]",
-					sysInput.ResourceActions[index].ResourceType, status.ResourceType,
-					sysInput.ResourceActions[index].ActionID, status.ActionID)
-=======
 			if sysExactInput.ResourceActions[index].ResourceType != status.ResourceType ||
 				string(sysExactInput.ResourceActions[index].ActionID) != status.ActionID {
 				return nil, fmt.Errorf("got exact system auth mismatch info from auth center, with resource type[%s:%s], action[%s:%s]",
 					sysExactInput.ResourceActions[index].ResourceType, status.ResourceType,
 					sysExactInput.ResourceActions[index].ActionID, status.ActionID)
->>>>>>> 9d2b5562
 			}
 			decisions[sysInputExactIndexes[index]].Authorized = status.IsPass
 		}
