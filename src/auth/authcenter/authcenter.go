/*
 * Tencent is pleased to support the open source community by making 蓝鲸 available.
 * Copyright (C) 2017-2019 THL A29 Limited, a Tencent company. All rights reserved.
 * Licensed under the MIT License (the "License"); you may not use this file except
 * in compliance with the License. You may obtain a copy of the License at
 * http://opensource.org/licenses/MIT
 * Unless required by applicable law or agreed to in writing, software distributed under
 * the License is distributed on an "AS IS" BASIS, WITHOUT WARRANTIES OR CONDITIONS OF ANY KIND,
 * either express or implied. See the License for the specific language governing permissions and
 * limitations under the License.
 */

package authcenter

import (
	"context"
	"errors"
	"fmt"
	"net/http"
	"strconv"
	"strings"
	"sync"

	"configcenter/src/apimachinery/flowctrl"
	"configcenter/src/apimachinery/rest"
	"configcenter/src/apimachinery/util"
	"configcenter/src/auth/authcenter/permit"
	"configcenter/src/auth/meta"
	"configcenter/src/common/auth"
	"configcenter/src/common/blog"
	"configcenter/src/common/metadata"
	commonutil "configcenter/src/common/util"

	"github.com/prometheus/client_golang/prometheus"
)

const (
	authAppCodeHeaderKey   string = "X-BK-APP-CODE"
	authAppSecretHeaderKey string = "X-BK-APP-SECRET"
	cmdbUser               string = "user"
	cmdbUserID             string = "system"
)

// ParseConfigFromKV returns a new config
func ParseConfigFromKV(prefix string, configmap map[string]string) (AuthConfig, error) {
	var err error
	var cfg AuthConfig

	if !auth.IsAuthed() {
		return AuthConfig{}, nil
	}
	enableSync, exist := configmap[prefix+".enableSync"]
	if exist && len(enableSync) > 0 {
		cfg.EnableSync, err = strconv.ParseBool(enableSync)
		if err != nil {
			return AuthConfig{}, errors.New(`invalid auth "enable" value`)
		}
	}

	address, exist := configmap[prefix+".address"]
	if !exist {
		return cfg, errors.New(`missing "address" configuration for auth center`)
	}

	cfg.Address = strings.Split(strings.Replace(address, " ", "", -1), ",")
	if len(cfg.Address) == 0 {
		return cfg, errors.New(`invalid "address" configuration for auth center`)
	}
	for i := range cfg.Address {
		if !strings.HasSuffix(cfg.Address[i], "/") {
			cfg.Address[i] = cfg.Address[i] + "/"
		}
	}

	cfg.AppSecret, exist = configmap[prefix+".appSecret"]
	if !exist {
		return cfg, errors.New(`missing "appSecret" configuration for auth center`)
	}

	if len(cfg.AppSecret) == 0 {
		return cfg, errors.New(`invalid "appSecret" configuration for auth center`)
	}

	cfg.AppCode, exist = configmap[prefix+".appCode"]
	if !exist {
		return cfg, errors.New(`missing "appCode" configuration for auth center`)
	}

	if len(cfg.AppCode) == 0 {
		return cfg, errors.New(`invalid "appCode" configuration for auth center`)
	}

	cfg.SystemID = SystemIDCMDB

	return cfg, nil
}

// NewAuthCenter create a instance to handle resources with blueking's AuthCenter.
func NewAuthCenter(tls *util.TLSClientConfig, cfg AuthConfig, reg prometheus.Registerer) (*AuthCenter, error) {
	blog.V(5).Infof("new auth center client with parameters tls: %+v, cfg: %+v", tls, cfg)
	if !auth.IsAuthed() {
		return new(AuthCenter), nil
	}
	client, err := util.NewClient(tls)
	if err != nil {
		return nil, err
	}

	c := &util.Capability{
		Client: client,
		Discover: &acDiscovery{
			servers: cfg.Address,
		},
		Throttle: flowctrl.NewRateLimiter(1000, 1000),
		Mock: util.MockInfo{
			Mocked: false,
		},
		Reg: reg,
	}

	header := http.Header{}
	header.Set("Content-Type", "application/json")
	header.Set("Accept", "application/json")
	header.Set(authAppCodeHeaderKey, cfg.AppCode)
	header.Set(authAppSecretHeaderKey, cfg.AppSecret)

	return &AuthCenter{
		Config: cfg,
		authClient: &authClient{
			client:      rest.NewRESTClient(c, ""),
			Config:      cfg,
			basicHeader: header,
		},
	}, nil
}

// AuthCenter means BlueKing's authorize center,
// which is also a open source product.
type AuthCenter struct {
	Config AuthConfig
	// http client instance
	client rest.ClientInterface
	// http header info
	header     http.Header
	authClient *authClient
}

func (ac *AuthCenter) Enabled() bool {
	return auth.IsAuthed()
}

func (ac *AuthCenter) Authorize(ctx context.Context, a *meta.AuthAttribute) (decision meta.Decision, err error) {
	if !auth.IsAuthed() {
		return meta.Decision{Authorized: true}, nil
	}

	// filter out SkipAction, which set by api server to skip authorization
	noSkipResources := make([]meta.ResourceAttribute, 0)
	for _, resource := range a.Resources {
		if resource.Action == meta.SkipAction {
			continue
		}
		noSkipResources = append(noSkipResources, resource)
	}
	a.Resources = noSkipResources
	if len(noSkipResources) == 0 {
		blog.V(5).Infof("Authorize skip. auth attribute: %+v", a)
		return meta.Decision{Authorized: true}, nil
	}

	batchresult, err := ac.AuthorizeBatch(ctx, a.User, a.Resources...)
	noAuth := make([]string, 0)
	for i, item := range batchresult {
		if !item.Authorized {
			noAuth = append(noAuth, fmt.Sprintf("resource [%v] permission deny by reason: %s", a.Resources[i].Type, item.Reason))
		}
	}

	if len(noAuth) > 0 {
		return meta.Decision{
			Authorized: false,
			Reason:     fmt.Sprintf("%v", noAuth),
		}, nil
	}

	return meta.Decision{Authorized: true}, nil
}

func (ac *AuthCenter) AuthorizeBatch(ctx context.Context, user meta.UserInfo, resources ...meta.ResourceAttribute) (decisions []meta.Decision, err error) {
	rid := commonutil.ExtractRequestIDFromContext(ctx)
	decisions = make([]meta.Decision, len(resources))
	if !auth.IsAuthed() {
		for i := range decisions {
			decisions[i].Authorized = true
		}
		return decisions, nil
	}

	header := http.Header{}
	header.Set(AuthSupplierAccountHeaderKey, user.SupplierAccount)

	// this two index array record the resources's action original index.
	// used for recover the order of decisions.
	sysInputIndexes := make([]int, 0)
	sysInputExactIndexes := make([]int, 0)
	bizInputIndexes := make(map[int64][]int)
	bizInputExactIndexes := make(map[int64][]int)

	sysInput := AuthBatch{
		Principal: Principal{
			Type: cmdbUser,
			ID:   user.UserName,
		},
		ScopeInfo: ScopeInfo{
			ScopeType: ScopeTypeIDSystem,
			ScopeID:   SystemIDCMDB,
		},
		ResourceActions: make([]ResourceAction, 0),
	}
	sysExactInput := sysInput

	businessesInputs := make(map[int64]AuthBatch)
	businessesExactInputs := make(map[int64]AuthBatch)
	for index, rsc := range resources {
		action, err := AdaptorAction(&rsc)
		if err != nil {
			blog.Errorf("auth batch, but adaptor action:%s failed, err: %v, rid: %s", rsc.Action, err, rid)
			return nil, err
		}

		// pick out skip resource at first.
		if permit.ShouldSkipAuthorize(&rsc) {
			// this resource should be skipped, do not need to verify in auth center.
			decisions[index].Authorized = true
			blog.V(5).Infof("skip authorization for resource: %+v, rid: %s", rsc, rid)
			continue
		}

		info, err := adaptor(&rsc)
		if err != nil {
			blog.Errorf("auth batch, but adaptor resource type:%s failed, err: %v, rid: %s", rsc.Basic.Type, err, rid)
			return nil, err
		}

		// modify special resource
		if rsc.Type == meta.MainlineModel || rsc.Type == meta.ModelTopology {
			blog.V(4).Infof("force convert scope type to global for resource type: %s, rid: %s", rsc.Type, rid)
			rsc.BusinessID = 0
		}

		if rsc.BusinessID > 0 {
			// this is a business resource.
			var tmpInputs map[int64]AuthBatch
			var tmpIndexes map[int64][]int
			if len(info.ResourceID) > 0 {
				tmpInputs = businessesExactInputs
				tmpIndexes = bizInputExactIndexes
			} else {
				tmpInputs = businessesInputs
				tmpIndexes = bizInputIndexes

			}

			if _, exist := tmpInputs[rsc.BusinessID]; !exist {
				tmpInputs[rsc.BusinessID] = AuthBatch{
					Principal: Principal{
						Type: cmdbUser,
						ID:   user.UserName,
					},
					ScopeInfo: ScopeInfo{
						ScopeType: ScopeTypeIDBiz,
						ScopeID:   strconv.FormatInt(rsc.BusinessID, 10),
					},
				}
				// initialize the business input indexes.
				tmpIndexes[rsc.BusinessID] = make([]int, 0)
			}

			a := tmpInputs[rsc.BusinessID]
			a.ResourceActions = append(a.ResourceActions, ResourceAction{
				ActionID:     action,
				ResourceType: info.ResourceType,
				ResourceID:   info.ResourceID,
			})
			tmpInputs[rsc.BusinessID] = a

			// record it's resource index
			indexes := tmpIndexes[rsc.BusinessID]
			indexes = append(indexes, index)
			tmpIndexes[rsc.BusinessID] = indexes
		} else {

			if len(info.ResourceID) > 0 {
				sysExactInput.ResourceActions = append(sysExactInput.ResourceActions, ResourceAction{
					ActionID:     action,
					ResourceType: info.ResourceType,
					ResourceID:   info.ResourceID,
				})

				// record it's system resource index
				sysInputExactIndexes = append(sysInputExactIndexes, index)
			} else {
				sysInput.ResourceActions = append(sysInput.ResourceActions, ResourceAction{
					ActionID:     action,
					ResourceType: info.ResourceType,
				})

				// record it's system resource index
				sysInputIndexes = append(sysInputIndexes, index)
			}

		}
	}

	// it's time to get the auth status from auth center now.
	// get biz resource auth status at first.
	// any business inputs
	for biz, rsc := range businessesInputs {
		// if resourceType that not related to resourceID, clear resourceID field
		for idx, resourceAction := range rsc.ResourceActions {
			if IsRelatedToResourceID(resourceAction.ResourceType) == false {
				rsc.ResourceActions[idx].ResourceID = make([]RscTypeAndID, 0)
			}
		}
		statuses, err := ac.authClient.verifyAnyResourceBatch(ctx, header, &rsc)
		if err != nil {
			return nil, fmt.Errorf("get any resource[%s/%s] auth status failed, err: %v", rsc.ScopeType, rsc.ScopeID, err)
		}

		if len(statuses) != len(rsc.ResourceActions) {
			return nil, fmt.Errorf("got mismatch any biz authorize response from auth center, want: %d, got: %d", len(rsc.ResourceActions), len(statuses))
		}

		// update the decisions
		for index, status := range statuses {
			if rsc.ResourceActions[index].ResourceType != status.ResourceType ||
				string(rsc.ResourceActions[index].ActionID) != status.ActionID {
				return nil, fmt.Errorf("got any business auth mismatch info from auth center, with resource type[%s:%s], action[%s:%s]",
					rsc.ResourceActions[index].ResourceType, status.ResourceType, rsc.ResourceActions[index].ActionID, status.ActionID)
			}
			decisions[bizInputIndexes[biz][index]].Authorized = status.IsPass
		}
	}

	// exact business inputs
	for biz, rsc := range businessesExactInputs {
		// if resourceType that not related to resourceID, clear resourceID field
		for idx, resourceAction := range rsc.ResourceActions {
			if IsRelatedToResourceID(resourceAction.ResourceType) == false {
				rsc.ResourceActions[idx].ResourceID = make([]RscTypeAndID, 0)
			}
		}
		statuses, err := ac.authClient.verifyExactResourceBatch(ctx, header, &rsc)
		if err != nil {
			return nil, fmt.Errorf("get exact resource[%s/%s] auth status failed, err: %v", rsc.ScopeType, rsc.ScopeID, err)
		}

		if len(statuses) != len(rsc.ResourceActions) {
			return nil, fmt.Errorf("got mismatch exact biz authorize response from auth center, want: %d, got: %d", len(rsc.ResourceActions), len(statuses))
		}

		// update the decisions
		for index, status := range statuses {
			if rsc.ResourceActions[index].ResourceType != status.ResourceType ||
				string(rsc.ResourceActions[index].ActionID) != status.ActionID {
				return nil, fmt.Errorf("got exact business auth mismatch info from auth center, with resource type[%s:%s], action[%s:%s]",
					rsc.ResourceActions[index].ResourceType, status.ResourceType, rsc.ResourceActions[index].ActionID, status.ActionID)
			}
			decisions[bizInputExactIndexes[biz][index]].Authorized = status.IsPass
		}
	}

	if len(sysInput.ResourceActions) != 0 {
		// if resourceType that not related to resourceID, clear resourceID field
		for idx, resourceAction := range sysInput.ResourceActions {
			if IsRelatedToResourceID(resourceAction.ResourceType) == false {
				sysInput.ResourceActions[idx].ResourceID = make([]RscTypeAndID, 0)
			}
		}
		// get system resource auth status secondly.
		statuses, err := ac.authClient.verifyAnyResourceBatch(ctx, header, &sysInput)
		if err != nil {
			return nil, fmt.Errorf("get any system resource[%s/%s] auth status failed, err: %v", sysInput.ScopeType, sysInput.ScopeID, err)
		}

		if len(statuses) != len(sysInput.ResourceActions) {
			return nil, fmt.Errorf("got mismatch any system authorize response from auth center, want: %d, got: %d", len(sysInput.ResourceActions), len(statuses))
		}

		// update the system auth decisions
		for index, status := range statuses {
			if sysInput.ResourceActions[index].ResourceType != status.ResourceType ||
				string(sysInput.ResourceActions[index].ActionID) != status.ActionID {
				return nil, fmt.Errorf("got any system auth mismatch info from auth center, with resource type[%s:%s], action[%s:%s]",
					sysInput.ResourceActions[index].ResourceType, status.ResourceType,
					sysInput.ResourceActions[index].ActionID, status.ActionID)
			}
			decisions[sysInputIndexes[index]].Authorized = status.IsPass
		}
	}

	if len(sysExactInput.ResourceActions) != 0 {
		// if resourceType that not related to resourceID, clear resourceID field
		for idx, resourceAction := range sysExactInput.ResourceActions {
			if IsRelatedToResourceID(resourceAction.ResourceType) == false {
				sysExactInput.ResourceActions[idx].ResourceID = make([]RscTypeAndID, 0)
			}
		}
		// get system resource auth status secondly.
		statuses, err := ac.authClient.verifyExactResourceBatch(ctx, header, &sysExactInput)
		if err != nil {
			return nil, fmt.Errorf("get exact system resource[%s/%s] auth status failed, err: %v", sysInput.ScopeType, sysInput.ScopeID, err)
		}

		if len(statuses) != len(sysExactInput.ResourceActions) {
			return nil, fmt.Errorf("got mismatch exact authorize response from auth center, want: %d, got: %d", len(sysExactInput.ResourceActions), len(statuses))
		}

		// update the system auth decisions
		for index, status := range statuses {
			if sysExactInput.ResourceActions[index].ResourceType != status.ResourceType ||
				string(sysExactInput.ResourceActions[index].ActionID) != status.ActionID {
				return nil, fmt.Errorf("got exact system auth mismatch info from auth center, with resource type[%s:%s], action[%s:%s]",
					sysExactInput.ResourceActions[index].ResourceType, status.ResourceType,
					sysExactInput.ResourceActions[index].ActionID, status.ActionID)
			}
			decisions[sysInputExactIndexes[index]].Authorized = status.IsPass
		}
	}

	return decisions, nil
}

func (ac *AuthCenter) GetAnyAuthorizedBusinessList(ctx context.Context, user meta.UserInfo) ([]int64, error) {
	if !auth.IsAuthed() {
		return make([]int64, 0), nil
	}
	info := &Principal{
		Type: cmdbUser,
		ID:   user.UserName,
	}

	var appList []string
	var err error

	appList, err = ac.authClient.GetAnyAuthorizedScopes(ctx, ScopeTypeIDBiz, info)
	if err != nil {
		return nil, err
	}

	businessIDs := make([]int64, 0)
	for _, app := range appList {
		id, err := strconv.ParseInt(app, 10, 64)
		if err != nil {
			return businessIDs, err
		}
		businessIDs = append(businessIDs, id)
	}

	return businessIDs, nil
}

// get a user's authorized read business list.
func (ac *AuthCenter) GetExactAuthorizedBusinessList(ctx context.Context, user meta.UserInfo) ([]int64, error) {
	if !auth.IsAuthed() {
		return make([]int64, 0), nil
	}

	option := &ListAuthorizedResources{
		Principal: Principal{
			Type: cmdbUser,
			ID:   user.UserName,
		},
		ScopeInfo: ScopeInfo{
			ScopeType: ScopeTypeIDSystem,
			ScopeID:   SystemIDCMDB,
		},
		TypeActions: []TypeAction{
			{
				ActionID:     Get,
				ResourceType: SysBusinessInstance,
			},
		},
		DataType: "array",
		Exact:    true,
	}
	appListRsc, err := ac.authClient.GetAuthorizedResources(ctx, option)
	if err != nil {
		return nil, err
	}

	businessIDs := make([]int64, 0)
	for _, appRsc := range appListRsc {
		for _, appList := range appRsc.ResourceIDs {
			for _, app := range appList {
				id, err := strconv.ParseInt(app.ResourceID, 10, 64)
				if err != nil {
					return businessIDs, err
				}
				businessIDs = append(businessIDs, id)
			}
		}
	}

	return businessIDs, nil
}
func (ac *AuthCenter) AdminEntrance(ctx context.Context, user meta.UserInfo) ([]string, error) {
	info := &Principal{
		Type: cmdbUser,
		ID:   user.UserName,
	}

	var systemList []string
	var err error
	if auth.IsAuthed() {
		systemList, err = ac.authClient.GetAnyAuthorizedScopes(ctx, ScopeTypeIDSystem, info)
		if err != nil {
			return nil, err
		}
	}

	return systemList, nil
}

func (ac *AuthCenter) GetAuthorizedAuditList(ctx context.Context, user meta.UserInfo, businessID int64) ([]AuthorizedResource, error) {
	scopeInfo := ScopeInfo{}
	var resourceType ResourceTypeID
	if businessID > 0 {
		scopeInfo.ScopeType = ScopeTypeIDBiz
		scopeInfo.ScopeID = strconv.FormatInt(businessID, 10)
		resourceType = BizAuditLog
	} else {
		scopeInfo.ScopeType = ScopeTypeIDSystem
		scopeInfo.ScopeID = SystemIDCMDB
		resourceType = SysAuditLog
	}

	info := &ListAuthorizedResources{
		Principal: Principal{
			Type: cmdbUser,
			ID:   user.UserName,
		},
		ScopeInfo: scopeInfo,
		TypeActions: []TypeAction{
			{
				ActionID:     Get,
				ResourceType: resourceType,
			},
		},
		DataType: "array",
		Exact:    true,
	}

	var authorizedAudits []AuthorizedResource
	var err error
	if auth.IsAuthed() {
		authorizedAudits, err = ac.authClient.GetAuthorizedResources(ctx, info)
		if err != nil {
			return nil, err
		}
	}

	return authorizedAudits, nil
}

const pageSize = 500

func (ac *AuthCenter) RegisterResource(ctx context.Context, rs ...meta.ResourceAttribute) error {
	rid := commonutil.ExtractRequestIDFromContext(ctx)

	if !auth.IsAuthed() {
		blog.V(5).Infof("auth disabled, auth config: %+v, rid: %s", ac.Config, rid)
		return nil
	}

	if len(rs) == 0 {
		return errors.New("no resource to be registered")
	}

	registerInfo, err := ac.DryRunRegisterResource(ctx, rs...)
	if err != nil {
		return err
	}

	// 清除不需要关联资源ID类型的注册
	resourceEntities := make([]ResourceEntity, 0)
	for index, resource := range registerInfo.Resources {
		if IsRelatedToResourceID(resource.ResourceType) == true {
			resourceEntities = append(resourceEntities, registerInfo.Resources[index])
		}
	}
	if len(resourceEntities) == 0 {
		return nil
	}
	registerInfo.Resources = resourceEntities

	header := http.Header{}
	header.Set(AuthSupplierAccountHeaderKey, rs[0].SupplierAccount)

	var firstErr error
	count := len(resourceEntities)
	for start := 0; start < count; start += pageSize {
		end := start + pageSize
		if end > count {
			end = count
		}
		entities := resourceEntities[start:end]
		registerInfo.Resources = entities
		if err := ac.authClient.registerResource(ctx, header, registerInfo); err != nil {
			if err != ErrDuplicated {
				firstErr = err
			}
		}
	}

	return firstErr
}

func (ac *AuthCenter) DryRunRegisterResource(ctx context.Context, rs ...meta.ResourceAttribute) (*RegisterInfo, error) {
	rid := commonutil.ExtractRequestIDFromContext(ctx)
	user := commonutil.ExtractRequestUserFromContext(ctx)
	if len(user) == 0 {
		user = cmdbUserID
	}

	if !auth.IsAuthed() {
		blog.V(5).Infof("auth disabled, auth config: %+v, rid: %s", ac.Config, rid)
		return new(RegisterInfo), nil
	}

	info := RegisterInfo{}
	info.CreatorType = cmdbUser
	info.CreatorID = user
	info.Resources = make([]ResourceEntity, 0)
	for _, r := range rs {
		if len(r.Basic.Type) == 0 {
			return nil, errors.New("invalid resource attribute with empty object")
		}
		scope, err := ac.getScopeInfo(&r)
		if err != nil {
			return nil, err
		}

		rscInfo, err := adaptor(&r)
		if err != nil {
			return nil, fmt.Errorf("adaptor resource info failed, err: %v", err)
		}
		entity := ResourceEntity{}
		entity.ScopeInfo.ScopeID = scope.ScopeID
		entity.ScopeInfo.ScopeType = scope.ScopeType
		entity.ResourceType = rscInfo.ResourceType
		entity.ResourceID = rscInfo.ResourceID
		entity.ResourceName = rscInfo.ResourceName

		// TODO replace register with batch create or update interface, currently is register one by one.
		info.Resources = append(info.Resources, entity)
	}
	return &info, nil
}

func (ac *AuthCenter) DeregisterResource(ctx context.Context, rs ...meta.ResourceAttribute) error {
	rid := commonutil.ExtractRequestIDFromContext(ctx)

	if !auth.IsAuthed() {
		return nil
	}
	if len(rs) <= 0 {
		// not resource should be deregister
		return nil
	}
	info := DeregisterInfo{}
	header := http.Header{}
	for _, r := range rs {
		if len(r.Basic.Type) == 0 {
			return errors.New("invalid resource attribute with empty object")
		}

		scope, err := ac.getScopeInfo(&r)
		if err != nil {
			return err
		}

		rscInfo, err := adaptor(&r)
		if err != nil {
			return fmt.Errorf("adaptor resource info failed, err: %v", err)
		}

		entity := ResourceEntity{}
		entity.ScopeID = scope.ScopeID
		entity.ScopeType = scope.ScopeType
		entity.ResourceType = rscInfo.ResourceType
		entity.ResourceID = rscInfo.ResourceID
		entity.ResourceName = rscInfo.ResourceName

		// 不关联实例ID的资源类型不需要取消注册
		if IsRelatedToResourceID(entity.ResourceType) == false {
			continue
		}

		info.Resources = append(info.Resources, entity)

		header.Set(AuthSupplierAccountHeaderKey, r.SupplierAccount)
	}

	if len(info.Resources) == 0 {
		if blog.V(5) {
			blog.InfoJSON("no resource to be deregister for original resource: %s, rid: %s", rs, rid)
		}
		return nil
	}

	return ac.authClient.deregisterResource(ctx, header, &info)
}

func (ac *AuthCenter) UpdateResource(ctx context.Context, r *meta.ResourceAttribute) error {
	rid := commonutil.ExtractRequestIDFromContext(ctx)

	if !auth.IsAuthed() {
		return nil
	}

	if len(r.Basic.Type) == 0 || len(r.Basic.Name) == 0 {
		return errors.New("invalid resource attribute with empty object or object name")
	}

	scope, err := ac.getScopeInfo(r)
	if err != nil {
		return err
	}

	rscInfo, err := adaptor(r)
	if err != nil {
		return fmt.Errorf("adaptor resource info failed, err: %v", err)
	}

	if IsRelatedToResourceID(rscInfo.ResourceType) == false {
		if blog.V(5) {
			blog.InfoJSON("resource type not related to resource id, skip updateRegister, rscInfo: %s, rid: %s", rscInfo, rid)
		}
		return nil
	}

	info := &UpdateInfo{
		ScopeInfo:    *scope,
		ResourceInfo: *rscInfo,
	}

	header := http.Header{}
	header.Set(AuthSupplierAccountHeaderKey, r.SupplierAccount)
	return ac.authClient.updateResource(ctx, header, info)
}

func (ac *AuthCenter) Get(ctx context.Context) error {
	panic("implement me")
}

func (ac *AuthCenter) ListResources(ctx context.Context, r *meta.ResourceAttribute) ([]meta.BackendResource, error) {
	if !auth.IsAuthed() {
		return nil, nil
	}

	scopeInfo, err := ac.getScopeInfo(r)
	if err != nil {
		return nil, err
	}
	resourceType, err := ConvertResourceType(r.Type, r.BusinessID)
	if err != nil {
		return nil, err
	}
	header := http.Header{}
	resourceID, err := GenerateResourceID(*resourceType, r)
	if err != nil {
		return nil, err
	}
	blog.V(5).Infof("GenerateResourceID result: %+v", resourceID)
	searchCondition := SearchCondition{
		ScopeInfo:    *scopeInfo,
		ResourceType: *resourceType,
	}
	if resourceID != nil && len(resourceID) > 0 {
		searchCondition.ParentResources = resourceID[:len(resourceID)-1]
	}
	result, err := ac.authClient.ListResources(ctx, header, searchCondition)
	return result, err
}

// list iam resource with convert level
func (ac *AuthCenter) RawListResources(ctx context.Context, header http.Header, searchCondition SearchCondition) ([]meta.BackendResource, error) {
	return ac.authClient.ListResources(ctx, header, searchCondition)
}

func (ac *AuthCenter) getScopeInfo(r *meta.ResourceAttribute) (*ScopeInfo, error) {
	s := new(ScopeInfo)
	// TODO: this operation may be wrong, because some api filters does not
	// fill the business id field, so these api should be normalized.
	if r.BusinessID > 0 {
		s.ScopeType = ScopeTypeIDBiz
		s.ScopeID = strconv.FormatInt(r.BusinessID, 10)
	} else {
		s.ScopeType = ScopeTypeIDSystem
		s.ScopeID = SystemIDCMDB
	}
	return s, nil
}

type acDiscovery struct {
	// auth's servers address, must prefixed with http:// or https://
	servers []string
	index   int
	sync.Mutex
}

func (s *acDiscovery) GetServers() ([]string, error) {
	s.Lock()
	defer s.Unlock()

	num := len(s.servers)
	if num == 0 {
		return []string{}, errors.New("oops, there is no server can be used")
	}

	if s.index < num-1 {
		s.index = s.index + 1
		return append(s.servers[s.index-1:], s.servers[:s.index-1]...), nil
	} else {
		s.index = 0
		return append(s.servers[num-1:], s.servers[:num-1]...), nil
	}
}

func (ac *AuthCenter) RawDeregisterResource(ctx context.Context, scope ScopeInfo, rs ...meta.BackendResource) error {
	rid := commonutil.ExtractRequestIDFromContext(ctx)

	if !auth.IsAuthed() {
		return nil
	}
	if len(rs) <= 0 {
		// not resource should be deregister
		return nil
	}
	info := DeregisterInfo{}
	header := http.Header{}
	for _, r := range rs {
		entity := ResourceEntity{}
		entity.ScopeID = scope.ScopeID
		entity.ScopeType = scope.ScopeType
		entity.ResourceType = ResourceTypeID(r[len(r)-1].ResourceType)
		resourceID := make([]RscTypeAndID, 0)
		for _, item := range r {
			resourceID = append(resourceID, RscTypeAndID{
				ResourceType: ResourceTypeID(item.ResourceType),
				ResourceID:   item.ResourceID,
			})
		}
		entity.ResourceID = resourceID

		// 不关联实例ID的资源类型不需要注销
		if IsRelatedToResourceID(entity.ResourceType) == false {
			continue
		}
		info.Resources = append(info.Resources, entity)
	}

	if len(info.Resources) == 0 {
		if blog.V(5) {
			blog.InfoJSON("no resource need to deregister for original resource: %s, rid: %s", rs, rid)
		}
		return nil
	}

	return ac.authClient.deregisterResource(ctx, header, &info)
}

func (ac *AuthCenter) GetNoAuthSkipUrl(ctx context.Context, header http.Header, p []metadata.Permission) (url string, err error) {
	if !auth.IsAuthed() {
		return "", errors.New("auth center not enabled")
	}

	// wrapper the resource type name at first.
	for index := range p {
		if len(p[index].Resources) != 0 {
			if len(p[index].Resources[0]) != 0 {
				p[index].ResourceTypeName = p[index].Resources[0][0].ResourceTypeName
				p[index].ResourceType = p[index].Resources[0][0].ResourceType
			}
		}

		if p[index].ScopeType == ScopeTypeIDSystem {
			p[index].ScopeID = SystemIDCMDB
			p[index].ScopeName = SystemNameCMDB
		}
	}

	return ac.authClient.GetNoAuthSkipUrl(ctx, header, p)
}

func (ac *AuthCenter) GetUserGroupMembers(ctx context.Context, header http.Header, bizID int64, groups []string) ([]UserGroupMembers, error) {
	if !auth.IsAuthed() {
		return nil, errors.New("auth center not enabled")
	}
	return ac.authClient.GetUserGroupMembers(ctx, header, bizID, groups)
}

<<<<<<< HEAD
func (ac *AuthCenter) DeleteResources(ctx context.Context, header http.Header, scopeType string, resType ResourceTypeID) error {
	if !ac.Config.Enable {
		return errors.New("auth center not enabled")
	}

	return ac.authClient.DeleteResources(ctx, header, scopeType, resType)
=======
func (ac *AuthCenter) DeleteResources(ctx context.Context, header http.Header, scopeType string, resType ResourceTypeID) error  {
    if !auth.IsAuthed() {
        return errors.New("auth center not enabled")
    }
    
    return ac.authClient.DeleteResources(ctx, header, scopeType, resType)
>>>>>>> 08e348a7
}<|MERGE_RESOLUTION|>--- conflicted
+++ resolved
@@ -901,19 +901,10 @@
 	return ac.authClient.GetUserGroupMembers(ctx, header, bizID, groups)
 }
 
-<<<<<<< HEAD
-func (ac *AuthCenter) DeleteResources(ctx context.Context, header http.Header, scopeType string, resType ResourceTypeID) error {
-	if !ac.Config.Enable {
-		return errors.New("auth center not enabled")
-	}
-
-	return ac.authClient.DeleteResources(ctx, header, scopeType, resType)
-=======
 func (ac *AuthCenter) DeleteResources(ctx context.Context, header http.Header, scopeType string, resType ResourceTypeID) error  {
     if !auth.IsAuthed() {
         return errors.New("auth center not enabled")
     }
     
     return ac.authClient.DeleteResources(ctx, header, scopeType, resType)
->>>>>>> 08e348a7
 }