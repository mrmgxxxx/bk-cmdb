/*
 * Tencent is pleased to support the open source community by making 蓝鲸 available.
 * Copyright (C) 2017-2019 THL A29 Limited, a Tencent company. All rights reserved.
 * Licensed under the MIT License (the "License"); you may not use this file except
 * in compliance with the License. You may obtain a copy of the License at
 * http://opensource.org/licenses/MIT
 * Unless required by applicable law or agreed to in writing, software distributed under
 * the License is distributed on an "AS IS" BASIS, WITHOUT WARRANTIES OR CONDITIONS OF ANY KIND,
 * either express or implied. See the License for the specific language governing permissions and
 * limitations under the License.
 */

package authcenter

import (
	"context"
	"errors"
	"fmt"
	"net/http"
	"strconv"
	"strings"
	"sync"

	"configcenter/src/apimachinery/flowctrl"
	"configcenter/src/apimachinery/rest"
	"configcenter/src/apimachinery/util"
	"configcenter/src/auth/authcenter/permit"
	"configcenter/src/auth/meta"
	"configcenter/src/common/blog"
)

const (
	authAppCodeHeaderKey   string = "X-BK-APP-CODE"
	authAppSecretHeaderKey string = "X-BK-APP-SECRET"
	cmdbUser               string = "user"
	cmdbUserID             string = "system"
)

// ParseConfigFromKV returns a new config
func ParseConfigFromKV(prefix string, configmap map[string]string) (AuthConfig, error) {
	var cfg AuthConfig
	enable, exist := configmap[prefix+".enable"]
	if !exist {
		return AuthConfig{}, nil
	}

	var err error
	cfg.Enable, err = strconv.ParseBool(enable)
	if err != nil {
		return AuthConfig{}, errors.New(`invalid auth "enable" value`)
	}

	if !cfg.Enable {
		return AuthConfig{}, nil
	}

	address, exist := configmap[prefix+".address"]
	if !exist {
		return cfg, errors.New(`missing "address" configuration for auth center`)
	}

	cfg.Address = strings.Split(strings.Replace(address, " ", "", -1), ",")
	if len(cfg.Address) == 0 {
		return cfg, errors.New(`invalid "address" configuration for auth center`)
	}
	for i := range cfg.Address {
		if !strings.HasSuffix(cfg.Address[i], "/") {
			cfg.Address[i] = cfg.Address[i] + "/"
		}
	}

	cfg.AppSecret, exist = configmap[prefix+".appSecret"]
	if !exist {
		return cfg, errors.New(`missing "appSecret" configuration for auth center`)
	}

	if len(cfg.AppSecret) == 0 {
		return cfg, errors.New(`invalid "appSecret" configuration for auth center`)
	}

	cfg.AppCode, exist = configmap[prefix+".appCode"]
	if !exist {
		return cfg, errors.New(`missing "appCode" configuration for auth center`)
	}

	if len(cfg.AppCode) == 0 {
		return cfg, errors.New(`invalid "appCode" configuration for auth center`)
	}

	cfg.SystemID = SystemIDCMDB

	return cfg, nil
}

// NewAuthCenter create a instance to handle resources with blueking's AuthCenter.
func NewAuthCenter(tls *util.TLSClientConfig, cfg AuthConfig) (*AuthCenter, error) {
	blog.V(5).Infof("new auth center client with parameters tls: %+v, cfg: %+v", tls, cfg)
	if !cfg.Enable {
		return new(AuthCenter), nil
	}
	client, err := util.NewClient(tls)
	if err != nil {
		return nil, err
	}

	c := &util.Capability{
		Client: client,
		Discover: &acDiscovery{
			servers: cfg.Address,
		},
		Throttle: flowctrl.NewRateLimiter(1000, 1000),
		Mock: util.MockInfo{
			Mocked: false,
		},
	}

	header := http.Header{}
	header.Set("Content-Type", "application/json")
	header.Set("Accept", "application/json")
	header.Set(authAppCodeHeaderKey, cfg.AppCode)
	header.Set(authAppSecretHeaderKey, cfg.AppSecret)

	return &AuthCenter{
		Config: cfg,
		authClient: &authClient{
			client:      rest.NewRESTClient(c, ""),
			Config:      cfg,
			basicHeader: header,
		},
	}, nil
}

// AuthCenter means BlueKing's authorize center,
// which is also a open source product.
type AuthCenter struct {
	Config AuthConfig
	// http client instance
	client rest.ClientInterface
	// http header info
	header     http.Header
	authClient *authClient
}

func (ac *AuthCenter) Authorize(ctx context.Context, a *meta.AuthAttribute) (decision meta.Decision, err error) {
	blog.V(5).Infof("AuthCenter Config is: %+v", ac.Config)
	if !ac.Config.Enable {
		blog.V(5).Infof("AuthCenter Config is disabled. config: %+v", ac.Config)
		return meta.Decision{Authorized: true}, nil
	}

	batchresult, err := ac.AuthorizeBatch(ctx, a.User, a.Resources...)
	noAuth := make([]meta.ResourceType, 0)
	for i, item := range batchresult {
		if !item.Authorized {
			noAuth = append(noAuth, a.Resources[i].Type)
		}
	}

	if len(noAuth) != 0 {
		return meta.Decision{
			Authorized: false,
			Reason:     fmt.Sprintf("resource [%v] do not have permission", noAuth),
		}, nil
	}

	return meta.Decision{Authorized: true}, nil
}

func (ac *AuthCenter) AuthorizeBatch(ctx context.Context, user meta.UserInfo, resources ...meta.ResourceAttribute) (decisions []meta.Decision, err error) {
	if !ac.Config.Enable {
		decisions = make([]meta.Decision, len(resources), len(resources))
		for i := range decisions {
			decisions[i].Authorized = true
		}
	}

	header := http.Header{}
	header.Set(AuthSupplierAccountHeaderKey, user.SupplierAccount)

	type AuthResult struct {
		meta.ResourceAttribute
		*meta.Decision     // must use pointer
		exactResourceIndex int
		anyResourceIndex   int
	}

	biz2res := map[int64][]AuthResult{}
	decisions = make([]meta.Decision, len(resources), len(resources))
	for i := 0; i < len(resources); i++ {
		biz2res[resources[i].BusinessID] = append(biz2res[resources[i].BusinessID], AuthResult{ResourceAttribute: resources[i], Decision: &decisions[i]})
	}

	exactResourceInfo := AuthBatch{
		Principal: Principal{
			Type: "user",
			ID:   user.UserName,
		},
	}
	anyResourceInfo := AuthBatch{
		Principal: Principal{
			Type: "user",
			ID:   user.UserName,
		},
	}
	for biz, ress := range biz2res {
		if biz != 0 {
			exactResourceInfo.ScopeType = ScopeTypeIDBiz
			exactResourceInfo.ScopeID = strconv.FormatInt(biz, 10)
			anyResourceInfo.ScopeType = ScopeTypeIDBiz
			anyResourceInfo.ScopeID = strconv.FormatInt(biz, 10)
		} else {
			exactResourceInfo.ScopeType = ScopeTypeIDSystem
			exactResourceInfo.ScopeID = SystemIDCMDB
			anyResourceInfo.ScopeType = ScopeTypeIDSystem
			anyResourceInfo.ScopeID = SystemIDCMDB
		}
		exactResourceIndex := 0
		anyResourceIndex := 0
		for ressindex := range ress {
			if permit.IsPermit(&ress[ressindex].ResourceAttribute) {
				blog.Debug("permited")
				ress[ressindex].Decision.Authorized = true
			} else {
				blog.Debug("query permit %+v", ress[ressindex])
				rscInfo, err := adaptor(&ress[ressindex].ResourceAttribute)
				if err != nil {
					ress[ressindex].Decision.Authorized = false
					ress[ressindex].Decision.Reason = fmt.Sprintf("adaptor resource info failed, err: %v", err)
					continue
				}

				actionID, err := adaptorAction(&ress[ressindex].ResourceAttribute)
				if err != nil {
					ress[ressindex].Decision.Authorized = false
					ress[ressindex].Decision.Reason = fmt.Sprintf("adaptor action info failed, err: %v", err)
					continue
				}

				if len(rscInfo.ResourceID) > 0 {
					exactResourceInfo.ResourceActions = append(exactResourceInfo.ResourceActions, ResourceAction{
						ActionID:     actionID,
						ResourceInfo: *rscInfo,
					})
					ress[ressindex].exactResourceIndex = exactResourceIndex
					exactResourceIndex++
				} else {
					anyResourceInfo.ResourceActions = append(exactResourceInfo.ResourceActions, ResourceAction{
						ActionID:     actionID,
						ResourceInfo: *rscInfo,
					})
					ress[ressindex].anyResourceIndex = anyResourceIndex
					anyResourceIndex++
				}

			}
		}

<<<<<<< HEAD
		scope, err := ac.getScopeInfo(&rsc)
		if err != nil {
			return meta.Decision{}, err
		}

		entity := ResourceEntity{}
		entity.ScopeInfo.ScopeID = scope.ScopeID
		entity.ScopeInfo.ScopeType = scope.ScopeType
		entity.ResourceType = rscInfo.ResourceType
		entity.ResourceID = rscInfo.ResourceID
		entity.ResourceName = rscInfo.ResourceName
		
		info.ResourceActions = append(info.ResourceActions, ResourceAction{
			ActionID:     actionID,
			ResourceInfo: ResourceInfo{
				ResourceEntity: entity,
				ResourceType: rscInfo.ResourceType,
			},
		})
	}

	header := http.Header{}
	header.Set(AuthSupplierAccountHeaderKey, a.User.SupplierAccount)

	batchresult, err := ac.authClient.verifyInList(ctx, header, info)

	noAuth := make([]ResourceTypeID, 0)
	for _, item := range batchresult {
		if !item.IsPass {
			noAuth = append(noAuth, item.ResourceType)
=======
		if len(exactResourceInfo.ResourceActions) > 0 {
			batchresult, err := ac.authClient.verifyExactResourceBatch(ctx, header, &exactResourceInfo)
			if err != nil {
				reason := fmt.Sprintf("verify failed, err: %v", err)
				for _, res := range ress {
					res.Authorized = false
					res.Reason = reason
				}
				continue
			}
			for ressindex := range ress {
				if ress[ressindex].Authorized || len(ress[ressindex].Reason) > 0 {
					continue
				}
				if ress[ressindex].exactResourceIndex >= len(batchresult) {
					ress[ressindex].Authorized = false
					ress[ressindex].Reason = fmt.Sprintf("index out of range, %d:%d", ress[ressindex].exactResourceIndex, len(batchresult))
					continue
				}
				if batchresult[ress[ressindex].exactResourceIndex].IsPass {
					ress[ressindex].Authorized = true
				} else {
					ress[ressindex].Authorized = false
					ress[ressindex].Reason = "permission deny"
				}
			}
>>>>>>> d1a1de06
		}
		if len(anyResourceInfo.ResourceActions) > 0 {
			batchresult, err := ac.authClient.verifyAnyResourceBatch(ctx, header, &anyResourceInfo)
			if err != nil {
				reason := fmt.Sprintf("verify failed, err: %v", err)
				for _, res := range ress {
					res.Authorized = false
					res.Reason = reason
				}
				continue
			}
			for ressindex := range ress {
				if ress[ressindex].Authorized || len(ress[ressindex].Reason) > 0 {
					continue
				}
				if ress[ressindex].anyResourceIndex >= len(batchresult) {
					ress[ressindex].Authorized = false
					ress[ressindex].Reason = fmt.Sprintf("index out of range, %d:%d", ress[ressindex].anyResourceIndex, len(batchresult))
					continue
				}
				if batchresult[ress[ressindex].anyResourceIndex].IsPass {
					ress[ressindex].Authorized = true
				} else {
					ress[ressindex].Authorized = false
					ress[ressindex].Reason = "permission deny"
				}
			}
		}
		exactResourceInfo.ResourceActions = nil
		anyResourceInfo.ResourceActions = nil
	}

	return
}

func (ac *AuthCenter) RegisterResource(ctx context.Context, rs ...meta.ResourceAttribute) error {
	if ac.Config.Enable == false {
		blog.V(5).Infof("auth disabled, auth config: %+", ac.Config)
		return nil
	}
	
	registerInfo, err := ac.DryRunRegisterResource(ctx, rs...)
	if err != nil {
		return err
	}
	
	header := http.Header{}
	header.Set(AuthSupplierAccountHeaderKey, rs[0].SupplierAccount)
	
	entities := &registerInfo.Resources
	for _, entity := range *entities {
		registerInfo.Resources = make([]ResourceEntity, 0)
		registerInfo.Resources = append(registerInfo.Resources, entity)
		ac.authClient.registerResource(ctx, header, registerInfo)
	}
	return nil
}

func (ac *AuthCenter) DryRunRegisterResource(ctx context.Context, rs ...meta.ResourceAttribute) (*RegisterInfo, error) {
	if ac.Config.Enable == false {
		blog.V(5).Infof("auth disabled, auth config: %+v", ac.Config)
		return nil, nil
	}

	if len(rs) <= 0 {
		blog.V(5).Info("no resource should be register")
		return nil, nil
	}
	info := RegisterInfo{}
	info.CreatorType = cmdbUser
	info.CreatorID = cmdbUserID
	info.Resources = make([]ResourceEntity, 0)
	for _, r := range rs {
		if len(r.Basic.Type) == 0 {
			return nil, errors.New("invalid resource attribute with empty object")
		}
		scope, err := ac.getScopeInfo(&r)
		if err != nil {
			return nil, err
		}

		rscInfo, err := adaptor(&r)
		if err != nil {
			return nil, fmt.Errorf("adaptor resource info failed, err: %v", err)
		}
		entity := ResourceEntity{}
		entity.ScopeInfo.ScopeID = scope.ScopeID
		entity.ScopeInfo.ScopeType = scope.ScopeType
		entity.ResourceType = rscInfo.ResourceType
		entity.ResourceID = rscInfo.ResourceID
		entity.ResourceName = rscInfo.ResourceName

		// TODO replace register with batch create or update interface, currently is register one by one.
		info.Resources = append(info.Resources, entity)
	}
	return &info, nil
}

func (ac *AuthCenter) DeregisterResource(ctx context.Context, rs ...meta.ResourceAttribute) error {
	if !ac.Config.Enable {
		return nil
	}
	if len(rs) <= 0 {
		// not resource should be deregister
		return nil
	}
	info := DeregisterInfo{}
	header := http.Header{}
	for _, r := range rs {
		if len(r.Basic.Type) == 0 {
			return errors.New("invalid resource attribute with empty object")
		}

		scope, err := ac.getScopeInfo(&r)
		if err != nil {
			return err
		}

		rscInfo, err := adaptor(&r)
		if err != nil {
			return fmt.Errorf("adaptor resource info failed, err: %v", err)
		}

		entity := ResourceEntity{}
		entity.ScopeID = scope.ScopeID
		entity.ScopeType = scope.ScopeType
		entity.ResourceType = rscInfo.ResourceType
		entity.ResourceID = rscInfo.ResourceID
		entity.ResourceName = rscInfo.ResourceName

		info.Resources = append(info.Resources, entity)

		header.Set(AuthSupplierAccountHeaderKey, r.SupplierAccount)
	}

	return ac.authClient.deregisterResource(ctx, header, &info)
}

func (ac *AuthCenter) UpdateResource(ctx context.Context, r *meta.ResourceAttribute) error {
	if !ac.Config.Enable {
		return nil
	}

	if len(r.Basic.Type) == 0 || len(r.Basic.Name) == 0 {
		return errors.New("invalid resource attribute with empty object or object name")
	}

	scope, err := ac.getScopeInfo(r)
	if err != nil {
		return err
	}

	rscInfo, err := adaptor(r)
	if err != nil {
		return fmt.Errorf("adaptor resource info failed, err: %v", err)
	}
	info := &UpdateInfo{
		ScopeInfo:    *scope,
		ResourceInfo: *rscInfo,
	}

	header := http.Header{}
	header.Set(AuthSupplierAccountHeaderKey, r.SupplierAccount)
	return ac.authClient.updateResource(ctx, header, info)
}

func (ac *AuthCenter) Get(ctx context.Context) error {
	panic("implement me")
}

func (ac *AuthCenter) ListResources(ctx context.Context, r *meta.ResourceAttribute) ([]meta.BackendResource, error) {
	if !ac.Config.Enable {
		return nil, nil
	}

	scopeInfo, err := ac.getScopeInfo(r)
	if err != nil {
		return nil, err
	}
	resourceType, err := convertResourceType(r.Type, r.BusinessID)
	if err != nil {
		return nil, err
	}
	header := http.Header{}
	resourceID, err := GenerateResourceID(*resourceType, r)
	if err != nil {
		return nil, err
	}
	blog.Infof("GenerateResourceID result: %+v", resourceID)
	searchCondition := SearchCondition{
		ScopeInfo:       *scopeInfo,
		ResourceType:    *resourceType,
		ParentResources: resourceID[:len(resourceID)-1],
	}
	result, err := ac.authClient.ListResources(ctx, header, searchCondition)
	return result, err
}

func (ac *AuthCenter) getScopeInfo(r *meta.ResourceAttribute) (*ScopeInfo, error) {
	s := new(ScopeInfo)
	// TODO: this operation may be wrong, because some api filters does not
	// fill the business id field, so these api should be normalized.
	if r.BusinessID != 0 {
		s.ScopeType = ScopeTypeIDBiz
		s.ScopeID = strconv.FormatInt(r.BusinessID, 10)
	} else {
		s.ScopeType = ScopeTypeIDSystem
		s.ScopeID = SystemIDCMDB
	}
	return s, nil
}

type acDiscovery struct {
	// auth's servers address, must prefixed with http:// or https://
	servers []string
	index   int
	sync.Mutex
}

func (s *acDiscovery) GetServers() ([]string, error) {
	s.Lock()
	defer s.Unlock()

	num := len(s.servers)
	if num == 0 {
		return []string{}, errors.New("oops, there is no server can be used")
	}

	if s.index < num-1 {
		s.index = s.index + 1
		return append(s.servers[s.index-1:], s.servers[:s.index-1]...), nil
	} else {
		s.index = 0
		return append(s.servers[num-1:], s.servers[:num-1]...), nil
	}
}

func (ac *AuthCenter) RawDeregisterResource(ctx context.Context, scope ScopeInfo, rs ...meta.BackendResource) error {
	if !ac.Config.Enable {
		return nil
	}
	if len(rs) <= 0 {
		// not resource should be deregister
		return nil
	}
	info := DeregisterInfo{}
	header := http.Header{}
	for _, r := range rs {
		entity := ResourceEntity{}
		entity.ScopeID = scope.ScopeID
		entity.ScopeType = scope.ScopeType
		entity.ResourceType = ResourceTypeID(r[len(r)-1].ResourceType)
		resourceID := make([]ResourceID, 0)
		for _, item := range r {
			resourceID = append(resourceID, ResourceID{
				ResourceType: ResourceTypeID(item.ResourceType),
				ResourceID: item.ResourceID,
			})
		}
		entity.ResourceID = resourceID

		info.Resources = append(info.Resources, entity)
	}

	return ac.authClient.deregisterResource(ctx, header, &info)
}<|MERGE_RESOLUTION|>--- conflicted
+++ resolved
@@ -255,38 +255,6 @@
 			}
 		}
 
-<<<<<<< HEAD
-		scope, err := ac.getScopeInfo(&rsc)
-		if err != nil {
-			return meta.Decision{}, err
-		}
-
-		entity := ResourceEntity{}
-		entity.ScopeInfo.ScopeID = scope.ScopeID
-		entity.ScopeInfo.ScopeType = scope.ScopeType
-		entity.ResourceType = rscInfo.ResourceType
-		entity.ResourceID = rscInfo.ResourceID
-		entity.ResourceName = rscInfo.ResourceName
-		
-		info.ResourceActions = append(info.ResourceActions, ResourceAction{
-			ActionID:     actionID,
-			ResourceInfo: ResourceInfo{
-				ResourceEntity: entity,
-				ResourceType: rscInfo.ResourceType,
-			},
-		})
-	}
-
-	header := http.Header{}
-	header.Set(AuthSupplierAccountHeaderKey, a.User.SupplierAccount)
-
-	batchresult, err := ac.authClient.verifyInList(ctx, header, info)
-
-	noAuth := make([]ResourceTypeID, 0)
-	for _, item := range batchresult {
-		if !item.IsPass {
-			noAuth = append(noAuth, item.ResourceType)
-=======
 		if len(exactResourceInfo.ResourceActions) > 0 {
 			batchresult, err := ac.authClient.verifyExactResourceBatch(ctx, header, &exactResourceInfo)
 			if err != nil {
@@ -313,7 +281,6 @@
 					ress[ressindex].Reason = "permission deny"
 				}
 			}
->>>>>>> d1a1de06
 		}
 		if len(anyResourceInfo.ResourceActions) > 0 {
 			batchresult, err := ac.authClient.verifyAnyResourceBatch(ctx, header, &anyResourceInfo)
@@ -351,18 +318,18 @@
 
 func (ac *AuthCenter) RegisterResource(ctx context.Context, rs ...meta.ResourceAttribute) error {
 	if ac.Config.Enable == false {
-		blog.V(5).Infof("auth disabled, auth config: %+", ac.Config)
+		blog.V(5).Infof("auth disabled, auth config: %+v", ac.Config)
 		return nil
 	}
-	
+
 	registerInfo, err := ac.DryRunRegisterResource(ctx, rs...)
 	if err != nil {
 		return err
 	}
-	
+
 	header := http.Header{}
 	header.Set(AuthSupplierAccountHeaderKey, rs[0].SupplierAccount)
-	
+
 	entities := &registerInfo.Resources
 	for _, entity := range *entities {
 		registerInfo.Resources = make([]ResourceEntity, 0)
@@ -570,7 +537,7 @@
 		for _, item := range r {
 			resourceID = append(resourceID, ResourceID{
 				ResourceType: ResourceTypeID(item.ResourceType),
-				ResourceID: item.ResourceID,
+				ResourceID:   item.ResourceID,
 			})
 		}
 		entity.ResourceID = resourceID
