--- conflicted
+++ resolved
@@ -63,18 +63,13 @@
 	if len(cfg.Address) == 0 {
 		return cfg, errors.New(`invalid "address" configuration for auth center`)
 	}
-
-<<<<<<< HEAD
-	cfg.AppSecret, exist = configmap[prefix+".appSecret"]
-=======
 	for i := range cfg.Address {
 		if !strings.HasSuffix(cfg.Address[i], "/") {
 			cfg.Address[i] = cfg.Address[i] + "/"
 		}
 	}
 
-	cfg.AppSecret, exist = conifgmap[prefix+".appSecret"]
->>>>>>> 9851aecd
+	cfg.AppSecret, exist = configmap[prefix+".appSecret"]
 	if !exist {
 		return cfg, errors.New(`missing "appSecret" configuration for auth center`)
 	}
@@ -94,12 +89,6 @@
 
 	cfg.SystemID = SystemIDCMDB
 
-<<<<<<< HEAD
-=======
-	if strings.ToLower(conifgmap[prefix+".enable"]) == "true" {
-		cfg.Enable = true
-	}
->>>>>>> 9851aecd
 	return cfg, nil
 }
 
