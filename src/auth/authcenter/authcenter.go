/*
 * Tencent is pleased to support the open source community by making 蓝鲸 available.
 * Copyright (C) 2017-2019 THL A29 Limited, a Tencent company. All rights reserved.
 * Licensed under the MIT License (the "License"); you may not use this file except
 * in compliance with the License. You may obtain a copy of the License at
 * http://opensource.org/licenses/MIT
 * Unless required by applicable law or agreed to in writing, software distributed under
 * the License is distributed on an "AS IS" BASIS, WITHOUT WARRANTIES OR CONDITIONS OF ANY KIND,
 * either express or implied. See the License for the specific language governing permissions and
 * limitations under the License.
 */

package authcenter

import (
    "configcenter/src/common/blog"
    "context"
	"errors"
	"fmt"
	"net/http"
	"strconv"
	"strings"
	"sync"

	"configcenter/src/apimachinery/flowctrl"
	"configcenter/src/apimachinery/rest"
	"configcenter/src/apimachinery/util"
	"configcenter/src/auth/authcenter/permit"
	"configcenter/src/auth/meta"
)

const (
	authAppCodeHeaderKey   string = "X-BK-APP-CODE"
	authAppSecretHeaderKey string = "X-BK-APP-SECRET"
	cmdbUser               string = "user"
	cmdbUserID             string = "system"
)

// ParseConfigFromKV returns a new config
func ParseConfigFromKV(prefix string, configmap map[string]string) (AuthConfig, error) {
	var cfg AuthConfig

	enable, exist := configmap[prefix+".enable"]
	if !exist {
		return AuthConfig{}, nil
	}

	var err error
	cfg.Enable, err = strconv.ParseBool(enable)
	if err != nil {
		return AuthConfig{}, errors.New(`invalid auth "enable" value`)
	}

	if !cfg.Enable {
		return AuthConfig{}, nil
	}

	address, exist := configmap[prefix+".address"]
	if !exist {
		return cfg, errors.New(`missing "address" configuration for auth center`)
	}

	cfg.Address = strings.Split(strings.Replace(address, " ", "", -1), ",")
	if len(cfg.Address) == 0 {
		return cfg, errors.New(`invalid "address" configuration for auth center`)
	}
	for i := range cfg.Address {
		if !strings.HasSuffix(cfg.Address[i], "/") {
			cfg.Address[i] = cfg.Address[i] + "/"
		}
	}

	cfg.AppSecret, exist = configmap[prefix+".appSecret"]
	if !exist {
		return cfg, errors.New(`missing "appSecret" configuration for auth center`)
	}

	if len(cfg.AppSecret) == 0 {
		return cfg, errors.New(`invalid "appSecret" configuration for auth center`)
	}

	cfg.AppCode, exist = configmap[prefix+".appCode"]
	if !exist {
		return cfg, errors.New(`missing "appCode" configuration for auth center`)
	}

	if len(cfg.AppCode) == 0 {
		return cfg, errors.New(`invalid "appCode" configuration for auth center`)
	}

	cfg.SystemID = SystemIDCMDB

	return cfg, nil
}

// NewAuthCenter create a instance to handle resources with blueking's AuthCenter.
func NewAuthCenter(tls *util.TLSClientConfig, cfg AuthConfig) (*AuthCenter, error) {
<<<<<<< HEAD
    blog.V(5).Infof("new auth center client with parameters tls: %+v, cfg: %+v", tls, cfg)
=======
	if !cfg.Enable {
		return new(AuthCenter), nil
	}
>>>>>>> edfbcad8
	client, err := util.NewClient(tls)
	if err != nil {
		return nil, err
	}

	c := &util.Capability{
		Client: client,
		Discover: &acDiscovery{
			servers: cfg.Address,
		},
		Throttle: flowctrl.NewRateLimiter(1000, 1000),
		Mock: util.MockInfo{
			Mocked: false,
		},
	}

	header := http.Header{}
	header.Set("Content-Type", "application/json")
	header.Set("Accept", "application/json")
	header.Set(authAppCodeHeaderKey, cfg.AppCode)
	header.Set(authAppSecretHeaderKey, cfg.AppSecret)

	return &AuthCenter{
		authClient: &authClient{
			client:      rest.NewRESTClient(c, ""),
			Config:      cfg,
			basicHeader: header,
		},
	}, nil
}

// AuthCenter means BlueKing's authorize center,
// which is also a open source product.
type AuthCenter struct {
	Config AuthConfig
	// http client instance
	client rest.ClientInterface
	// http header info
	header     http.Header
	authClient *authClient
}

func (ac *AuthCenter) Authorize(ctx context.Context, a *meta.AuthAttribute) (decision meta.Decision, err error) {
	if !ac.Config.Enable {
		return meta.Decision{Authorized: true}, nil
	}
	resources := make([]meta.ResourceAttribute, 0)
	for _, rsc := range a.Resources {
		// check whether this request is in whitelist, so that it can be skip directly.
		if !permit.IsPermit(&rsc) {
			resources = append(resources, rsc)
		}
	}

	if len(resources) == 0 {
		// no resources need to be authorized.
		return meta.Decision{Authorized: true}, nil
	}

	// there still have resource need to be authorized.
	// so, update the resources.
	a.Resources = resources

	info := &AuthBatch{
		Principal: Principal{
			Type: "user",
			ID:   a.User.UserName,
		},
	}

	// TODO: this operation may be wrong, because some api filters does not
	// fill the business id field, so these api should be normalized.
	if a.BusinessID != 0 {
		info.ScopeType = "biz"
		info.ScopeID = strconv.FormatInt(a.BusinessID, 10)
	} else {
		info.ScopeType = "system"
		info.ScopeID = "bk_cmdb"
	}

	info.ResourceActions = make([]ResourceAction, 0)
	for _, rsc := range a.Resources {

		rscInfo, err := adaptor(&rsc)
		if err != nil {
			return meta.Decision{}, fmt.Errorf("adaptor resource info failed, err: %v", err)
		}

		actionID, err := adaptorAction(&rsc)
		if err != nil {
			return meta.Decision{}, fmt.Errorf("adaptor action failed, err: %v", err)
		}

		info.ResourceActions = append(info.ResourceActions, ResourceAction{
			ActionID:     actionID,
			ResourceInfo: *rscInfo,
		})
	}

	header := http.Header{}
	header.Set(AuthSupplierAccountHeaderKey, a.User.SupplierAccount)
	return ac.authClient.verifyInList(ctx, header, info)

}

func (ac *AuthCenter) RegisterResource(ctx context.Context, rs ...meta.ResourceAttribute) error {
	if !ac.Config.Enable {
		return nil
	}

	if len(rs) <= 0 {
		// not resource should be register
		return nil
	}
	info := RegisterInfo{}
	info.CreatorType = cmdbUser
	info.CreatorID = cmdbUserID
	header := http.Header{}
	for _, r := range rs {
		if len(r.Basic.Type) == 0 {
			return errors.New("invalid resource attribute with empty object")
		}
		scope, err := ac.getScopeInfo(&r)
		if err != nil {
			return err
		}

		rscInfo, err := adaptor(&r)
		if err != nil {
			return fmt.Errorf("adaptor resource info failed, err: %v", err)
		}
		entity := ResourceEntity{}
		entity.ScopeID = scope.ScopeID
		entity.ScopeType = scope.ScopeType
		entity.ResourceType = rscInfo.ResourceType
		entity.ResourceID = rscInfo.ResourceID
		entity.ResourceName = rscInfo.ResourceName

		info.Resources = append(info.Resources, entity)
		header.Set(AuthSupplierAccountHeaderKey, r.SupplierAccount)
	}
	return ac.authClient.registerResource(ctx, header, &info)

}

func (ac *AuthCenter) DeregisterResource(ctx context.Context, rs ...meta.ResourceAttribute) error {
	if !ac.Config.Enable {
		return nil
	}
	if len(rs) <= 0 {
		// not resource should be deregister
		return nil
	}
	info := DeregisterInfo{}
	header := http.Header{}
	for _, r := range rs {
		if len(r.Basic.Type) == 0 {
			return errors.New("invalid resource attribute with empty object")
		}

		scope, err := ac.getScopeInfo(&r)
		if err != nil {
			return err
		}

		rscInfo, err := adaptor(&r)
		if err != nil {
			return fmt.Errorf("adaptor resource info failed, err: %v", err)
		}

		entity := ResourceEntity{}
		entity.ScopeID = scope.ScopeID
		entity.ScopeType = scope.ScopeType
		entity.ResourceType = rscInfo.ResourceType
		entity.ResourceID = rscInfo.ResourceID
		entity.ResourceName = rscInfo.ResourceName

		info.Resources = append(info.Resources, entity)

		header.Set(AuthSupplierAccountHeaderKey, r.SupplierAccount)
	}

	return ac.authClient.deregisterResource(ctx, header, &info)
}

func (ac *AuthCenter) UpdateResource(ctx context.Context, r *meta.ResourceAttribute) error {
	if !ac.Config.Enable {
		return nil
	}

	if len(r.Basic.Type) == 0 || len(r.Basic.Name) == 0 {
		return errors.New("invalid resource attribute with empty object or object name")
	}

	scope, err := ac.getScopeInfo(r)
	if err != nil {
		return err
	}

	rscInfo, err := adaptor(r)
	if err != nil {
		return fmt.Errorf("adaptor resource info failed, err: %v", err)
	}
	info := &UpdateInfo{
		ScopeInfo:    *scope,
		ResourceInfo: *rscInfo,
	}

	header := http.Header{}
	header.Set(AuthSupplierAccountHeaderKey, r.SupplierAccount)
	return ac.authClient.updateResource(ctx, header, info)
}

func (ac *AuthCenter) Get(ctx context.Context) error {
	panic("implement me")
}

func (ac *AuthCenter) getScopeInfo(r *meta.ResourceAttribute) (*ScopeInfo, error) {
	s := new(ScopeInfo)
	// TODO: this operation may be wrong, because some api filters does not
	// fill the business id field, so these api should be normalized.
	if r.BusinessID != 0 {
		s.ScopeType = "biz"
		s.ScopeID = strconv.FormatInt(r.BusinessID, 10)
	} else {
		s.ScopeType = "system"
		s.ScopeID = "bk-cmdb"
	}
	return s, nil
}

type acDiscovery struct {
	// auth's servers address, must prefixed with http:// or https://
	servers []string
	index   int
	sync.Mutex
}

func (s *acDiscovery) GetServers() ([]string, error) {
	s.Lock()
	defer s.Unlock()

	num := len(s.servers)
	if num == 0 {
		return []string{}, errors.New("oops, there is no server can be used")
	}

	if s.index < num-1 {
		s.index = s.index + 1
		return append(s.servers[s.index-1:], s.servers[:s.index-1]...), nil
	} else {
		s.index = 0
		return append(s.servers[num-1:], s.servers[:num-1]...), nil
	}
}<|MERGE_RESOLUTION|>--- conflicted
+++ resolved
@@ -13,8 +13,8 @@
 package authcenter
 
 import (
-    "configcenter/src/common/blog"
-    "context"
+	"configcenter/src/common/blog"
+	"context"
 	"errors"
 	"fmt"
 	"net/http"
@@ -95,13 +95,10 @@
 
 // NewAuthCenter create a instance to handle resources with blueking's AuthCenter.
 func NewAuthCenter(tls *util.TLSClientConfig, cfg AuthConfig) (*AuthCenter, error) {
-<<<<<<< HEAD
-    blog.V(5).Infof("new auth center client with parameters tls: %+v, cfg: %+v", tls, cfg)
-=======
+	blog.V(5).Infof("new auth center client with parameters tls: %+v, cfg: %+v", tls, cfg)
 	if !cfg.Enable {
 		return new(AuthCenter), nil
 	}
->>>>>>> edfbcad8
 	client, err := util.NewClient(tls)
 	if err != nil {
 		return nil, err
