--- conflicted
+++ resolved
@@ -119,10 +119,6 @@
 		iamResourceType = UserCustom
 	case meta.NetDataCollector:
 		return nil, fmt.Errorf("unsupported resource type: %s", resourceType)
-	case meta.ProcessServiceTemplate:
-		iamResourceType = BizProcessServiceTemplate
-	case meta.ProcessServiceCategory:
-		iamResourceType = BizProcessServiceCategory
 	default:
 		return nil, fmt.Errorf("unsupported resource type: %s", resourceType)
 	}
@@ -149,18 +145,6 @@
 // Business Resource
 const (
 	// the alias name maybe "dynamic classification"
-<<<<<<< HEAD
-	BizCustomQuery            ResourceTypeID = "bizCustomQuery"
-	BizHostInstance           ResourceTypeID = "bizHostInstance"
-	BizProcessInstance        ResourceTypeID = "bizProcessInstance"
-	BizTopoInstance           ResourceTypeID = "bizTopoInstance"
-	BizModelGroup             ResourceTypeID = "bizModelGroup"
-	BizModel                  ResourceTypeID = "bizModel"
-	BizInstance               ResourceTypeID = "bizInstance"
-	BizAuditLog               ResourceTypeID = "bizAuditLog"
-	BizProcessServiceTemplate ResourceTypeID = "bizProcessServiceTemplate"
-	BizProcessServiceCategory ResourceTypeID = "bizProcessServiceCategory"
-=======
 	BizCustomQuery     ResourceTypeID = "bizCustomQuery"
 	BizHostInstance    ResourceTypeID = "bizHostInstance"
 	BizProcessInstance ResourceTypeID = "bizProcessInstance"
@@ -169,7 +153,6 @@
 	BizModel           ResourceTypeID = "bizModel"
 	BizInstance        ResourceTypeID = "bizInstance"
 	BizAuditLog        ResourceTypeID = "bizAuditLog"
->>>>>>> 2902be1a
 )
 
 const (
