/*
 * Tencent is pleased to support the open source community by making 蓝鲸 available.
 * Copyright (C) 2017-2018 THL A29 Limited, a Tencent company. All rights reserved.
 * Licensed under the MIT License (the "License"); you may not use this file except
 * in compliance with the License. You may obtain a copy of the License at
 * http://opensource.org/licenses/MIT
 * Unless required by applicable law or agreed to in writing, software distributed under
 * the License is distributed on an "AS IS" BASIS, WITHOUT WARRANTIES OR CONDITIONS OF ANY KIND,
 * either express or implied. See the License for the specific language governing permissions and
 * limitations under the License.
 */

package authcenter

import (
	"errors"
	"fmt"
	"net/http"
	"strconv"

	"configcenter/src/apimachinery"
	"configcenter/src/auth/meta"
	"configcenter/src/common"
	"configcenter/src/common/blog"
	"configcenter/src/common/metadata"
	"configcenter/src/common/util"
)

var NotEnoughLayer = fmt.Errorf("not enough layer")

// ResourceTypeID is resource's type in auth center.
func adaptor(attribute *meta.ResourceAttribute) (*ResourceInfo, error) {
	var err error
	info := new(ResourceInfo)
	info.ResourceName = attribute.Basic.Name

	resourceTypeID, err := ConvertResourceType(attribute.Type, attribute.BusinessID)
	if err != nil {
		return nil, err
	}
	info.ResourceType = *resourceTypeID

	info.ResourceID, err = GenerateResourceID(info.ResourceType, attribute)
	if err != nil {
		return nil, err
	}

	return info, nil
}

// Adaptor is a middleware wrapper which works for converting concepts
// between bk-cmdb and blueking auth center. Especially the policies
// in auth center.
func ConvertResourceType(resourceType meta.ResourceType, businessID int64) (*ResourceTypeID, error) {
	var iamResourceType ResourceTypeID
	switch resourceType {
	case meta.Business:
		iamResourceType = SysBusinessInstance

	case meta.Model,
		meta.ModelUnique,
		meta.ModelAttribute,
		meta.ModelAttributeGroup:
		if businessID > 0 {
			iamResourceType = BizModel
		} else {
			iamResourceType = SysModel
		}

	case meta.ModelModule, meta.ModelSet, meta.MainlineInstance, meta.MainlineInstanceTopology:
		iamResourceType = BizTopology

	case meta.MainlineModel, meta.ModelTopology:
		iamResourceType = SysSystemBase

	case meta.ModelClassification:
		if businessID > 0 {
			iamResourceType = BizModelGroup
		} else {
			iamResourceType = SysModelGroup
		}

	case meta.AssociationType:
		iamResourceType = SysAssociationType

	case meta.ModelAssociation:
		if businessID > 0 {
			iamResourceType = BizInstance
		} else {
			iamResourceType = SysInstance
		}
	case meta.ModelInstanceAssociation:
		if businessID > 0 {
			iamResourceType = BizInstance
		} else {
			iamResourceType = SysInstance
		}
	case meta.MainlineModelTopology:
		iamResourceType = SysSystemBase

	case meta.ModelInstance:
		if businessID <= 0 {
			iamResourceType = SysInstance
		} else {
			iamResourceType = BizInstance
		}

	case meta.Plat:
		iamResourceType = SysInstance
	case meta.HostInstance:
		if businessID <= 0 {
			iamResourceType = SysHostInstance
		} else {
			iamResourceType = BizHostInstance
		}

	case meta.HostFavorite:
		iamResourceType = BizHostInstance

	case meta.Process:
		iamResourceType = BizProcessInstance
	case meta.EventPushing:
		iamResourceType = SysEventPushing
	case meta.DynamicGrouping:
		iamResourceType = BizCustomQuery
	case meta.AuditLog:
		if businessID <= 0 {
			iamResourceType = SysAuditLog
		} else {
			iamResourceType = BizAuditLog
		}
	case meta.SystemBase:
		iamResourceType = SysSystemBase
	case meta.UserCustom:
		iamResourceType = UserCustom
	case meta.NetDataCollector:
		return nil, fmt.Errorf("unsupported resource type: %s", resourceType)
	case meta.ProcessServiceTemplate:
		iamResourceType = BizProcessServiceTemplate
	case meta.ProcessServiceCategory:
		iamResourceType = BizProcessServiceCategory
	case meta.ProcessServiceInstance:
		iamResourceType = BizProcessServiceInstance
	case meta.BizTopology:
		iamResourceType = BizTopology
	case meta.SetTemplate:
		iamResourceType = BizSetTemplate
	case meta.OperationStatistic:
		iamResourceType = SysOperationStatistic
	case meta.HostApply:
		iamResourceType = BizHostApply
	case meta.EventWatch:
		iamResourceType = SysEventWatch
<<<<<<< HEAD
	case meta.CloudAccount:
		iamResourceType = SysCloudAccount
	case meta.CloudResourceTask:
		iamResourceType = SysCloudResourceTask
=======
	case meta.ConfigAdmin:
		iamResourceType = SysConfigAdmin
>>>>>>> 194ae9b4
	default:
		return nil, fmt.Errorf("unsupported resource type: %s", resourceType)
	}

	return &iamResourceType, nil
}

// ResourceTypeID is resource's type in auth center.
type ResourceTypeID string

// System Resource
const (
	SysSystemBase         ResourceTypeID = "sys_system_base"
	SysBusinessInstance   ResourceTypeID = "sys_business_instance"
	SysHostInstance       ResourceTypeID = "sys_host_instance"
	SysEventPushing       ResourceTypeID = "sys_event_pushing"
	SysModelGroup         ResourceTypeID = "sys_model_group"
	SysModel              ResourceTypeID = "sys_model"
	SysInstance           ResourceTypeID = "sys_instance"
	SysAssociationType    ResourceTypeID = "sys_association_type"
	SysAuditLog           ResourceTypeID = "sys_audit_log"
	SysOperationStatistic ResourceTypeID = "sys_operation_statistic"
<<<<<<< HEAD
	SysCloudAccount       ResourceTypeID = "sys_cloud_account"
	SysCloudResourceTask  ResourceTypeID = "sys_cloud_resource_task"
=======
	SysEventWatch         ResourceTypeID = "event_watch"
	SysConfigAdmin        ResourceTypeID = "sys_config_admin"
>>>>>>> 194ae9b4
)

// Business Resource
const (
	// the alias name maybe "dynamic classification"
	BizCustomQuery            ResourceTypeID = "biz_custom_query"
	BizHostInstance           ResourceTypeID = "biz_host_instance"
	BizProcessInstance        ResourceTypeID = "biz_process_instance"
	BizTopology               ResourceTypeID = "biz_topology"
	BizModelGroup             ResourceTypeID = "biz_model_group"
	BizModel                  ResourceTypeID = "biz_model"
	BizInstance               ResourceTypeID = "biz_instance"
	BizAuditLog               ResourceTypeID = "biz_audit_log"
	BizProcessServiceTemplate ResourceTypeID = "biz_process_service_template"
	BizProcessServiceCategory ResourceTypeID = "biz_process_service_category"
	BizProcessServiceInstance ResourceTypeID = "biz_process_service_instance"
	BizSetTemplate            ResourceTypeID = "biz_set_template"
	BizHostApply              ResourceTypeID = "biz_host_apply"
)

const (
	UserCustom ResourceTypeID = "userCustom"
)

var ResourceTypeIDMap = map[ResourceTypeID]string{
	SysSystemBase:       "系统基础",
	SysBusinessInstance: "业务",
	SysHostInstance:     "主机",
	SysEventPushing:     "事件推送",
	SysModelGroup:       "模型分组",
	SysModel:            "模型",
	SysInstance:         "实例",
	SysAssociationType:  "关联类型",
	SysAuditLog:         "操作审计",
	BizCustomQuery:      "动态分组",
	BizHostInstance:     "业务主机",
	BizProcessInstance:  "进程",
	// TODO: delete this when upgrade to v3.5.x
	BizTopology:               "业务拓扑",
	BizModelGroup:             "模型分组",
	BizModel:                  "模型",
	BizInstance:               "实例",
	BizAuditLog:               "操作审计",
	UserCustom:                "",
	BizProcessServiceTemplate: "服务模板",
	BizProcessServiceCategory: "服务分类",
	BizProcessServiceInstance: "服务实例",
	BizSetTemplate:            "集群模板",
	SysOperationStatistic:     "运营统计",
	BizHostApply:              "主机属性自动应用",
	SysEventWatch:             "事件监听",
	SysConfigAdmin:            "配置管理",
}

type ActionID string

// ActionID define
const (
	// Unknown action is a action that can not be recognized by the auth center.
	Unknown ActionID = "unknown"
	Edit    ActionID = "edit"
	Create  ActionID = "create"
	Get     ActionID = "get"
	Delete  ActionID = "delete"

	// Archive for business
	Archive ActionID = "archive"
	// host action
	ModuleTransfer ActionID = "module_transfer"
	// business topology action
	HostTransfer ActionID = "host_transfer"
	// system base action, related to model topology
	ModelTopologyView ActionID = "model_topology_view"
	// business model topology operation.
	ModelTopologyOperation ActionID = "model_topology_operation"
	// assign host(s) to a business
	// located system/host/assignHostsToBusiness in auth center.
	AssignHostsToBusiness ActionID = "assign_hosts_to_business"
	HostTransferAcrossBiz ActionID = "host_transfer_across_biz"
	BindModule            ActionID = "bind_module"
	AdminEntrance         ActionID = "admin_entrance"

	WatchHost         ActionID = "host"
	WatchHostRelation ActionID = "host_relation"
	WatchBiz          ActionID = "biz"
	WatchSet          ActionID = "set"
	WatchModule       ActionID = "module"
)

var ActionIDNameMap = map[ActionID]string{
	Unknown:                "未知操作",
	Edit:                   "编辑",
	Create:                 "新建",
	Get:                    "查询",
	Delete:                 "删除",
	Archive:                "归档",
	ModelTopologyOperation: "编辑业务层级",
	WatchHost:              "主机",
	WatchHostRelation:      "主机关系",
	WatchBiz:               "业务",
	WatchSet:               "集群",
	WatchModule:            "模块",
}

func AdaptorAction(r *meta.ResourceAttribute) (ActionID, error) {
	if r.Basic.Type == meta.ModelAttributeGroup ||
		r.Basic.Type == meta.ModelUnique ||
		r.Basic.Type == meta.ModelAttribute {
		if r.Action == meta.Delete || r.Action == meta.Update || r.Action == meta.Create {
			return Edit, nil
		}
	}

	if r.Basic.Type == meta.Business {
		if r.Action == meta.Archive {
			return Archive, nil
		}

		// edit a business.
		if r.Action == meta.Create {
			return Create, nil
		}

		if r.Action == meta.Update {
			return Edit, nil
		}
	}

	// TODO: confirm this.
	if r.Action == meta.Execute && r.Basic.Type == meta.DynamicGrouping {
		return Get, nil
	}

	if r.Action == meta.Find || r.Action == meta.Delete || r.Action == meta.Create {
		if r.Basic.Type == meta.MainlineModel {
			return ModelTopologyOperation, nil
		}
	}

	if r.Action == meta.Find || r.Action == meta.Update {
		if r.Basic.Type == meta.ModelTopology {
			return ModelTopologyView, nil
		}
		if r.Basic.Type == meta.MainlineModelTopology {
			return ModelTopologyOperation, nil
		}

	}

	if r.Basic.Type == meta.Process {
		if r.Action == meta.BoundModuleToProcess || r.Action == meta.UnboundModuleToProcess {
			return Edit, nil
		}
	}

	if r.Basic.Type == meta.HostInstance {
		if r.Action == meta.MoveResPoolHostToBizIdleModule {
			return Edit, nil
		}

		if r.Action == meta.AddHostToResourcePool {
			return Create, nil
		}

		if r.Action == meta.MoveResPoolHostToBizIdleModule {
			return Edit, nil
		}
	}

	switch r.Action {
	case meta.Create, meta.CreateMany:
		return Create, nil

	case meta.Find, meta.FindMany:
		return Get, nil

	case meta.Delete, meta.DeleteMany:
		return Delete, nil

	case meta.Update, meta.UpdateMany:
		return Edit, nil

	case meta.MoveResPoolHostToBizIdleModule:
		if r.Basic.Type == meta.ModelInstance && r.Basic.Name == meta.Host {
			return Edit, nil
		}

	case meta.MoveHostToBizFaultModule,
		meta.MoveHostToBizIdleModule,
		meta.MoveHostToBizRecycleModule,
		meta.CleanHostInSetOrModule,
		meta.TransferHost,
		meta.MoveBizHostToModule:
		return Edit, nil

	case meta.MoveHostToAnotherBizModule:
		return HostTransferAcrossBiz, nil

	case meta.MoveHostFromModuleToResPool:
		return Delete, nil

	case meta.MoveHostsToBusinessOrModule:
		return Edit, nil
	case meta.ModelTopologyView:
		return ModelTopologyView, nil
	case meta.ModelTopologyOperation:
		return ModelTopologyOperation, nil
	case meta.AdminEntrance:
		return AdminEntrance, nil
	case meta.WatchHost:
		return WatchHost, nil
	case meta.WatchHostRelation:
		return WatchHostRelation, nil
	case meta.WatchBiz:
		return WatchBiz, nil
	case meta.WatchSet:
		return WatchSet, nil
	case meta.WatchModule:
		return WatchModule, nil
	}

	return Unknown, fmt.Errorf("unsupported action: %s", r.Action)
}

func GetBizNameByID(clientSet apimachinery.ClientSetInterface, header http.Header, bizID int64) (string, error) {
	ctx := util.NewContextFromHTTPHeader(header)

	result, err := clientSet.TopoServer().Instance().GetAppBasicInfo(ctx, header, bizID)
	if err != nil {
		return "", err
	}
	if result.Code == common.CCNoPermission {
		return "", nil
	}
	if !result.Result {
		return "", errors.New(result.ErrMsg)
	}
	bizName := result.Data.BizName
	return bizName, nil
}

// TODO: add multiple language support
// AdoptPermissions 用于鉴权没有通过时，根据鉴权的资源信息生成需要申请的权限信息
func AdoptPermissions(h http.Header, api apimachinery.ClientSetInterface, rs []meta.ResourceAttribute) ([]metadata.Permission, error) {
	rid := util.GetHTTPCCRequestID(h)

	ps := make([]metadata.Permission, 0)
	bizIDMap := make(map[int64]string)
	for _, r := range rs {
		var p metadata.Permission
		p.SystemID = SystemIDCMDB
		p.SystemName = SystemNameCMDB

		if r.BusinessID > 0 {
			p.ScopeType = ScopeTypeIDBiz
			p.ScopeTypeName = ScopeTypeIDBizName
			p.ScopeID = strconv.FormatInt(r.BusinessID, 10)
			scopeName, exist := bizIDMap[r.BusinessID]
			if !exist {
				var err error
				scopeName, err = GetBizNameByID(api, h, r.BusinessID)
				if err != nil {
					blog.Errorf("AdoptPermissions failed, GetBizNameByID failed, bizID: %d, err: %s, rid: %s", r.BusinessID, err.Error(), rid)
				} else {
					bizIDMap[r.BusinessID] = scopeName
				}
			}
			p.ScopeName = scopeName
		} else {
			p.ScopeType = ScopeTypeIDSystem
			p.ScopeTypeName = ScopeTypeIDSystemName
			p.ScopeID = SystemIDCMDB
			p.ScopeName = SystemNameCMDB
		}

		actID, err := AdaptorAction(&r)
		if err != nil {
			return nil, err
		}
		p.ActionID = string(actID)
		p.ActionName = ActionIDNameMap[actID]

		rscType, err := ConvertResourceType(r.Basic.Type, r.BusinessID)
		if err != nil {
			return nil, err
		}

		rscIDs, err := GenerateResourceID(*rscType, &r)
		if err != nil {
			return nil, err
		}

		var rsc metadata.Resource
		rsc.ResourceType = string(*rscType)
		rsc.ResourceTypeName = ResourceTypeIDMap[*rscType]
		if len(rscIDs) != 0 {
			rsc.ResourceID = rscIDs[len(rscIDs)-1].ResourceID
		}
		rsc.ResourceName = r.Basic.Name
		p.Resources = [][]metadata.Resource{{rsc}}
		ps = append(ps, p)
	}
	return ps, nil
}

type ResourceDetail struct {
	// the resource type in auth center.
	Type ResourceTypeID
	// all the actions that this resource supported.
	Actions []ActionID
}

var (
	CustomQueryDescribe = ResourceDetail{
		Type:    BizCustomQuery,
		Actions: []ActionID{Get, Delete, Edit, Create},
	}

	AppModelDescribe = ResourceDetail{
		Type:    BizModel,
		Actions: []ActionID{Get, Delete, Edit, Create},
	}

	HostDescribe = ResourceDetail{
		Type:    BizHostInstance,
		Actions: []ActionID{Get, Delete, Edit, Create, ModuleTransfer},
	}

	ProcessDescribe = ResourceDetail{
		Type:    BizProcessInstance,
		Actions: []ActionID{Get, Delete, Edit, Create},
	}

	TopologyDescribe = ResourceDetail{
		Type:    BizTopology,
		Actions: []ActionID{Get, Delete, Edit, Create, HostTransfer},
	}

	AppInstanceDescribe = ResourceDetail{
		Type:    BizInstance,
		Actions: []ActionID{Get, Delete, Edit, Create},
	}

	InstanceManagementDescribe = ResourceDetail{
		Type:    SysInstance,
		Actions: []ActionID{Get, Delete, Edit, Create},
	}

	ModelManagementDescribe = ResourceDetail{
		Type:    SysModel,
		Actions: []ActionID{Get, Delete, Edit, Create},
	}

	AssociationTypeDescribe = ResourceDetail{
		Type:    SysAssociationType,
		Actions: []ActionID{Get, Delete, Edit, Create},
	}

	ModelGroupDescribe = ResourceDetail{
		Type:    SysModelGroup,
		Actions: []ActionID{Get, Delete, Edit, Create},
	}

	EventDescribe = ResourceDetail{
		Type:    SysEventPushing,
		Actions: []ActionID{Get, Delete, Edit, Create},
	}

	SystemBaseDescribe = ResourceDetail{
		Type:    SysSystemBase,
		Actions: []ActionID{Get, Delete, Edit, Create},
	}

	OperationStatistic = ResourceDetail{
		Type:    SysOperationStatistic,
		Actions: []ActionID{Get, Edit},
	}
)<|MERGE_RESOLUTION|>--- conflicted
+++ resolved
@@ -151,15 +151,12 @@
 		iamResourceType = BizHostApply
 	case meta.EventWatch:
 		iamResourceType = SysEventWatch
-<<<<<<< HEAD
 	case meta.CloudAccount:
 		iamResourceType = SysCloudAccount
 	case meta.CloudResourceTask:
 		iamResourceType = SysCloudResourceTask
-=======
 	case meta.ConfigAdmin:
 		iamResourceType = SysConfigAdmin
->>>>>>> 194ae9b4
 	default:
 		return nil, fmt.Errorf("unsupported resource type: %s", resourceType)
 	}
@@ -182,13 +179,10 @@
 	SysAssociationType    ResourceTypeID = "sys_association_type"
 	SysAuditLog           ResourceTypeID = "sys_audit_log"
 	SysOperationStatistic ResourceTypeID = "sys_operation_statistic"
-<<<<<<< HEAD
+	SysEventWatch         ResourceTypeID = "event_watch"
+	SysConfigAdmin        ResourceTypeID = "sys_config_admin"
 	SysCloudAccount       ResourceTypeID = "sys_cloud_account"
 	SysCloudResourceTask  ResourceTypeID = "sys_cloud_resource_task"
-=======
-	SysEventWatch         ResourceTypeID = "event_watch"
-	SysConfigAdmin        ResourceTypeID = "sys_config_admin"
->>>>>>> 194ae9b4
 )
 
 // Business Resource
