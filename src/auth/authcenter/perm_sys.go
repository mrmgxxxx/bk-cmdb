--- conflicted
+++ resolved
@@ -247,18 +247,45 @@
 		},
 	},
 	{
-<<<<<<< HEAD
+		ResourceTypeID:       SysEventWatch,
+		ResourceTypeName:     "事件监听",
+		ParentResourceTypeID: "",
+		Share:                false,
+		Actions: []Action{
+			{
+				ActionID:          WatchHost,
+				ActionName:        "主机",
+				IsRelatedResource: false,
+			},
+			{
+				ActionID:          WatchHostRelation,
+				ActionName:        "主机关系",
+				IsRelatedResource: false,
+			},
+			{
+				ActionID:          WatchBiz,
+				ActionName:        "业务",
+				IsRelatedResource: false,
+			},
+			{
+				ActionID:          WatchSet,
+				ActionName:        "集群",
+				IsRelatedResource: false,
+			},
+			{
+				ActionID:          WatchModule,
+				ActionName:        "模块",
+				IsRelatedResource: false,
+			},
+		},
+	},
+	{
 		ResourceTypeID:       SysCloudAccount,
 		ResourceTypeName:     "云账户",
-=======
-		ResourceTypeID:       SysEventWatch,
-		ResourceTypeName:     "事件监听",
->>>>>>> 9c9100fd
-		ParentResourceTypeID: "",
-		Share:                false,
-		Actions: []Action{
-			{
-<<<<<<< HEAD
+		ParentResourceTypeID: "",
+		Share:                false,
+		Actions: []Action{
+			{
 				ActionID:          Create,
 				ActionName:        "新建",
 				IsRelatedResource: false,
@@ -305,31 +332,6 @@
 				ActionID:          Get,
 				ActionName:        "查询",
 				IsRelatedResource: true,
-=======
-				ActionID:          WatchHost,
-				ActionName:        "主机",
-				IsRelatedResource: false,
-			},
-			{
-				ActionID:          WatchHostRelation,
-				ActionName:        "主机关系",
-				IsRelatedResource: false,
-			},
-			{
-				ActionID:          WatchBiz,
-				ActionName:        "业务",
-				IsRelatedResource: false,
-			},
-			{
-				ActionID:          WatchSet,
-				ActionName:        "集群",
-				IsRelatedResource: false,
-			},
-			{
-				ActionID:          WatchModule,
-				ActionName:        "模块",
-				IsRelatedResource: false,
->>>>>>> 9c9100fd
 			},
 		},
 	},
