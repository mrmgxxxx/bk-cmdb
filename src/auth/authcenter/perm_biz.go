--- conflicted
+++ resolved
@@ -190,8 +190,6 @@
 				ActionName:        "删除",
 				IsRelatedResource: true,
 			},
-<<<<<<< HEAD
-=======
 		},
 	},
 	{
@@ -204,7 +202,6 @@
 				ActionName:        "查询",
 				IsRelatedResource: false,
 			},
->>>>>>> b47dec2a
 		},
 	},
 }