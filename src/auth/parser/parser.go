/*
 * Tencent is pleased to support the open source community by making 蓝鲸 available.
 * Copyright (C) 2017-2018 THL A29 Limited, a Tencent company. All rights reserved.
 * Licensed under the MIT License (the "License"); you may not use this file except
 * in compliance with the License. You may obtain a copy of the License at
 * http://opensource.org/licenses/MIT
 * Unless required by applicable law or agreed to in writing, software distributed under
 * the License is distributed on an "AS IS" BASIS, WITHOUT WARRANTIES OR CONDITIONS OF ANY KIND,
 * either express or implied. See the License for the specific language governing permissions and
 * limitations under the License.
 */

package parser

import (
    "configcenter/src/common/blog"
    "errors"
	"fmt"
<<<<<<< HEAD
	"io/ioutil"
    "net/http"
    "regexp"
=======
	"regexp"
>>>>>>> dbaf3a51
	"strings"

	"configcenter/src/auth/meta"
	"configcenter/src/common"
	"configcenter/src/common/json"
	"configcenter/src/common/metadata"
	"configcenter/src/common/util"

	"github.com/emicklei/go-restful"
)

func ParseAttribute(req *restful.Request) (*meta.AuthAttribute, error) {
	body, err := util.PeekRequest(req.Request)
	if err != nil {
		return nil, err
	}

	meta := new(metadata.Metadata)
	if err := json.Unmarshal(body, meta); err != nil {
		return nil, err
	}

	elements, err := urlParse(req.Request.URL.Path)
	if err != nil {
		return nil, err
	}

	requestContext := &RequestContext{
		Header:   req.Request.Header,
		Method:   req.Request.Method,
		URI:      req.Request.URL.Path,
		Elements: elements,
		Body:     body,
		Metadata: *meta,
	}

	stream, err := newParseStream(requestContext)
	if err != nil {
		return nil, err
	}

	return stream.Parse()
}

// ParseCommonInfo get common info from req, aims at avoiding too much repeat code
func ParseCommonInfo(requestHeader *http.Header) (*meta.CommonInfo, error) {
	commonInfo := new(meta.CommonInfo)

	userInfo, err := ParseUserInfo(requestHeader)
	if err != nil {
		return nil, err
	}
	commonInfo.User = *userInfo

	return commonInfo, nil
}

func ParseUserInfo(requestHeader *http.Header) (*meta.UserInfo, error) {
	userInfo := new(meta.UserInfo)
	user := requestHeader.Get(common.BKHTTPHeaderUser)
	if len(user) == 0 {
		return nil, errors.New("parse user info failed, miss BK_User in your request header")
	}
	userInfo.UserName = user
	supplierID := requestHeader.Get(common.BKHTTPSupplierID)
	if len(supplierID) == 0 {
		return nil, errors.New("parse user info failed, miss bk_supplier_id in your request header")
	}
	userInfo.SupplierAccount = supplierID
	return userInfo, nil
}

func ParseAPIVersion(req *restful.Request) (string, error) {
	elements, err := urlParse(req.Request.URL.Path)
	if err != nil {
	    blog.Errorf("parse api version failed, %+v", err)
		return "", fmt.Errorf("parse api version failed, %+v", err)
	}
	version := elements[1]
	if version != "v3" {
        blog.Errorf("parse api version failed, unsupported api version: %s", version)
		return "", fmt.Errorf("parse api version failed, unsupported api version: %s", version)
	}
	return version, nil
}

// url example: /api/v3/create/model
var urlRegex = regexp.MustCompile(`^/api/([^/]+)/([^/]+)/([^/]+)/(.*)$`)

func urlParse(url string) (elements []string, err error) {
	if !urlRegex.MatchString(url) {
		return nil, fmt.Errorf("invalid url format, url=%s", url)
	}

	return strings.Split(url, "/")[1:], nil
}

func filterAction(action string) (meta.Action, error) {
	switch action {
	case "find":
		return meta.Find, nil
	case "findMany":
		return meta.FindMany, nil

	case "create":
		return meta.Create, nil
	case "createMany":
		return meta.CreateMany, nil

	case "update":
		return meta.Update, nil
	case "updateMany":
		return meta.UpdateMany, nil

	case "delete":
		return meta.Delete, nil
	case "deleteMany":
		return meta.DeleteMany, nil

	default:
		return meta.Unknown, fmt.Errorf("unsupported action %s", action)
	}
}<|MERGE_RESOLUTION|>--- conflicted
+++ resolved
@@ -13,20 +13,15 @@
 package parser
 
 import (
-    "configcenter/src/common/blog"
     "errors"
 	"fmt"
-<<<<<<< HEAD
-	"io/ioutil"
     "net/http"
     "regexp"
-=======
-	"regexp"
->>>>>>> dbaf3a51
 	"strings"
 
 	"configcenter/src/auth/meta"
 	"configcenter/src/common"
+    "configcenter/src/common/blog"
 	"configcenter/src/common/json"
 	"configcenter/src/common/metadata"
 	"configcenter/src/common/util"
