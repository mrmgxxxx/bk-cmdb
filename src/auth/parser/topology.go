/*
 * Tencent is pleased to support the open source community by making 蓝鲸 available.
 * Copyright (C) 2017-2018 THL A29 Limited, a Tencent company. All rights reserved.
 * Licensed under the MIT License (the "License"); you may not use this file except
 * in compliance with the License. You may obtain a copy of the License at
 * http://opensource.org/licenses/MIT
 * Unless required by applicable law or agreed to in writing, software distributed under
 * the License is distributed on an "AS IS" BASIS, WITHOUT WARRANTIES OR CONDITIONS OF ANY KIND,
 * either express or implied. See the License for the specific language governing permissions and
 * limitations under the License.
 */

package parser

import (
	"errors"
	"fmt"
	"net/http"
	"regexp"
	"strconv"

	"configcenter/src/auth/meta"
	"configcenter/src/common"
	"configcenter/src/common/blog"
	"configcenter/src/common/mapstr"
	"configcenter/src/common/metadata"
)

func (ps *parseStream) topology() *parseStream {
	if ps.shouldReturn() {
		return ps
	}

	ps.business().
		mainline().
		associationType().
		objectAssociation().
		objectInstanceAssociation().
		objectInstance().
		object().
        objectClassification().
		objectAttributeGroup().
		objectAttribute().
        objectModule().
        objectSet().
		objectUnique().
		audit().
		instanceAudit().
		fullTextSearch().
		cloudArea()

	return ps
}

var (
	createBusinessRegexp = regexp.MustCompile(`^/api/v3/biz/[^\s/]+/?$`)
	updateBusinessRegexp = regexp.MustCompile(`^/api/v3/biz/[^\s/]+/[0-9]+/?$`)
	// deleteBusinessRegexp             = regexp.MustCompile(`^/api/v3/biz/[^\s/]+/[0-9]+/?$`)
	findBusinessRegexp               = regexp.MustCompile(`^/api/v3/biz/search/[^\s/]+/?$`)
	findResourcePoolBusinessRegexp   = regexp.MustCompile(`^/api/v3/biz/default/[^\s/]+/search/?$`)
	createResourcePoolBusinessRegexp = regexp.MustCompile(`^/api/v3/biz/default/[^\s/]+/?$`)
	updateBusinessStatusRegexp       = regexp.MustCompile(`^/api/v3/biz/status/[^\s/]+/[^\s/]+/[0-9]+/?$`)
)

const findReducedBusinessList = `/api/v3/biz/with_reduced`

func (ps *parseStream) business() *parseStream {
	if ps.shouldReturn() {
		return ps
	}

	// find reduced business list for the user with any business resources
	if ps.hitPattern(findReducedBusinessList, http.MethodGet) {
		ps.Attribute.Resources = []meta.ResourceAttribute{
			{
				Basic: meta.Basic{
					Type:   meta.Business,
					Action: meta.SkipAction,
				},
			},
		}
		return ps
	}

	// create business, this is not a normalize api.
	// TODO: update this api format.
	if ps.hitRegexp(createBusinessRegexp, http.MethodPost) {
		ps.Attribute.Resources = []meta.ResourceAttribute{
			{
				Basic: meta.Basic{
					Type:   meta.Business,
					Action: meta.Create,
				},
			},
		}
		return ps
	}

	// 创建资源池业务
	if ps.hitRegexp(createResourcePoolBusinessRegexp, http.MethodPost) {
		ps.Attribute.Resources = []meta.ResourceAttribute{
			{
				Basic: meta.Basic{
					Type:   meta.Business,
					Action: meta.SkipAction,
				},
			},
		}
		return ps
	}

	// update business, this is not a normalize api.
	// TODO: update this api format.
	if ps.hitRegexp(updateBusinessRegexp, http.MethodPut) {
		if len(ps.RequestCtx.Elements) != 5 {
			ps.err = errors.New("invalid update business request uri")
			return ps
		}

		bizID, err := strconv.ParseInt(ps.RequestCtx.Elements[4], 10, 64)
		if err != nil {
			ps.err = fmt.Errorf("udpate business, but got invalid business id %s", ps.RequestCtx.Elements[4])
			return ps
		}

		ps.Attribute.Resources = []meta.ResourceAttribute{
			{
				Basic: meta.Basic{
					Type:       meta.Business,
					Action:     meta.Update,
					InstanceID: bizID,
				},
			},
		}
		return ps
	}

	// update business enable status, this is not a normalize api.
	// TODO: update this api format.
	if ps.hitRegexp(updateBusinessRegexp, http.MethodPut) {
		if len(ps.RequestCtx.Elements) != 7 {
			ps.err = errors.New("invalid update business enable status request uri")
			return ps
		}

		bizID, err := strconv.ParseInt(ps.RequestCtx.Elements[6], 10, 64)
		if err != nil {
			ps.err = fmt.Errorf("udpate business enable status, but got invalid business id %s", ps.RequestCtx.Elements[4])
			return ps
		}

		ps.Attribute.Resources = []meta.ResourceAttribute{
			{
				Basic: meta.Basic{
					Type:       meta.Business,
					Action:     meta.Update,
					InstanceID: bizID,
				},
			},
		}
		return ps
	}

	// delete business, this is not a normalize api.
	// TODO: update this api format
	if ps.hitRegexp(updateBusinessRegexp, http.MethodDelete) {
		if len(ps.RequestCtx.Elements) != 5 {
			ps.err = errors.New("invalid delete business request uri")
			return ps
		}

		bizID, err := strconv.ParseInt(ps.RequestCtx.Elements[4], 10, 64)
		if err != nil {
			ps.err = fmt.Errorf("delete business, but got invalid business id %s", ps.RequestCtx.Elements[4])
			return ps
		}

		ps.Attribute.Resources = []meta.ResourceAttribute{
			{
				Basic: meta.Basic{
					Type:       meta.Business,
					Action:     meta.Delete,
					InstanceID: bizID,
				},
			},
		}
		return ps
	}

	// find business, this is not a normalize api.
	// TODO: update this api format
	if ps.hitRegexp(findBusinessRegexp, http.MethodPost) {
		ps.Attribute.Resources = []meta.ResourceAttribute{
			{
				Basic: meta.Basic{
					Type:   meta.Business,
					Action: meta.FindMany,
				},
				// we don't know if one or more business is to find, so we assume it's a find many
				// business operation.
			},
		}
		return ps
	}

	// find resource pool business
	if ps.hitRegexp(findResourcePoolBusinessRegexp, http.MethodPost) {
		ps.Attribute.Resources = []meta.ResourceAttribute{
			{
				Basic: meta.Basic{
					Type:   meta.Business,
					Action: meta.FindMany,
				},
				// we don't know if one or more business is to find, so we assume it's a find many
				// business operation.
			},
		}
		return ps
	}

	// update business status to `disabled` or `enable`
	if ps.hitRegexp(updateBusinessStatusRegexp, http.MethodPut) {
		bizID, err := strconv.ParseInt(ps.RequestCtx.Elements[6], 10, 64)
		if err != nil {
			ps.err = fmt.Errorf("delete business, but got invalid business id %s", ps.RequestCtx.Elements[4])
			return ps
		}
		ps.Attribute.Resources = []meta.ResourceAttribute{
			{
				Basic: meta.Basic{
					Type:       meta.Business,
					Action:     meta.Archive,
					InstanceID: bizID,
				},
				// we don't know if one or more business is to find, so we assume it's a find many
				// business operation.
			},
		}
		return ps
	}

	return ps
}

const (
	createMainlineObjectPattern = "/api/v3/topo/model/mainline"
)

var (
	deleteMainlineObjectRegexp                      = regexp.MustCompile(`^/api/v3/topo/model/mainline/owners/[^\s/]+/objectids/[^\s/]+/?$`)
	findMainlineObjectTopoRegexp                    = regexp.MustCompile(`^/api/v3/topo/model/[^\s/]+/?$`)
	findMainlineInstanceTopoRegexp                  = regexp.MustCompile(`^/api/v3/topo/inst/[^\s/]+/[0-9]+/?$`)
	findMainlineSubInstanceTopoRegexp               = regexp.MustCompile(`^/api/v3/topo/inst/child/[^\s/]+/[^\s/]+/[0-9]+/[0-9]+/?$`)
	findMainlineIdleFaultModuleRegexp               = regexp.MustCompile(`^/api/v3/topo/internal/[^\s/]+/[0-9]+/?$`)
	findMainlineIdleFaultModuleWithStatisticsRegexp = regexp.MustCompile(`^/api/v3/topo/internal/[^\s/]+/[0-9]+/with_statistics/?$`)
)

func (ps *parseStream) mainline() *parseStream {
	if ps.shouldReturn() {
		return ps
	}

	// 添加主线层级
	if ps.hitPattern(createMainlineObjectPattern, http.MethodPost) {
		ps.Attribute.Resources = []meta.ResourceAttribute{
			{
				Basic: meta.Basic{
					Type:   meta.MainlineModel,
					Action: meta.Create,
				},
			},
		}
		return ps
	}

	// 删除主线层级
	if ps.hitRegexp(deleteMainlineObjectRegexp, http.MethodDelete) {
		ps.Attribute.Resources = []meta.ResourceAttribute{
			{
				Basic: meta.Basic{
					Type:   meta.MainlineModel,
					Action: meta.Delete,
				},
			},
		}

		return ps
	}

	// 获取主线层级
	if ps.hitRegexp(findMainlineObjectTopoRegexp, http.MethodGet) {
		ps.Attribute.Resources = []meta.ResourceAttribute{
			{
				Basic: meta.Basic{
					Type:   meta.MainlineModelTopology,
					Action: meta.Find,
				},
			},
		}

		return ps
	}

	// find mainline instance topology operation.
	// 查询主线节点（业务拓扑树上，集群到业务之间的节点）
	if ps.hitRegexp(findMainlineInstanceTopoRegexp, http.MethodGet) {
		if len(ps.RequestCtx.Elements) != 6 {
			ps.err = errors.New("find mainline instance topology, but got invalid url")
			return ps
		}

		bizID, err := strconv.ParseInt(ps.RequestCtx.Elements[5], 10, 64)
		if err != nil {
			ps.err = fmt.Errorf("find mainline instance topology, but got invalid business id %s", ps.RequestCtx.Elements[5])
			return ps
		}
		ps.Attribute.Resources = []meta.ResourceAttribute{
			{
				BusinessID: bizID,
				Basic: meta.Basic{
					Type:   meta.MainlineInstanceTopology,
					Action: meta.Find,
				},
			},
		}

		return ps
	}

	// find mainline object instance's sub-instance topology operation.
	// 获取主线节点的孩子节点列表
	if ps.hitRegexp(findMainlineSubInstanceTopoRegexp, http.MethodGet) {
		if len(ps.RequestCtx.Elements) != 9 {
			ps.err = errors.New("find mainline object's sub instance topology, but got invalid url")
			return ps
		}

		bizID, err := strconv.ParseInt(ps.RequestCtx.Elements[7], 10, 64)
		if err != nil {
			ps.err = fmt.Errorf("find mainline object's sub instance topology, but got invalid business id %s", ps.RequestCtx.Elements[7])
			return ps
		}
		ps.Attribute.Resources = []meta.ResourceAttribute{
			{
				BusinessID: bizID,
				Basic: meta.Basic{
					Type:   meta.MainlineInstanceTopology,
					Action: meta.Find,
				},
			},
		}

		return ps
	}

	// find internal mainline idle and fault module operation.
	if ps.hitRegexp(findMainlineIdleFaultModuleRegexp, http.MethodGet) {
		if len(ps.RequestCtx.Elements) != 6 {
			ps.err = errors.New("find mainline idle and fault module, but got invalid url")
			return ps
		}

		bizID, err := strconv.ParseInt(ps.RequestCtx.Elements[5], 10, 64)
		if err != nil {
			ps.err = fmt.Errorf("find mainline idle and fault module, but got invalid business id %s", ps.RequestCtx.Elements[5])
			return ps
		}
		ps.Attribute.Resources = []meta.ResourceAttribute{
			{
				BusinessID: bizID,
				Basic: meta.Basic{
					Type:   meta.MainlineInstance,
					Action: meta.Find,
				},
			},
		}

		return ps
	}

	// find internal mainline idle and fault module with statistics operation.
	if ps.hitRegexp(findMainlineIdleFaultModuleWithStatisticsRegexp, http.MethodGet) {
		if len(ps.RequestCtx.Elements) != 7 {
			ps.err = errors.New("find mainline idle and fault module with statistics, but got invalid url")
			return ps
		}

		bizID, err := strconv.ParseInt(ps.RequestCtx.Elements[5], 10, 64)
		if err != nil {
			ps.err = fmt.Errorf("find mainline idle and fault module with statistics, but got invalid business id %s", ps.RequestCtx.Elements[5])
			return ps
		}
		ps.Attribute.Resources = []meta.ResourceAttribute{
			{
				BusinessID: bizID,
				Basic: meta.Basic{
					Type:   meta.MainlineInstance,
					Action: meta.Find,
				},
			},
		}

		return ps
	}
	return ps
}

const (
	findManyAssociationKindPattern = "/api/v3/topo/association/type/action/search"
	createAssociationKindPattern   = "/api/v3/topo/association/type/action/create"
)

var (
	updateAssociationKindRegexp = regexp.MustCompile(`^/api/v3/topo/association/type/[0-9]+/action/update$`)
	deleteAssociationKindRegexp = regexp.MustCompile(`^/api/v3/topo/association/type/[0-9]+/action/delete$`)
)

func (ps *parseStream) associationType() *parseStream {
	if ps.shouldReturn() {
		return ps
	}

	// find association kind operation
	if ps.hitPattern(findManyAssociationKindPattern, http.MethodPost) {
		ps.Attribute.Resources = []meta.ResourceAttribute{
			{
				Basic: meta.Basic{
					Type:   meta.AssociationType,
					Action: meta.FindMany,
				},
			},
		}
		return ps
	}

	// create association kind operation
	if ps.hitPattern(createAssociationKindPattern, http.MethodPost) {
		ps.Attribute.Resources = []meta.ResourceAttribute{
			{
				Basic: meta.Basic{
					Type:   meta.AssociationType,
					Action: meta.Create,
				},
			},
		}
		return ps
	}

	// update association kind operation
	if ps.hitRegexp(updateAssociationKindRegexp, http.MethodPut) {
		if len(ps.RequestCtx.Elements) != 8 {
			ps.err = errors.New("update association kind, but got invalid url")
			return ps
		}

		kindID, err := strconv.ParseInt(ps.RequestCtx.Elements[5], 10, 64)
		if err != nil {
			ps.err = fmt.Errorf("update association kind, but got invalid kind id %s", ps.RequestCtx.Elements[5])
			return ps
		}
		ps.Attribute.Resources = []meta.ResourceAttribute{
			{
				Basic: meta.Basic{
					Type:       meta.AssociationType,
					Action:     meta.Update,
					InstanceID: kindID,
				},
			},
		}

		return ps
	}

	// delete association kind operation
	if ps.hitRegexp(deleteAssociationKindRegexp, http.MethodDelete) {
		if len(ps.RequestCtx.Elements) != 8 {
			ps.err = errors.New("delete association kind, but got invalid url")
			return ps
		}

		kindID, err := strconv.ParseInt(ps.RequestCtx.Elements[5], 10, 64)
		if err != nil {
			ps.err = fmt.Errorf("delete association kind, but got invalid kind id %s", ps.RequestCtx.Elements[5])
			return ps
		}
		ps.Attribute.Resources = []meta.ResourceAttribute{
			{
				Basic: meta.Basic{
					Type:       meta.AssociationType,
					Action:     meta.Delete,
					InstanceID: kindID,
				},
			},
		}

		return ps
	}

	return ps
}

const (
	findObjectAssociationPattern                    = "/api/v3/object/association/action/search"
	createObjectAssociationPattern                  = "/api/v3/object/association/action/create"
	findObjectAssociationWithAssociationKindPattern = "/api/v3/topo/association/type/action/search/batch"
)

var (
	updateObjectAssociationRegexp = regexp.MustCompile(`^/api/v3/object/association/[0-9]+/action/update$`)
	deleteObjectAssociationRegexp = regexp.MustCompile(`^/api/v3/object/association/[0-9]+/action/delete$`)
)

func (ps *parseStream) objectAssociation() *parseStream {
	if ps.shouldReturn() {
		return ps
	}

	// search object association operation
	if ps.RequestCtx.URI == findObjectAssociationPattern && ps.RequestCtx.Method == http.MethodPost {
		bizID, err := metadata.BizIDFromMetadata(ps.RequestCtx.Metadata)
		if err != nil {
			ps.err = fmt.Errorf("parse bizID from metadata failed, err: %s", err.Error())
			return ps
		}
		ps.Attribute.Resources = []meta.ResourceAttribute{
			{
				BusinessID: bizID,
				Basic: meta.Basic{
					Type:   meta.ModelAssociation,
					Action: meta.FindMany,
				},
			},
		}
		return ps
	}

	// create object association operation
	if ps.RequestCtx.URI == createObjectAssociationPattern && ps.RequestCtx.Method == http.MethodPost {
		bizID, err := metadata.BizIDFromMetadata(ps.RequestCtx.Metadata)
		if err != nil {
			ps.err = fmt.Errorf("parse bizID from metadata failed, err: %s", err.Error())
			return ps
		}
		ps.Attribute.Resources = []meta.ResourceAttribute{
			{
				BusinessID: bizID,
				Basic: meta.Basic{
					Type:   meta.ModelAssociation,
					Action: meta.Create,
				},
			},
		}
		return ps
	}

	// update object association operation
	if ps.hitRegexp(updateObjectAssociationRegexp, http.MethodPut) {
		if len(ps.RequestCtx.Elements) != 7 {
			ps.err = errors.New("update object association, but got invalid url")
			return ps
		}

		assoID, err := strconv.ParseInt(ps.RequestCtx.Elements[4], 10, 64)
		if err != nil {
			ps.err = fmt.Errorf("update object association, but got invalid association id %s", ps.RequestCtx.Elements[4])
			return ps
		}

		bizID, err := metadata.BizIDFromMetadata(ps.RequestCtx.Metadata)
		if err != nil {
			ps.err = fmt.Errorf("parse bizID from metadata failed, err: %s", err.Error())
			return ps
		}
		ps.Attribute.Resources = []meta.ResourceAttribute{
			{
				BusinessID: bizID,
				Basic: meta.Basic{
					Type:       meta.ModelAssociation,
					Action:     meta.Update,
					InstanceID: assoID,
				},
			},
		}
		return ps
	}

	// delete object association operation
	if ps.hitRegexp(deleteObjectAssociationRegexp, http.MethodDelete) {
		if len(ps.RequestCtx.Elements) != 7 {
			ps.err = errors.New("delete object association, but got invalid url")
			return ps
		}

		assoID, err := strconv.ParseInt(ps.RequestCtx.Elements[4], 10, 64)
		if err != nil {
			ps.err = fmt.Errorf("delete object association, but got invalid association id %s", ps.RequestCtx.Elements[4])
			return ps
		}

		bizID, err := metadata.BizIDFromMetadata(ps.RequestCtx.Metadata)
		if err != nil {
			ps.err = fmt.Errorf("parse bizID from metadata failed, err: %s", err.Error())
			return ps
		}
		ps.Attribute.Resources = []meta.ResourceAttribute{
			{
				BusinessID: bizID,
				Basic: meta.Basic{
					Type:       meta.ModelAssociation,
					Action:     meta.Delete,
					InstanceID: assoID,
				},
			},
		}
		return ps
	}

	// find object association with a association kind list.
	if ps.RequestCtx.URI == findObjectAssociationWithAssociationKindPattern && ps.RequestCtx.Method == http.MethodPost {
		bizID, err := metadata.BizIDFromMetadata(ps.RequestCtx.Metadata)
		if err != nil {
			ps.err = fmt.Errorf("parse bizID from metadata failed, err: %s", err.Error())
			return ps
		}
		ps.Attribute.Resources = []meta.ResourceAttribute{
			{
				BusinessID: bizID,
				Basic: meta.Basic{
					Type:   meta.ModelAssociation,
					Action: meta.FindMany,
				},
			},
		}
		return ps
	}

	return ps
}

const (
	findObjectInstanceAssociationPattern   = "/api/v3/inst/association/action/search"
	createObjectInstanceAssociationPattern = "/api/v3/inst/association/action/create"
)

var (
	deleteObjectInstanceAssociationRegexp = regexp.MustCompile("/api/v3/inst/association/[0-9]+/action/delete")
)

func (ps *parseStream) objectInstanceAssociation() *parseStream {
	if ps.shouldReturn() {
		return ps
	}

	// find instance's association operation.
	if ps.RequestCtx.URI == findObjectInstanceAssociationPattern && ps.RequestCtx.Method == http.MethodPost {
		bizID, err := metadata.BizIDFromMetadata(ps.RequestCtx.Metadata)
		if err != nil {
			ps.err = fmt.Errorf("parse bizID from metadata failed, err: %s", err.Error())
			return ps
		}
		ps.Attribute.Resources = []meta.ResourceAttribute{
			{
				BusinessID: bizID,
				Basic: meta.Basic{
					Type:   meta.ModelInstanceAssociation,
					Action: meta.FindMany,
				},
			},
		}
		return ps
	}

	// create instance association operation.
	if ps.RequestCtx.URI == createObjectInstanceAssociationPattern && ps.RequestCtx.Method == http.MethodPost {
		bizID, err := metadata.BizIDFromMetadata(ps.RequestCtx.Metadata)
		if err != nil {
			ps.err = fmt.Errorf("parse bizID from metadata failed, err: %s", err.Error())
			return ps
		}
		ps.Attribute.Resources = []meta.ResourceAttribute{
			{
				BusinessID: bizID,
				Basic: meta.Basic{
					Type:   meta.ModelInstanceAssociation,
					Action: meta.Create,
				},
			},
		}
		return ps
	}

	// delete instance association operation.
	if ps.hitRegexp(deleteObjectInstanceAssociationRegexp, http.MethodDelete) {
		if len(ps.RequestCtx.Elements) != 7 {
			ps.err = errors.New("delete object instance association, but got invalid url")
			return ps
		}

		assoID, err := strconv.ParseInt(ps.RequestCtx.Elements[4], 10, 64)
		if err != nil {
			ps.err = fmt.Errorf("delete object instance association, but got invalid association id %s", ps.RequestCtx.Elements[4])
			return ps
		}

		bizID, err := metadata.BizIDFromMetadata(ps.RequestCtx.Metadata)
		if err != nil {
			ps.err = fmt.Errorf("parse bizID from metadata failed, err: %s", err.Error())
			return ps
		}
		ps.Attribute.Resources = []meta.ResourceAttribute{
			{
				BusinessID: bizID,
				Basic: meta.Basic{
					Type:       meta.ModelInstanceAssociation,
					Action:     meta.Delete,
					InstanceID: assoID,
				},
			},
		}
		return ps
	}

	return ps
}

const (
	findObjectBatchRegexp = `/api/v3/object/search/batch`
)

var (
	createObjectInstanceRegexp          = regexp.MustCompile(`^/api/v3/inst/[^\s/]+/[^\s/]+/?$`)
	findObjectInstanceRegexp            = regexp.MustCompile(`^/api/v3/inst/association/search/owner/[^\s/]+/object/[^\s/]+/?$`)
	updateObjectInstanceRegexp          = regexp.MustCompile(`^/api/v3/inst/[^\s/]+/[^\s/]+/[0-9]+/?$`)
	updateObjectInstanceBatchRegexp     = regexp.MustCompile(`^/api/v3/inst/[^\s/]+/[^\s/]+/batch$`)
	deleteObjectInstanceBatchRegexp     = regexp.MustCompile(`^/api/v3/inst/[^\s/]+/[^\s/]+/batch$`)
	deleteObjectInstanceRegexp          = regexp.MustCompile(`^/api/v3/inst/[^\s/]+/[^\s/]+/[0-9]+/?$`)
	findObjectInstanceSubTopologyRegexp = regexp.MustCompile(`^/api/v3/inst/association/topo/search/owner/[^\s/]+/object/[^\s/]+/inst/[0-9]+/?$`)
	findObjectInstanceTopologyRegexp    = regexp.MustCompile(`^/api/v3/inst/association/topo/search/owner/[^\s/]+/object/[^\s/]+/inst/[0-9]+/?$`)
	findBusinessInstanceTopologyRegexp  = regexp.MustCompile(`^/api/v3/topo/inst/[^\s/]+/[0-9]+/?$`)
	findObjectInstancesRegexp           = regexp.MustCompile(`^/api/v3/inst/search/owner/[^\s/]+/object/[^\s/]+/?$`)
	findObjectInstancesDetailRegexp     = regexp.MustCompile(`^/api/v3/inst/search/owner/[^\s/]+/object/[^\s/]+/detail/?$`)
)

func (ps *parseStream) objectInstance() *parseStream {
	if ps.shouldReturn() {
		return ps
	}

	// create object instance operation.
	if ps.hitRegexp(createObjectInstanceRegexp, http.MethodPost) {
		bizID, err := metadata.BizIDFromMetadata(ps.RequestCtx.Metadata)
		if err != nil {
			ps.err = err
			return ps
		}
		ps.Attribute.Resources = []meta.ResourceAttribute{
			{
				BusinessID: bizID,
				Basic: meta.Basic{
					Type:   meta.ModelInstance,
					Action: meta.Create,
				},
			},
		}
		return ps
	}

	// find object instance operation.
	if ps.hitRegexp(findObjectInstanceRegexp, http.MethodPost) {
		if len(ps.RequestCtx.Elements) != 9 {
			ps.err = errors.New("search object instance, but got invalid url")
			return ps
		}
		bizID, err := metadata.BizIDFromMetadata(ps.RequestCtx.Metadata)
		if err != nil {
			ps.err = err
			return ps
		}
		ps.Attribute.Resources = []meta.ResourceAttribute{
			{
				BusinessID: bizID,
				Basic: meta.Basic{
					Type:   meta.ModelInstance,
					Action: meta.Find,
				},
				Layers: []meta.Item{
					{
						Type: meta.Model,
						Name: ps.RequestCtx.Elements[8],
					},
				},
			},
		}
		return ps
	}

	// update instance operation
	if ps.hitRegexp(updateObjectInstanceRegexp, http.MethodPut) {
		if len(ps.RequestCtx.Elements) != 6 {
			ps.err = errors.New("update object instance, but got invalid url")
			return ps
		}

		bizID, err := metadata.BizIDFromMetadata(ps.RequestCtx.Metadata)
		if err != nil {
			ps.err = err
			return ps
		}

		instID, err := strconv.ParseInt(ps.RequestCtx.Elements[5], 10, 64)
		if err != nil {
			ps.err = fmt.Errorf("update object instance, but got invalid instance id %s", ps.RequestCtx.Elements[5])
			return ps
		}

		ps.Attribute.Resources = []meta.ResourceAttribute{
			{
				BusinessID: bizID,
				Basic: meta.Basic{
					Type:       meta.ModelInstance,
					Action:     meta.Update,
					InstanceID: instID,
				},
				Layers: []meta.Item{
					{
						Type: meta.Model,
						Name: ps.RequestCtx.Elements[4],
					},
				},
			},
		}
		return ps
	}

	// batch update instance operation
	if ps.hitRegexp(updateObjectInstanceBatchRegexp, http.MethodPut) {
		if len(ps.RequestCtx.Elements) != 6 {
			ps.err = errors.New("update object instance batch, but got invalid url")
			return ps
		}
		bizID, err := metadata.BizIDFromMetadata(ps.RequestCtx.Metadata)
		if err != nil {
			ps.err = err
			return ps
		}

		ps.Attribute.Resources = []meta.ResourceAttribute{
			{
				BusinessID: bizID,
				Basic: meta.Basic{
					Type:   meta.ModelInstance,
					Action: meta.UpdateMany,
				},
				Layers: []meta.Item{
					{
						Type: meta.Model,
						Name: ps.RequestCtx.Elements[4],
					},
				},
			},
		}
		return ps
	}

	// delete instance batch operation.
	if ps.hitRegexp(deleteObjectInstanceBatchRegexp, http.MethodDelete) {
		if len(ps.RequestCtx.Elements) != 6 {
			ps.err = errors.New("delete object instance batch, but got invalid url")
			return ps
		}

		bizID, err := metadata.BizIDFromMetadata(ps.RequestCtx.Metadata)
		if err != nil {
			ps.err = err
			return ps
		}

		ps.Attribute.Resources = []meta.ResourceAttribute{
			{
				BusinessID: bizID,
				Basic: meta.Basic{
					Type:   meta.ModelInstance,
					Action: meta.DeleteMany,
				},
				Layers: []meta.Item{
					{
						Type: meta.Model,
						Name: ps.RequestCtx.Elements[4],
					},
				},
			},
		}
		return ps
	}

	// delete instance operation.
	if ps.hitRegexp(deleteObjectInstanceRegexp, http.MethodDelete) {
		if len(ps.RequestCtx.Elements) != 6 {
			ps.err = errors.New("delete object instance, but got invalid url")
			return ps
		}

		bizID, err := metadata.BizIDFromMetadata(ps.RequestCtx.Metadata)
		if err != nil {
			ps.err = err
			return ps
		}

		instID, err := strconv.ParseInt(ps.RequestCtx.Elements[5], 10, 64)
		if err != nil {
			ps.err = fmt.Errorf("delete object instance, but got invalid instance id %s", ps.RequestCtx.Elements[5])
			return ps
		}

		ps.Attribute.Resources = []meta.ResourceAttribute{
			{
				BusinessID: bizID,
				Basic: meta.Basic{
					Type:       meta.ModelInstance,
					Action:     meta.Delete,
					InstanceID: instID,
				},
				Layers: []meta.Item{
					{
						Type: meta.Model,
						Name: ps.RequestCtx.Elements[4],
					},
				},
			},
		}
		return ps
	}

	// find object instance topology operation
	if ps.hitRegexp(findObjectInstanceSubTopologyRegexp, http.MethodPost) {
		if len(ps.RequestCtx.Elements) != 12 {
			ps.err = errors.New("find object instance topology, but got invalid url")
			return ps
		}

		bizID, err := metadata.BizIDFromMetadata(ps.RequestCtx.Metadata)
		if err != nil {
			ps.err = err
			return ps
		}

		instID, err := strconv.ParseInt(ps.RequestCtx.Elements[11], 10, 64)
		if err != nil {
			ps.err = fmt.Errorf("find object instance topology, but got invalid instance id %s", ps.RequestCtx.Elements[11])
			return ps
		}

		ps.Attribute.Resources = []meta.ResourceAttribute{
			{
				BusinessID: bizID,
				Basic: meta.Basic{
					Type:       meta.ModelInstanceTopology,
					Action:     meta.Find,
					InstanceID: instID,
				},
				Layers: []meta.Item{
					{
						Type: meta.Model,
						Name: ps.RequestCtx.Elements[9],
					},
				},
			},
		}
		return ps
	}

	// find object instance fully topology operation.
	if ps.hitRegexp(findObjectInstanceTopologyRegexp, http.MethodPost) {
		if len(ps.RequestCtx.Elements) != 12 {
			ps.err = errors.New("find object instance topology, but got invalid url")
			return ps
		}

		bizID, err := metadata.BizIDFromMetadata(ps.RequestCtx.Metadata)
		if err != nil {
			ps.err = err
			return ps
		}

		instID, err := strconv.ParseInt(ps.RequestCtx.Elements[11], 10, 64)
		if err != nil {
			ps.err = fmt.Errorf("find object instance, but get instance id %s", ps.RequestCtx.Elements[11])
			return ps
		}

		ps.Attribute.Resources = []meta.ResourceAttribute{
			{
				BusinessID: bizID,
				Basic: meta.Basic{
					Type:       meta.ModelInstanceTopology,
					Action:     meta.Find,
					InstanceID: instID,
				},
				Layers: []meta.Item{
					{
						Type: meta.Model,
						Name: ps.RequestCtx.Elements[9],
					},
				},
			},
		}

		return ps
	}

	// find business instance topology operation.
	if ps.hitRegexp(findBusinessInstanceTopologyRegexp, http.MethodGet) {
		if len(ps.RequestCtx.Elements) != 6 {
			ps.err = errors.New("find business instance topology, but got invalid url")
			return ps
		}

		bizID, err := strconv.ParseInt(ps.RequestCtx.Elements[5], 10, 64)
		if err != nil {
			ps.err = fmt.Errorf("find business instance topology, but got invalid instance id %s", ps.RequestCtx.Elements[5])
			return ps
		}

		ps.Attribute.Resources = []meta.ResourceAttribute{
			{
				// TODO: should we authorize in global scope?
				// BusinessID: bizID,
				Basic: meta.Basic{
					Type:       meta.MainlineInstanceTopology,
					Action:     meta.Find,
					InstanceID: bizID,
				},
				Layers: []meta.Item{
					{
						Type: meta.Model,
						Name: string(meta.Business),
					},
				},
			},
		}
		return ps
	}

	// find object's instance list operation
	if ps.hitRegexp(findObjectInstancesRegexp, http.MethodPost) {
		if len(ps.RequestCtx.Elements) != 8 {
			ps.err = errors.New("find object's instance  list, but got invalid url")
			return ps
		}

		bizID, err := metadata.BizIDFromMetadata(ps.RequestCtx.Metadata)
		if err != nil {
			ps.err = err
			return ps
		}

		ps.Attribute.Resources = []meta.ResourceAttribute{
			{
				BusinessID: bizID,
				Basic: meta.Basic{
					Type:   meta.ModelInstanceTopology,
					Action: meta.FindMany,
				},
				Layers: []meta.Item{
					{
						Type: meta.Model,
						Name: ps.RequestCtx.Elements[7],
					},
				},
			},
		}
		return ps
	}

	// find instance list details operation.
	if ps.hitRegexp(findObjectInstancesDetailRegexp, http.MethodPost) {
		bizID, err := metadata.BizIDFromMetadata(ps.RequestCtx.Metadata)
		if err != nil {
			ps.err = err
			return ps
		}
		// TODO: parse these query condition
		objectID := ps.RequestCtx.Elements[7]
		filter := mapstr.MapStr{
			common.BKObjIDField: objectID,
		}
		models, err := ps.searchModels(filter)
		if err != nil {
			ps.err = err
			return ps
		}

		for _, model := range models {
			_ = model
			ps.Attribute.Resources = append(ps.Attribute.Resources,
				meta.ResourceAttribute{
					BusinessID: bizID,
					Basic: meta.Basic{
						Type:   meta.ModelInstance,
						Action: meta.FindMany,
					},
					Layers: []meta.Item{
						{
							Type: meta.Model,
							Name: ps.RequestCtx.Elements[7],
						},
					},
				},
			)
		}

		return ps
	}

	if ps.hitPattern(findObjectBatchRegexp, http.MethodPost) {
		bizID, err := ps.parseBusinessID()
		if err != nil && err != metadata.LabelKeyNotExistError {
			ps.err = err
			return ps
		}
		ps.Attribute.Resources = []meta.ResourceAttribute{
			{
				BusinessID: bizID,
				Basic: meta.Basic{
					Type:   meta.Model,
					Action: meta.FindMany,
				},
			},
		}
		return ps
	}

	return ps
}

const (
	createObjectPattern       = "/api/v3/object"
	findObjectsPattern        = "/api/v3/objects"
	findObjectTopologyPattern = "/api/v3/objects/topo"
	createObjectBatchPattern  = "/api/v3/object/batch"
	objectStatistics          = "/api/v3/object/statistics"
)

var (
	deleteObjectRegexp                = regexp.MustCompile(`^/api/v3/object/[0-9]+/?$`)
	updateObjectRegexp                = regexp.MustCompile(`^/api/v3/object/[0-9]+/?$`)
	findObjectTopologyGraphicRegexp   = regexp.MustCompile(`^/api/v3/objects/topographics/scope_type/[^\s/]+/scope_id/[^\s/]+/action/search$`)
	updateObjectTopologyGraphicRegexp = regexp.MustCompile(`^/api/v3/objects/topographics/scope_type/[^\s/]+/scope_id/[^\s/]+/action/[a-z]+/?$`)
)

func (ps *parseStream) object() *parseStream {
	if ps.shouldReturn() {
		return ps
	}

	// create common object operation.
	if ps.hitPattern(createObjectPattern, http.MethodPost) {
		bizID, err := metadata.BizIDFromMetadata(ps.RequestCtx.Metadata)
		if err != nil {
			blog.Warnf("create object, but parse biz id failed, err: %v", err)
			ps.err = err
			return ps
		}
		ps.Attribute.Resources = []meta.ResourceAttribute{
			{
				BusinessID: bizID,
				Basic: meta.Basic{
					Type:   meta.Model,
					Action: meta.Create,
				},
			},
		}
		return ps
	}

	// batch create/update common object operation
	if ps.hitPattern(createObjectBatchPattern, http.MethodPost) {
		bizID, err := metadata.BizIDFromMetadata(ps.RequestCtx.Metadata)
		if err != nil {
			blog.Warnf("import object, but parse biz id failed, err: %v", err)
			ps.err = err
			return ps
		}
		ps.Attribute.Resources = []meta.ResourceAttribute{
			{
				BusinessID: bizID,
				Basic: meta.Basic{
					Type:   meta.Model,
					Action: meta.UpdateMany,
				},
			},
		}
		return ps
	}

	// 统计模型使用情况
	if ps.hitPattern(objectStatistics, http.MethodGet) {
		ps.Attribute.Resources = []meta.ResourceAttribute{
			{
				Basic: meta.Basic{
					Action: meta.SkipAction,
				},
			},
		}
		return ps
	}

	// delete model operation
	if ps.hitRegexp(deleteObjectRegexp, http.MethodDelete) {
		if len(ps.RequestCtx.Elements) != 4 {
			ps.err = errors.New("delete object, but got invalid url")
			return ps
		}

		id, err := strconv.ParseInt(ps.RequestCtx.Elements[3], 10, 64)
		if err != nil {
			ps.err = fmt.Errorf("delete object, but got invalid object's id %s", ps.RequestCtx.Elements[3])
			return ps
		}

		// extract bizID from model
		filter := map[string]interface{}{
			common.BKFieldID: id,
		}
		model, err := ps.getOneModel(filter)
		if err != nil {
			ps.err = fmt.Errorf("delete object, get model(id:%d) failed, err: %s", id, err.Error())
			return ps
		}
		bizID, err := metadata.BizIDFromMetadata(model.Metadata)
		if err != nil {
			blog.ErrorJSON("delete object, but get business id in metadata failed, model: %s, err: %s", model, err.Error())
			ps.err = err
			return ps
		}

		ps.Attribute.Resources = []meta.ResourceAttribute{
			{
				// 注意：这里不要使用用户传递的业务ID，因为全局模型也会注册到业务模型下
				BusinessID: bizID,
				Basic: meta.Basic{
					Type:       meta.Model,
					Action:     meta.Delete,
					InstanceID: id,
				},
			},
		}
		return ps
	}

	// update model operation.
	if ps.hitRegexp(updateObjectRegexp, http.MethodPut) {
		if len(ps.RequestCtx.Elements) != 4 {
			ps.err = errors.New("update object, but got invalid url")
			return ps
		}

		id, err := strconv.ParseInt(ps.RequestCtx.Elements[3], 10, 64)
		if err != nil {
			ps.err = fmt.Errorf("update object, but got invalid object's id %s", ps.RequestCtx.Elements[3])
			return ps
		}

		// extract bizID from model
		filter := map[string]interface{}{
			common.BKFieldID: id,
		}
		model, err := ps.getOneModel(filter)
		if err != nil {
			ps.err = fmt.Errorf("delete object, get model(id:%d) failed, err: %s", id, err.Error())
			return ps
		}
		bizID, err := metadata.BizIDFromMetadata(model.Metadata)
		if err != nil {
			blog.ErrorJSON("delete object, but get business id in metadata failed, model: %s, err: %s", model, err.Error())
			ps.err = err
			return ps
		}

		ps.Attribute.Resources = []meta.ResourceAttribute{
			{
				// 注意：这里不要使用用户传递的业务ID，因为全局模型也会注册到业务模型下
				BusinessID: bizID,
				Basic: meta.Basic{
					Type:       meta.Model,
					Action:     meta.Update,
					InstanceID: id,
				},
			},
		}
		return ps
	}

	// get object operation.
	if ps.hitPattern(findObjectsPattern, http.MethodPost) {
		ps.Attribute.Resources = []meta.ResourceAttribute{
			{
				Basic: meta.Basic{
					Type:   meta.Model,
					Action: meta.FindMany,
				},
			},
		}
		return ps
	}

	// find object's topology operation.
	if ps.hitPattern(findObjectTopologyPattern, http.MethodPost) {
		ps.Attribute.Resources = []meta.ResourceAttribute{
			{
				Basic: meta.Basic{
					Type:   meta.ModelTopology,
					Action: meta.Find,
				},
			},
		}
		return ps
	}

	// find object's topology graphic operation.
	if ps.hitRegexp(findObjectTopologyGraphicRegexp, http.MethodPost) {
		ps.Attribute.Resources = []meta.ResourceAttribute{
			{
				Basic: meta.Basic{
					Type:   meta.ModelTopology,
					Action: meta.Find,
				},
			},
		}
		return ps
	}

	// update object's topology graphic operation.
	if ps.hitRegexp(updateObjectTopologyGraphicRegexp, http.MethodPost) {
		ps.Attribute.Resources = []meta.ResourceAttribute{
			{
				Basic: meta.Basic{
					Type:   meta.ModelTopology,
					Action: meta.Update,
				},
			},
		}
		return ps
	}

	return ps
}

const (
	createObjectClassificationPattern   = "/api/v3/object/classification"
	findObjectClassificationListPattern = "/api/v3/object/classifications"
)

var (
	deleteObjectClassificationRegexp         = regexp.MustCompile("^/api/v3/object/classification/[0-9]+/?$")
	updateObjectClassificationRegexp         = regexp.MustCompile("^/api/v3/object/classification/[0-9]+/?$")
	findObjectsBelongsToClassificationRegexp = regexp.MustCompile(`^/api/v3/object/classification/[^\s/]+/objects$`)
)

func (ps *parseStream) objectClassification() *parseStream {
	if ps.shouldReturn() {
		return ps
	}

	// create object's classification operation.
	if ps.hitPattern(createObjectClassificationPattern, http.MethodPost) {
		ps.Attribute.Resources = []meta.ResourceAttribute{
			{
				Basic: meta.Basic{
					Type:   meta.ModelClassification,
					Action: meta.Create,
				},
			},
		}
		return ps
	}

	// delete object's classification operation.
	if ps.hitRegexp(deleteObjectClassificationRegexp, http.MethodDelete) {
		if len(ps.RequestCtx.Elements) != 5 {
			ps.err = errors.New("delete object classification, but got invalid url")
			return ps
		}

		classID, err := strconv.ParseInt(ps.RequestCtx.Elements[4], 10, 64)
		if err != nil {
			ps.err = fmt.Errorf("delete object classification, but got invalid object's id %s", ps.RequestCtx.Elements[4])
			return ps
		}
		bizID, err := metadata.BizIDFromMetadata(ps.RequestCtx.Metadata)
		if err != nil {
			ps.err = fmt.Errorf("parse bizID from metadata failed, err: %s", err.Error())
			return ps
		}

		ps.Attribute.Resources = []meta.ResourceAttribute{
			{
				BusinessID: bizID,
				Basic: meta.Basic{
					Type:       meta.ModelClassification,
					Action:     meta.Delete,
					InstanceID: classID,
				},
			},
		}
		return ps
	}

	// update object's classification operation.
	if ps.hitRegexp(updateObjectClassificationRegexp, http.MethodPut) {
		if len(ps.RequestCtx.Elements) != 5 {
			ps.err = errors.New("update object classification, but got invalid url")
			return ps
		}

		classID, err := strconv.ParseInt(ps.RequestCtx.Elements[4], 10, 64)
		if err != nil {
			ps.err = fmt.Errorf("update object classification, but got invalid object's  classification id %s", ps.RequestCtx.Elements[4])
			return ps
		}

		bizID, err := metadata.BizIDFromMetadata(ps.RequestCtx.Metadata)
		if err != nil {
			ps.err = fmt.Errorf("parse bizID from metadata failed, err: %s", err.Error())
			return ps
		}
		ps.Attribute.Resources = []meta.ResourceAttribute{
			{
				BusinessID: bizID,
				Basic: meta.Basic{
					Type:       meta.ModelClassification,
					Action:     meta.Update,
					InstanceID: classID,
				},
			},
		}
		return ps
	}

	// find object's classification list operation.
	if ps.hitPattern(findObjectClassificationListPattern, http.MethodPost) {
		bizID, err := metadata.BizIDFromMetadata(ps.RequestCtx.Metadata)
		if err != nil {
			ps.err = fmt.Errorf("parse bizID from metadata failed, err: %s", err.Error())
			return ps
		}
		ps.Attribute.Resources = []meta.ResourceAttribute{
			{
				BusinessID: bizID,
				Basic: meta.Basic{
					Type:   meta.ModelClassification,
					Action: meta.FindMany,
				},
			},
		}
		return ps
	}

	// find objects that belongs to the classification
	if ps.hitRegexp(findObjectsBelongsToClassificationRegexp, http.MethodPost) {
		ps.Attribute.Resources = []meta.ResourceAttribute{
			{
				Basic: meta.Basic{
					Type:   meta.ModelClassification,
					Action: meta.FindMany,
				},
			},
		}
		return ps
	}

	return ps
}

const (
	createObjectAttributeGroupPattern         = "/api/v3/objectatt/group/new"
	updateObjectAttributeGroupPattern         = "/api/v3/objectatt/group/update"
	updateObjectAttributeGroupPropertyPattern = "/api/v3/objectatt/group/property"
)

var (
	findObjectAttributeGroupRegexp     = regexp.MustCompile(`^/api/v3/objectatt/group/property/owner/[^\s/]+/object/[^\s/]+/?$`)
	deleteObjectAttributeGroupRegexp   = regexp.MustCompile(`^/api/v3/objectatt/group/groupid/[0-9]+/?$`)
	removeAttributeAwayFromGroupRegexp = regexp.MustCompile(`^/api/v3/objectatt/group/owner/[^\s/]+/object/[^\s/]+/propertyids/[^\s/]+/groupids/[^\s/]+/?$`)
)

func (ps *parseStream) objectAttributeGroup() *parseStream {
	if ps.shouldReturn() {
		return ps
	}

	// create object's attribute group operation.
	if ps.hitPattern(createObjectAttributeGroupPattern, http.MethodPost) {
		bizID, err := metadata.BizIDFromMetadata(ps.RequestCtx.Metadata)
		if err != nil {
			ps.err = fmt.Errorf("parse bizID from metadata failed, err: %s", err.Error())
			return ps
		}
		ps.Attribute.Resources = []meta.ResourceAttribute{
			{
				BusinessID: bizID,
				Basic: meta.Basic{
					Type:   meta.ModelAttributeGroup,
					Action: meta.Create,
				},
			},
		}
		return ps
	}

	// find object's attribute group operation.
	if ps.hitRegexp(findObjectAttributeGroupRegexp, http.MethodPost) {
		if len(ps.RequestCtx.Elements) != 9 {
			ps.err = errors.New("find object's attribute group, but got invalid uri")
			return ps
		}

		bizID, err := metadata.BizIDFromMetadata(ps.RequestCtx.Metadata)
		if err != nil {
			ps.err = fmt.Errorf("parse bizID from metadata failed, err: %s", err.Error())
			return ps
		}
		ps.Attribute.Resources = []meta.ResourceAttribute{
			{
				BusinessID: bizID,
				Basic: meta.Basic{
					Type:   meta.ModelAttributeGroup,
					Action: meta.Find,
				},
				Layers: []meta.Item{
					{
						Type: meta.Model,
						Name: ps.RequestCtx.Elements[8],
					},
				},
			},
		}
		return ps
	}

	// update object's attribute group operation.
	if ps.hitPattern(updateObjectAttributeGroupPattern, http.MethodPut) {
		bizID, err := metadata.BizIDFromMetadata(ps.RequestCtx.Metadata)
		if err != nil {
			ps.err = fmt.Errorf("parse bizID from metadata failed, err: %s", err.Error())
			return ps
		}
		ps.Attribute.Resources = []meta.ResourceAttribute{
			{
				BusinessID: bizID,
				Basic: meta.Basic{
					Type:   meta.ModelAttributeGroup,
					Action: meta.Update,
				},
			},
		}
		return ps
	}

	if ps.hitPattern(updateObjectAttributeGroupPropertyPattern, http.MethodPut) {
		bizID, err := metadata.BizIDFromMetadata(ps.RequestCtx.Metadata)
		if err != nil {
			ps.err = fmt.Errorf("parse bizID from metadata failed, err: %s", err.Error())
			return ps
		}
		ps.Attribute.Resources = []meta.ResourceAttribute{
			{
				BusinessID: bizID,
				Basic: meta.Basic{
					Type:   meta.ModelAttributeGroup,
					Action: meta.Update,
				},
			},
		}
		return ps
	}

	// delete object's attribute group operation.
	if ps.hitRegexp(deleteObjectAttributeGroupRegexp, http.MethodDelete) {
		if len(ps.RequestCtx.Elements) != 6 {
			ps.err = errors.New("delete object's attribute group, but got invalid url")
			return ps
		}

		groupID, err := strconv.ParseInt(ps.RequestCtx.Elements[5], 10, 64)
		if err != nil {
			ps.err = fmt.Errorf("delete object's attribute group, but got invalid group's id %s", ps.RequestCtx.Elements[5])
			return ps
		}

		bizID, err := metadata.BizIDFromMetadata(ps.RequestCtx.Metadata)
		if err != nil {
			ps.err = fmt.Errorf("parse bizID from metadata failed, err: %s", err.Error())
			return ps
		}
		ps.Attribute.Resources = []meta.ResourceAttribute{
			{
				BusinessID: bizID,
				Basic: meta.Basic{
					Type:       meta.ModelAttributeGroup,
					Action:     meta.Delete,
					InstanceID: groupID,
				},
			},
		}
		return ps
	}

	// remove a object's attribute away from a group.
	if ps.hitRegexp(removeAttributeAwayFromGroupRegexp, http.MethodDelete) {
		if len(ps.RequestCtx.Elements) != 12 {
			ps.err = errors.New("remove a object attribute away from a group, but got invalid uri")
			return ps
		}
		bizID, err := metadata.BizIDFromMetadata(ps.RequestCtx.Metadata)
		if err != nil {
			ps.err = fmt.Errorf("parse bizID from metadata failed, err: %s", err.Error())
			return ps
		}
		ps.Attribute.Resources = []meta.ResourceAttribute{
			{
				BusinessID: bizID,
				Basic: meta.Basic{
					Type:   meta.ModelAttributeGroup,
					Action: meta.Delete,
					Name:   ps.RequestCtx.Elements[11],
				},
			},
		}
		return ps
	}

	return ps
}

const (
	createObjectAttributePattern = "/api/v3/object/attr"
	findObjectAttributePattern   = "/api/v3/object/attr/search"
)

var (
	deleteObjectAttributeRegexp = regexp.MustCompile(`^/api/v3/object/attr/[0-9]+/?$`)
	updateObjectAttributeRegexp = regexp.MustCompile(`^/api/v3/object/attr/[0-9]+/?$`)
)

func (ps *parseStream) objectAttribute() *parseStream {
	if ps.shouldReturn() {
		return ps
	}

	// create object's attribute operation.
	if ps.hitPattern(createObjectAttributePattern, http.MethodPost) {
		bizID, err := metadata.BizIDFromMetadata(ps.RequestCtx.Metadata)
		if err != nil {
			ps.err = fmt.Errorf("parse bizID from metadata failed, err: %s", err.Error())
			return ps
		}
		ps.Attribute.Resources = []meta.ResourceAttribute{
			{
				BusinessID: bizID,
				Basic: meta.Basic{
					Type:   meta.ModelAttribute,
					Action: meta.Create,
				},
			},
		}
		return ps
	}

	// delete object's attribute operation.
	if ps.hitRegexp(deleteObjectAttributeRegexp, http.MethodDelete) {
		if len(ps.RequestCtx.Elements) != 5 {
			ps.err = errors.New("delete object attribute, but got invalid url")
			return ps
		}

		attrID, err := strconv.ParseInt(ps.RequestCtx.Elements[4], 10, 64)
		if err != nil {
			ps.err = fmt.Errorf("delete object attribute, but got invalid attribute id %s", ps.RequestCtx.Elements[4])
			return ps
		}

		// get attribute related bizID
		filter := mapstr.MapStr{
			common.BKFieldID: attrID,
		}
		attribute, err := ps.getModelAttribute(filter)
		if err != nil {
			ps.err = fmt.Errorf("delete model attribute, but get attribute by %+v failed, err: %s", filter, err.Error())
			return ps
		}
		bizID, err := metadata.BizIDFromMetadata(attribute[0].Metadata)
		if err != nil {
			ps.err = fmt.Errorf("parse bizID from metadata failed, err: %s", err.Error())
			return ps
		}

		ps.Attribute.Resources = []meta.ResourceAttribute{
			{
				BusinessID: bizID,
				Basic: meta.Basic{
					Type:       meta.ModelAttribute,
					Action:     meta.Delete,
					InstanceID: attrID,
				},
			},
		}
		return ps
	}

	// update object attribute operation
	if ps.hitRegexp(updateObjectAttributeRegexp, http.MethodPut) {
		if len(ps.RequestCtx.Elements) != 5 {
			ps.err = errors.New("update object attribute, but got invalid url")
			return ps
		}

		attrID, err := strconv.ParseInt(ps.RequestCtx.Elements[4], 10, 64)
		if err != nil {
			ps.err = fmt.Errorf("update object attribute, but got invalid attribute id %s", ps.RequestCtx.Elements[4])
			return ps
		}

		// get attribute related bizID
		filter := mapstr.MapStr{
			common.BKFieldID: attrID,
		}
		attribute, err := ps.getModelAttribute(filter)
		if err != nil {
			ps.err = fmt.Errorf("delete model attribute, but get attribute by %+v failed, err: %s", filter, err.Error())
			return ps
		}
		bizID, err := metadata.BizIDFromMetadata(attribute[0].Metadata)
		if err != nil {
			ps.err = fmt.Errorf("parse bizID from metadata failed, err: %s", err.Error())
			return ps
		}

		ps.Attribute.Resources = []meta.ResourceAttribute{
			{
				BusinessID: bizID,
				Basic: meta.Basic{
					Type:       meta.ModelAttribute,
					Action:     meta.Update,
					InstanceID: attrID,
				},
			},
		}
		return ps
	}

	// get object's attribute operation.
	if ps.hitPattern(findObjectAttributePattern, http.MethodPost) {
		bizID, err := metadata.BizIDFromMetadata(ps.RequestCtx.Metadata)
		if err != nil {
			ps.err = fmt.Errorf("parse bizID from metadata failed, err: %s", err.Error())
			return ps
		}
		ps.Attribute.Resources = []meta.ResourceAttribute{
			{
				BusinessID: bizID,
				Basic: meta.Basic{
					Type:   meta.ModelAttribute,
					Action: meta.Find,
				},
			},
		}
		return ps
	}

	return ps
}

var (
	createModuleRegexp = regexp.MustCompile(`^/api/v3/module/[0-9]+/[0-9]+/?$`)
	deleteModuleRegexp = regexp.MustCompile(`^/api/v3/module/[0-9]+/[0-9]+/[0-9]+/?$`)
	updateModuleRegexp = regexp.MustCompile(`^/api/v3/module/[0-9]+/[0-9]+/[0-9]+/?$`)
	findModuleRegexp   = regexp.MustCompile(`^/api/v3/module/search/[^\s/]+/[0-9]+/[0-9]+/?$`)
)

func (ps *parseStream) objectModule() *parseStream {
	if ps.shouldReturn() {
		return ps
	}

	// create module
	if ps.hitRegexp(createModuleRegexp, http.MethodPost) {
		if len(ps.RequestCtx.Elements) != 5 {
			ps.err = errors.New("create module, but got invalid url")
			return ps
		}

		bizID, err := strconv.ParseInt(ps.RequestCtx.Elements[3], 10, 64)
		if err != nil {
			ps.err = fmt.Errorf("create module, but got invalid business id %s", ps.RequestCtx.Elements[3])
			return ps
		}

		setID, err := strconv.ParseInt(ps.RequestCtx.Elements[4], 10, 64)
		if err != nil {
			ps.err = fmt.Errorf("create module, but got invalid set id %s", ps.RequestCtx.Elements[4])
			return ps
		}

		ps.Attribute.Resources = []meta.ResourceAttribute{
			{
				BusinessID: bizID,
				Basic: meta.Basic{
					Type:   meta.ModelModule,
					Action: meta.Create,
				},
				Layers: []meta.Item{
					{
						Type:       meta.ModelInstance,
						Name:       "set",
						InstanceID: setID,
					},
				},
			},
		}
		return ps
	}

	// delete module operation.
	if ps.hitRegexp(deleteModuleRegexp, http.MethodDelete) {
		if len(ps.RequestCtx.Elements) != 6 {
			ps.err = errors.New("delete module, but got invalid url")
			return ps
		}

		bizID, err := strconv.ParseInt(ps.RequestCtx.Elements[3], 10, 64)
		if err != nil {
			ps.err = fmt.Errorf("delete module, but got invalid business id %s", ps.RequestCtx.Elements[3])
			return ps
		}

		setID, err := strconv.ParseInt(ps.RequestCtx.Elements[4], 10, 64)
		if err != nil {
			ps.err = fmt.Errorf("delete module, but got invalid set id %s", ps.RequestCtx.Elements[4])
			return ps
		}

		moduleID, err := strconv.ParseInt(ps.RequestCtx.Elements[5], 10, 64)
		if err != nil {
			ps.err = fmt.Errorf("delete module, but got invalid module id %s", ps.RequestCtx.Elements[5])
			return ps
		}

		ps.Attribute.Resources = []meta.ResourceAttribute{
			{
				BusinessID: bizID,
				Basic: meta.Basic{
					Type:       meta.ModelModule,
					Action:     meta.Delete,
					InstanceID: moduleID,
				},
				Layers: []meta.Item{
					{
						Type:       meta.ModelInstance,
						Name:       "set",
						InstanceID: setID,
					},
				},
			},
		}
		return ps
	}

	// update module operation.
	if ps.hitRegexp(updateModuleRegexp, http.MethodPut) {
		if len(ps.RequestCtx.Elements) != 6 {
			ps.err = errors.New("update module, but got invalid url")
			return ps
		}

		bizID, err := strconv.ParseInt(ps.RequestCtx.Elements[3], 10, 64)
		if err != nil {
			ps.err = fmt.Errorf("update module, but got invalid business id %s", ps.RequestCtx.Elements[3])
			return ps
		}

		setID, err := strconv.ParseInt(ps.RequestCtx.Elements[4], 10, 64)
		if err != nil {
			ps.err = fmt.Errorf("update module, but got invalid set id %s", ps.RequestCtx.Elements[4])
			return ps
		}

		moduleID, err := strconv.ParseInt(ps.RequestCtx.Elements[5], 10, 64)
		if err != nil {
			ps.err = fmt.Errorf("update module, but got invalid module id %s", ps.RequestCtx.Elements[5])
			return ps
		}
		ps.Attribute.Resources = []meta.ResourceAttribute{
			{
				BusinessID: bizID,
				Basic: meta.Basic{
					Type:       meta.ModelModule,
					Action:     meta.Update,
					InstanceID: moduleID,
				},
				Layers: []meta.Item{
					{
						Type:       meta.ModelInstance,
						Name:       "set",
						InstanceID: setID,
					},
				},
			},
		}
		return ps
	}

	// find module operation.
	if ps.hitRegexp(findModuleRegexp, http.MethodPost) {
		if len(ps.RequestCtx.Elements) != 7 {
			ps.err = errors.New("find module, but got invalid url")
			return ps
		}

		bizID, err := strconv.ParseInt(ps.RequestCtx.Elements[5], 10, 64)
		if err != nil {
			ps.err = fmt.Errorf("find module, but got invalid business id %s", ps.RequestCtx.Elements[5])
			return ps
		}

		setID, err := strconv.ParseInt(ps.RequestCtx.Elements[6], 10, 64)
		if err != nil {
			ps.err = fmt.Errorf("find module, but got invalid set id %s", ps.RequestCtx.Elements[6])
			return ps
		}
		ps.Attribute.Resources = []meta.ResourceAttribute{
			{
				BusinessID: bizID,
				Basic: meta.Basic{
					Type:   meta.ModelModule,
					Action: meta.FindMany,
				},
				Layers: []meta.Item{
					{
						Type:       meta.ModelSet,
						InstanceID: setID,
					},
				},
			},
		}
		return ps
	}

	return ps
}

var (
	createSetRegexp      = regexp.MustCompile(`^/api/v3/set/[0-9]+/?$`)
	batchCreateSetRegexp = regexp.MustCompile(`^/api/v3/set/[0-9]+/batch/?$`)
	deleteSetRegexp      = regexp.MustCompile(`^/api/v3/set/[0-9]+/[0-9]+/?$`)
	deleteManySetRegexp  = regexp.MustCompile(`^/api/v3/set/[0-9]+/batch$`)
	updateSetRegexp      = regexp.MustCompile(`^/api/v3/set/[0-9]+/[0-9]+/?$`)
	findSetRegexp        = regexp.MustCompile(`^/api/v3/set/search/[^\s/]+/[0-9]+/?$`)
)

func (ps *parseStream) objectSet() *parseStream {
	if ps.shouldReturn() {
		return ps
	}

	// create set
	if ps.hitRegexp(createSetRegexp, http.MethodPost) {
		if len(ps.RequestCtx.Elements) != 4 {
			ps.err = errors.New("create set, but got invalid url")
			return ps
		}

		bizID, err := strconv.ParseInt(ps.RequestCtx.Elements[3], 10, 64)
		if err != nil {
			ps.err = fmt.Errorf("create set, but got invalid business id %s", ps.RequestCtx.Elements[3])
			return ps
		}
		ps.Attribute.Resources = []meta.ResourceAttribute{
			{
				BusinessID: bizID,
				Basic: meta.Basic{
					Type:   meta.ModelSet,
					Action: meta.Create,
				},
			},
		}
		return ps
	}

	// batch create set
	if ps.hitRegexp(batchCreateSetRegexp, http.MethodPost) {
		if len(ps.RequestCtx.Elements) != 5 {
			ps.err = errors.New("batch create set, but got invalid url")
			return ps
		}

		bizID, err := strconv.ParseInt(ps.RequestCtx.Elements[3], 10, 64)
		if err != nil {
			ps.err = fmt.Errorf("batch create set, but got invalid business id %s", ps.RequestCtx.Elements[3])
			return ps
		}
		ps.Attribute.Resources = []meta.ResourceAttribute{
			{
				BusinessID: bizID,
				Basic: meta.Basic{
					Type:   meta.ModelSet,
					Action: meta.Create,
				},
			},
		}
		return ps
	}

	// delete set operation.
	if ps.hitRegexp(deleteSetRegexp, http.MethodDelete) {
		if len(ps.RequestCtx.Elements) != 5 {
			ps.err = errors.New("delete set, but got invalid url")
			return ps
		}

		bizID, err := strconv.ParseInt(ps.RequestCtx.Elements[3], 10, 64)
		if err != nil {
			ps.err = fmt.Errorf("delete set, but got invalid business id %s", ps.RequestCtx.Elements[3])
			return ps
		}

		setID, err := strconv.ParseInt(ps.RequestCtx.Elements[4], 10, 64)
		if err != nil {
			ps.err = fmt.Errorf("delete set, but got invalid set id %s", ps.RequestCtx.Elements[4])
			return ps
		}
		ps.Attribute.Resources = []meta.ResourceAttribute{
			{
				BusinessID: bizID,
				Basic: meta.Basic{
					Type:       meta.ModelSet,
					Action:     meta.Delete,
					InstanceID: setID,
				},
			},
		}
		return ps
	}

	// delete many set operation.
	if ps.hitRegexp(deleteManySetRegexp, http.MethodDelete) {
		if len(ps.RequestCtx.Elements) != 5 {
			ps.err = errors.New("delete set list, but got invalid url")
			return ps
		}

		bizID, err := strconv.ParseInt(ps.RequestCtx.Elements[3], 10, 64)
		if err != nil {
			ps.err = fmt.Errorf("delete set list, but got invalid business id %s", ps.RequestCtx.Elements[3])
			return ps
		}
		ps.Attribute.Resources = []meta.ResourceAttribute{
			{
				BusinessID: bizID,
				Basic: meta.Basic{
					Type:   meta.ModelSet,
					Action: meta.DeleteMany,
				},
			},
		}
		return ps
	}

	// update set operation.
	if ps.hitRegexp(updateSetRegexp, http.MethodPut) {
		if len(ps.RequestCtx.Elements) != 5 {
			ps.err = errors.New("update set, but got invalid url")
			return ps
		}

		bizID, err := strconv.ParseInt(ps.RequestCtx.Elements[3], 10, 64)
		if err != nil {
			ps.err = fmt.Errorf("update set, but got invalid business id %s", ps.RequestCtx.Elements[3])
			return ps
		}

		setID, err := strconv.ParseInt(ps.RequestCtx.Elements[4], 10, 64)
		if err != nil {
			ps.err = fmt.Errorf("update set, but got invalid set id %s", ps.RequestCtx.Elements[4])
			return ps
		}
		ps.Attribute.Resources = []meta.ResourceAttribute{
			{
				BusinessID: bizID,
				Basic: meta.Basic{
					Type:       meta.ModelSet,
					Action:     meta.Update,
					InstanceID: setID,
				},
			},
		}
		return ps
	}

	// find set operation.
	if ps.hitRegexp(findSetRegexp, http.MethodPost) {
		if len(ps.RequestCtx.Elements) != 6 {
			ps.err = errors.New("find set, but got invalid url")
			return ps
		}

		bizID, err := strconv.ParseInt(ps.RequestCtx.Elements[5], 10, 64)
		if err != nil {
			ps.err = fmt.Errorf("find set, but got invalid business id %s", ps.RequestCtx.Elements[5])
			return ps
		}
		ps.Attribute.Resources = []meta.ResourceAttribute{
			{
				BusinessID: bizID,
				Basic: meta.Basic{
					Type:   meta.ModelSet,
					Action: meta.FindMany,
				},
			},
		}
		return ps
	}

	return ps
}

var (
	createObjectUniqueRegexp = regexp.MustCompile(`^/api/v3/object/[^\s/]+/unique/action/create$`)
	updateObjectUniqueRegexp = regexp.MustCompile(`^/api/v3/object/[^\s/]+/unique/[0-9]+/action/update$`)
	deleteObjectUniqueRegexp = regexp.MustCompile(`^/api/v3/object/[^\s/]+/unique/[0-9]+/action/delete$`)
	findObjectUniqueRegexp   = regexp.MustCompile(`^/api/v3/object/[^\s/]+/unique/action/search$`)
)

func (ps *parseStream) objectUnique() *parseStream {
	if ps.shouldReturn() {
		return ps
	}

	// add object unique operation.
	if ps.hitRegexp(createObjectUniqueRegexp, http.MethodPost) {
		bizID, err := metadata.BizIDFromMetadata(ps.RequestCtx.Metadata)
		if err != nil {
			ps.err = fmt.Errorf("parse bizID from metadata failed, err: %s", err.Error())
			return ps
		}
		ps.Attribute.Resources = []meta.ResourceAttribute{
			{
				BusinessID: bizID,
				Basic: meta.Basic{
					Type:   meta.ModelUnique,
					Action: meta.Create,
					Name:   ps.RequestCtx.Elements[3],
				},
			},
		}
		return ps
	}

	// update object unique operation.
	if ps.hitRegexp(updateObjectUniqueRegexp, http.MethodPut) {
		uniqueID, err := strconv.ParseInt(ps.RequestCtx.Elements[5], 10, 64)
		if err != nil {
			ps.err = fmt.Errorf("update object unique, but got invalid unique id %s", ps.RequestCtx.Elements[5])
			return ps
		}

		bizID, err := metadata.BizIDFromMetadata(ps.RequestCtx.Metadata)
		if err != nil {
			ps.err = fmt.Errorf("parse bizID from metadata failed, err: %s", err.Error())
			return ps
		}
		ps.Attribute.Resources = []meta.ResourceAttribute{
			{
				BusinessID: bizID,
				Basic: meta.Basic{
					Type:       meta.ModelUnique,
					Action:     meta.Update,
					InstanceID: uniqueID,
				},
				Layers: []meta.Item{
					{
						Type: meta.Model,
						Name: ps.RequestCtx.Elements[3],
					},
				},
			},
		}
		return ps
	}

	// delete object unique operation.
	if ps.hitRegexp(deleteObjectUniqueRegexp, http.MethodDelete) {
		uniqueID, err := strconv.ParseInt(ps.RequestCtx.Elements[5], 10, 64)
		if err != nil {
			ps.err = fmt.Errorf("update object unique, but got invalid unique id %s", ps.RequestCtx.Elements[5])
			return ps
		}

		bizID, err := metadata.BizIDFromMetadata(ps.RequestCtx.Metadata)
		if err != nil {
			ps.err = fmt.Errorf("parse bizID from metadata failed, err: %s", err.Error())
			return ps
		}
		ps.Attribute.Resources = []meta.ResourceAttribute{
			{
				BusinessID: bizID,
				Basic: meta.Basic{
					Type:       meta.ModelUnique,
					Action:     meta.Delete,
					InstanceID: uniqueID,
				},
				Layers: []meta.Item{
					{
						Type: meta.Model,
						Name: ps.RequestCtx.Elements[3],
					},
				},
			},
		}
		return ps
	}

	// find object unique operation.
	if ps.hitRegexp(findObjectUniqueRegexp, http.MethodGet) {
		bizID, err := metadata.BizIDFromMetadata(ps.RequestCtx.Metadata)
		if err != nil {
			ps.err = fmt.Errorf("parse bizID from metadata failed, err: %s", err.Error())
			return ps
		}
		ps.Attribute.Resources = []meta.ResourceAttribute{
			{
				BusinessID: bizID,
				Basic: meta.Basic{
					Type:   meta.ModelUnique,
					Action: meta.FindMany,
				},
				Layers: []meta.Item{
					{
						Type: meta.Model,
						Name: ps.RequestCtx.Elements[5],
					},
				},
			},
		}
		return ps
	}

	return ps
}

var (
	searchAuditLog               = `/api/v3/audit/search`
	searchInstanceAuditLogRegexp = regexp.MustCompile(`^/api/v3/object/[^\s/]+/audit/search/?$`)
)

func (ps *parseStream) audit() *parseStream {
	if ps.shouldReturn() {
		return ps
	}

	if ps.hitPattern(searchAuditLog, http.MethodPost) {
		ps.Attribute.Resources = []meta.ResourceAttribute{
			{
				Basic: meta.Basic{
					Type: meta.AuditLog,
					// audit authorization in topo scene layer
					Action: meta.SkipAction,
				},
			},
		}
		return ps
	}

	return ps
}

func (ps *parseStream) instanceAudit() *parseStream {
	if ps.shouldReturn() {
		return ps
	}

	// add object unique operation.
	if ps.hitRegexp(searchInstanceAuditLogRegexp, http.MethodPost) {
		ps.Attribute.Resources = []meta.ResourceAttribute{
			{
				Basic: meta.Basic{
					Type: meta.AuditLog,
					// instance audit authorization by instance
					Action: meta.SkipAction,
				},
			},
		}
		return ps
	}

	return ps
}

var (
<<<<<<< HEAD
	findPrivilege = regexp.MustCompile(`^/api/v3/topo/privilege/.*$`)
	// postPrivilege = regexp.MustCompile(`^/api/v3/topo/privilege/.*$`)
=======
	fullTextSearchPattern = "/api/v3/find/full_text"
>>>>>>> 96f8616e
)

func (ps *parseStream) fullTextSearch() *parseStream {
	if ps.shouldReturn() {
		return ps
	}

	if ps.hitPattern(fullTextSearchPattern, http.MethodPost) {
		ps.Attribute.Resources = []meta.ResourceAttribute{
			{
				Basic: meta.Basic{
					Action: meta.SkipAction,
				},
			},
		}
		return ps
	}

	return ps
}

const (
	findManyCloudAreaPattern = "/api/v3/findmany/cloudarea"
	createCloudAreaPattern   = "/api/v3/create/cloudarea"
)

var (
	deleteCloudAreaRegexp = regexp.MustCompile(`/api/v3/delete/cloudarea/[0-9]+/?$`)
)

func (ps *parseStream) cloudArea() *parseStream {
	if ps.shouldReturn() {
		return ps
	}

	model, err := ps.getModel(mapstr.MapStr{common.BKObjIDField: common.BKInnerObjIDPlat})
	if err != nil {
		ps.err = err
		return ps
	}

	if len(model) != 1 {
		ps.err = fmt.Errorf("find plat model info, but find %d plat", len(model))
		return ps
	}

	if ps.hitPattern(findManyCloudAreaPattern, http.MethodPost) {
		ps.Attribute.Resources = []meta.ResourceAttribute{
			{
				Basic: meta.Basic{
					Type:   meta.ModelInstance,
					Action: meta.FindMany,
				},
				Layers: []meta.Item{{Type: meta.Model, InstanceID: model[0].ID}},
			},
		}
		return ps
	}

	if ps.hitPattern(createCloudAreaPattern, http.MethodPost) {
		ps.Attribute.Resources = []meta.ResourceAttribute{
			{
				Basic: meta.Basic{
					Type:   meta.ModelInstance,
					Action: meta.Create,
				},
				Layers: []meta.Item{{Type: meta.Model, InstanceID: model[0].ID}},
			},
		}
		return ps
	}

	if ps.hitRegexp(deleteCloudAreaRegexp, http.MethodDelete) {
		ps.Attribute.Resources = []meta.ResourceAttribute{
			{
				Basic: meta.Basic{
					Type:   meta.ModelInstance,
					Action: meta.Delete,
				},
				Layers: []meta.Item{{Type: meta.Model, InstanceID: model[0].ID}},
			},
		}
		return ps
	}

	return ps
}<|MERGE_RESOLUTION|>--- conflicted
+++ resolved
@@ -2297,12 +2297,7 @@
 }
 
 var (
-<<<<<<< HEAD
-	findPrivilege = regexp.MustCompile(`^/api/v3/topo/privilege/.*$`)
-	// postPrivilege = regexp.MustCompile(`^/api/v3/topo/privilege/.*$`)
-=======
 	fullTextSearchPattern = "/api/v3/find/full_text"
->>>>>>> 96f8616e
 )
 
 func (ps *parseStream) fullTextSearch() *parseStream {
@@ -2338,17 +2333,12 @@
 		return ps
 	}
 
-	model, err := ps.getModel(mapstr.MapStr{common.BKObjIDField: common.BKInnerObjIDPlat})
+	model, err := ps.getOneModel(mapstr.MapStr{common.BKObjIDField: common.BKInnerObjIDPlat})
 	if err != nil {
 		ps.err = err
 		return ps
 	}
 
-	if len(model) != 1 {
-		ps.err = fmt.Errorf("find plat model info, but find %d plat", len(model))
-		return ps
-	}
-
 	if ps.hitPattern(findManyCloudAreaPattern, http.MethodPost) {
 		ps.Attribute.Resources = []meta.ResourceAttribute{
 			{
@@ -2356,7 +2346,7 @@
 					Type:   meta.ModelInstance,
 					Action: meta.FindMany,
 				},
-				Layers: []meta.Item{{Type: meta.Model, InstanceID: model[0].ID}},
+				Layers: []meta.Item{{Type: meta.Model, InstanceID: model.ID}},
 			},
 		}
 		return ps
@@ -2369,7 +2359,7 @@
 					Type:   meta.ModelInstance,
 					Action: meta.Create,
 				},
-				Layers: []meta.Item{{Type: meta.Model, InstanceID: model[0].ID}},
+				Layers: []meta.Item{{Type: meta.Model, InstanceID: model.ID}},
 			},
 		}
 		return ps
@@ -2382,7 +2372,7 @@
 					Type:   meta.ModelInstance,
 					Action: meta.Delete,
 				},
-				Layers: []meta.Item{{Type: meta.Model, InstanceID: model[0].ID}},
+				Layers: []meta.Item{{Type: meta.Model, InstanceID: model.ID}},
 			},
 		}
 		return ps
