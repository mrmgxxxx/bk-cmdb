--- conflicted
+++ resolved
@@ -46,13 +46,8 @@
 		objectUnique().
 		audit().
 		instanceAudit().
-<<<<<<< HEAD
-		privilege().
 		fullTextSearch().
 		cloudArea()
-=======
-		fullTextSearch()
->>>>>>> d52dd504
 
 	return ps
 }
