--- conflicted
+++ resolved
@@ -14,14 +14,12 @@
 
 import (
 	"context"
-<<<<<<< HEAD
 	"errors"
-=======
->>>>>>> 2658d875
 
 	"configcenter/src/apimachinery/util"
 	"configcenter/src/auth/authcenter"
 	"configcenter/src/auth/meta"
+	"context"
 )
 
 type Authorize interface {
