--- conflicted
+++ resolved
@@ -35,19 +35,7 @@
 // CollectAllBusiness get all business
 func (am *AuthManager) CollectAllBusiness(ctx context.Context, header http.Header) ([]BusinessSimplify, error) {
 	rid := util.ExtractRequestIDFromContext(ctx)
-<<<<<<< HEAD
-
-	cond := metadata.QueryCondition{}
-	result, err := am.clientSet.CoreService().Instance().ReadInstance(ctx, header, common.BKInnerObjIDApp, &cond)
-	if err != nil {
-		blog.Errorf("list business failed, err: %v, rid: %s", err, rid)
-		return nil, err
-	}
-
-	// step1 get business from logics service
-=======
 	// step1 get business from core service
->>>>>>> f2dfd760
 	businessList := make([]BusinessSimplify, 0)
 	count := -1
 	for offset := 0; count != -1 && offset < count; offset += common.BKMaxRecordsAtOnce {
