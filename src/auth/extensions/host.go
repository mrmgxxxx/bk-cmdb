/*
 * Tencent is pleased to support the open source community by making 蓝鲸 available.
 * Copyright (C) 2017-2018 THL A29 Limited, a Tencent company. All rights reserved.
 * Licensed under the MIT License (the "License"); you may not use this file except
 * in compliance with the License. You may obtain a copy of the License at
 * http://opensource.org/licenses/MIT
 * Unless required by applicable law or agreed to in writing, software distributed under
 * the License is distributed on an "AS IS" BASIS, WITHOUT WARRANTIES OR CONDITIONS OF ANY KIND,
 * either express or implied. See the License for the specific language governing permissions and
 * limitations under the License.
 */

package extensions

import (
	"context"
	"encoding/json"
	"fmt"
	"net/http"
	"strconv"

	"configcenter/src/apimachinery/coreservice"
	"configcenter/src/auth/authcenter"
	"configcenter/src/auth/meta"
	"configcenter/src/common"
	"configcenter/src/common/blog"
	"configcenter/src/common/condition"
	"configcenter/src/common/mapstr"
	"configcenter/src/common/metadata"
	"configcenter/src/common/util"
)

// GetHostLayers get resource layers id by hostID(layers is a data structure for call iam)
func GetHostLayers(ctx context.Context, coreService coreservice.CoreServiceClientInterface, requestHeader *http.Header, hostIDArr *[]int64) (
	bkBizID int64, batchLayers [][]meta.Item, err error) {

	rid := util.ExtractRequestIDFromContext(ctx)
	batchLayers = make([][]meta.Item, 0)

	query := &metadata.HostModuleRelationRequest{
		HostIDArr: *hostIDArr,
	}
	result, err := coreService.Host().GetHostModuleRelation(ctx, *requestHeader, query)
	if err != nil {
		err = fmt.Errorf("get host:%+v layer failed, err: %+v", hostIDArr, err)
		return
	}
	blog.V(5).Infof("get host module config: %+v, rid: %s", result.Data.Info, rid)
	if len(result.Data.Info) == 0 {
		err = fmt.Errorf("get host:%+v layer failed, get host module config by host id not found, maybe hostID invalid",
			hostIDArr)
		return
	}
	bkBizID = result.Data.Info[0].AppID

	bizTopoTreeRoot, err := coreService.Mainline().SearchMainlineInstanceTopo(ctx, *requestHeader, bkBizID, true)
	if err != nil {
		err = fmt.Errorf("SearchMainlineInstanceTopo failed, bkBizID: %d, err: %+v", bkBizID, err)
		return
	}

	bizTopoTreeRootJSON, err := json.Marshal(bizTopoTreeRoot)
	if err != nil {
		err = fmt.Errorf("json encode bizTopoTreeRootJSON failed: %+v", err)
		return
	}
	blog.V(5).Infof("bizTopoTreeRoot: %s, rid: %s", bizTopoTreeRootJSON, rid)

	dataInfo, err := json.Marshal(result.Data.Info)
	if err != nil {
		err = fmt.Errorf("json encode dataInfo failed: %+v", err)
		return
	}
	blog.V(5).Infof("dataInfo: %s, rid: %s", dataInfo, rid)

	hostIDs := make([]int64, 0)
	for _, item := range result.Data.Info {
		hostIDs = append(hostIDs, item.HostID)
	}

	hostIDInnerIPMap, err := getInnerIPByHostIDs(coreService, *requestHeader, &hostIDs)
	if err != nil {
		err = fmt.Errorf("get host:%+v InnerIP failed, err: %+v", hostIDs, err)
		return
	}

	for _, item := range result.Data.Info {
		bizID := item.AppID
		if bizID != bkBizID {
			continue
		}
		moduleID := item.ModuleID
		path := bizTopoTreeRoot.TraversalFindModule(moduleID)
		blog.V(9).Infof("traversal find module: %d result: %+v, rid: %s", moduleID, path, rid)

		hostID := item.HostID

		// prepare host layer
		var innerIP string
		var exist bool
		innerIP, exist = hostIDInnerIPMap[hostID]
		if !exist {
			innerIP = fmt.Sprintf("host:%d", hostID)
		}
		hostLayer := meta.Item{
			Type:       meta.HostInstance,
			Name:       innerIP,
			InstanceID: hostID,
		}

		// layers from topo instance tree
		layers := make([]meta.Item, 0)
		for i := len(path) - 1; i >= 0; i-- {
			node := path[i]
			item := meta.Item{
				Name:       node.Name(),
				InstanceID: node.InstanceID,
				Type:       meta.GetResourceTypeByObjectType(node.ObjectID),
			}
			layers = append(layers, item)
		}
		layers = append(layers, hostLayer)
		blog.V(9).Infof("layers from traversal find module:%d result: %+v, rid: %s", moduleID, layers, rid)
		batchLayers = append(batchLayers, layers)
	}
	batchLayersStr, err := json.Marshal(batchLayers)
	if err != nil {
		blog.Errorf("json encode GetHostLayers failed, err: %+v, rid: %s", err, rid)
		err = fmt.Errorf("json encode GetHostLayers failed, err: %+v", err)
		return
	}
	blog.V(5).Infof("batchLayersStr: %s, rid: %s", batchLayersStr, rid)

	return
}

func getInnerIPByHostIDs(coreService coreservice.CoreServiceClientInterface, rHeader http.Header, hostIDArr *[]int64) (hostIDInnerIPMap map[int64]string, err error) {
	ctx := util.NewContextFromHTTPHeader(rHeader)
	hostIDInnerIPMap = map[int64]string{}

	cond := condition.CreateCondition()
	cond.Field(common.BKHostIDField).In(*hostIDArr)
	query := &metadata.QueryCondition{
		Fields:    []string{common.BKHostInnerIPField, common.BKHostIDField},
		Condition: cond.ToMapStr(),
		Limit:     metadata.SearchLimit{Limit: common.BKNoLimit},
	}
	hosts, err := coreService.Instance().ReadInstance(ctx, rHeader, common.BKInnerObjIDHost, query)
	if err != nil {
		err = fmt.Errorf("get host:%+v layer failed, err: %+v", hostIDArr, err)
		return
	}
	for _, host := range hosts.Data.Info {
		hostID, e := util.GetInt64ByInterface(host[common.BKHostIDField])
		if e != nil {
			err = fmt.Errorf("get host:%+v layer failed, err: %+v", hostIDArr, e)
			return
		}
		innerIP := util.GetStrByInterface(host[common.BKHostInnerIPField])
		hostIDInnerIPMap[hostID] = innerIP
	}
	return
}

func (am *AuthManager) CollectHostByBusinessID(ctx context.Context, header http.Header, businessID int64) ([]HostSimplify, error) {
	rid := util.ExtractRequestIDFromContext(ctx)

<<<<<<< HEAD
	query := &metadata.HostModuleRelationRequest{
		ApplicationID: businessID,
	}
	hosts, err := am.clientSet.CoreService().Host().GetHostModuleRelation(ctx, header, query)
	if err != nil {
		blog.Errorf("get host:%+v by businessID:%d failed, err: %+v, rid: %s", businessID, err, rid)
		return nil, fmt.Errorf("get host by businessID:%d failed, err: %+v", businessID, err)
	}
	if len(hosts.Data.Info) == 0 {
		return make([]HostSimplify, 0), nil
	}

	// extract hostID
	hostIDs := make([]int64, 0)
	for _, host := range hosts.Data.Info {
		hostIDs = append(hostIDs, host.HostID)
=======
	cond := condition.CreateCondition()
	cond.Field(common.BKAppIDField).Eq(businessID)
	hostIDs := make([]int64, 0)
	count := -1
	for offset := 0; count != -1 && offset < count; offset += common.BKMaxRecordsAtOnce {
		query := &metadata.QueryCondition{
			Fields:    []string{common.BKHostIDField},
			Condition: cond.ToMapStr(),
			Limit:     metadata.SearchLimit{Offset: int64(offset), Limit: common.BKMaxRecordsAtOnce},
		}
		hosts, err := am.clientSet.CoreService().Instance().ReadInstance(ctx, header, common.BKTableNameModuleHostConfig, query)
		if err != nil {
			blog.Errorf("get host:%+v by businessID:%d failed, err: %+v, rid: %s", businessID, err, rid)
			return nil, fmt.Errorf("get host by businessID:%d failed, err: %+v", businessID, err)
		}
		if len(hosts.Data.Info) == 0 {
			break
		}

		// extract hostID
		for _, host := range hosts.Data.Info {
			hostIDVal, exist := host[common.BKHostIDField]
			if exist == false {
				continue
			}
			hostID, err := util.GetInt64ByInterface(hostIDVal)
			if err != nil {
				blog.V(2).Infof("synchronize task skip host:%+v, as parse hostID field failed, err: %+v, rid: %s", host, err, rid)
				continue
			}
			hostIDs = append(hostIDs, hostID)
		}
		count = hosts.Data.Count
	}
	if len(hostIDs) == 0 {
		return make([]HostSimplify, 0), nil
>>>>>>> bbcb4673
	}

	return am.collectHostByHostIDs(ctx, header, hostIDs...)
}

func (am *AuthManager) constructHostFromSearchResult(ctx context.Context, header http.Header, rawData []mapstr.MapStr) ([]HostSimplify, error) {
	rid := util.ExtractRequestIDFromContext(ctx)

	hostIDs := make([]int64, 0)
	hosts := make([]HostSimplify, 0)
	for _, cls := range rawData {
		host := HostSimplify{}
		if _, err := host.Parse(cls); err != nil {
			return nil, fmt.Errorf("get hosts by object failed, err: %+v", err)
		}
		hosts = append(hosts, host)
		hostIDs = append(hostIDs, host.BKHostIDField)
	}

	// inject business,set,module info to HostSimplify
	query := &metadata.HostModuleRelationRequest{
		HostIDArr: hostIDs,
	}
	hostModuleResult, err := am.clientSet.CoreService().Host().GetHostModuleRelation(ctx, header, query)
	if err != nil {
		err = fmt.Errorf("get host:%+v layer failed, err: %+v", hostIDs, err)
		return nil, err
	}
	if len(rawData) == 0 {
		err = fmt.Errorf("get host:%+v layer failed, get host module config by host id not found, maybe hostID invalid", hostIDs)
		return nil, err
	}
	hostModuleMap := map[int64]HostSimplify{}
	for _, cls := range hostModuleResult.Data.Info {
		host := HostSimplify{
			BKAppIDField:    cls.AppID,
			BKModuleIDField: cls.ModuleID,
			BKSetIDField:    cls.SetID,
			BKHostIDField:   cls.HostID,
		}
		hostModuleMap[host.BKHostIDField] = host
	}
	for idx, host := range hosts {
		hostModule, exist := hostModuleMap[host.BKHostIDField]
		if !exist {
			return nil, fmt.Errorf("hostID:%+d doesn't exist in any module", host.BKHostIDField)
		}
		hosts[idx].BKAppIDField = hostModule.BKAppIDField
		hosts[idx].BKSetIDField = hostModule.BKSetIDField
		hosts[idx].BKModuleIDField = hostModule.BKModuleIDField
	}
	blog.V(9).Infof("hosts: %+v, rid: %s", hosts, rid)
	return hosts, nil
}

func (am *AuthManager) collectHostByHostIDs(ctx context.Context, header http.Header, hostIDs ...int64) ([]HostSimplify, error) {
	rid := util.ExtractRequestIDFromContext(ctx)

	// unique ids so that we can be aware of invalid id if query result length not equal ids's length
	hostIDs = util.IntArrayUnique(hostIDs)
	hosts := make([]mapstr.MapStr, 0)
	count := -1
	for offset := 0; count != -1 && offset < count; offset += common.BKMaxRecordsAtOnce {
		cond := metadata.QueryCondition{
			Fields:    []string{common.BKHostIDField, common.BKHostNameField, common.BKHostInnerIPField},
			Condition: condition.CreateCondition().Field(common.BKHostIDField).In(hostIDs).ToMapStr(),
			Limit: metadata.SearchLimit{
				Offset: int64(offset),
				Limit:  common.BKMaxRecordsAtOnce,
			},
		}
		result, err := am.clientSet.CoreService().Instance().ReadInstance(ctx, header, common.BKInnerObjIDHost, &cond)
		if err != nil {
			blog.V(3).Infof("get hosts by id failed, err: %+v, rid: %s", err, rid)
			return nil, fmt.Errorf("get hosts by id failed, err: %+v", err)
		}
		hosts = append(hosts, result.Data.Info...)
		count = result.Data.Count
	}
	return am.constructHostFromSearchResult(ctx, header, hosts)
}

func (am *AuthManager) MakeResourcesByHosts(ctx context.Context, header http.Header, action meta.Action, hosts ...HostSimplify) ([]meta.ResourceAttribute, error) {
	rid := util.ExtractRequestIDFromContext(ctx)

	businessIDs := make([]int64, 0)
	for _, host := range hosts {
		businessIDs = append(businessIDs, host.BKAppIDField)
	}
	businessIDs = util.IntArrayUnique(businessIDs)
	bizIDCorrectMap := make(map[int64]int64)
	for _, businessID := range businessIDs {
		resPoolBizID, err := am.getResourcePoolBusinessID(ctx, header)
		if err != nil {
			return nil, fmt.Errorf("correct host related business id failed, err: %+v", err)
		}
		if businessID == resPoolBizID {
			// if this is resource pool business, then change the biz id to 0, so that it
			// represent global resources
			bizIDCorrectMap[businessID] = 0
		} else {
			bizIDCorrectMap[businessID] = businessID
		}
	}

	resources := make([]meta.ResourceAttribute, 0)
	for _, host := range hosts {
		resource := meta.ResourceAttribute{
			Basic: meta.Basic{
				Action:     action,
				Type:       meta.HostInstance,
				Name:       host.BKHostInnerIPField,
				InstanceID: host.BKHostIDField,
			},
			SupplierAccount: util.GetOwnerID(header),
			BusinessID:      bizIDCorrectMap[host.BKAppIDField],
		}
		resources = append(resources, resource)
	}

	blog.V(9).Infof("host resources for iam: %+v, rid: %s", resources, rid)
	return resources, nil
}

func (am *AuthManager) makeHostsResourcesGroupByBusiness(ctx context.Context, header http.Header, action meta.Action, hosts ...HostSimplify) map[int64][]meta.ResourceAttribute {
	rid := util.ExtractRequestIDFromContext(ctx)

	result := map[int64][]meta.ResourceAttribute{}
	for _, host := range hosts {
		bizID := host.BKAppIDField
		_, exist := result[bizID]
		if !exist {
			result[bizID] = make([]meta.ResourceAttribute, 0)
		}
		resource := meta.ResourceAttribute{
			Basic: meta.Basic{
				Action:     action,
				Type:       meta.HostInstance,
				Name:       host.BKHostInnerIPField,
				InstanceID: host.BKHostIDField,
			},
			SupplierAccount: util.GetOwnerID(header),
			BusinessID:      bizID,
		}

		result[bizID] = append(result[bizID], resource)
	}
	blog.V(9).Infof("host resources group by business for iam: %+v, rid: %s", result, rid)
	return result
}

func (am *AuthManager) AuthorizeByHosts(ctx context.Context, header http.Header, action meta.Action, hosts ...HostSimplify) error {
	if !am.Enabled() {
		return nil
	}

	if len(hosts) == 0 {
		return nil
	}

	// make auth resources
	resources, err := am.MakeResourcesByHosts(ctx, header, action, hosts...)
	if err != nil {
		return fmt.Errorf("make host resources failed, err: %+v", err)
	}
	return am.batchAuthorize(ctx, header, resources...)
}
func (am *AuthManager) GenEditHostBatchNoPermissionResp(ctx context.Context, header http.Header, action authcenter.ActionID, hostIDs []int64) (*metadata.BaseResp, error) {
	var p metadata.Permission
	p.SystemID = authcenter.SystemIDCMDB
	p.SystemName = authcenter.SystemNameCMDB
	p.ScopeType = authcenter.ScopeTypeIDSystem
	p.ScopeTypeName = authcenter.ScopeTypeIDSystemName
	p.ActionID = string(action)
	p.ActionName = authcenter.ActionIDNameMap[action]
	hosts, err := am.collectHostByHostIDs(ctx, header, hostIDs...)
	if err != nil {
		return nil, err
	}

	for _, host := range hosts {
		resPoolBizID, err := am.getResourcePoolBusinessID(ctx, header)
		if err != nil {
			return nil, err
		}

		if host.BKAppIDField == resPoolBizID {
			// this is a global host instance
			p.Resources = append(p.Resources, []metadata.Resource{{
				ResourceType:     string(authcenter.SysHostInstance),
				ResourceTypeName: authcenter.ResourceTypeIDMap[authcenter.SysHostInstance],
				ResourceID:       strconv.FormatInt(host.BKHostIDField, 10),
				ResourceName:     host.BKHostInnerIPField,
			}})
		} else {
			// this is a business host instance resource
			p.Resources = append(p.Resources, []metadata.Resource{{
				ResourceType:     string(authcenter.BizHostInstance),
				ResourceTypeName: authcenter.ResourceTypeIDMap[authcenter.BizHostInstance],
				ResourceID:       strconv.FormatInt(host.BKHostIDField, 10),
				ResourceName:     host.BKHostInnerIPField,
			}})
		}

	}
	p.ResourceType = p.Resources[0][0].ResourceType
	p.ResourceTypeName = p.Resources[0][0].ResourceTypeName

	resp := metadata.NewNoPermissionResp([]metadata.Permission{p})
	return &resp, nil
}

func (am *AuthManager) GenEditBizHostNoPermissionResp(ctx context.Context, header http.Header, hostIDs []int64) (*metadata.BaseResp, error) {
	var p metadata.Permission
	p.SystemID = authcenter.SystemIDCMDB
	p.SystemName = authcenter.SystemNameCMDB
	p.ScopeType = authcenter.ScopeTypeIDBiz
	p.ScopeTypeName = authcenter.ScopeTypeIDBizName
	p.ActionID = string(authcenter.Edit)
	p.ActionName = authcenter.ActionIDNameMap[authcenter.Edit]
	hosts, err := am.collectHostByHostIDs(ctx, header, hostIDs...)
	if err != nil {
		return nil, err
	}
	for _, host := range hosts {
		p.Resources = append(p.Resources, []metadata.Resource{{
			ResourceType:     string(authcenter.BizHostInstance),
			ResourceTypeName: authcenter.ResourceTypeIDMap[authcenter.BizHostInstance],
			ResourceID:       strconv.FormatInt(host.BKHostIDField, 10),
			ResourceName:     host.BKHostInnerIPField,
		}})
	}
	p.ResourceType = p.Resources[0][0].ResourceType
	p.ResourceTypeName = p.Resources[0][0].ResourceTypeName

	resp := metadata.NewNoPermissionResp([]metadata.Permission{p})
	return &resp, nil
}

func (am *AuthManager) GenMoveBizHostToResPoolNoPermissionResp(ctx context.Context, header http.Header, hostIDs []int64) (*metadata.BaseResp, error) {
	var p metadata.Permission
	p.SystemID = authcenter.SystemIDCMDB
	p.SystemName = authcenter.SystemNameCMDB
	p.ScopeType = authcenter.ScopeTypeIDBiz
	p.ScopeTypeName = authcenter.ScopeTypeIDBizName
	p.ActionID = string(authcenter.Delete)
	p.ActionName = authcenter.ActionIDNameMap[authcenter.Delete]
	hosts, err := am.collectHostByHostIDs(ctx, header, hostIDs...)
	if err != nil {
		return nil, err
	}
	for _, host := range hosts {
		p.Resources = append(p.Resources, []metadata.Resource{{
			ResourceType:     string(authcenter.BizHostInstance),
			ResourceTypeName: authcenter.ResourceTypeIDMap[authcenter.BizHostInstance],
			ResourceID:       strconv.FormatInt(host.BKHostIDField, 10),
			ResourceName:     host.BKHostInnerIPField,
		}})
	}
	p.ResourceType = p.Resources[0][0].ResourceType
	p.ResourceTypeName = p.Resources[0][0].ResourceTypeName

	resp := metadata.NewNoPermissionResp([]metadata.Permission{p})
	return &resp, nil
}

func (am *AuthManager) GenMoveBizHostToResourcePoolNoPermissionResp(ctx context.Context, header http.Header, hostIDs []int64) (*metadata.BaseResp, error) {
	var p metadata.Permission
	p.SystemID = authcenter.SystemIDCMDB
	p.SystemName = authcenter.SystemNameCMDB
	p.ScopeType = authcenter.ScopeTypeIDBiz
	p.ScopeTypeName = authcenter.ScopeTypeIDBizName
	p.ActionID = string(authcenter.Delete)
	p.ActionName = authcenter.ActionIDNameMap[authcenter.Delete]
	hosts, err := am.collectHostByHostIDs(ctx, header, hostIDs...)
	if err != nil {
		return nil, err
	}
	for _, host := range hosts {
		p.Resources = append(p.Resources, []metadata.Resource{{
			ResourceType:     string(authcenter.BizHostInstance),
			ResourceTypeName: authcenter.ResourceTypeIDMap[authcenter.BizHostInstance],
			ResourceID:       strconv.FormatInt(host.BKHostIDField, 10),
			ResourceName:     host.BKHostInnerIPField,
		}})
	}

	p.ResourceType = p.Resources[0][0].ResourceType
	p.ResourceTypeName = p.Resources[0][0].ResourceTypeName

	resp := metadata.NewNoPermissionResp([]metadata.Permission{p})
	return &resp, nil
}

func (am *AuthManager) AuthorizeByHostsIDs(ctx context.Context, header http.Header, action meta.Action, hostIDs ...int64) error {
	rid := util.ExtractRequestIDFromContext(ctx)

	if !am.Enabled() {
		return nil
	}
	if am.SkipReadAuthorization && (action == meta.Find || action == meta.FindMany) {
		blog.V(4).Infof("skip authorization for reading, hosts: %+v, rid: %s", hostIDs, rid)
		return nil
	}

	if len(hostIDs) == 0 {
		return nil
	}
	hosts, err := am.collectHostByHostIDs(ctx, header, hostIDs...)
	if err != nil {
		return fmt.Errorf("authorize hosts failed, get hosts by id failed, err: %+v, rid: %s", err, rid)
	}
	return am.AuthorizeByHosts(ctx, header, action, hosts...)
}

func (am *AuthManager) AuthorizeByHostsIDsNoPermissionsResponse(businessID int64) metadata.BaseResp {

	return metadata.BaseResp{}
}

func (am *AuthManager) DryRunAuthorizeByHostsIDs(ctx context.Context, header http.Header, action meta.Action, hostIDs ...int64) ([]meta.ResourceAttribute, error) {
	rid := util.ExtractRequestIDFromContext(ctx)

	if len(hostIDs) == 0 {
		return nil, nil
	}

	hosts, err := am.collectHostByHostIDs(ctx, header, hostIDs...)
	if err != nil {
		return nil, fmt.Errorf("authorize hosts failed, get hosts by id failed, err: %+v, rid: %s", err, rid)
	}

	// make auth resources
	resources, err := am.MakeResourcesByHosts(ctx, header, action, hosts...)
	if err != nil {
		return nil, fmt.Errorf("make resource failed, err: %+v", err)
	}

	realResources, err := am.Authorize.DryRunRegisterResource(ctx, resources...)
	if err != nil {
		blog.Errorf("dry run register failed, err: %+v", err)
		return nil, err
	}
	blog.V(5).Infof("realResources is: %s, rid: %s", realResources, rid)
	return resources, nil
}

func (am *AuthManager) AuthorizeCreateHost(ctx context.Context, header http.Header, bizID int64) error {
	if !am.Enabled() {
		return nil
	}

	return am.AuthorizeResourceCreate(ctx, header, bizID, meta.HostInstance)
}

func (am *AuthManager) UpdateRegisteredHosts(ctx context.Context, header http.Header, hosts ...HostSimplify) error {
	if !am.Enabled() {
		return nil
	}

	if len(hosts) == 0 {
		return nil
	}

	// make auth resources
	resources, err := am.MakeResourcesByHosts(ctx, header, meta.EmptyAction, hosts...)
	if err != nil {
		return fmt.Errorf("make resource failed, err: %+v", err)
	}

	for _, resource := range resources {
		if err := am.Authorize.UpdateResource(ctx, &resource); err != nil {
			return err
		}
	}

	return nil
}

func (am *AuthManager) UpdateRegisteredHostsByID(ctx context.Context, header http.Header, hostIDs ...int64) error {
	if !am.Enabled() {
		return nil
	}

	if len(hostIDs) == 0 {
		return nil
	}

	hosts, err := am.collectHostByHostIDs(ctx, header, hostIDs...)
	if err != nil {
		return fmt.Errorf("update registered hosts failed, get hosts by id failed, err: %+v", err)
	}
	return am.UpdateRegisteredHosts(ctx, header, hosts...)
}

func (am *AuthManager) DeregisterHostsByID(ctx context.Context, header http.Header, ids ...int64) error {
	if !am.Enabled() {
		return nil
	}

	if len(ids) == 0 {
		return nil
	}

	hosts, err := am.collectHostByHostIDs(ctx, header, ids...)
	if err != nil {
		return fmt.Errorf("deregister hosts failed, get hosts by id failed, err: %+v", err)
	}
	return am.DeregisterHosts(ctx, header, hosts...)
}

func (am *AuthManager) RegisterHosts(ctx context.Context, header http.Header, hosts ...HostSimplify) error {
	if !am.Enabled() {
		return nil
	}

	if len(hosts) == 0 {
		return nil
	}

	// make auth resources
	resources, err := am.MakeResourcesByHosts(ctx, header, meta.EmptyAction, hosts...)
	if err != nil {
		return fmt.Errorf("make resource failed, err: %+v", err)
	}

	return am.Authorize.RegisterResource(ctx, resources...)
}

func (am *AuthManager) RegisterHostsByID(ctx context.Context, header http.Header, hostIDs ...int64) error {
	if !am.Enabled() {
		return nil
	}

	if len(hostIDs) == 0 {
		return nil
	}

	hosts, err := am.collectHostByHostIDs(ctx, header, hostIDs...)
	if err != nil {
		return fmt.Errorf("register host failed, get hosts by id failed, err: %+v", err)
	}
	return am.RegisterHosts(ctx, header, hosts...)
}

func (am *AuthManager) DeregisterHosts(ctx context.Context, header http.Header, hosts ...HostSimplify) error {
	if !am.Enabled() {
		return nil
	}

	if len(hosts) == 0 {
		return nil
	}

	// make auth resources
	resources, err := am.MakeResourcesByHosts(ctx, header, meta.EmptyAction, hosts...)
	if err != nil {
		return fmt.Errorf("make resource failed, err: %+v", err)
	}

	return am.Authorize.DeregisterResource(ctx, resources...)
}

// func (am *AuthManager) AuthorizeAddToResourcePool(ctx context.Context, header http.Header) error {
// 	resource := meta.ResourceAttribute{
// 		Basic: meta.Basic{
// 			Type:   meta.HostInstance,
// 			Action: meta.AddHostToResourcePool,
// 		},
// 	}
// 	return am.authorize(ctx, header, 0, resource)
// }<|MERGE_RESOLUTION|>--- conflicted
+++ resolved
@@ -165,24 +165,6 @@
 func (am *AuthManager) CollectHostByBusinessID(ctx context.Context, header http.Header, businessID int64) ([]HostSimplify, error) {
 	rid := util.ExtractRequestIDFromContext(ctx)
 
-<<<<<<< HEAD
-	query := &metadata.HostModuleRelationRequest{
-		ApplicationID: businessID,
-	}
-	hosts, err := am.clientSet.CoreService().Host().GetHostModuleRelation(ctx, header, query)
-	if err != nil {
-		blog.Errorf("get host:%+v by businessID:%d failed, err: %+v, rid: %s", businessID, err, rid)
-		return nil, fmt.Errorf("get host by businessID:%d failed, err: %+v", businessID, err)
-	}
-	if len(hosts.Data.Info) == 0 {
-		return make([]HostSimplify, 0), nil
-	}
-
-	// extract hostID
-	hostIDs := make([]int64, 0)
-	for _, host := range hosts.Data.Info {
-		hostIDs = append(hostIDs, host.HostID)
-=======
 	cond := condition.CreateCondition()
 	cond.Field(common.BKAppIDField).Eq(businessID)
 	hostIDs := make([]int64, 0)
@@ -219,7 +201,6 @@
 	}
 	if len(hostIDs) == 0 {
 		return make([]HostSimplify, 0), nil
->>>>>>> bbcb4673
 	}
 
 	return am.collectHostByHostIDs(ctx, header, hostIDs...)
