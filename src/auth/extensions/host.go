--- conflicted
+++ resolved
@@ -193,19 +193,12 @@
 	cond := condition.CreateCondition()
 	cond.Field(common.BKAppIDField).Eq(businessID)
 	hostIDs := make([]int64, 0)
-<<<<<<< HEAD
-	for _, host := range hosts.Data.Info {
-		hostIDVal, exist := host[common.BKHostIDField]
-		if !exist {
-			continue
-=======
 	count := -1
 	for offset := 0; count != -1 && offset < count; offset += common.BKMaxRecordsAtOnce {
 		query := &metadata.QueryCondition{
 			Fields:    []string{common.BKHostIDField},
 			Condition: cond.ToMapStr(),
 			Limit:     metadata.SearchLimit{Offset: int64(offset), Limit: common.BKMaxRecordsAtOnce},
->>>>>>> f2dfd760
 		}
 		hosts, err := am.clientSet.CoreService().Instance().ReadInstance(ctx, header, common.BKTableNameModuleHostConfig, query)
 		if err != nil {
