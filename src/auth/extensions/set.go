/*
 * Tencent is pleased to support the open source community by making 蓝鲸 available.,
 * Copyright (C) 2017-2018 THL A29 Limited, a Tencent company. All rights reserved.
 * Licensed under the MIT License (the ",License",); you may not use this file except
 * in compliance with the License. You may obtain a copy of the License at
 * http://opensource.org/licenses/MIT
 * Unless required by applicable law or agreed to in writing, software distributed under
 * the License is distributed on an ",AS IS" BASIS, WITHOUT WARRANTIES OR CONDITIONS OF ANY KIND,
 * either express or implied. See the License for the specific language governing permissions and
 * limitations under the License.
 */

package extensions

import (
	"context"
	"fmt"
	"net/http"

	"configcenter/src/auth/meta"
	"configcenter/src/common"
	"configcenter/src/common/blog"
	"configcenter/src/common/condition"
	"configcenter/src/common/metadata"
	"configcenter/src/common/util"
)

/*
 * set instance
 */

func (am *AuthManager) CollectSetByBusinessID(ctx context.Context, header http.Header, businessID int64) ([]SetSimplify, error) {
	rid := util.ExtractRequestIDFromContext(ctx)

<<<<<<< HEAD
	cond := condition.CreateCondition()
	cond.Field(common.BKAppIDField).Eq(businessID)
	query := &metadata.QueryCondition{
		Condition: cond.ToMapStr(),
		Page:      metadata.BasePage{Limit: common.BKNoLimit},
	}
	instances, err := am.clientSet.CoreService().Instance().ReadInstance(ctx, header, common.BKInnerObjIDSet, query)
	if err != nil {
		blog.Errorf("get set:%+v by businessID:%d failed, err: %+v, rid: %s", businessID, err, rid)
		return nil, fmt.Errorf("get set by businessID:%d failed, err: %+v", businessID, err)
	}

	// extract sets
=======
	cond := map[string]interface{}{common.BKAppIDField: businessID}
>>>>>>> 61446732
	sets := make([]SetSimplify, 0)
	count := -1
	for offset := 0; count != -1 && offset < count; offset += common.BKMaxRecordsAtOnce {
		query := &metadata.QueryCondition{
			Condition: cond,
			Fields:    []string{common.BKAppIDField, common.BKSetIDField, common.BKSetNameField},
			Limit: metadata.SearchLimit{
				Offset: int64(offset),
				Limit:  common.BKMaxRecordsAtOnce,
			},
		}
		instances, err := am.clientSet.CoreService().Instance().ReadInstance(ctx, header, common.BKInnerObjIDSet, query)
		if err != nil {
			blog.Errorf("get set:%+v by businessID:%d failed, err: %+v, rid: %s", businessID, err, rid)
			return nil, fmt.Errorf("get set by businessID:%d failed, err: %+v", businessID, err)
		}

		// extract sets
		for _, instance := range instances.Data.Info {
			setSimplify := SetSimplify{}
			_, err := setSimplify.Parse(instance)
			if err != nil {
				blog.Errorf("parse set %+v simplify information failed, err: %+v, rid: %s", setSimplify, err, rid)
				return nil, fmt.Errorf("parse set %+v simplify information failed, err: %+v", setSimplify, err)
			}
			sets = append(sets, setSimplify)
		}
		count = instances.Data.Count
	}

	blog.V(4).Infof("list sets by business:%d result: %+v, rid: %s", businessID, sets, rid)
	return sets, nil
}

func (am *AuthManager) collectSetBySetIDs(ctx context.Context, header http.Header, setIDs ...int64) ([]SetSimplify, error) {
	rid := util.ExtractRequestIDFromContext(ctx)

	cond := metadata.QueryCondition{
		Condition: condition.CreateCondition().Field(common.BKSetIDField).In(setIDs).ToMapStr(),
	}
	result, err := am.clientSet.CoreService().Instance().ReadInstance(ctx, header, common.BKInnerObjIDSet, &cond)
	if err != nil {
		blog.V(3).Infof("get sets by id failed, err: %+v, rid: %s", err, rid)
		return nil, fmt.Errorf("get sets by id failed, err: %+v", err)
	}
	sets := make([]SetSimplify, 0)
	for _, cls := range result.Data.Info {
		set := SetSimplify{}
		_, err = set.Parse(cls)
		if err != nil {
			return nil, fmt.Errorf("get sets by object failed, err: %+v", err)
		}
		sets = append(sets, set)
	}
	return sets, nil
}

func (am *AuthManager) extractBusinessIDFromSets(sets ...SetSimplify) (int64, error) {
	var businessID int64
	for idx, set := range sets {
		bizID := set.BKAppIDField
		// we should ignore metadata.LabelBusinessID field not found error
		if idx > 0 && bizID != businessID {
			return 0, fmt.Errorf("authorization failed, get multiple business ID from sets")
		}
		businessID = bizID
	}
	return businessID, nil
}

func (am *AuthManager) MakeResourcesBySet(header http.Header, action meta.Action, businessID int64, sets ...SetSimplify) []meta.ResourceAttribute {
	resources := make([]meta.ResourceAttribute, 0)
	for _, set := range sets {
		resource := meta.ResourceAttribute{
			Basic: meta.Basic{
				Action:     action,
				Type:       meta.ModelSet,
				Name:       set.BKSetNameField,
				InstanceID: set.BKSetIDField,
			},
			SupplierAccount: util.GetOwnerID(header),
			BusinessID:      businessID,
		}

		resources = append(resources, resource)
	}
	return resources
}

func (am *AuthManager) AuthorizeBySetID(ctx context.Context, header http.Header, action meta.Action, ids ...int64) error {
	if !am.Enabled() {
		return nil
	}

	if len(ids) == 0 {
		return nil
	}
	if !am.RegisterSetEnabled {
		return nil
	}

	sets, err := am.collectSetBySetIDs(ctx, header, ids...)
	if err != nil {
		return fmt.Errorf("collect set by id failed, err: %+v", err)
	}
	return am.AuthorizeBySet(ctx, header, action, sets...)
}

func (am *AuthManager) AuthorizeBySet(ctx context.Context, header http.Header, action meta.Action, sets ...SetSimplify) error {
	rid := util.ExtractRequestIDFromContext(ctx)

	if !am.Enabled() {
		return nil
	}

	if am.SkipReadAuthorization && (action == meta.Find || action == meta.FindMany) {
		blog.V(4).Infof("skip authorization for reading, sets: %+v, rid: %s", sets, rid)
		return nil
	}
	if !am.RegisterSetEnabled {
		return nil
	}

	// extract business id
	bizID, err := am.extractBusinessIDFromSets(sets...)
	if err != nil {
		return fmt.Errorf("authorize sets failed, extract business id from sets failed, err: %+v", err)
	}

	// make auth resources
	resources := am.MakeResourcesBySet(header, action, bizID, sets...)

	return am.authorize(ctx, header, bizID, resources...)
}

func (am *AuthManager) UpdateRegisteredSet(ctx context.Context, header http.Header, sets ...SetSimplify) error {
	if !am.Enabled() {
		return nil
	}

	if len(sets) == 0 {
		return nil
	}
	if !am.RegisterSetEnabled {
		return nil
	}

	// extract business id
	bizID, err := am.extractBusinessIDFromSets(sets...)
	if err != nil {
		return fmt.Errorf("authorize sets failed, extract business id from sets failed, err: %+v", err)
	}

	// make auth resources
	resources := am.MakeResourcesBySet(header, meta.EmptyAction, bizID, sets...)

	for _, resource := range resources {
		if err := am.Authorize.UpdateResource(ctx, &resource); err != nil {
			return err
		}
	}

	return nil
}

func (am *AuthManager) UpdateRegisteredSetByID(ctx context.Context, header http.Header, setIDs ...int64) error {
	if !am.Enabled() {
		return nil
	}

	if len(setIDs) == 0 {
		return nil
	}
	if !am.RegisterSetEnabled {
		return nil
	}

	sets, err := am.collectSetBySetIDs(ctx, header, setIDs...)
	if err != nil {
		return fmt.Errorf("update registered sets failed, get sets by id failed, err: %+v", err)
	}
	return am.UpdateRegisteredSet(ctx, header, sets...)
}

func (am *AuthManager) DeregisterSetByID(ctx context.Context, header http.Header, ids ...int64) error {
	if !am.Enabled() {
		return nil
	}

	if len(ids) == 0 {
		return nil
	}
	if !am.RegisterSetEnabled {
		return nil
	}

	sets, err := am.collectSetBySetIDs(ctx, header, ids...)
	if err != nil {
		return fmt.Errorf("deregister sets failed, get sets by id failed, err: %+v", err)
	}
	return am.DeregisterSet(ctx, header, sets...)
}

func (am *AuthManager) RegisterSet(ctx context.Context, header http.Header, sets ...SetSimplify) error {
	if !am.Enabled() {
		return nil
	}

	if len(sets) == 0 {
		return nil
	}
	if !am.RegisterSetEnabled {
		return nil
	}

	// extract business id
	bizID, err := am.extractBusinessIDFromSets(sets...)
	if err != nil {
		return fmt.Errorf("register sets failed, extract business id from sets failed, err: %+v", err)
	}

	// make auth resources
	resources := am.MakeResourcesBySet(header, meta.EmptyAction, bizID, sets...)

	return am.Authorize.RegisterResource(ctx, resources...)
}

func (am *AuthManager) RegisterSetByID(ctx context.Context, header http.Header, setIDs ...int64) error {
	if !am.Enabled() {
		return nil
	}

	if len(setIDs) == 0 {
		return nil
	}
	if !am.RegisterSetEnabled {
		return nil
	}

	sets, err := am.collectSetBySetIDs(ctx, header, setIDs...)
	if err != nil {
		return fmt.Errorf("register set failed, get sets by id failed, err: %+v", err)
	}
	return am.RegisterSet(ctx, header, sets...)
}

func (am *AuthManager) DeregisterSet(ctx context.Context, header http.Header, sets ...SetSimplify) error {
	if !am.Enabled() {
		return nil
	}

	if len(sets) == 0 {
		return nil
	}
	if !am.RegisterSetEnabled {
		return nil
	}

	// extract business id
	bizID, err := am.extractBusinessIDFromSets(sets...)
	if err != nil {
		return fmt.Errorf("deregister sets failed, extract business id from set failed, err: %+v", err)
	}

	// make auth resources
	resources := am.MakeResourcesBySet(header, meta.EmptyAction, bizID, sets...)

	return am.Authorize.DeregisterResource(ctx, resources...)
}<|MERGE_RESOLUTION|>--- conflicted
+++ resolved
@@ -32,23 +32,7 @@
 func (am *AuthManager) CollectSetByBusinessID(ctx context.Context, header http.Header, businessID int64) ([]SetSimplify, error) {
 	rid := util.ExtractRequestIDFromContext(ctx)
 
-<<<<<<< HEAD
-	cond := condition.CreateCondition()
-	cond.Field(common.BKAppIDField).Eq(businessID)
-	query := &metadata.QueryCondition{
-		Condition: cond.ToMapStr(),
-		Page:      metadata.BasePage{Limit: common.BKNoLimit},
-	}
-	instances, err := am.clientSet.CoreService().Instance().ReadInstance(ctx, header, common.BKInnerObjIDSet, query)
-	if err != nil {
-		blog.Errorf("get set:%+v by businessID:%d failed, err: %+v, rid: %s", businessID, err, rid)
-		return nil, fmt.Errorf("get set by businessID:%d failed, err: %+v", businessID, err)
-	}
-
-	// extract sets
-=======
 	cond := map[string]interface{}{common.BKAppIDField: businessID}
->>>>>>> 61446732
 	sets := make([]SetSimplify, 0)
 	count := -1
 	for offset := 0; count != -1 && offset < count; offset += common.BKMaxRecordsAtOnce {
