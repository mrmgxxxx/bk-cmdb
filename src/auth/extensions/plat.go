--- conflicted
+++ resolved
@@ -100,26 +100,16 @@
 	return nil
 }
 
-<<<<<<< HEAD
-func (am *AuthManager) UpdateRegisteredPlatByID(ctx context.Context, header http.Header, modelID string, ids ...int64) error {
-	instances, err := am.collectInstancesByRawIDs(ctx, header, modelID, ids...)
-=======
 func (am *AuthManager) UpdateRegisteredPlatByID(ctx context.Context, header http.Header, ids ...int64) error {
 	plats, err := am.collectPlatByIDs(ctx, header, ids...)
->>>>>>> a4641c65
 	if err != nil {
 		return fmt.Errorf("update registered classifications failed, get classfication by id failed, err: %+v", err)
 	}
 	return am.UpdateRegisteredPlat(ctx, header, plats...)
 }
 
-<<<<<<< HEAD
-func (am *AuthManager) UpdateRegisteredPlatByRawID(ctx context.Context, header http.Header, modelID string, ids ...int64) error {
-	instances, err := am.collectInstancesByRawIDs(ctx, header, modelID, ids...)
-=======
 func (am *AuthManager) UpdateRegisteredPlatByRawID(ctx context.Context, header http.Header, ids ...int64) error {
 	plats, err := am.collectPlatByIDs(ctx, header, ids...)
->>>>>>> a4641c65
 	if err != nil {
 		return fmt.Errorf("update registered classifications failed, get classfication by id failed, err: %+v", err)
 	}
