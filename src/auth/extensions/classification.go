/*
 * Tencent is pleased to support the open source community by making 蓝鲸 available.,
 * Copyright (C) 2017-2018 THL A29 Limited, a Tencent company. All rights reserved.
 * Licensed under the MIT License (the ",License",); you may not use this file except
 * in compliance with the License. You may obtain a copy of the License at
 * http://opensource.org/licenses/MIT
 * Unless required by applicable law or agreed to in writing, software distributed under
 * the License is distributed on an ",AS IS" BASIS, WITHOUT WARRANTIES OR CONDITIONS OF ANY KIND,
 * either express or implied. See the License for the specific language governing permissions and
 * limitations under the License.
 */

package extensions

import (
	"context"
	"encoding/json"
	"fmt"
	"net/http"
	"strconv"

	"configcenter/src/auth/meta"
	"configcenter/src/common"
	"configcenter/src/common/blog"
	"configcenter/src/common/condition"
	"configcenter/src/common/metadata"
	"configcenter/src/common/universalsql/mongo"
	"configcenter/src/common/util"
)

/*
 * model classification which used for manage models as group
 */

func (am *AuthManager) CollectClassificationByBusinessIDs(ctx context.Context, header http.Header, businessID int64) ([]metadata.Classification, error) {
	rid := util.ExtractRequestIDFromContext(ctx)

	condCheckModel := mongo.NewCondition()
	if businessID != 0 {
		_, metaCond := condCheckModel.Embed(metadata.BKMetadata)
		_, labelCond := metaCond.Embed(metadata.BKLabel)
		labelCond.Element(&mongo.Eq{Key: common.BKAppIDField, Val: strconv.FormatInt(businessID, 10)})
	}
	cond := condCheckModel.ToMapStr()
	if businessID == 0 {
		cond.Merge(metadata.BizLabelNotExist)
	}
<<<<<<< HEAD
	query := &metadata.QueryCondition{
		Condition: cond,
		Limit:     metadata.SearchLimit{Limit: common.BKNoLimit},
	}
	result, err := am.clientSet.CoreService().Model().ReadModelClassification(ctx, header, query)
	if err != nil {
		blog.Errorf("get module:%+v by businessID:%d failed, err: %+v, rid: %s", businessID, err, rid)
		return nil, fmt.Errorf("get module by businessID:%d failed, err: %+v", businessID, err)
	}

	classifications := make([]metadata.Classification, 0)
	for _, cls := range result.Data.Info {
		classification := metadata.Classification{}
		data, err := json.Marshal(cls)
		if err != nil {
			blog.ErrorJSON("CollectClassificationByBusinessIDs %s failed, parse attribute %s failed, err: %s, rid: %s", businessID, cls, err, rid)
			return nil, fmt.Errorf("CollectClassificationByBusinessIDs marshel json %+v failed, err: %+v", cls, err)
		}
		err = json.Unmarshal(data, &classification)
		if err != nil {
			blog.Errorf("CollectClassificationByBusinessIDs %+v failed, parse attribute %s failed, err: %s, rid: %s", businessID, string(data), err, rid)
			return nil, fmt.Errorf("CollectClassificationByBusinessIDs unmarshel json %s failed, err: %+v", string(data), err)
=======
	classifications := make([]metadata.Classification, 0)
	count := -1
	for offset := 0; count != -1 && offset < count; offset += common.BKMaxRecordsAtOnce {
		query := &metadata.QueryCondition{
			Condition: cond,
			Limit: metadata.SearchLimit{
				Offset: int64(offset),
				Limit:  common.BKMaxRecordsAtOnce,
			},
		}
		result, err := am.clientSet.CoreService().Instance().ReadInstance(ctx, header, common.BKTableNameObjClassifiction, query)
		if err != nil {
			blog.Errorf("get module:%+v by businessID:%d failed, err: %+v, rid: %s", businessID, err, rid)
			return nil, fmt.Errorf("get module by businessID:%d failed, err: %+v", businessID, err)
>>>>>>> bbcb4673
		}

		for _, cls := range result.Data.Info {
			classification := metadata.Classification{}
			_, err = classification.Parse(cls)
			if err != nil {
				return nil, fmt.Errorf("get classication by object failed, err: %+v", err)
			}
			classifications = append(classifications, classification)
		}
		count = result.Data.Count
	}
	return classifications, nil
}

func (am *AuthManager) collectClassificationsByClassificationIDs(ctx context.Context, header http.Header, classificationIDs ...string) ([]metadata.Classification, error) {
	rid := util.ExtractRequestIDFromContext(ctx)

	// unique ids so that we can be aware of invalid id if query result length not equal ids's length
	classificationIDs = util.StrArrayUnique(classificationIDs)

	cond := &metadata.QueryCondition{
		Condition: condition.CreateCondition().Field(common.BKClassificationIDField).In(classificationIDs).ToMapStr(),
	}
	result, err := am.clientSet.CoreService().Model().ReadModelClassification(ctx, header, cond)
	if err != nil {
		blog.V(3).Infof("get classification by id failed, err: %+v, rid: %s", err, rid)
		return nil, fmt.Errorf("get classification by id failed, err: %+v", err)
	}
	classifications := make([]metadata.Classification, 0)
	for _, cls := range result.Data.Info {
		classification := metadata.Classification{}
		data, err := json.Marshal(cls)
		if err != nil {
			blog.ErrorJSON("collectClassificationsByClassificationIDs %s failed, parse attribute %s failed, err: %s, rid: %s", classificationIDs, cls, err, rid)
			return nil, fmt.Errorf("collectClassificationsByClassificationIDs marshel json %+v failed, err: %+v", cls, err)
		}
		err = json.Unmarshal(data, &classification)
		if err != nil {
			blog.Errorf("collectClassificationsByClassificationIDs %+v failed, parse attribute %s failed, err: %s, rid: %s", classificationIDs, string(data), err, rid)
			return nil, fmt.Errorf("collectClassificationsByClassificationIDs unmarshel json %s failed, err: %+v", string(data), err)
		}
		classifications = append(classifications, classification)
	}
	return classifications, nil
}

func (am *AuthManager) collectClassificationsByRawIDs(ctx context.Context, header http.Header, ids ...int64) ([]metadata.Classification, error) {
	rid := util.ExtractRequestIDFromContext(ctx)

	// unique ids so that we can be aware of invalid id if query result length not equal ids's length
	ids = util.IntArrayUnique(ids)

	cond := &metadata.QueryCondition{
		Condition: condition.CreateCondition().Field(common.BKFieldID).In(ids).ToMapStr(),
	}
	result, err := am.clientSet.CoreService().Model().ReadModelClassification(ctx, header, cond)
	if err != nil {
		blog.V(3).Infof("get classification by id failed, err: %+v, rid: %s", err, rid)
		return nil, fmt.Errorf("get classification by id failed, err: %+v", err)
	}
	classifications := make([]metadata.Classification, 0)
	for _, cls := range result.Data.Info {
		classification := metadata.Classification{}
		data, err := json.Marshal(cls)
		if err != nil {
			blog.ErrorJSON("collectClassificationsByRawIDs %s failed, parse attribute %s failed, err: %s, rid: %s", ids, cls, err, rid)
			return nil, fmt.Errorf("collectClassificationsByRawIDs marshel json %+v failed, err: %+v", cls, err)
		}
		err = json.Unmarshal(data, &classification)
		if err != nil {
			blog.Errorf("collectClassificationsByRawIDs %+v failed, parse attribute %s failed, err: %s, rid: %s", ids, string(data), err, rid)
			return nil, fmt.Errorf("collectClassificationsByRawIDs unmarshel json %s failed, err: %+v", string(data), err)
		}
		classifications = append(classifications, classification)
	}
	return classifications, nil
}

func (am *AuthManager) extractBusinessIDFromClassifications(ctx context.Context, classifications ...metadata.Classification) (int64, error) {
	rid := util.ExtractRequestIDFromContext(ctx)

	var businessID int64
	var err error
	businessIDs := make([]int64, 0)
	for _, classification := range classifications {
		businessID, err = extractBusinessID(classification.Metadata.Label)
		// we should ignore metadata.LabelBusinessID field not found error
		if err != nil {
			return 0, fmt.Errorf("parse biz id from classification: %+v failed, err: %+v", classification, err)
		}
		businessIDs = append(businessIDs, businessID)
	}
	businessIDs = util.IntArrayUnique(businessIDs)
	if len(businessIDs) > 1 {
		blog.Errorf("extractBusinessIDFromClassifications failed, get multiple business from classifications, business: %+v, rid: %s", businessIDs, rid)
		return 0, fmt.Errorf("get multiple business from classifictions, business: %+v", businessIDs)
	}
	return businessID, nil
}

func (am *AuthManager) MakeResourcesByClassifications(header http.Header, action meta.Action, businessID int64, classifications ...metadata.Classification) []meta.ResourceAttribute {
	resources := make([]meta.ResourceAttribute, 0)
	for _, classification := range classifications {
		resource := meta.ResourceAttribute{
			Basic: meta.Basic{
				Action:     action,
				Type:       meta.ModelClassification,
				Name:       classification.ClassificationName,
				InstanceID: classification.ID,
			},
			SupplierAccount: util.GetOwnerID(header),
			BusinessID:      businessID,
		}

		resources = append(resources, resource)
	}
	return resources
}

// func (am *AuthManager) AuthorizeByClassification(ctx context.Context, header http.Header, action meta.Action, classifications ...metadata.Classification) error {
// 	rid := util.ExtractRequestIDFromContext(ctx)
//
// 	if am.Enabled() == false {
// 		return nil
// 	}
//
// 	if am.SkipReadAuthorization && (action == meta.Find || action == meta.FindMany) {
// 		blog.V(4).Infof("skip authorization for reading, classifications: %+v, rid: %s", classifications, rid)
// 		return nil
// 	}
//
// 	// extract business id
// 	bizID, err := am.extractBusinessIDFromClassifications(ctx, classifications...)
// 	if err != nil {
// 		return fmt.Errorf("authorize classifications failed, extract business id from classification failed, err: %+v", err)
// 	}
//
// 	// make auth resources
// 	resources := am.MakeResourcesByClassifications(header, action, bizID, classifications...)
//
// 	return am.authorize(ctx, header, bizID, resources...)
// }

func (am *AuthManager) UpdateRegisteredClassification(ctx context.Context, header http.Header, classifications ...metadata.Classification) error {
	if !am.Enabled() {
		return nil
	}

	if len(classifications) == 0 {
		return nil
	}

	// extract business id
	bizID, err := am.extractBusinessIDFromClassifications(ctx, classifications...)
	if err != nil {
		return fmt.Errorf("authorize classifications failed, extract business id from classification failed, err: %+v", err)
	}

	// make auth resources
	resources := am.MakeResourcesByClassifications(header, meta.EmptyAction, bizID, classifications...)

	for _, resource := range resources {
		if err := am.Authorize.UpdateResource(ctx, &resource); err != nil {
			return err
		}
	}

	return nil
}

func (am *AuthManager) UpdateRegisteredClassificationByID(ctx context.Context, header http.Header, classificationIDs ...string) error {
	if !am.Enabled() {
		return nil
	}

	if len(classificationIDs) == 0 {
		return nil
	}

	classifications, err := am.collectClassificationsByClassificationIDs(ctx, header, classificationIDs...)
	if err != nil {
		return fmt.Errorf("update registered classifications failed, get classfication by id failed, err: %+v", err)
	}
	return am.UpdateRegisteredClassification(ctx, header, classifications...)
}

func (am *AuthManager) UpdateRegisteredClassificationByRawID(ctx context.Context, header http.Header, ids ...int64) error {
	if !am.Enabled() {
		return nil
	}

	if len(ids) == 0 {
		return nil
	}

	classifications, err := am.collectClassificationsByRawIDs(ctx, header, ids...)
	if err != nil {
		return fmt.Errorf("update registered classifications failed, get classfication by raw id failed, err: %+v", err)
	}
	return am.UpdateRegisteredClassification(ctx, header, classifications...)
}

func (am *AuthManager) RegisterClassification(ctx context.Context, header http.Header, classifications ...metadata.Classification) error {
	if !am.Enabled() {
		return nil
	}

	if len(classifications) == 0 {
		return nil
	}

	// extract business id
	bizID, err := am.extractBusinessIDFromClassifications(ctx, classifications...)
	if err != nil {
		return fmt.Errorf("register classifications failed, extract business id from classification failed, err: %+v", err)
	}

	// make auth resources
	resources := am.MakeResourcesByClassifications(header, meta.EmptyAction, bizID, classifications...)

	return am.Authorize.RegisterResource(ctx, resources...)
}

func (am *AuthManager) DeregisterClassification(ctx context.Context, header http.Header, classifications ...metadata.Classification) error {
	if !am.Enabled() {
		return nil
	}

	if len(classifications) == 0 {
		return nil
	}

	// extract business id
	bizID, err := am.extractBusinessIDFromClassifications(ctx, classifications...)
	if err != nil {
		return fmt.Errorf("deregister classifications failed, extract business id from classification failed, err: %+v", err)
	}

	// make auth resources
	resources := am.MakeResourcesByClassifications(header, meta.EmptyAction, bizID, classifications...)

	return am.Authorize.DeregisterResource(ctx, resources...)
}<|MERGE_RESOLUTION|>--- conflicted
+++ resolved
@@ -45,30 +45,6 @@
 	if businessID == 0 {
 		cond.Merge(metadata.BizLabelNotExist)
 	}
-<<<<<<< HEAD
-	query := &metadata.QueryCondition{
-		Condition: cond,
-		Limit:     metadata.SearchLimit{Limit: common.BKNoLimit},
-	}
-	result, err := am.clientSet.CoreService().Model().ReadModelClassification(ctx, header, query)
-	if err != nil {
-		blog.Errorf("get module:%+v by businessID:%d failed, err: %+v, rid: %s", businessID, err, rid)
-		return nil, fmt.Errorf("get module by businessID:%d failed, err: %+v", businessID, err)
-	}
-
-	classifications := make([]metadata.Classification, 0)
-	for _, cls := range result.Data.Info {
-		classification := metadata.Classification{}
-		data, err := json.Marshal(cls)
-		if err != nil {
-			blog.ErrorJSON("CollectClassificationByBusinessIDs %s failed, parse attribute %s failed, err: %s, rid: %s", businessID, cls, err, rid)
-			return nil, fmt.Errorf("CollectClassificationByBusinessIDs marshel json %+v failed, err: %+v", cls, err)
-		}
-		err = json.Unmarshal(data, &classification)
-		if err != nil {
-			blog.Errorf("CollectClassificationByBusinessIDs %+v failed, parse attribute %s failed, err: %s, rid: %s", businessID, string(data), err, rid)
-			return nil, fmt.Errorf("CollectClassificationByBusinessIDs unmarshel json %s failed, err: %+v", string(data), err)
-=======
 	classifications := make([]metadata.Classification, 0)
 	count := -1
 	for offset := 0; count != -1 && offset < count; offset += common.BKMaxRecordsAtOnce {
@@ -83,7 +59,6 @@
 		if err != nil {
 			blog.Errorf("get module:%+v by businessID:%d failed, err: %+v, rid: %s", businessID, err, rid)
 			return nil, fmt.Errorf("get module by businessID:%d failed, err: %+v", businessID, err)
->>>>>>> bbcb4673
 		}
 
 		for _, cls := range result.Data.Info {
