--- conflicted
+++ resolved
@@ -45,19 +45,6 @@
 	if businessID == 0 {
 		cond.Merge(metadata.BizLabelNotExist)
 	}
-<<<<<<< HEAD
-	query := &metadata.QueryCondition{
-		Condition: cond,
-		Page:      metadata.BasePage{Limit: common.BKNoLimit},
-	}
-	result, err := am.clientSet.CoreService().Model().ReadModelClassification(ctx, header, query)
-	if err != nil {
-		blog.Errorf("get module:%+v by businessID:%d failed, err: %+v, rid: %s", businessID, err, rid)
-		return nil, fmt.Errorf("get module by businessID:%d failed, err: %+v", businessID, err)
-	}
-
-=======
->>>>>>> 61446732
 	classifications := make([]metadata.Classification, 0)
 	count := -1
 	for offset := 0; count != -1 && offset < count; offset += common.BKMaxRecordsAtOnce {
