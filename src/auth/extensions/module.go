/*
 * Tencent is pleased to support the open source community by making 蓝鲸 available.,
 * Copyright (C) 2017-2018 THL A29 Limited, a Tencent company. All rights reserved.
 * Licensed under the MIT License (the ",License",); you may not use this file except
 * in compliance with the License. You may obtain a copy of the License at
 * http://opensource.org/licenses/MIT
 * Unless required by applicable law or agreed to in writing, software distributed under
 * the License is distributed on an ",AS IS" BASIS, WITHOUT WARRANTIES OR CONDITIONS OF ANY KIND,
 * either express or implied. See the License for the specific language governing permissions and
 * limitations under the License.
 */

package extensions

import (
	"context"
	"fmt"
	"net/http"

	"configcenter/src/auth/authcenter"
	"configcenter/src/auth/meta"
	"configcenter/src/common"
	"configcenter/src/common/blog"
	"configcenter/src/common/condition"
	"configcenter/src/common/metadata"
	"configcenter/src/common/util"
)

/*
 * module instance
 */

func (am *AuthManager) CollectModuleByBusinessIDs(ctx context.Context, header http.Header, businessID int64) ([]ModuleSimplify, error) {
	rid := util.ExtractRequestIDFromContext(ctx)

	cond := condition.CreateCondition()
	cond.Field(common.BKAppIDField).Eq(businessID)
<<<<<<< HEAD
	query := &metadata.QueryCondition{
		Fields:    []string{common.BKAppIDField, common.BKModuleIDField, common.BKModuleNameField},
		Condition: cond.ToMapStr(),
		Page:      metadata.BasePage{Limit: common.BKNoLimit},
	}
	instances, err := am.clientSet.CoreService().Instance().ReadInstance(ctx, header, common.BKInnerObjIDModule, query)
	if err != nil {
		blog.Errorf("get module:%+v by businessID:%d failed, err: %+v, rid: %s", businessID, err, rid)
		return nil, fmt.Errorf("get module by businessID:%d failed, err: %+v", businessID, err)
	}

	// extract modules
=======
>>>>>>> 61446732
	moduleArr := make([]ModuleSimplify, 0)
	count := -1
	for offset := 0; count != -1 && offset < count; offset += common.BKMaxRecordsAtOnce {
		query := &metadata.QueryCondition{
			Fields:    []string{common.BKAppIDField, common.BKModuleIDField, common.BKModuleNameField},
			Condition: cond.ToMapStr(),
			Limit: metadata.SearchLimit{
				Offset: int64(offset),
				Limit:  common.BKMaxRecordsAtOnce,
			},
		}
		instances, err := am.clientSet.CoreService().Instance().ReadInstance(ctx, header, common.BKInnerObjIDModule, query)
		if err != nil {
			blog.Errorf("get module:%+v by businessID:%d failed, err: %+v, rid: %s", businessID, err, rid)
			return nil, fmt.Errorf("get module by businessID:%d failed, err: %+v", businessID, err)
		}

		// extract modules
		for _, instance := range instances.Data.Info {
			moduleSimplify := ModuleSimplify{}
			_, err := moduleSimplify.Parse(instance)
			if err != nil {
				blog.Errorf("parse module: %+v simplify information failed, err: %+v, rid: %s", instance, err, rid)
				continue
			}
			moduleArr = append(moduleArr, moduleSimplify)
		}
		count = instances.Data.Count
	}

	blog.V(4).Infof("list modules by business:%d result: %+v, rid: %s", businessID, moduleArr, rid)
	return moduleArr, nil
}

func (am *AuthManager) collectModuleByModuleIDs(ctx context.Context, header http.Header, moduleIDs ...int64) ([]ModuleSimplify, error) {
	rid := util.ExtractRequestIDFromContext(ctx)

	// unique ids so that we can be aware of invalid id if query result length not equal ids's length
	moduleIDs = util.IntArrayUnique(moduleIDs)

	cond := metadata.QueryCondition{
		Condition: condition.CreateCondition().Field(common.BKModuleIDField).In(moduleIDs).ToMapStr(),
	}
	result, err := am.clientSet.CoreService().Instance().ReadInstance(ctx, header, common.BKInnerObjIDModule, &cond)
	if err != nil {
		blog.V(3).Infof("get modules by id failed, err: %+v, rid: %s", err, rid)
		return nil, fmt.Errorf("get modules by id failed, err: %+v", err)
	}
	modules := make([]ModuleSimplify, 0)
	for _, cls := range result.Data.Info {
		module := ModuleSimplify{}
		_, err = module.Parse(cls)
		if err != nil {
			return nil, fmt.Errorf("get modules by object failed, err: %+v", err)
		}
		modules = append(modules, module)
	}
	return modules, nil
}

func (am *AuthManager) extractBusinessIDFromModules(modules ...ModuleSimplify) (int64, error) {
	var businessID int64
	for idx, module := range modules {
		bizID := module.BKAppIDField
		// we should ignore metadata.LabelBusinessID field not found error
		if idx > 0 && bizID != businessID {
			return 0, fmt.Errorf("authorization failed, get multiple business ID from modules")
		}
		businessID = bizID
	}
	return businessID, nil
}

func (am *AuthManager) MakeResourcesByModuleIDs(ctx context.Context, header http.Header, action meta.Action, ids ...int64) ([]meta.ResourceAttribute, error) {
	modules, err := am.collectModuleByModuleIDs(ctx, header, ids...)
	if err != nil {
		return nil, fmt.Errorf("update registered modules failed, get modules by id failed, err: %+v", err)
	}
	bizID, err := am.extractBusinessIDFromModules(modules...)
	if err != nil {
		return nil, err
	}
	iamResources := am.MakeResourcesByModule(header, action, bizID, modules...)
	return iamResources, nil
}

func (am *AuthManager) MakeResourcesByModule(header http.Header, action meta.Action, businessID int64, modules ...ModuleSimplify) []meta.ResourceAttribute {
	resources := make([]meta.ResourceAttribute, 0)
	for _, module := range modules {
		resource := meta.ResourceAttribute{
			Basic: meta.Basic{
				Action:     action,
				Type:       meta.ModelModule,
				Name:       module.BKModuleNameField,
				InstanceID: module.BKModuleIDField,
			},
			SupplierAccount: util.GetOwnerID(header),
			BusinessID:      businessID,
		}

		resources = append(resources, resource)
	}
	return resources
}

func (am *AuthManager) AuthorizeByModuleID(ctx context.Context, header http.Header, action meta.Action, ids ...int64) error {
	if !am.Enabled() {
		return nil
	}

	if len(ids) == 0 {
		return nil
	}
	if !am.RegisterModuleEnabled {
		return nil
	}

	modules, err := am.collectModuleByModuleIDs(ctx, header, ids...)
	if err != nil {
		return fmt.Errorf("update registered modules failed, get modules by id failed, err: %+v", err)
	}
	return am.AuthorizeByModule(ctx, header, action, modules...)
}

func (am *AuthManager) GenModuleSetNoPermissionResp() *metadata.BaseResp {
	var p metadata.Permission
	p.SystemID = authcenter.SystemIDCMDB
	p.SystemName = authcenter.SystemNameCMDB
	p.ScopeType = authcenter.ScopeTypeIDSystem
	p.ScopeTypeName = authcenter.ScopeTypeIDSystemName
	p.ActionID = string(authcenter.ModelTopologyOperation)
	p.ActionName = authcenter.ActionIDNameMap[authcenter.ModelTopologyOperation]
	p.Resources = [][]metadata.Resource{
		{{
			ResourceType:     string(authcenter.SysSystemBase),
			ResourceTypeName: authcenter.ResourceTypeIDMap[authcenter.SysSystemBase],
		}},
	}

	p.ResourceType = p.Resources[0][0].ResourceType
	p.ResourceTypeName = p.Resources[0][0].ResourceTypeName

	resp := metadata.NewNoPermissionResp([]metadata.Permission{p})
	return &resp
}

func (am *AuthManager) AuthorizeByModule(ctx context.Context, header http.Header, action meta.Action, modules ...ModuleSimplify) error {
	rid := util.ExtractRequestIDFromContext(ctx)

	if !am.Enabled() {
		return nil
	}

	if !am.RegisterModuleEnabled {
		return nil
	}

	if len(modules) == 0 {
		return nil
	}
	if am.SkipReadAuthorization && (action == meta.Find || action == meta.FindMany) {
		blog.V(4).Infof("skip authorization for reading, modules: %+v, rid: %s", modules, rid)
		return nil
	}

	// extract business id
	bizID, err := am.extractBusinessIDFromModules(modules...)
	if err != nil {
		return fmt.Errorf("authorize modules failed, extract business id from modules failed, err: %+v", err)
	}

	// make auth resources
	resources := am.MakeResourcesByModule(header, action, bizID, modules...)

	return am.authorize(ctx, header, bizID, resources...)
}

func (am *AuthManager) UpdateRegisteredModule(ctx context.Context, header http.Header, modules ...ModuleSimplify) error {
	rid := util.ExtractRequestIDFromContext(ctx)

	if !am.Enabled() {
		return nil
	}

	if len(modules) == 0 {
		return nil
	}
	if !am.RegisterModuleEnabled {
		return nil
	}

	// extract business id
	bizID, err := am.extractBusinessIDFromModules(modules...)
	if err != nil {
		return fmt.Errorf("authorize modules failed, extract business id from modules failed, err: %+v, rid: %s", err, rid)
	}

	// make auth resources
	resources := am.MakeResourcesByModule(header, meta.EmptyAction, bizID, modules...)

	for _, resource := range resources {
		if err := am.Authorize.UpdateResource(ctx, &resource); err != nil {
			return err
		}
	}

	return nil
}

func (am *AuthManager) UpdateRegisteredModuleByID(ctx context.Context, header http.Header, moduleIDs ...int64) error {
	if !am.Enabled() {
		return nil
	}

	if len(moduleIDs) == 0 {
		return nil
	}
	if !am.RegisterModuleEnabled {
		return nil
	}

	modules, err := am.collectModuleByModuleIDs(ctx, header, moduleIDs...)
	if err != nil {
		return fmt.Errorf("update registered modules failed, get modules by id failed, err: %+v", err)
	}
	return am.UpdateRegisteredModule(ctx, header, modules...)
}

func (am *AuthManager) DeregisterModuleByID(ctx context.Context, header http.Header, ids ...int64) error {
	if !am.Enabled() {
		return nil
	}

	if len(ids) == 0 {
		return nil
	}
	if !am.RegisterModuleEnabled {
		return nil
	}

	modules, err := am.collectModuleByModuleIDs(ctx, header, ids...)
	if err != nil {
		return fmt.Errorf("deregister modules failed, get modules by id failed, err: %+v", err)
	}
	return am.DeregisterModule(ctx, header, modules...)
}

func (am *AuthManager) RegisterModule(ctx context.Context, header http.Header, modules ...ModuleSimplify) error {
	if !am.Enabled() {
		return nil
	}

	if len(modules) == 0 {
		return nil
	}
	if !am.RegisterModuleEnabled {
		return nil
	}

	// extract business id
	bizID, err := am.extractBusinessIDFromModules(modules...)
	if err != nil {
		return fmt.Errorf("register modules failed, extract business id from modules failed, err: %+v", err)
	}

	// make auth resources
	resources := am.MakeResourcesByModule(header, meta.EmptyAction, bizID, modules...)

	return am.Authorize.RegisterResource(ctx, resources...)
}

func (am *AuthManager) RegisterModuleByID(ctx context.Context, header http.Header, moduleIDs ...int64) error {
	if !am.Enabled() {
		return nil
	}

	if len(moduleIDs) == 0 {
		return nil
	}
	if !am.RegisterModuleEnabled {
		return nil
	}

	modules, err := am.collectModuleByModuleIDs(ctx, header, moduleIDs...)
	if err != nil {
		return fmt.Errorf("register module failed, get modules by id failed, err: %+v", err)
	}
	return am.RegisterModule(ctx, header, modules...)
}

func (am *AuthManager) DeregisterModule(ctx context.Context, header http.Header, modules ...ModuleSimplify) error {
	if !am.Enabled() {
		return nil
	}

	if len(modules) == 0 {
		return nil
	}
	if !am.RegisterModuleEnabled {
		return nil
	}

	// extract business id
	bizID, err := am.extractBusinessIDFromModules(modules...)
	if err != nil {
		return fmt.Errorf("deregister modules failed, extract business id from module failed, err: %+v", err)
	}

	// make auth resources
	resources := am.MakeResourcesByModule(header, meta.EmptyAction, bizID, modules...)

	return am.Authorize.DeregisterResource(ctx, resources...)
}<|MERGE_RESOLUTION|>--- conflicted
+++ resolved
@@ -35,21 +35,6 @@
 
 	cond := condition.CreateCondition()
 	cond.Field(common.BKAppIDField).Eq(businessID)
-<<<<<<< HEAD
-	query := &metadata.QueryCondition{
-		Fields:    []string{common.BKAppIDField, common.BKModuleIDField, common.BKModuleNameField},
-		Condition: cond.ToMapStr(),
-		Page:      metadata.BasePage{Limit: common.BKNoLimit},
-	}
-	instances, err := am.clientSet.CoreService().Instance().ReadInstance(ctx, header, common.BKInnerObjIDModule, query)
-	if err != nil {
-		blog.Errorf("get module:%+v by businessID:%d failed, err: %+v, rid: %s", businessID, err, rid)
-		return nil, fmt.Errorf("get module by businessID:%d failed, err: %+v", businessID, err)
-	}
-
-	// extract modules
-=======
->>>>>>> 61446732
 	moduleArr := make([]ModuleSimplify, 0)
 	count := -1
 	for offset := 0; count != -1 && offset < count; offset += common.BKMaxRecordsAtOnce {
