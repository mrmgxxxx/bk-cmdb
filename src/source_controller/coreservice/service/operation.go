/*
 * Tencent is pleased to support the open source community by making 蓝鲸 available.,
 * Copyright (C) 2017-2018 THL A29 Limited, a Tencent company. All rights reserved.
 * Licensed under the MIT License (the ",License",); you may not use this file except
 * in compliance with the License. You may obtain a copy of the License at
 * http://opensource.org/licenses/MIT
 * Unless required by applicable law or agreed to in writing, software distributed under
 * the License is distributed on an ",AS IS" BASIS, WITHOUT WARRANTIES OR CONDITIONS OF ANY KIND,
 * either express or implied. See the License for the specific language governing permissions and
 * limitations under the License.
 */

package service

import (
	"strconv"
	"time"

	"configcenter/src/common"
	"configcenter/src/common/blog"
	"configcenter/src/common/http/rest"
	"configcenter/src/common/metadata"
	"configcenter/src/common/util"
)

func (s *coreService) SearchInstCount(ctx *rest.Contexts) {
	opt := make(map[string]interface{})
	if err := ctx.DecodeInto(&opt); err != nil {
		ctx.RespAutoError(err)
		return
	}

	count, err := s.core.StatisticOperation().SearchInstCount(ctx.Kit, opt)
	if err != nil {
		ctx.RespEntityWithError(0, err)
		return
	}
	ctx.RespEntity(count)
}

func (s *coreService) SearchChartDataCommon(ctx *rest.Contexts) {
	condition := metadata.ChartConfig{}
	if err := ctx.DecodeInto(&condition); err != nil {
		ctx.RespAutoError(err)
		return
	}

	result, err := s.core.StatisticOperation().SearchChartDataCommon(ctx.Kit, condition)
	if err != nil {
		ctx.RespAutoError(err)
		return
	}

	ctx.RespEntity(result)
}

func (s *coreService) DeleteOperationChart(ctx *rest.Contexts) {
	id := ctx.Request.PathParameter("id")
	int64ID, err := strconv.ParseInt(id, 10, 64)
	if err != nil {
		blog.Errorf("delete chart fail, string convert to int64 fail, err: %v, rid: %v", err, ctx.Kit.Rid)
		ctx.RespAutoError(err)
		return
	}
	if _, err := s.core.StatisticOperation().DeleteOperationChart(ctx.Kit, int64ID); err != nil {
		ctx.RespAutoError(err)
		return
	}

	ctx.RespEntity(nil)
}

func (s *coreService) CreateOperationChart(ctx *rest.Contexts) {
	chartConfig := metadata.ChartConfig{}
	if err := ctx.DecodeInto(&chartConfig); err != nil {
		ctx.RespAutoError(err)
		return
	}

	ownerID := util.GetOwnerID(ctx.Kit.Header)
	chartConfig.CreateTime.Time = time.Now()
	chartConfig.OwnerID = ownerID
	result, err := s.core.StatisticOperation().CreateOperationChart(ctx.Kit, chartConfig)
	if err != nil {
		blog.Errorf("create chart fail, err: %v, rid: %v", err, ctx.Kit.Rid)
		ctx.RespAutoError(err)
		return
	}

	ctx.RespEntity(result)
}

func (s *coreService) SearchChartWithPosition(ctx *rest.Contexts) {
	opt := make(map[string]interface{})
	if err := ctx.DecodeInto(&opt); err != nil {
		ctx.RespAutoError(err)
		return
	}

	result, err := s.core.StatisticOperation().SearchOperationChart(ctx.Kit, opt)
	if err != nil {
		blog.Errorf("search chart fail, err: %v, option: %v, rid: %v", err, opt, ctx.Kit.Rid)
		ctx.RespAutoError(err)
		return
	}

	if result == nil {
		ctx.RespEntityWithCount(0, nil)
		return
	}

	language := util.GetLanguage(ctx.Kit.Header)
	lang := s.language.CreateDefaultCCLanguageIf(language)
	for index, chart := range result.Host {
		result.Host[index].Name = s.TranslateOperationChartName(lang, chart)
	}
	for index, chart := range result.Inst {
		result.Inst[index].Name = s.TranslateOperationChartName(lang, chart)
	}

	count, err := s.db.Table(common.BKTableNameChartConfig).Find(opt).Count(ctx.Kit.Ctx)
	if err != nil {
		blog.Errorf("search chart fail, option: %v, err: %v, rid: %v", opt, err, ctx.Kit.Rid)
		ctx.RespAutoError(err)
		return
	}

	ctx.RespEntityWithCount(int64(count), result)
}

func (s *coreService) UpdateOperationChart(ctx *rest.Contexts) {
	opt := make(map[string]interface{})
	if err := ctx.DecodeInto(&opt); err != nil {
		ctx.RespAutoError(err)
		return
	}

	result, err := s.core.StatisticOperation().UpdateOperationChart(ctx.Kit, opt)
	if err != nil {
		ctx.RespAutoError(err)
		return
	}

	ctx.RespEntity(result)
}

func (s *coreService) UpdateChartPosition(ctx *rest.Contexts) {
	opt := metadata.ChartPosition{}
	if err := ctx.DecodeInto(&opt); err != nil {
		ctx.RespAutoError(err)
		return
	}
	result, err := s.core.StatisticOperation().UpdateChartPosition(ctx.Kit, opt)
	if err != nil {
		ctx.RespAutoError(err)
		return
	}

	ctx.RespEntity(result)
}

func (s *coreService) SearchTimerChartData(ctx *rest.Contexts) {
	opt := metadata.ChartConfig{}
	if err := ctx.DecodeInto(&opt); err != nil {
		ctx.RespAutoError(err)
		return
	}

	result, err := s.core.StatisticOperation().SearchTimerChartData(ctx.Kit, opt)
	if err != nil {
		blog.Errorf("search operation chart data fail, chartName: %v, err: %v, rid: %v", opt.Name, err, ctx.Kit.Rid)
		ctx.RespAutoError(err)
		return

	}

	ctx.RespEntity(result)
}

func (s *coreService) SearchChartCommon(ctx *rest.Contexts) {
	opt := make(map[string]interface{})
	if err := ctx.DecodeInto(&opt); err != nil {
		ctx.RespAutoError(err)
		return
	}

	chartConfig := make([]metadata.ChartConfig, 0)
	if err := s.db.Table(common.BKTableNameChartConfig).Find(opt).All(ctx.Kit.Ctx, &chartConfig); err != nil {
		blog.Errorf("search chart config fail, option: %v, err: %v, rid: %v", opt, err, ctx.Kit.Rid)
		ctx.RespAutoError(err)
		return
	}

	count, err := s.db.Table(common.BKTableNameChartConfig).Find(opt).Count(ctx.Kit.Ctx)
	if err != nil {
		blog.Errorf("search chart fail, opt: %v, err: %v, rid: %v", opt, err, ctx.Kit.Rid)
		ctx.RespAutoError(err)
		return
	}

	if len(chartConfig) > 0 {
		ctx.RespEntityWithCount(int64(count), chartConfig[0])
		return
	}

	ctx.RespEntityWithCount(int64(count), nil)
}

<<<<<<< HEAD
func (s *coreService) TimerFreshData(ctx *rest.Contexts) {
	exist, err := s.db.HasTable(common.BKTableNameChartData)
=======
func (s *coreService) TimerFreshData(params core.ContextParams, pathParams, queryParams ParamsGetter, data mapstr.MapStr) (interface{}, error) {
	exist, err := s.db.HasTable(params, common.BKTableNameChartData)
>>>>>>> 08b3decf
	if err != nil {
		blog.Errorf("TimerFreshData, update timer chart data fail, err: %v, rid: %v", err, ctx.Kit.Rid)
		ctx.RespEntity(false)
        return
	}
	if !exist {
		ctx.RespEntity(false)
        return
	}

	err = s.core.StatisticOperation().TimerFreshData(ctx.Kit)
	if err != nil {
		blog.Errorf("TimerFreshData fail, err: %v, rid: %v", err, ctx.Kit.Rid)
		ctx.RespAutoError(err)
        return
	}
	ctx.RespEntity(true)
}

func (s *coreService) SearchCloudMapping(ctx *rest.Contexts) {
	opt := make(map[string]interface{})
	if err := ctx.DecodeInto(&opt); err != nil {
		ctx.RespAutoError(err)
		return
	}

	respData := new(metadata.CloudMapping)
	if err := s.db.Table(common.BKTableNameChartConfig).Find(opt).All(ctx.Kit.Ctx, respData); err != nil {
		blog.Errorf("search cloud mapping fail, err: %v, rid: %v", err, ctx.Kit.Rid)
		ctx.RespAutoError(err)
		return
	}
	ctx.RespEntity(respData)
}<|MERGE_RESOLUTION|>--- conflicted
+++ resolved
@@ -13,6 +13,7 @@
 package service
 
 import (
+	"context"
 	"strconv"
 	"time"
 
@@ -206,13 +207,8 @@
 	ctx.RespEntityWithCount(int64(count), nil)
 }
 
-<<<<<<< HEAD
 func (s *coreService) TimerFreshData(ctx *rest.Contexts) {
-	exist, err := s.db.HasTable(common.BKTableNameChartData)
-=======
-func (s *coreService) TimerFreshData(params core.ContextParams, pathParams, queryParams ParamsGetter, data mapstr.MapStr) (interface{}, error) {
-	exist, err := s.db.HasTable(params, common.BKTableNameChartData)
->>>>>>> 08b3decf
+	exist, err := s.db.HasTable(context.Background(), common.BKTableNameChartData)
 	if err != nil {
 		blog.Errorf("TimerFreshData, update timer chart data fail, err: %v, rid: %v", err, ctx.Kit.Rid)
 		ctx.RespEntity(false)
