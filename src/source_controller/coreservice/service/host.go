/*
 * Tencent is pleased to support the open source community by making 蓝鲸 available.,
 * Copyright (C) 2017-2018 THL A29 Limited, a Tencent company. All rights reserved.
 * Licensed under the MIT License (the ",License",); you may not use this file except
 * in compliance with the License. You may obtain a copy of the License at
 * http://opensource.org/licenses/MIT
 * Unless required by applicable law or agreed to in writing, software distributed under
 * the License is distributed on an ",AS IS" BASIS, WITHOUT WARRANTIES OR CONDITIONS OF ANY KIND,
 * either express or implied. See the License for the specific language governing permissions and
 * limitations under the License.
 */

package service

import (
	"strconv"

	"gopkg.in/redis.v5"

	"configcenter/src/common"
	"configcenter/src/common/blog"
	"configcenter/src/common/http/rest"
	"configcenter/src/common/mapstr"
	"configcenter/src/common/metadata"
	"configcenter/src/common/util"

	"gopkg.in/mgo.v2/bson"
)

func (s *coreService) TransferHostToInnerModule(ctx *rest.Contexts) {
	inputData := &metadata.TransferHostToInnerModule{}
	if err := ctx.DecodeInto(inputData); nil != err {
		ctx.RespAutoError(err)
		return
	}
	exceptionArr, err := s.core.HostOperation().TransferToInnerModule(ctx.Kit, inputData)
	if err != nil {
		blog.ErrorJSON("TransferHostToDefaultModule  error. err:%s, exception:%s, rid:%s", err.Error(), exceptionArr, ctx.Kit.Rid)
		ctx.RespEntityWithError(exceptionArr, err)
		return
	}
	ctx.RespEntity(nil)
}

func (s *coreService) TransferHostToNormalModule(ctx *rest.Contexts) {
	inputData := &metadata.HostsModuleRelation{}
	if err := ctx.DecodeInto(inputData); nil != err {
		ctx.RespAutoError(err)
		return
	}
	exceptionArr, err := s.core.HostOperation().TransferToNormalModule(ctx.Kit, inputData)
	if err != nil {
		blog.ErrorJSON("TransferHostModule  error. err:%s, exception:%s, rid:%s", err.Error(), exceptionArr, ctx.Kit.Rid)
		ctx.RespEntityWithError(exceptionArr, err)
		return
	}
	ctx.RespEntity(nil)
}

func (s *coreService) TransferHostToAnotherBusiness(ctx *rest.Contexts) {
	inputData := &metadata.TransferHostsCrossBusinessRequest{}
	if err := ctx.DecodeInto(inputData); nil != err {
		ctx.RespAutoError(err)
		return
	}

	exceptionArr, err := s.core.HostOperation().TransferToAnotherBusiness(ctx.Kit, inputData)
	if err != nil {
		blog.ErrorJSON("TransferHostCrossBusiness  error. err:%s, input:%s, exception:%s, rid:%s", err.Error(), inputData, exceptionArr, ctx.Kit.Rid)
		ctx.RespEntityWithError(exceptionArr, err)
		return
	}
	ctx.RespEntity(nil)
}

func (s *coreService) RemoveFromModule(ctx *rest.Contexts) {
	inputData := &metadata.RemoveHostsFromModuleOption{}
	if err := ctx.DecodeInto(inputData); nil != err {
		ctx.RespAutoError(err)
		return
	}
	exceptionArr, err := s.core.HostOperation().RemoveFromModule(ctx.Kit, inputData)
	if err != nil {
		blog.ErrorJSON("RemoveFromModule error. err:%s, input:%s, exception:%s, rid:%s", err.Error(), inputData, exceptionArr, ctx.Kit.Rid)
		ctx.RespEntityWithError(exceptionArr, err)
		return
	}
	ctx.RespEntity(nil)
}

func (s *coreService) GetHostModuleRelation(ctx *rest.Contexts) {
	inputData := &metadata.HostModuleRelationRequest{}
	if err := ctx.DecodeInto(inputData); nil != err {
		ctx.RespAutoError(err)
		return
	}
	relationArr, err := s.core.HostOperation().GetHostModuleRelation(ctx.Kit, inputData)
	if err != nil {
		blog.ErrorJSON("GetHostModuleRelation  error. err:%s, rid:%s", err.Error(), ctx.Kit.Rid)
		ctx.RespAutoError(err)
		return
	}
	ctx.RespEntity(relationArr)
}

func (s *coreService) DeleteHostFromSystem(ctx *rest.Contexts) {
	inputData := &metadata.DeleteHostRequest{}
	if err := ctx.DecodeInto(inputData); nil != err {
		ctx.RespAutoError(err)
		return
	}
	exceptionArr, err := s.core.HostOperation().DeleteFromSystem(ctx.Kit, inputData)
	if err != nil {
		blog.ErrorJSON("DeleteHost  error. err:%s, exception:%s, rid:%s", err.Error(), exceptionArr, ctx.Kit.Rid)
		ctx.RespEntityWithError(exceptionArr, err)
		return
	}
	ctx.RespEntity(nil)
}

func (s *coreService) HostIdentifier(ctx *rest.Contexts) {
	inputData := &metadata.SearchHostIdentifierParam{}
	if err := ctx.DecodeInto(inputData); nil != err {
		ctx.RespAutoError(err)
		return
	}
	hostIdentifierArr, err := s.core.HostOperation().Identifier(ctx.Kit, inputData)

	if err != nil {
		blog.InfoJSON("Identifier host identifier handle error. err:%s, input:%s, rid:%s", err.Error(), inputData, ctx.Kit.Rid)
		ctx.RespAutoError(err)
		return
	}
	ctx.RespEntity(metadata.SearchHostIdentifierData{Info: hostIdentifierArr, Count: len(hostIdentifierArr)})
}

// TransferHostModuleDep is a TransferHostModule dependence
func (s *coreService) TransferHostModuleDep(kit *rest.Kit, input *metadata.HostsModuleRelation) ([]metadata.ExceptionResult, error) {
	exceptionArr, err := s.core.HostOperation().TransferToNormalModule(kit, input)
	if err != nil {
		blog.ErrorJSON("TransferHostModule  error. err:%s, exception:%s, rid:%s", err.Error(), exceptionArr, kit.Rid)
		return exceptionArr, err
	}
	return nil, nil
}

func (s *coreService) GetHostByID(ctx *rest.Contexts) {
	hostID, err := strconv.Atoi(ctx.Request.PathParameter("bk_host_id"))
	if err != nil {
		blog.Errorf("GetHostByID failed, get host by id, but got invalid host id, hostID: %s, err: %+v, rid: %s", hostID, err, ctx.Kit.Rid)
		ctx.RespAutoError(ctx.Kit.CCError.CCErrorf(common.CCErrCommParamsIsInvalid, common.BKHostIDField))
		return
	}

	result := make(map[string]interface{}, 0)
	condition := common.KvMap{common.BKHostIDField: hostID}
	condition = util.SetModOwner(condition, ctx.Kit.SupplierAccount)
	err = s.db.Table(common.BKTableNameBaseHost).Find(condition).One(ctx.Kit.Ctx, &result)
	// TODO: return error for not found and deal error with all callers
	if err != nil && !s.db.IsNotFoundError(err) {
		blog.Errorf("GetHostByID failed, get host by id[%d] failed, err: %+v, rid: %s", hostID, err, ctx.Kit.Rid)
		ctx.RespAutoError(ctx.Kit.CCError.CCError(common.CCErrCommDBSelectFailed))
		return
	}

	ctx.RespEntity(result)
}

func (s *coreService) GetHosts(ctx *rest.Contexts) {
	var dat metadata.ObjQueryInput
	if err := ctx.DecodeInto(&dat); err != nil {
		ctx.RespAutoError(err)
		return
	}

	condition := util.ConvParamsTime(dat.Condition)
	var cond map[string]interface{}
	switch value := condition.(type) {
	case map[string]interface{}:
		cond = value
	case mapstr.MapStr:
		cond = value
	case common.KvMap:
		cond = value
	default:
		out, err := bson.Marshal(condition)
		if err != nil {
			blog.Errorf("SetModOwner failed condition %#v, error %s", condition, err.Error())
		}
		err = bson.Unmarshal(out, &cond)
		if err != nil {
			blog.Errorf("SetModOwner failed condition %#v, error %s", condition, err.Error())
		}
	}
	condition = util.SetModOwner(cond, ctx.Kit.SupplierAccount)
	fieldArr := util.SplitStrField(dat.Fields, ",")

	result := make([]mapstr.MapStr, 0)
	dbInst := s.db.Table(common.BKTableNameBaseHost).Find(condition).Sort(dat.Sort).Start(uint64(dat.Start)).Limit(uint64(dat.Limit))
	if 0 < len(fieldArr) {
		dbInst.Fields(fieldArr...)
	}
	if err := dbInst.All(ctx.Kit.Ctx, &result); err != nil {
		blog.ErrorJSON("failed to query the host , cond: %s err: %s, rid: %s", cond, err, ctx.Kit.Rid)
		ctx.RespAutoError(err)
		return
	}

	count, err := s.db.Table(common.BKTableNameBaseHost).Find(condition).Count(ctx.Kit.Ctx)
	if err != nil {
		blog.Errorf("get object failed type:%s ,input: %v error: %v, rid: %s", common.BKInnerObjIDHost, dat, err, ctx.Kit.Rid)
		ctx.RespAutoError(ctx.Kit.CCError.CCError(common.CCErrHostSelectInst))
		return
	}

	ctx.RespEntity(metadata.HostInfo{
		Count: int(count),
		Info:  result,
	})
}

func (s *coreService) GetHostSnap(ctx *rest.Contexts) {
	hostID := ctx.Request.PathParameter(common.BKHostIDField)
	key := common.RedisSnapKeyPrefix + hostID
	result, err := s.rds.Get(key).Result()
	if nil != err && err != redis.Nil {
		blog.Errorf("get host snapshot failed, hostID: %v, err: %v, rid: %s", hostID, err, ctx.Kit.Rid)
		ctx.RespAutoError(ctx.Kit.CCError.CCError(common.CCErrHostGetSnapshot))
		return
	}

	ctx.RespEntity(metadata.HostSnap{
		Data: result,
	})
}

<<<<<<< HEAD
func (s *coreService) TransferHostResourceDirectory(ctx *rest.Contexts) {
	input := &metadata.TransferHostResourceDirectory{}
	if err := ctx.DecodeInto(input); err != nil {
		ctx.RespAutoError(err)
		return
	}

	err := s.core.HostOperation().TransferResourceDirectory(ctx.Kit, input)
	if err != nil {
		blog.ErrorJSON("TransferHostResourceDirectory  error. err:%s, input:%s, rid:%s", err.Error(), input, ctx.Kit.Rid)
		ctx.RespAutoError(err)
		return
	}

	ctx.RespEntity(nil)
=======
// GetDistinctHostIDsByTopoRelation get all  host ids by topology relation condition
func (s *coreService) GetDistinctHostIDsByTopoRelation(ctx *rest.Contexts) {
	inputData := &metadata.DistinctHostIDByTopoRelationRequest{}
	if err := ctx.DecodeInto(inputData); nil != err {
		ctx.RespAutoError(err)
		return
	}
	hostIDArr, err := s.core.HostOperation().GetDistinctHostIDsByTopoRelation(ctx.Kit, inputData)
	if err != nil {
		blog.ErrorJSON("GetDistinctHostIDsByTopoRelation  error. err:%s, rid:%s", err.Error(), ctx.Kit.Rid)
		ctx.RespAutoError(err)
		return
	}
	ctx.RespEntity(metadata.DistinctID{IDArr: hostIDArr})
>>>>>>> 9c9100fd
}<|MERGE_RESOLUTION|>--- conflicted
+++ resolved
@@ -234,7 +234,22 @@
 	})
 }
 
-<<<<<<< HEAD
+// GetDistinctHostIDsByTopoRelation get all  host ids by topology relation condition
+func (s *coreService) GetDistinctHostIDsByTopoRelation(ctx *rest.Contexts) {
+	inputData := &metadata.DistinctHostIDByTopoRelationRequest{}
+	if err := ctx.DecodeInto(inputData); nil != err {
+		ctx.RespAutoError(err)
+		return
+	}
+	hostIDArr, err := s.core.HostOperation().GetDistinctHostIDsByTopoRelation(ctx.Kit, inputData)
+	if err != nil {
+		blog.ErrorJSON("GetDistinctHostIDsByTopoRelation  error. err:%s, rid:%s", err.Error(), ctx.Kit.Rid)
+		ctx.RespAutoError(err)
+		return
+	}
+	ctx.RespEntity(metadata.DistinctID{IDArr: hostIDArr})
+}
+
 func (s *coreService) TransferHostResourceDirectory(ctx *rest.Contexts) {
 	input := &metadata.TransferHostResourceDirectory{}
 	if err := ctx.DecodeInto(input); err != nil {
@@ -250,20 +265,4 @@
 	}
 
 	ctx.RespEntity(nil)
-=======
-// GetDistinctHostIDsByTopoRelation get all  host ids by topology relation condition
-func (s *coreService) GetDistinctHostIDsByTopoRelation(ctx *rest.Contexts) {
-	inputData := &metadata.DistinctHostIDByTopoRelationRequest{}
-	if err := ctx.DecodeInto(inputData); nil != err {
-		ctx.RespAutoError(err)
-		return
-	}
-	hostIDArr, err := s.core.HostOperation().GetDistinctHostIDsByTopoRelation(ctx.Kit, inputData)
-	if err != nil {
-		blog.ErrorJSON("GetDistinctHostIDsByTopoRelation  error. err:%s, rid:%s", err.Error(), ctx.Kit.Rid)
-		ctx.RespAutoError(err)
-		return
-	}
-	ctx.RespEntity(metadata.DistinctID{IDArr: hostIDArr})
->>>>>>> 9c9100fd
 }