--- conflicted
+++ resolved
@@ -166,9 +166,6 @@
 	s.host()
 	s.audit()
 	s.initProcess()
-<<<<<<< HEAD
 	s.initOperation()
-=======
 	s.initCloudSync()
->>>>>>> ce12638f
 }