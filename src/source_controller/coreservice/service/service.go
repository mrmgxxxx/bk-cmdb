/*
 * Tencent is pleased to support the open source community by making 蓝鲸 available.
 * Copyright (C) 2017-2018 THL A29 Limited, a Tencent company. All rights reserved.
 * Licensed under the MIT License (the "License"); you may not use this file except
 * in compliance with the License. You may obtain a copy of the License at
 * http://opensource.org/licenses/MIT
 * Unless required by applicable law or agreed to in writing, software distributed under
 * the License is distributed on an "AS IS" BASIS, WITHOUT WARRANTIES OR CONDITIONS OF ANY KIND,
 * either express or implied. See the License for the specific language governing permissions and
 * limitations under the License.
 */

package service

import (
	"context"
	"encoding/json"
	"fmt"
	"io"
	"io/ioutil"
	"net/http"
	"time"

	"configcenter/src/common"
	"configcenter/src/common/backbone"
	"configcenter/src/common/blog"
	"configcenter/src/common/errors"
	"configcenter/src/common/http/httpserver"
	"configcenter/src/common/language"
	"configcenter/src/common/mapstr"
	"configcenter/src/common/metadata"
	"configcenter/src/common/rdapi"
	"configcenter/src/common/util"
	"configcenter/src/source_controller/coreservice/app/options"
	"configcenter/src/source_controller/coreservice/core"
	"configcenter/src/source_controller/coreservice/core/association"
	"configcenter/src/source_controller/coreservice/core/auditlog"
	"configcenter/src/source_controller/coreservice/core/datasynchronize"
	"configcenter/src/source_controller/coreservice/core/host"
	"configcenter/src/source_controller/coreservice/core/hostapplyrule"
	"configcenter/src/source_controller/coreservice/core/instances"
	"configcenter/src/source_controller/coreservice/core/label"
	"configcenter/src/source_controller/coreservice/core/mainline"
	"configcenter/src/source_controller/coreservice/core/model"
	"configcenter/src/source_controller/coreservice/core/operation"
	"configcenter/src/source_controller/coreservice/core/process"
	"configcenter/src/source_controller/coreservice/core/settemplate"
	dbSystem "configcenter/src/source_controller/coreservice/core/system"
	"configcenter/src/storage/dal"
	"configcenter/src/storage/dal/mongo/local"
	"configcenter/src/storage/dal/mongo/remote"
	dalredis "configcenter/src/storage/dal/redis"

	"github.com/emicklei/go-restful"
	"gopkg.in/redis.v5"
)

// CoreServiceInterface the topo service methods used to init
type CoreServiceInterface interface {
	WebService() *restful.Container
	SetConfig(cfg options.Config, engin *backbone.Engine, err errors.CCErrorIf, language language.CCLanguageIf) error
}

// New create topo service instance
func New() CoreServiceInterface {
	return &coreService{}
}

// coreService topo service
type coreService struct {
	engin    *backbone.Engine
	language language.CCLanguageIf
	err      errors.CCErrorIf
	actions  []action
	cfg      options.Config
	core     core.Core
	db       dal.RDB
	cache    *redis.Client
}

func (s *coreService) SetConfig(cfg options.Config, engin *backbone.Engine, err errors.CCErrorIf, language language.CCLanguageIf) error {

	s.cfg = cfg
	s.engin = engin

	if nil != err {
		s.err = err
	}

	if nil != language {
		s.language = language
	}

	var dbErr error
	var db dal.RDB
	if s.cfg.Mongo.Enable == "true" {
		db, dbErr = local.NewMgo(s.cfg.Mongo.BuildURI(), time.Minute)
	} else {
		db, dbErr = remote.NewWithDiscover(s.engin)
	}
	if dbErr != nil {
		blog.Errorf("failed to connect the txc server, error info is %s", dbErr.Error())
		return dbErr
	}

	cache, cacheRrr := dalredis.NewFromConfig(cfg.Redis)
	if cacheRrr != nil {
		blog.Errorf("new redis client failed, err: %v", cacheRrr)
		return cacheRrr
	}

	s.db = db
	s.cache = cache

	// connect the remote mongodb
	instance := instances.New(db, s, cache)
	hostApplyRuleCore := hostapplyrule.New(db, instance)
	s.core = core.New(
<<<<<<< HEAD
		model.New(db, s),
		instance,
=======
		model.New(db, s, cache),
		instances.New(db, s, cache),
>>>>>>> 6e826a5e
		association.New(db, s),
		datasynchronize.New(db, s),
		mainline.New(db),
		host.New(db, cache, s, hostApplyRuleCore),
		auditlog.New(db),
		process.New(db, s, cache),
		label.New(db),
        settemplate.New(db),
        operation.New(db),
        hostApplyRuleCore,
		dbSystem.New(db),  
)
	return nil
}

// WebService the web service
func (s *coreService) WebService() *restful.Container {

	container := restful.NewContainer()

	// init service actions
	s.initService()

	api := new(restful.WebService)
	getErrFunc := func() errors.CCErrorIf {
		return s.err
	}
	api.Path("/api/v3").Filter(rdapi.AllGlobalFilter(getErrFunc)).Produces(restful.MIME_JSON)

	innerActions := s.Actions()

	for _, actionItem := range innerActions {
		switch actionItem.Verb {
		case http.MethodPost:
			api.Route(api.POST(actionItem.Path).To(actionItem.Handler))
		case http.MethodDelete:
			api.Route(api.DELETE(actionItem.Path).To(actionItem.Handler))
		case http.MethodPut:
			api.Route(api.PUT(actionItem.Path).To(actionItem.Handler))
		case http.MethodGet:
			api.Route(api.GET(actionItem.Path).To(actionItem.Handler))
		default:
			blog.Errorf(" the url (%s), the http method (%s) is not supported", actionItem.Path, actionItem.Verb)
		}
	}

	container.Add(api)

	healthzAPI := new(restful.WebService).Produces(restful.MIME_JSON)
	healthzAPI.Route(healthzAPI.GET("/healthz").To(s.Healthz))
	container.Add(healthzAPI)

	return container
}

func (s *coreService) createAPIRspStr(errcode int, info interface{}) (string, error) {

	rsp := metadata.Response{
		BaseResp: metadata.SuccessBaseResp,
		Data:     nil,
	}

	if errcode == common.CCSuccess {
		rsp.ErrMsg = common.CCSuccessStr
		rsp.Data = info
	} else {
		rsp.Code = errcode
		rsp.Result = false
		rsp.ErrMsg = fmt.Sprintf("%v", info)
	}

	data, err := json.Marshal(rsp)
	return string(data), err
}

func (s *coreService) createCompleteAPIRspStr(errcode int, errmsg string, info interface{}) (string, error) {

	rsp := metadata.Response{
		BaseResp: metadata.SuccessBaseResp,
		Data:     nil,
	}

	if common.CCSuccess != errcode {
		rsp.Code = errcode
		rsp.Result = false
		rsp.ErrMsg = errmsg
	} else {
		rsp.ErrMsg = common.CCSuccessStr
	}
	rsp.Data = info
	data, err := json.Marshal(rsp)
	return string(data), err
}

func (s *coreService) sendResponse(resp *restful.Response, errorCode int, dataMsg interface{}) {
	resp.Header().Set("Content-Type", "application/json")
	if rsp, rspErr := s.createAPIRspStr(errorCode, dataMsg); nil == rspErr {
		io.WriteString(resp, rsp)
	} else {
		blog.Errorf("failed to send response , error info is %s", rspErr.Error())
	}
}

func (s *coreService) sendCompleteResponse(resp *restful.Response, errorCode int, errMsg string, info interface{}) {
	resp.Header().Set("Content-Type", "application/json")
	rsp, rspErr := s.createCompleteAPIRspStr(errorCode, errMsg, info)
	if nil == rspErr {
		io.WriteString(resp, rsp)
		return
	}
	blog.Errorf("failed to send response , error info is %s", rspErr.Error())

}

func (s *coreService) addAction(method string, path string, handlerFunc LogicFunc, handlerParseOriginDataFunc ParseOriginDataFunc) {
	actionObject := action{
		Method:                     method,
		Path:                       path,
		HandlerFunc:                handlerFunc,
		HandlerParseOriginDataFunc: handlerParseOriginDataFunc,
	}
	s.actions = append(s.actions, actionObject)
}

// Actions return the all actions
func (s *coreService) Actions() []*httpserver.Action {

	var httpactions []*httpserver.Action
	for _, a := range s.actions {

		func(act action) {

			httpactions = append(httpactions, &httpserver.Action{Verb: act.Method, Path: act.Path, Handler: func(req *restful.Request, resp *restful.Response) {
				rid := util.GetHTTPCCRequestID(req.Request.Header)

				ownerID := util.GetOwnerID(req.Request.Header)
				user := util.GetUser(req.Request.Header)

				// get the language
				language := util.GetLanguage(req.Request.Header)

				defLang := s.language.CreateDefaultCCLanguageIf(language)

				// get the error info by the language
				defErr := s.err.CreateDefaultCCErrorIf(language)
				errors.SetGlobalCCError(s.err)

				value, err := ioutil.ReadAll(req.Request.Body)
				if err != nil {
					blog.Errorf("read http request body failed, err: %+v, rid: %s", err, rid)
					errStr := defErr.Error(common.CCErrCommHTTPReadBodyFailed)
					s.sendResponse(resp, common.CCErrCommHTTPReadBodyFailed, errStr)
					return
				}

				mData := mapstr.MapStr{}
				if nil == act.HandlerParseOriginDataFunc {
					if err := json.Unmarshal(value, &mData); nil != err && 0 != len(value) {
						blog.Errorf("failed to unmarshal the data, err: %+v, rid: %s", err, rid)
						errStr := defErr.Error(common.CCErrCommJSONUnmarshalFailed)
						s.sendResponse(resp, common.CCErrCommJSONUnmarshalFailed, errStr)
						return
					}
				} else {
					mData, err = act.HandlerParseOriginDataFunc(value)
					if nil != err {
						blog.Errorf("failed to unmarshal the data, err: %+v, rid: %s", err, rid)
						errStr := defErr.Error(common.CCErrCommJSONUnmarshalFailed)
						s.sendResponse(resp, common.CCErrCommJSONUnmarshalFailed, errStr)
						return
					}
				}

				param := core.ContextParams{
					Context:         util.GetDBContext(context.Background(), req.Request.Header),
					Error:           defErr,
					Lang:            defLang,
					Header:          req.Request.Header,
					SupplierAccount: ownerID,
					ReqID:           rid,
					User:            user,
				}
				data, dataErr := act.HandlerFunc(param, req.PathParameter, req.QueryParameter, mData)
				if nil != dataErr {
					switch e := dataErr.(type) {
					default:
						s.sendCompleteResponse(resp, common.CCSystemBusy, dataErr.Error(), data)
					case errors.CCErrorCoder:
						s.sendCompleteResponse(resp, e.GetCode(), dataErr.Error(), data)
					}
					return
				}

				s.sendResponse(resp, common.CCSuccess, data)

			}})
		}(a)

	}
	return httpactions
}<|MERGE_RESOLUTION|>--- conflicted
+++ resolved
@@ -116,13 +116,8 @@
 	instance := instances.New(db, s, cache)
 	hostApplyRuleCore := hostapplyrule.New(db, instance)
 	s.core = core.New(
-<<<<<<< HEAD
-		model.New(db, s),
+		model.New(db, s, cache),
 		instance,
-=======
-		model.New(db, s, cache),
-		instances.New(db, s, cache),
->>>>>>> 6e826a5e
 		association.New(db, s),
 		datasynchronize.New(db, s),
 		mainline.New(db),
