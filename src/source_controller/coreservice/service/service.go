/*
 * Tencent is pleased to support the open source community by making 蓝鲸 available.
 * Copyright (C) 2017-2018 THL A29 Limited, a Tencent company. All rights reserved.
 * Licensed under the MIT License (the "License"); you may not use this file except
 * in compliance with the License. You may obtain a copy of the License at
 * http://opensource.org/licenses/MIT
 * Unless required by applicable law or agreed to in writing, software distributed under
 * the License is distributed on an "AS IS" BASIS, WITHOUT WARRANTIES OR CONDITIONS OF ANY KIND,
 * either express or implied. See the License for the specific language governing permissions and
 * limitations under the License.
 */

package service

import (
	"net/http"

	"configcenter/src/common"
	"configcenter/src/common/backbone"
	"configcenter/src/common/blog"
	"configcenter/src/common/errors"
	"configcenter/src/common/language"
	"configcenter/src/common/rdapi"
	"configcenter/src/common/util"
	"configcenter/src/source_controller/coreservice/app/options"
	"configcenter/src/source_controller/coreservice/cache"
	cacheop "configcenter/src/source_controller/coreservice/cache"
	"configcenter/src/source_controller/coreservice/core"
	"configcenter/src/source_controller/coreservice/core/association"
	"configcenter/src/source_controller/coreservice/core/auditlog"
	"configcenter/src/source_controller/coreservice/core/auth"
	"configcenter/src/source_controller/coreservice/core/cloud"
	coreCommon "configcenter/src/source_controller/coreservice/core/common"
	"configcenter/src/source_controller/coreservice/core/datasynchronize"
	e "configcenter/src/source_controller/coreservice/core/event"
	"configcenter/src/source_controller/coreservice/core/host"
	"configcenter/src/source_controller/coreservice/core/hostapplyrule"
	"configcenter/src/source_controller/coreservice/core/instances"
	"configcenter/src/source_controller/coreservice/core/label"
	"configcenter/src/source_controller/coreservice/core/mainline"
	"configcenter/src/source_controller/coreservice/core/model"
	"configcenter/src/source_controller/coreservice/core/operation"
	"configcenter/src/source_controller/coreservice/core/process"
	"configcenter/src/source_controller/coreservice/core/settemplate"
	dbSystem "configcenter/src/source_controller/coreservice/core/system"
	watchEvent "configcenter/src/source_controller/coreservice/event"
	"configcenter/src/storage/driver/mongodb"
	"configcenter/src/storage/driver/redis"
	"configcenter/src/storage/reflector"
	"configcenter/src/storage/stream"

	"github.com/emicklei/go-restful"
)

// CoreServiceInterface the topo service methods used to init
type CoreServiceInterface interface {
	WebService() *restful.Container
	SetConfig(cfg options.Config, engine *backbone.Engine, err errors.CCErrorIf, language language.CCLanguageIf) error
}

// New create topo service instance
func New() CoreServiceInterface {
	return &coreService{}
}

// coreService topo service
type coreService struct {
	engine      *backbone.Engine
	langFactory map[common.LanguageType]language.DefaultCCLanguageIf
	language    language.CCLanguageIf
	err         errors.CCErrorIf
	cfg         options.Config
	core        core.Core
	cacheSet    *cache.ClientSet
}

func (s *coreService) SetConfig(cfg options.Config, engine *backbone.Engine, err errors.CCErrorIf, lang language.CCLanguageIf) error {

	s.cfg = cfg
	s.engine = engine

	if nil != err {
		s.err = err
	}

	if nil != lang {
		s.langFactory = make(map[common.LanguageType]language.DefaultCCLanguageIf)
		s.langFactory[common.Chinese] = lang.CreateDefaultCCLanguageIf(string(common.Chinese))
		s.langFactory[common.English] = lang.CreateDefaultCCLanguageIf(string(common.English))
	}

	/* db, dbErr := local.NewMgo(s.cfg.Mongo.GetMongoConf(), time.Minute)
	if dbErr != nil {
		blog.Errorf("failed to connect the txc server, error info is %s", dbErr.Error())
		return dbErr
	}

	 cache, cacheRrr := dalredis.NewFromConfig(cfg.Redis)
	if cacheRrr != nil {
		blog.Errorf("new redis client failed, err: %v", cacheRrr)
		return cacheRrr
	}
	initErr := db.InitTxnManager(cache)
	if initErr != nil {
		blog.Errorf("failed to init txn manager, error info is %v", initErr)
		return initErr
	}
	mongodb.Client() = db
	s.rds = cache */

	event, eventErr := reflector.NewReflector(s.cfg.Mongo.GetMongoConf())
	if eventErr != nil {
		blog.Errorf("new reflector failed, err: %v", eventErr)
		return eventErr
	}

	c, cacheErr := cacheop.NewCache(event)
	if cacheErr != nil {
		blog.Errorf("new cache instance failed, err: %v", cacheErr)
		return cacheErr
	}
	s.cacheSet = c

	// connect the remote mongodb
	instance := instances.New(s, lang)
	hostApplyRuleCore := hostapplyrule.New(instance)
	s.core = core.New(
		model.New(s, lang),
		instance,
		association.New(s),
		datasynchronize.New(s),
		mainline.New(lang),
		host.New(s, hostApplyRuleCore, c),
		auditlog.New(),
		process.New(s),
		label.New(),
		settemplate.New(),
		operation.New(),
		hostApplyRuleCore,
		dbSystem.New(),
		cloud.New(mongodb.Client()),
		auth.New(mongodb.Client()),
<<<<<<< HEAD
		e.New(mongodb.Client(), redis.Client()),
=======
		coreCommon.New(),
>>>>>>> 5d920611
	)

	watcher, watchErr := stream.NewStream(s.cfg.Mongo.GetMongoConf())
	if watchErr != nil {
		blog.Errorf("new watch stream failed, err: %v", watchErr)
		return watchErr
	}

	if err := watchEvent.NewEvent(mongodb.Client(), redis.Client(), watcher, engine.ServiceManageInterface); err != nil {
		blog.Errorf("new watch event failed, err: %v", err)
		return err
	}

	return nil
}

// WebService the web service
func (s *coreService) WebService() *restful.Container {

	container := restful.NewContainer()
	getErrFunc := func() errors.CCErrorIf {
		return s.err
	}
	api := new(restful.WebService)
	api.Path("/api/v3").Filter(s.engine.Metric().RestfulMiddleWare).Filter(rdapi.AllGlobalFilter(getErrFunc)).Produces(restful.MIME_JSON).Consumes(restful.MIME_JSON)
	// init service actions
	s.initService(api)
	container.Add(api)

	healthzAPI := new(restful.WebService).Produces(restful.MIME_JSON)
	healthzAPI.Route(healthzAPI.GET("/healthz").To(s.Healthz))
	container.Add(healthzAPI)

	return container
}

func (s *coreService) Language(header http.Header) language.DefaultCCLanguageIf {
	lang := util.GetLanguage(header)
	l, exist := s.langFactory[common.LanguageType(lang)]
	if !exist {
		return s.langFactory[common.Chinese]
	}
	return l
}<|MERGE_RESOLUTION|>--- conflicted
+++ resolved
@@ -140,11 +140,8 @@
 		dbSystem.New(),
 		cloud.New(mongodb.Client()),
 		auth.New(mongodb.Client()),
-<<<<<<< HEAD
 		e.New(mongodb.Client(), redis.Client()),
-=======
 		coreCommon.New(),
->>>>>>> 5d920611
 	)
 
 	watcher, watchErr := stream.NewStream(s.cfg.Mongo.GetMongoConf())
