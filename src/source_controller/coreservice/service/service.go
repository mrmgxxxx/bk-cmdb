/*
 * Tencent is pleased to support the open source community by making 蓝鲸 available.
 * Copyright (C) 2017-2018 THL A29 Limited, a Tencent company. All rights reserved.
 * Licensed under the MIT License (the "License"); you may not use this file except
 * in compliance with the License. You may obtain a copy of the License at
 * http://opensource.org/licenses/MIT
 * Unless required by applicable law or agreed to in writing, software distributed under
 * the License is distributed on an "AS IS" BASIS, WITHOUT WARRANTIES OR CONDITIONS OF ANY KIND,
 * either express or implied. See the License for the specific language governing permissions and
 * limitations under the License.
 */

package service

import (
	"configcenter/src/source_controller/coreservice/core/operation"
	"context"
	"encoding/json"
	"fmt"
	"io"
	"io/ioutil"
	"net/http"
	"time"

	"github.com/emicklei/go-restful"
	redis "gopkg.in/redis.v5"

	"configcenter/src/common"
	"configcenter/src/common/backbone"
	"configcenter/src/common/blog"
	"configcenter/src/common/errors"
	"configcenter/src/common/http/httpserver"
	"configcenter/src/common/language"
	"configcenter/src/common/mapstr"
	"configcenter/src/common/metadata"
	"configcenter/src/common/rdapi"
	"configcenter/src/common/util"
	"configcenter/src/source_controller/coreservice/app/options"
	"configcenter/src/source_controller/coreservice/core"
	"configcenter/src/source_controller/coreservice/core/association"
	"configcenter/src/source_controller/coreservice/core/auditlog"
	"configcenter/src/source_controller/coreservice/core/datasynchronize"
	"configcenter/src/source_controller/coreservice/core/host"
	"configcenter/src/source_controller/coreservice/core/instances"
	"configcenter/src/source_controller/coreservice/core/label"
	"configcenter/src/source_controller/coreservice/core/mainline"
	"configcenter/src/source_controller/coreservice/core/model"
	"configcenter/src/source_controller/coreservice/core/operation"
	"configcenter/src/source_controller/coreservice/core/process"
	"configcenter/src/storage/dal"
	"configcenter/src/storage/dal/mongo/local"
	"configcenter/src/storage/dal/mongo/remote"
	dalredis "configcenter/src/storage/dal/redis"
)

// CoreServiceInterface the topo service methods used to init
type CoreServiceInterface interface {
	WebService() *restful.Container
	SetConfig(cfg options.Config, engin *backbone.Engine, err errors.CCErrorIf, language language.CCLanguageIf) error
}

// New create topo service instance
func New() CoreServiceInterface {
	return &coreService{}
}

// coreService topo service
type coreService struct {
	engin    *backbone.Engine
	language language.CCLanguageIf
	err      errors.CCErrorIf
	actions  []action
	cfg      options.Config
	core     core.Core
	db       dal.RDB
	cahce    *redis.Client
}

func (s *coreService) SetConfig(cfg options.Config, engin *backbone.Engine, err errors.CCErrorIf, language language.CCLanguageIf) error {

	s.cfg = cfg
	s.engin = engin

	if nil != err {
		s.err = err
	}

	if nil != language {
		s.language = language
	}

	var dbErr error
	var db dal.RDB
	if s.cfg.Mongo.Enable == "true" {
		db, dbErr = local.NewMgo(s.cfg.Mongo.BuildURI(), time.Minute)
	} else {
		db, dbErr = remote.NewWithDiscover(s.engin.ServiceManageInterface.TMServer().GetServers)
	}
	if dbErr != nil {
		blog.Errorf("failed to connect the txc server, error info is %s", dbErr.Error())
		return dbErr
	}

	cache, cacheRrr := dalredis.NewFromConfig(cfg.Redis)
	if cacheRrr != nil {
		blog.Errorf("new redis client failed, err: %v", cacheRrr)
		return cacheRrr
	}

	s.db = db
	s.cahce = cache

	// connect the remote mongodb
	s.core = core.New(
		model.New(db, s),
		instances.New(db, s, cache),
		association.New(db, s),
		datasynchronize.New(db, s),
		mainline.New(db),
		host.New(db, cache, s),
		auditlog.New(db),
		process.New(db, s),
		operation.New(db),
<<<<<<< HEAD
=======
		label.New(db),
>>>>>>> b3e6e305
	)
	return nil
}

// WebService the web service
func (s *coreService) WebService() *restful.Container {

	container := restful.NewContainer()

	// init service actions
	s.initService()

	api := new(restful.WebService)
	getErrFunc := func() errors.CCErrorIf {
		return s.err
	}
	api.Path("/api/v3").Filter(rdapi.AllGlobalFilter(getErrFunc)).Produces(restful.MIME_JSON)

	innerActions := s.Actions()

	for _, actionItem := range innerActions {
		switch actionItem.Verb {
		case http.MethodPost:
			api.Route(api.POST(actionItem.Path).To(actionItem.Handler))
		case http.MethodDelete:
			api.Route(api.DELETE(actionItem.Path).To(actionItem.Handler))
		case http.MethodPut:
			api.Route(api.PUT(actionItem.Path).To(actionItem.Handler))
		case http.MethodGet:
			api.Route(api.GET(actionItem.Path).To(actionItem.Handler))
		default:
			blog.Errorf(" the url (%s), the http method (%s) is not supported", actionItem.Path, actionItem.Verb)
		}
	}

	container.Add(api)

	healthzAPI := new(restful.WebService).Produces(restful.MIME_JSON)
	healthzAPI.Route(healthzAPI.GET("/healthz").To(s.Healthz))
	container.Add(healthzAPI)

	return container
}

func (s *coreService) createAPIRspStr(errcode int, info interface{}) (string, error) {

	rsp := metadata.Response{
		BaseResp: metadata.SuccessBaseResp,
		Data:     nil,
	}

	if common.CCSuccess != errcode {
		rsp.Code = errcode
		rsp.Result = false
		rsp.ErrMsg = fmt.Sprintf("%v", info)
	} else {
		rsp.ErrMsg = common.CCSuccessStr
		rsp.Data = info
	}

	data, err := json.Marshal(rsp)
	return string(data), err
}

func (s *coreService) createCompleteAPIRspStr(errcode int, errmsg string, info interface{}) (string, error) {

	rsp := metadata.Response{
		BaseResp: metadata.SuccessBaseResp,
		Data:     nil,
	}

	if common.CCSuccess != errcode {
		rsp.Code = errcode
		rsp.Result = false
		rsp.ErrMsg = errmsg
	} else {
		rsp.ErrMsg = common.CCSuccessStr
	}
	rsp.Data = info
	data, err := json.Marshal(rsp)
	return string(data), err
}

func (s *coreService) sendResponse(resp *restful.Response, errorCode int, dataMsg interface{}) {
	resp.Header().Set("Content-Type", "application/json")
	if rsp, rspErr := s.createAPIRspStr(errorCode, dataMsg); nil == rspErr {
		io.WriteString(resp, rsp)
	} else {
		blog.Errorf("failed to send response , error info is %s", rspErr.Error())
	}
}

func (s *coreService) sendCompleteResponse(resp *restful.Response, errorCode int, errMsg string, info interface{}) {
	resp.Header().Set("Content-Type", "application/json")
	rsp, rspErr := s.createCompleteAPIRspStr(errorCode, errMsg, info)
	if nil == rspErr {
		io.WriteString(resp, rsp)
		return
	}
	blog.Errorf("failed to send response , error info is %s", rspErr.Error())

}

func (s *coreService) addAction(method string, path string, handlerFunc LogicFunc, handlerParseOriginDataFunc ParseOriginDataFunc) {
	actionObject := action{
		Method:                     method,
		Path:                       path,
		HandlerFunc:                handlerFunc,
		HandlerParseOriginDataFunc: handlerParseOriginDataFunc,
	}
	s.actions = append(s.actions, actionObject)
}

// Actions return the all actions
func (s *coreService) Actions() []*httpserver.Action {

	var httpactions []*httpserver.Action
	for _, a := range s.actions {

		func(act action) {

			httpactions = append(httpactions, &httpserver.Action{Verb: act.Method, Path: act.Path, Handler: func(req *restful.Request, resp *restful.Response) {
				rid := util.GetHTTPCCRequestID(req.Request.Header)

				ownerID := util.GetOwnerID(req.Request.Header)
				user := util.GetUser(req.Request.Header)

				// get the language
				language := util.GetLanguage(req.Request.Header)

				defLang := s.language.CreateDefaultCCLanguageIf(language)

				// get the error info by the language
				defErr := s.err.CreateDefaultCCErrorIf(language)

				value, err := ioutil.ReadAll(req.Request.Body)
				if err != nil {
					blog.Errorf("read http request body failed, err: %+v, rid: %s", err, rid)
					errStr := defErr.Error(common.CCErrCommHTTPReadBodyFailed)
					s.sendResponse(resp, common.CCErrCommHTTPReadBodyFailed, errStr)
					return
				}

				mData := mapstr.MapStr{}
				if nil == act.HandlerParseOriginDataFunc {
					if err := json.Unmarshal(value, &mData); nil != err && 0 != len(value) {
						blog.Errorf("failed to unmarshal the data, err: %+v, rid: %s", err, rid)
						errStr := defErr.Error(common.CCErrCommJSONUnmarshalFailed)
						s.sendResponse(resp, common.CCErrCommJSONUnmarshalFailed, errStr)
						return
					}
				} else {
					mData, err = act.HandlerParseOriginDataFunc(value)
					if nil != err {
						blog.Errorf("failed to unmarshal the data, err: %+v, rid: %s", err, rid)
						errStr := defErr.Error(common.CCErrCommJSONUnmarshalFailed)
						s.sendResponse(resp, common.CCErrCommJSONUnmarshalFailed, errStr)
						return
					}
				}

				data, dataErr := act.HandlerFunc(core.ContextParams{
					Context:         util.GetDBContext(context.Background(), req.Request.Header),
					Error:           defErr,
					Lang:            defLang,
					Header:          req.Request.Header,
					SupplierAccount: ownerID,
					ReqID:           rid,
					User:            user,
				},
					req.PathParameter,
					req.QueryParameter,
					mData)

				if nil != dataErr {
					switch e := dataErr.(type) {
					default:
						s.sendCompleteResponse(resp, common.CCSystemBusy, dataErr.Error(), data)
					case errors.CCErrorCoder:
						s.sendCompleteResponse(resp, e.GetCode(), dataErr.Error(), data)
					}
					return
				}

				s.sendResponse(resp, common.CCSuccess, data)

			}})
		}(a)

	}
	return httpactions
}<|MERGE_RESOLUTION|>--- conflicted
+++ resolved
@@ -13,7 +13,6 @@
 package service
 
 import (
-	"configcenter/src/source_controller/coreservice/core/operation"
 	"context"
 	"encoding/json"
 	"fmt"
@@ -121,10 +120,7 @@
 		auditlog.New(db),
 		process.New(db, s),
 		operation.New(db),
-<<<<<<< HEAD
-=======
 		label.New(db),
->>>>>>> b3e6e305
 	)
 	return nil
 }
