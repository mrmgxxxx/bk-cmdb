/*
 * Tencent is pleased to support the open source community by making 蓝鲸 available.,
 * Copyright (C) 2017,-2018 THL A29 Limited, a Tencent company. All rights reserved.
 * Licensed under the MIT License (the ",License",); you may not use this file except
 * in compliance with the License. You may obtain a copy of the License at
 * http://opensource.org/licenses/MIT
 * Unless required by applicable law or agreed to in writing, software distributed under
 * the License is distributed on an ",AS IS" BASIS, WITHOUT WARRANTIES OR CONDITIONS OF ANY KIND,
 * either express or implied. See the License for the specific language governing permissions and
 * limitations under the License.
 */

package service

import (
<<<<<<< HEAD
=======
	"strconv"

>>>>>>> 7d7d9cdc
	"configcenter/src/common"
	"configcenter/src/common/mapstr"
	"configcenter/src/common/metadata"
	"configcenter/src/source_controller/coreservice/core"
)

func (s *coreService) CreateManyModelClassification(params core.ContextParams, pathParams, queryParams ParamsGetter, data mapstr.MapStr) (interface{}, error) {

	inputDatas := metadata.CreateManyModelClassifiaction{}
	if err := data.MarshalJSONInto(&inputDatas); nil != err {
		return nil, err
	}
	return s.core.ModelOperation().CreateManyModelClassification(params, inputDatas)
}

func (s *coreService) CreateOneModelClassification(params core.ContextParams, pathParams, queryParams ParamsGetter, data mapstr.MapStr) (interface{}, error) {

	inputData := metadata.CreateOneModelClassification{}
	if err := data.MarshalJSONInto(&inputData); nil != err {
		return nil, err
	}
	return s.core.ModelOperation().CreateOneModelClassification(params, inputData)
}

func (s *coreService) SetOneModelClassificaition(params core.ContextParams, pathParams, queryParams ParamsGetter, data mapstr.MapStr) (interface{}, error) {

	inputData := metadata.SetOneModelClassification{}
	if err := data.MarshalJSONInto(&inputData); nil != err {
		return nil, err
	}

	return s.core.ModelOperation().SetOneModelClassification(params, inputData)
}

func (s *coreService) SetManyModelClassificaiton(params core.ContextParams, pathParams, queryParams ParamsGetter, data mapstr.MapStr) (interface{}, error) {

	inputDatas := metadata.SetManyModelClassification{}
	if err := data.MarshalJSONInto(&inputDatas); nil != err {
		return nil, err
	}
	return s.core.ModelOperation().SetManyModelClassification(params, inputDatas)
}

func (s *coreService) UpdateModelClassification(params core.ContextParams, pathParams, queryParams ParamsGetter, data mapstr.MapStr) (interface{}, error) {

	inputData := metadata.UpdateOption{}
	if err := data.MarshalJSONInto(&inputData); nil != err {
		return nil, err
	}
	return s.core.ModelOperation().UpdateModelClassification(params, inputData)
}

func (s *coreService) DeleteModelClassification(params core.ContextParams, pathParams, queryParams ParamsGetter, data mapstr.MapStr) (interface{}, error) {

	inputData := metadata.DeleteOption{}
	if err := data.MarshalJSONInto(&inputData); nil != err {
		return nil, err
	}
	return s.core.ModelOperation().DeleteModelClassificaiton(params, inputData)
}

func (s *coreService) CascadeDeleteModelClassification(params core.ContextParams, pathParams, queryParams ParamsGetter, data mapstr.MapStr) (interface{}, error) {

	inputData := metadata.DeleteOption{}
	if err := data.MarshalJSONInto(&inputData); nil != err {
		return nil, err
	}
	return s.core.ModelOperation().CascadeDeleteModeClassification(params, inputData)
}

func (s *coreService) SearchModelClassification(params core.ContextParams, pathParams, queryParams ParamsGetter, data mapstr.MapStr) (interface{}, error) {

	inputData := metadata.QueryCondition{}
	if err := data.MarshalJSONInto(&inputData); nil != err {
		return nil, err
	}

	dataResult, err := s.core.ModelOperation().SearchModelClassification(params, inputData)
	if nil != err {
		return dataResult, err
	}

	// translate language
	for index := range dataResult.Info {
		dataResult.Info[index].ClassificationName = s.TranslateClassificationName(params.Lang, &dataResult.Info[index])
	}

	return dataResult, err
}

func (s *coreService) CreateModel(params core.ContextParams, pathParams, queryParams ParamsGetter, data mapstr.MapStr) (interface{}, error) {

	inputData := metadata.CreateModel{}
	if err := data.MarshalJSONInto(&inputData); nil != err {
		return nil, err
	}
	return s.core.ModelOperation().CreateModel(params, inputData)
}

func (s *coreService) SetModel(params core.ContextParams, pathParams, queryParams ParamsGetter, data mapstr.MapStr) (interface{}, error) {

	inputData := metadata.SetModel{}
	if err := data.MarshalJSONInto(&inputData); nil != err {
		return nil, err
	}
	return s.core.ModelOperation().SetModel(params, inputData)
}

func (s *coreService) UpdateModel(params core.ContextParams, pathParams, queryParams ParamsGetter, data mapstr.MapStr) (interface{}, error) {

	inputData := metadata.UpdateOption{}
	if err := data.MarshalJSONInto(&inputData); nil != err {
		return nil, err
	}
	return s.core.ModelOperation().UpdateModel(params, inputData)
}

func (s *coreService) DeleteModel(params core.ContextParams, pathParams, queryParams ParamsGetter, data mapstr.MapStr) (interface{}, error) {

	inputData := metadata.DeleteOption{}
	if err := data.MarshalJSONInto(&inputData); nil != err {
		return nil, err
	}
	return s.core.ModelOperation().DeleteModel(params, inputData)
}

func (s *coreService) CascadeDeleteModel(params core.ContextParams, pathParams, queryParams ParamsGetter, data mapstr.MapStr) (interface{}, error) {

	inputData := metadata.DeleteOption{}
	if err := data.MarshalJSONInto(&inputData); nil != err {
		return nil, err
	}
	return s.core.ModelOperation().CascadeDeleteModel(params, inputData)
}

func (s *coreService) SearchModel(params core.ContextParams, pathParams, queryParams ParamsGetter, data mapstr.MapStr) (interface{}, error) {

	inputData := metadata.QueryCondition{}
	if err := data.MarshalJSONInto(&inputData); nil != err {
		return nil, err
	}

	dataResult, err := s.core.ModelOperation().SearchModel(params, inputData)
	if nil != err {
		return dataResult, err
	}

	// translate
	for index := range dataResult.Info {
		dataResult.Info[index].ObjectName = s.TranslateObjectName(params.Lang, &dataResult.Info[index])
	}

	return dataResult, err
}

func (s *coreService) CreateModelAttributeGroup(params core.ContextParams, pathParams, queryParams ParamsGetter, data mapstr.MapStr) (interface{}, error) {

	inputData := metadata.CreateModelAttributeGroup{}
	if err := data.ToStructByTag(inputData.Data, "field"); nil != err {
		return nil, err
	}

	return s.core.ModelOperation().CreateModelAttributeGroup(params, pathParams("bk_obj_id"), inputData)
}

func (s *coreService) SetModelAttributeGroup(params core.ContextParams, pathParams, queryParams ParamsGetter, data mapstr.MapStr) (interface{}, error) {

	inputData := metadata.SetModelAttributeGroup{}
	if err := data.ToStructByTag(inputData.Data, "field"); nil != err {
		return nil, err
	}
	return s.core.ModelOperation().SetModelAttributeGroup(params, pathParams("bk_obj_id"), inputData)
}

func (s *coreService) UpdateModelAttributeGroup(params core.ContextParams, pathParams, queryParams ParamsGetter, data mapstr.MapStr) (interface{}, error) {

	inputData := metadata.UpdateOption{}
	if err := data.MarshalJSONInto(&inputData); nil != err {
		return nil, err
	}
	return s.core.ModelOperation().UpdateModelAttributeGroup(params, pathParams("bk_obj_id"), inputData)
}

func (s *coreService) SearchModelAttributeGroup(params core.ContextParams, pathParams, queryParams ParamsGetter, data mapstr.MapStr) (interface{}, error) {

	inputData := metadata.QueryCondition{}
	if err := data.MarshalJSONInto(&inputData); nil != err {
		return nil, err
	}

	return s.core.ModelOperation().SearchModelAttributeGroup(params, pathParams("bk_obj_id"), inputData)
}

func (s *coreService) DeleteModelAttributeGroup(params core.ContextParams, pathParams, queryParams ParamsGetter, data mapstr.MapStr) (interface{}, error) {

	inputData := metadata.DeleteOption{}
	if err := data.MarshalJSONInto(&inputData); nil != err {
		return nil, err
	}

	return s.core.ModelOperation().DeleteModelAttributeGroup(params, pathParams("bk_obj_id"), inputData)
}

func (s *coreService) CreateModelAttributes(params core.ContextParams, pathParams, queryParams ParamsGetter, data mapstr.MapStr) (interface{}, error) {

	inputData := metadata.CreateModelAttributes{}
	if err := data.MarshalJSONInto(&inputData); nil != err {
		return nil, err
	}
	return s.core.ModelOperation().CreateModelAttributes(params, pathParams("bk_obj_id"), inputData)
}

func (s *coreService) SetModelAttributes(params core.ContextParams, pathParams, queryParams ParamsGetter, data mapstr.MapStr) (interface{}, error) {

	inputData := metadata.SetModelAttributes{}
	if err := data.MarshalJSONInto(&inputData); nil != err {
		return nil, err
	}
	return s.core.ModelOperation().SetModelAttributes(params, pathParams("bk_obj_id"), inputData)
}

func (s *coreService) UpdateModelAttributes(params core.ContextParams, pathParams, queryParams ParamsGetter, data mapstr.MapStr) (interface{}, error) {

	inputData := metadata.UpdateOption{}
	if err := data.MarshalJSONInto(&inputData); nil != err {
		return nil, err
	}

	return s.core.ModelOperation().UpdateModelAttributes(params, pathParams("bk_obj_id"), inputData)
}

func (s *coreService) DeleteModelAttribute(params core.ContextParams, pathParams, queryParams ParamsGetter, data mapstr.MapStr) (interface{}, error) {

	inputData := metadata.DeleteOption{}
	if err := data.MarshalJSONInto(&inputData); nil != err {
		return nil, err
	}
	return s.core.ModelOperation().DeleteModelAttributes(params, pathParams("bk_obj_id"), inputData)
}
func (s *coreService) SearchModelAttributes(params core.ContextParams, pathParams, queryParams ParamsGetter, data mapstr.MapStr) (interface{}, error) {

	inputData := metadata.QueryCondition{}
	if err := data.MarshalJSONInto(&inputData); nil != err {
		return nil, err
	}

	dataResult, err := s.core.ModelOperation().SearchModelAttributes(params, pathParams("bk_obj_id"), inputData)
	if nil != err {
		return dataResult, err
	}

	// translate
	for index := range dataResult.Info {
		dataResult.Info[index].PropertyName = s.TranslatePropertyName(params.Lang, &dataResult.Info[index])
		dataResult.Info[index].Description = s.TranslateDescription(params.Lang, &dataResult.Info[index])
		if dataResult.Info[index].PropertyType == common.FieldTypeEnum {
			dataResult.Info[index].Option = s.TranslateEnumName(params.Lang, &dataResult.Info[index], dataResult.Info[index].Option)
		}
	}

	return dataResult, err
}

func (s *coreService) SearchModelAttrUnique(params core.ContextParams, pathParams, queryParams ParamsGetter, data mapstr.MapStr) (interface{}, error) {

	inputData := metadata.QueryCondition{}
	if err := data.MarshalJSONInto(&inputData); nil != err {
		return nil, err
	}
	return s.core.ModelOperation().SearchModelAttrUnique(params, inputData)
}

func (s *coreService) CreateModelAttrUnique(params core.ContextParams, pathParams, queryParams ParamsGetter, data mapstr.MapStr) (interface{}, error) {
	inputDatas := metadata.CreateModelAttrUnique{}
	if err := data.MarshalJSONInto(&inputDatas); nil != err {
		return nil, err
	}

	return s.core.ModelOperation().CreateModelAttrUnique(params, pathParams("bk_obj_id"), inputDatas)
}

func (s *coreService) UpdateModelAttrUnique(params core.ContextParams, pathParams, queryParams ParamsGetter, data mapstr.MapStr) (interface{}, error) {
	inputDatas := metadata.UpdateModelAttrUnique{}
	if err := data.MarshalJSONInto(&inputDatas); nil != err {
		return nil, err
	}
	id, err := strconv.ParseUint(pathParams("id"), 10, 64)
	if err != nil {
		return nil, params.Error.Errorf(common.CCErrCommParamsNeedInt, "id")
	}
	return s.core.ModelOperation().UpdateModelAttrUnique(params, pathParams("bk_obj_id"), id, inputDatas)
}

func (s *coreService) DeleteModelAttrUnique(params core.ContextParams, pathParams, queryParams ParamsGetter, data mapstr.MapStr) (interface{}, error) {

	inputDatas := metadata.CreateManyModelClassifiaction{}
	if err := data.MarshalJSONInto(&inputDatas); nil != err {
		return nil, err
	}

	id, err := strconv.ParseUint(pathParams("id"), 10, 64)
	if err != nil {
		return nil, params.Error.Errorf(common.CCErrCommParamsNeedInt, "id")
	}

	return s.core.ModelOperation().DeleteModelAttrUnique(params, pathParams("bk_obj_id"), id)
}<|MERGE_RESOLUTION|>--- conflicted
+++ resolved
@@ -13,11 +13,8 @@
 package service
 
 import (
-<<<<<<< HEAD
-=======
 	"strconv"
 
->>>>>>> 7d7d9cdc
 	"configcenter/src/common"
 	"configcenter/src/common/mapstr"
 	"configcenter/src/common/metadata"
