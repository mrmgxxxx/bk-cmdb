--- conflicted
+++ resolved
@@ -259,29 +259,19 @@
 	return &metadata.DeletedCount{Count: uint64(len(associationKindItems))}, nil
 }
 
-<<<<<<< HEAD
-func (m *associationKind) SearchAssociationKind(kit *rest.Kit, inputParam metadata.QueryCondition) (*metadata.QueryResult, error) {
+func (m *associationKind) SearchAssociationKind(kit *rest.Kit, inputParam metadata.QueryCondition) (*metadata.SearchAssociationKindResult, error) {
 	associationKindItems, err := m.searchAssociationKind(kit, inputParam)
-=======
-func (m *associationKind) SearchAssociationKind(ctx core.ContextParams, inputParam metadata.QueryCondition) (*metadata.SearchAssociationKindResult, error) {
-	dataResult := &metadata.SearchAssociationKindResult{}
-	var err error
-	dataResult.Info, err = m.searchAssociationKind(ctx, inputParam)
->>>>>>> 13ce2a80
-	if nil != err {
-		return &metadata.SearchAssociationKindResult{}, err
-	}
-
-<<<<<<< HEAD
-	dataResult := &metadata.QueryResult{}
-	dataResult.Count, err = m.countInstanceAssociation(kit, inputParam.Condition)
-	dataResult.Info = make([]mapstr.MapStr, 0)
-=======
-	dataResult.Count, err = m.countInstanceAssociation(ctx, inputParam.Condition)
->>>>>>> 13ce2a80
-	if nil != err {
-		return &metadata.SearchAssociationKindResult{}, err
-	}
-
-	return dataResult, nil
+	if nil != err {
+		return nil, err
+	}
+
+	count, err := m.countInstanceAssociation(kit, inputParam.Condition)
+	if nil != err {
+		return nil, err
+	}
+
+	return &metadata.SearchAssociationKindResult{
+	    Count:count,
+	    Info:associationKindItems,
+    }, nil
 }