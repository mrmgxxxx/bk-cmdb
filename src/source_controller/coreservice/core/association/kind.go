/*
 * Tencent is pleased to support the open source community by making 蓝鲸 available.,
 * Copyright (C) 2017-2018 THL A29 Limited, a Tencent company. All rights reserved.
 * Licensed under the MIT License (the ",License",); you may not use this file except
 * in compliance with the License. You may obtain a copy of the License at
 * http://opensource.org/licenses/MIT
 * Unless required by applicable law or agreed to in writing, software distributed under
 * the License is distributed on an ",AS IS" BASIS, WITHOUT WARRANTIES OR CONDITIONS OF ANY KIND,
 * either express or implied. See the License for the specific language governing permissions and
 * limitations under the License.
 */

package association

import (
	"configcenter/src/common"
	"configcenter/src/common/blog"
	"configcenter/src/common/errors"
	"configcenter/src/common/mapstr"
	"configcenter/src/common/metadata"
	"configcenter/src/common/universalsql/mongo"
	"configcenter/src/source_controller/coreservice/core"
	"configcenter/src/storage/dal"
)

type associationKind struct {
	dbProxy dal.RDB
	*associationModel
}

func (m *associationKind) CreateAssociationKind(ctx core.ContextParams, inputParam metadata.CreateAssociationKind) (*metadata.CreateOneDataResult, error) {
	_, exists, err := m.isExists(ctx, inputParam.Data.AssociationKindID)
	if nil != err {
		blog.Errorf("check association kind is exist error (%#v), rid: %s", err, ctx.ReqID)
		return nil, err
	}
	if exists {
<<<<<<< HEAD
		blog.Errorf("association kind (%#v)is duplicated, rid: %s", inputParam.Data, ctx.ReqID)
		return nil, ctx.Error.Errorf(common.CCErrCommDuplicateItem, "")
=======
		blog.Errorf("association kind (%#v)is duplicated", inputParam.Data)
		return nil, ctx.Error.Errorf(common.CCErrCommDuplicateItem, inputParam.Data.AssociationKindID)
>>>>>>> ca797c79
	}

	id, err := m.save(ctx, inputParam.Data)
	return &metadata.CreateOneDataResult{Created: metadata.CreatedDataResult{ID: id}}, err
}

func (m *associationKind) CreateManyAssociationKind(ctx core.ContextParams, inputParam metadata.CreateManyAssociationKind) (*metadata.CreateManyDataResult, error) {
	dataResult := &metadata.CreateManyDataResult{}
	for itemIdx, item := range inputParam.Datas {

		_, exists, err := m.isExists(ctx, item.AssociationKindID)
		if nil != err {
			dataResult.Exceptions = append(dataResult.Exceptions, metadata.ExceptionResult{
				Message:     err.Error(),
				Code:        int64(err.(errors.CCErrorCoder).GetCode()),
				Data:        item,
				OriginIndex: int64(itemIdx),
			})
			continue
		}

		if exists {
			dataResult.Repeated = append(dataResult.Repeated, metadata.RepeatedDataResult{OriginIndex: int64(itemIdx), Data: mapstr.NewFromStruct(item, "field")})
			continue
		}

		id, err := m.save(ctx, item)
		if nil != err {
			dataResult.Exceptions = append(dataResult.Exceptions, metadata.ExceptionResult{
				Message:     err.Error(),
				Code:        int64(err.(errors.CCErrorCoder).GetCode()),
				Data:        item,
				OriginIndex: int64(itemIdx),
			})
			continue
		}

		dataResult.Created = append(dataResult.Created, metadata.CreatedDataResult{
			OriginIndex: int64(itemIdx),
			ID:          id,
		})

	}

	return dataResult, nil
}

func (m *associationKind) SetAssociationKind(ctx core.ContextParams, inputParam metadata.SetAssociationKind) (*metadata.SetDataResult, error) {
	origin, exists, err := m.isExists(ctx, inputParam.Data.AssociationKindID)
	if nil != err {
		blog.Errorf("check association kind is exist error (%#v), rid: %s", err, ctx.ReqID)
		return nil, err
	}
	dataResult := &metadata.SetDataResult{}
	if exists {
		cond := mongo.NewCondition()
		data := mapstr.NewFromStruct(inputParam.Data, "field")
		data.Remove(common.BKIsPre)
		data.Remove(common.AssociationKindIDField)
		data.Remove(common.BKFieldID)
		if err := m.update(ctx, data, cond.Element(&mongo.Eq{Key: common.AssociationKindIDField, Val: origin.AssociationKindID}).ToMapStr()); nil != err {
			dataResult.Exceptions = append(dataResult.Exceptions, metadata.ExceptionResult{
				Message:     err.Error(),
				Code:        int64(err.(errors.CCErrorCoder).GetCode()),
				Data:        inputParam.Data,
				OriginIndex: 0,
			})
			return dataResult, nil
		}
		dataResult.Updated = append(dataResult.Updated, metadata.UpdatedDataResult{ID: uint64(origin.ID)})
		dataResult.UpdatedCount.Count++
		return dataResult, err
	}
	id, err := m.save(ctx, inputParam.Data)
	if nil != err {
		dataResult.Exceptions = append(dataResult.Exceptions, metadata.ExceptionResult{
			Message:     err.Error(),
			Code:        int64(err.(errors.CCErrorCoder).GetCode()),
			Data:        origin,
			OriginIndex: 0,
		})
	}
	dataResult.Created = append(dataResult.Created, metadata.CreatedDataResult{ID: id})
	dataResult.CreatedCount.Count++
	return dataResult, err
}

func (m *associationKind) SetManyAssociationKind(ctx core.ContextParams, inputParam metadata.SetManyAssociationKind) (*metadata.SetDataResult, error) {
	dataResult := &metadata.SetDataResult{}
	for itemIdx, item := range inputParam.Datas {

		origin, exists, err := m.isExists(ctx, item.AssociationKindID)
		if nil != err {
			dataResult.Exceptions = append(dataResult.Exceptions, metadata.ExceptionResult{
				Message:     err.Error(),
				Code:        int64(err.(errors.CCErrorCoder).GetCode()),
				Data:        item,
				OriginIndex: int64(itemIdx),
			})
			continue
		}

		if exists {

			cond := mongo.NewCondition()
			data := mapstr.NewFromStruct(item, "field")
			data.Remove(common.BKIsPre)
			data.Remove(common.AssociationKindIDField)
			data.Remove(common.BKFieldID)
			if err := m.update(ctx, data, cond.Element(&mongo.Eq{Key: common.AssociationKindIDField, Val: origin.AssociationKindID}).ToMapStr()); nil != err {
				dataResult.Exceptions = append(dataResult.Exceptions, metadata.ExceptionResult{
					Message:     err.Error(),
					Code:        int64(err.(errors.CCErrorCoder).GetCode()),
					Data:        item,
					OriginIndex: int64(itemIdx),
				})
				continue
			}
			dataResult.Updated = append(dataResult.Updated, metadata.UpdatedDataResult{ID: uint64(origin.ID), OriginIndex: int64(itemIdx)})
			dataResult.UpdatedCount.Count++
			continue
		}

		id, err := m.save(ctx, item)
		if nil != err {

			dataResult.Exceptions = append(dataResult.Exceptions, metadata.ExceptionResult{
				Message:     err.Error(),
				Code:        int64(err.(errors.CCErrorCoder).GetCode()),
				Data:        item,
				OriginIndex: int64(itemIdx),
			})
			continue
		}

		dataResult.CreatedCount.Count++
		dataResult.Created = append(dataResult.Created, metadata.CreatedDataResult{
			ID:          id,
			OriginIndex: int64(itemIdx),
		})

	}

	return dataResult, nil
}
func (m *associationKind) UpdateAssociationKind(ctx core.ContextParams, inputParam metadata.UpdateOption) (*metadata.UpdatedCount, error) {
	cnt, err := m.dbProxy.Table(common.BKTableNameAsstDes).Find(inputParam.Condition).Count(ctx)
	if nil != err {
		return &metadata.UpdatedCount{}, err
	}
	if err := m.update(ctx, inputParam.Data, inputParam.Condition); nil != err {
		return &metadata.UpdatedCount{}, err
	}
	return &metadata.UpdatedCount{Count: cnt}, nil
}

func (m *associationKind) DeleteAssociationKind(ctx core.ContextParams, inputParam metadata.DeleteOption) (*metadata.DeletedCount, error) {
	queryCond := metadata.QueryCondition{Condition: inputParam.Condition}
	origins, err := m.searchAssociationKind(ctx, queryCond)
	if nil != err {
		blog.Errorf("search association kind by condition error:%s, rid: %s", err.Error(), ctx.ReqID)
		return &metadata.DeletedCount{}, err
	}

	for _, origin := range origins {
		cond := mongo.NewCondition()
		cond.Element(&mongo.Eq{Key: common.AssociationKindIDField, Val: origin.AssociationKindID})
		origin, exist, err := m.associationModel.isExists(ctx, cond)
		if nil != err {
			blog.Errorf("get association kind apply error:%s, rid: %s", err.Error(), ctx.ReqID)
			//return &metadata.DeletedCount{}, err
		}
		if exist {
			blog.Errorf("the association kind [%#v] has been apply to model [%#v], rid: %s", inputParam.Condition, origin, ctx.ReqID)
			return &metadata.DeletedCount{}, ctx.Error.Error(common.CCErrorTopoAssKindHasApplyToObject)
		}
	}

	exist, err := m.isPreAssociationKind(ctx, inputParam)
	if nil != err {
		blog.Errorf("search pre association kind by condition error:%s, rid: %s", err.Error(), ctx.ReqID)
		return &metadata.DeletedCount{}, err
	}
	if exist {
		blog.Errorf(" pre association can not be delete [%#v], rid: %s", inputParam.Condition, ctx.ReqID)
		return &metadata.DeletedCount{}, ctx.Error.Error(common.CCErrorTopoPreAssKindCanNotBeDelete)
	}
	err = m.dbProxy.Table(common.BKTableNameAsstDes).Delete(ctx, inputParam.Condition)
	if nil != err {
		blog.Errorf("delete association kind by condition [%#v],error:%s, rid: %s", inputParam.Condition, err.Error(), ctx.ReqID)
		return &metadata.DeletedCount{}, err
	}
	return &metadata.DeletedCount{Count: uint64(len(origins))}, nil
}

func (m *associationKind) CascadeDeleteAssociationKind(ctx core.ContextParams, inputParam metadata.DeleteOption) (*metadata.DeletedCount, error) {
	condition := metadata.QueryCondition{Condition: inputParam.Condition}
	associationKindItems, err := m.searchAssociationKind(ctx, condition)
	if nil != err {
		blog.Errorf("search association kind by condition [%#v],error:%s, rid: %s", inputParam.Condition, err.Error(), ctx.ReqID)
		return &metadata.DeletedCount{}, err
	}

	for _, item := range associationKindItems {
		cond := mongo.NewCondition()
		cond.Element(&mongo.Eq{Key: common.AssociationKindIDField, Val: item.AssociationKindID})
		deleteModelAsstParam := metadata.DeleteOption{Condition: cond.ToMapStr()}
		if _, err := m.associationModel.CascadeDeleteModelAssociation(ctx, deleteModelAsstParam); nil != err {
			blog.Errorf("cascade delete association kind by condition [%#v],error:%s, rid: %s", deleteModelAsstParam, err.Error(), ctx.ReqID)
			return &metadata.DeletedCount{}, err
		}
	}

	err = m.dbProxy.Table(common.BKTableNameAsstDes).Delete(ctx, inputParam.Condition)
	if nil != err {
		blog.Errorf("delete association kind by condition [%#v],error:%s, rid: %s", inputParam.Condition, err.Error(), ctx.ReqID)
		return &metadata.DeletedCount{}, err
	}

	return &metadata.DeletedCount{Count: uint64(len(associationKindItems))}, nil
}

func (m *associationKind) SearchAssociationKind(ctx core.ContextParams, inputParam metadata.QueryCondition) (*metadata.QueryResult, error) {
	associationKindItems, err := m.searchAssociationKind(ctx, inputParam)
	if nil != err {
		return &metadata.QueryResult{}, err
	}

	dataResult := &metadata.QueryResult{}
	dataResult.Count, err = m.countInstanceAssociation(ctx, inputParam.Condition)
	dataResult.Info = make([]mapstr.MapStr, 0)
	if nil != err {
		return &metadata.QueryResult{}, err
	}
	for _, item := range associationKindItems {
		dataResult.Info = append(dataResult.Info, mapstr.NewFromStruct(item, "field"))
	}

	return dataResult, nil
}<|MERGE_RESOLUTION|>--- conflicted
+++ resolved
@@ -35,13 +35,8 @@
 		return nil, err
 	}
 	if exists {
-<<<<<<< HEAD
 		blog.Errorf("association kind (%#v)is duplicated, rid: %s", inputParam.Data, ctx.ReqID)
-		return nil, ctx.Error.Errorf(common.CCErrCommDuplicateItem, "")
-=======
-		blog.Errorf("association kind (%#v)is duplicated", inputParam.Data)
 		return nil, ctx.Error.Errorf(common.CCErrCommDuplicateItem, inputParam.Data.AssociationKindID)
->>>>>>> ca797c79
 	}
 
 	id, err := m.save(ctx, inputParam.Data)
