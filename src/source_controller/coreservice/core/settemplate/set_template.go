--- conflicted
+++ resolved
@@ -165,15 +165,9 @@
 
 	filter := map[string]interface{}{
 		common.BKFieldID:      setTemplateID,
-<<<<<<< HEAD
-		common.BKOwnerIDField: kit.SupplierAccount,
-	}
+	}
+	filter = util.SetModOwner(filter, kit.SupplierAccount)
 	if err := p.dbProxy.Table(common.BKTableNameSetTemplate).Find(filter).One(kit.Ctx, &setTemplate); err != nil {
-=======
-	}
-	filter = util.SetModOwner(filter, ctx.SupplierAccount)
-	if err := p.dbProxy.Table(common.BKTableNameSetTemplate).Find(filter).One(ctx.Context, &setTemplate); err != nil {
->>>>>>> 47a44afb
 		if p.dbProxy.IsNotFoundError(err) {
 			blog.Errorf("UpdateSetTemplate failed, set template not found, id: %d, rid: %s", setTemplateID, kit.Rid)
 			return setTemplate, kit.CCError.CCError(common.CCErrCommNotFound)
@@ -334,15 +328,9 @@
 	filter := map[string]interface{}{
 		common.BKFieldID:         setTemplateID,
 		common.BKAppIDField:      bizID,
-<<<<<<< HEAD
-		common.BkSupplierAccount: kit.SupplierAccount,
-	}
+	}
+	filter = util.SetQueryOwner(filter, kit.SupplierAccount)
 	if err := p.dbProxy.Table(common.BKTableNameSetTemplate).Find(filter).One(kit.Ctx, &setTemplate); err != nil {
-=======
-	}
-	filter = util.SetQueryOwner(filter, ctx.SupplierAccount)
-	if err := p.dbProxy.Table(common.BKTableNameSetTemplate).Find(filter).One(ctx.Context, &setTemplate); err != nil {
->>>>>>> 47a44afb
 		if p.dbProxy.IsNotFoundError(err) {
 			blog.Errorf("GetSetTemplate failed, db select failed, not found, filter: %+v, err: %+v, rid: %s", filter, err, kit.Rid)
 			return setTemplate, kit.CCError.CCError(common.CCErrCommNotFound)
@@ -361,12 +349,8 @@
 
 	filter := map[string]interface{}{
 		common.BKAppIDField:      bizID,
-<<<<<<< HEAD
-		common.BkSupplierAccount: kit.SupplierAccount,
-=======
->>>>>>> 47a44afb
-	}
-	filter = util.SetQueryOwner(filter, ctx.SupplierAccount)
+	}
+	filter = util.SetQueryOwner(filter, kit.SupplierAccount)
 	if option.SetTemplateIDs != nil {
 		filter[common.BKFieldID] = map[string]interface{}{
 			common.BKDBIN: option.SetTemplateIDs,
@@ -404,12 +388,8 @@
 	filter := map[string]interface{}{
 		common.BKAppIDField:         bizID,
 		common.BKSetTemplateIDField: setTemplateID,
-<<<<<<< HEAD
-		common.BkSupplierAccount:    kit.SupplierAccount,
-=======
->>>>>>> 47a44afb
-	}
-	filter = util.SetQueryOwner(filter, ctx.SupplierAccount)
+	}
+	filter = util.SetQueryOwner(filter, kit.SupplierAccount)
 
 	setServiceTemplateRelations := make([]metadata.SetServiceTemplateRelation, 0)
 	if err := p.dbProxy.Table(common.BKTableNameSetServiceTemplateRelation).Find(filter).All(kit.Ctx, &setServiceTemplateRelations); err != nil {
