/*
 * Tencent is pleased to support the open source community by making 蓝鲸 available.,
 * Copyright (C) 2017-2018 THL A29 Limited, a Tencent company. All rights reserved.
 * Licensed under the MIT License (the ",License",); you may not use this file except
 * in compliance with the License. You may obtain a copy of the License at
 * http://opensource.org/licenses/MIT
 * Unless required by applicable law or agreed to in writing, software distributed under
 * the License is distributed on an ",AS IS" BASIS, WITHOUT WARRANTIES OR CONDITIONS OF ANY KIND,
 * either express or implied. See the License for the specific language governing permissions and
 * limitations under the License.
 */

package operation

import (
	"configcenter/src/common/util"
	"fmt"
	"time"

	"configcenter/src/common"
	"configcenter/src/common/blog"
	"configcenter/src/common/mapstr"
	"configcenter/src/common/metadata"
	"configcenter/src/source_controller/coreservice/core"
)

func (m *operationManager) TimerFreshData(params core.ContextParams) {
	m.ModelInst(params)
	m.ModelInstChange(params)
	m.BizHostCountChange(params)
}

func (m *operationManager) ModelInst(ctx core.ContextParams) {
	modelInstCount := make([]metadata.StringIDCount, 0)

	opt := mapstr.MapStr{}
	modelInstNumber := make([]metadata.IDStringCountInt64, 0)
	modelInfo := make([]metadata.Object, 0)
	if err := m.dbProxy.Table(common.BKTableNameObjDes).Find(opt).All(ctx, &modelInfo); err != nil {
		blog.Errorf("count model's instance, search model info fail ,err: %v, rid: %v", err, ctx.ReqID)
		return
	}
	instCount, err := m.dbProxy.Table(common.BKTableNameBaseInst).Find(opt).Count(ctx)
	if err != nil {
		blog.Errorf("count model's instance, search inst count fail ,err: %v, rid: %v", err, ctx.ReqID)
		return
	}

	if instCount == 0 {
		m.ObjectBaseEmpty(ctx, modelInfo)
		return
	}

	pipeline := []M{{"$group": M{"_id": "$bk_obj_id", "count": M{"$sum": 1}}}}
	if err := m.dbProxy.Table(common.BKTableNameBaseInst).AggregateAll(ctx, pipeline, &modelInstCount); err != nil {
		blog.Errorf("model's instance count aggregate fail, err: %v, rid: %v", err, ctx.ReqID)
		return
	}

	instCount, err := m.dbProxy.Table(common.BKTableNameBaseInst).Find(opt).Count(ctx)
	if err != nil {
		blog.Errorf("model's instance count aggregate fail, err: %v, rid: %v", err, ctx.ReqID)
		return
	}
	if instCount == 0 {
		if err := m.ObjectInstEmpty(ctx, modelInfo); err != nil {
			blog.Errorf("model's instance count aggregate fail, err: %v, rid: %v", err, ctx.ReqID)
			return
		}
		return
	}

	pipeline := []M{{"$group": M{"_id": "$bk_obj_id", "count": M{"$sum": 1}}}}
	if err := m.dbProxy.Table(common.BKTableNameBaseInst).AggregateAll(ctx, pipeline, &modelInstCount); err != nil {
		blog.Errorf("model's instance count aggregate fail, err: %v, rid: %v", err, ctx.ReqID)
		return
	}

	allModels := make([]metadata.ObjectIDName, 0)
	matchedModels := make([]string, 0)
	for _, model := range modelInfo {
		allModels = append(allModels, metadata.ObjectIDName{ObjectID: model.ObjectID, ObjectName: model.ObjectName})
		for _, countInfo := range modelInstCount {
			if countInfo.Id == model.ObjectID {
				info := metadata.IDStringCountInt64{
					Id:    model.ObjectName,
					Count: countInfo.Count,
				}
				modelInstNumber = append(modelInstNumber, info)
				matchedModels = append(matchedModels, model.ObjectName)
			}
		}
	}

	for _, model := range allModels {
		if !util.InStrArr(matchedModels, model.ObjectName) && !util.IsInnerObject(model.ObjectID) {
			info := metadata.IDStringCountInt64{
				Id:    model.ObjectName,
				Count: 0,
			}
			modelInstNumber = append(modelInstNumber, info)
		}
	}

	data := metadata.ChartData{
		ReportType: common.ModelInstChart,
		Data:       modelInstNumber,
		OwnerID:    "0",
	}
	condition := mapstr.MapStr{}
	condition[common.OperationReportType] = common.ModelInstChart
	if err := m.UpdateInnerChartData(ctx, condition, data); err != nil {
		blog.Errorf("update inner chart ModelInst data fail, err: %v, rid: %v", err, ctx.ReqID)
		return
	}

	return
}

func (m *operationManager) ModelInstChange(ctx core.ContextParams) {
	result, err := m.StatisticOperationLog(ctx)
	if err != nil {
		blog.Errorf("aggregate: count update object fail, err: %v, rid: %v", err, ctx.ReqID)
		return
	}

	cond := mapstr.MapStr{}
	modelData := make([]metadata.Object, 0)
	if err := m.dbProxy.Table(common.BKTableNameObjDes).Find(cond).All(ctx, &modelData); nil != err {
		blog.Errorf("request(%s): it is failed to find all models by the condition (%#v), error info is %s", ctx.ReqID, cond, err.Error())
		return
	}

	modelInstChange := metadata.ModelInstChange{}
	for _, createInst := range result.Create {
		if _, ok := modelInstChange[createInst.Id]; !ok {
			modelInstChange[createInst.Id] = &metadata.InstChangeCount{}
		}
		modelInstChange[createInst.Id].Create = createInst.Count
	}

	for _, deleteInst := range result.Delete {
		if _, ok := modelInstChange[deleteInst.Id]; !ok {
			modelInstChange[deleteInst.Id] = &metadata.InstChangeCount{}
		}
		modelInstChange[deleteInst.Id].Delete = deleteInst.Count
	}

	// 同一个实例更新多次，模型下实例变更数，只需要记录一次
	for _, updateInst := range result.Update {
		if _, ok := modelInstChange[updateInst.Id.ObjID]; ok {
			modelInstChange[updateInst.Id.ObjID].Update += 1
		} else {
			modelInstChange[updateInst.Id.ObjID] = &metadata.InstChangeCount{}
			modelInstChange[updateInst.Id.ObjID].Update = 1
		}
	}

	modelInstData := metadata.ModelInstChange{}
	// 把bk_obj_id换成bk_obj_name
	allModels := make([]metadata.ObjectIDName, 0)
	matchedModels := make([]string, 0)
	for _, model := range modelData {
		allModels = append(allModels, metadata.ObjectIDName{ObjectID: model.ObjectID, ObjectName: model.ObjectName})
		for key, value := range modelInstChange {
			if key == model.ObjectID {
				matchedModels = append(matchedModels, model.ObjectName)
				modelInstData[model.ObjectName] = value
			}
		}
	}

	for _, model := range allModels {
		if !util.InStrArr(matchedModels, model.ObjectName) && !util.IsInnerObject(model.ObjectID) {
			modelInstData[model.ObjectName] = &metadata.InstChangeCount{}
		}
	}

	data := metadata.ChartData{
		ReportType: common.ModelInstChangeChart,
		Data:       modelInstData,
		OwnerID:    "0",
	}
	condition := mapstr.MapStr{}
	condition[common.OperationReportType] = common.ModelInstChangeChart
	if err := m.UpdateInnerChartData(ctx, condition, data); err != nil {
		blog.Errorf("update inner chart ModelInstChange data fail, err: %v, rid: %v", err, ctx.ReqID)
		return
	}

	return
}

func (m *operationManager) BizHostCountChange(ctx core.ContextParams) {
	bizHost, err := m.SearchBizHost(ctx)

	opt := M{"bk_data_status": M{"$ne": "disabled"}, "bk_biz_id": M{"$ne": 1}}
	bizInfo := make([]metadata.BizInst, 0)
	if err := m.dbProxy.Table(common.BKTableNameBaseApp).Find(opt).All(ctx, &bizInfo); err != nil {
		blog.Errorf("biz's host count, search biz info fail ,err: %v, rid: %v", err, ctx.ReqID)
		return
	}

	if bizHost == nil {
		blog.V(3).Info("table cc_ModuleHOstConfig is empty, rid: %v", ctx.ReqID)

		m.BizHostEmpty(ctx, bizInfo)
		return
	}
	if err != nil {
		blog.Errorf("search biz's host count fail, err: %v, rid: %v", err, ctx.ReqID)
		return
	}

	condition := mapstr.MapStr{}
	condition[common.OperationReportType] = common.HostChangeBizChart
	bizHostChange := make([]metadata.HostChangeChartData, 0)
	if err := m.dbProxy.Table(common.BKTableNameChartData).Find(condition).All(ctx, &bizHostChange); err != nil {
		blog.Errorf("get host change data fail, err: %v, rid: %v", err, ctx.ReqID)
		return
	}

	firstBizHostChange := metadata.HostChangeChartData{}
	now := time.Now()

	for _, info := range bizHost {
		for _, biz := range bizInfo {
			if info.Id != biz.BizID {
				continue
			}
			if len(bizHostChange) > 0 {
				subHour := now.Sub(bizHostChange[0].UpdateTime).Hours()
				if subHour < 24 {
					blog.V(3).Info("Less than 24 hours since the last update, return")
					return
				}
				if len(bizHostChange[0].Data) > 0 {
					bizHostChange[0].Data[biz.BizName] = append(bizHostChange[0].Data[biz.BizName], metadata.BizHostChart{
						Id:    now,
						Count: info.Count,
					})
				} else {
					bizHostChange[0].Data = map[string][]metadata.BizHostChart{}
					bizHostChange[0].Data[biz.BizName] = append(bizHostChange[0].Data[biz.BizName], metadata.BizHostChart{
						Id:    now,
						Count: info.Count,
					})
				}
				bizHostChange[0].UpdateTime = time.Now()
			} else {
				if len(firstBizHostChange.Data) > 0 {
					firstBizHostChange.Data[biz.BizName] = append(firstBizHostChange.Data[biz.BizName], metadata.BizHostChart{
						Id:    now,
						Count: info.Count,
					})
				} else {
					firstBizHostChange.OwnerID = "0"
					firstBizHostChange.ReportType = common.HostChangeBizChart
					firstBizHostChange.Data = map[string][]metadata.BizHostChart{}
					firstBizHostChange.Data[biz.BizName] = append(firstBizHostChange.Data[biz.BizName], metadata.BizHostChart{
						Id:    now,
						Count: info.Count,
					})
				}
				firstBizHostChange.UpdateTime = time.Now()
			}
		}
	}

	if len(bizHostChange) > 0 {
		if err := m.dbProxy.Table(common.BKTableNameChartData).Update(ctx, condition, bizHostChange[0]); err != nil {
			blog.Errorf("update biz host change chart fail, err: %v, rid: %v", err, ctx.ReqID)
			return
		}
	} else {
		if err := m.dbProxy.Table(common.BKTableNameChartData).Insert(ctx, firstBizHostChange); err != nil {
			blog.Errorf("update biz host change fail, err: %v, rid: %v", err, ctx.ReqID)
			return
		}
	}
}

func (m *operationManager) SearchBizHost(ctx core.ContextParams) ([]metadata.IntIDCount, error) {
	bizHostCount := make([]metadata.IntIDCount, 0)

	cond := mapstr.MapStr{}
	hostCount, err := m.dbProxy.Table(common.BKTableNameModuleHostConfig).Find(cond).Count(ctx)
	if err != nil {
		blog.Errorf("aggregate: biz' host count fail, err: %v, rid: %v", err, ctx.ReqID)
		return nil, err
	}

	if hostCount > 0 {
		pipeline := []M{{"$group": M{"_id": "$bk_biz_id", "count": M{"$sum": 1}}}}
		if err := m.dbProxy.Table(common.BKTableNameModuleHostConfig).AggregateAll(ctx, pipeline, &bizHostCount); err != nil {
			blog.Errorf("aggregate: biz' host count fail, err: %v, rid: %v", err, ctx.ReqID)
			return nil, err
		}
		return bizHostCount, nil
	}

	return nil, nil
}

func (m *operationManager) HostCloudChartData(ctx core.ContextParams, inputParam metadata.ChartConfig) (interface{}, error) {
	commonCount := make([]metadata.IntIDCount, 0)
	filterCondition := fmt.Sprintf("$%v", inputParam.Field)

	respData := make([]metadata.StringIDCount, 0)
	opt := mapstr.MapStr{}
	hostCount, err := m.dbProxy.Table(common.BKTableNameBaseHost).Find(opt).Count(ctx)
	if err != nil {
		blog.Errorf("search hostCloudChartData fail, get host count fail, err: %v, rid: %v", err, ctx.ReqID)
		return nil, err
	}
	cloudMapping := make([]metadata.CloudMapping, 0)
	if err := m.dbProxy.Table(common.BKTableNameBasePlat).Find(opt).All(ctx, &cloudMapping); err != nil {
		blog.Errorf("hostCloudChartData, search cloud mapping fail, err: %v, rid: %v", err, ctx.ReqID)
		return nil, err
	}
	if hostCount == 0 {
		for _, cloud := range cloudMapping {
			info := metadata.StringIDCount{
				Id:    cloud.CloudName,
				Count: 0,
			}
			respData = append(respData, info)
		}
		return respData, nil
	}
	pipeline := []M{{"$group": M{"_id": filterCondition, "count": M{"$sum": 1}}}}
	if err := m.dbProxy.Table(common.BKTableNameBaseHost).AggregateAll(ctx, pipeline, &commonCount); err != nil {
		blog.Errorf("hostCloudChartData, aggregate: model's instance count fail, err: %v, rid: %v", err, ctx.ReqID)
		return nil, err
	}

	matched := make([]string, 0)
	for _, data := range commonCount {
		for _, cloud := range cloudMapping {
			if data.Id == cloud.CloudID {
				info := metadata.StringIDCount{
					Id:    cloud.CloudName,
					Count: data.Count,
				}
				matched = append(matched, cloud.CloudName)
				respData = append(respData, info)
			}
		}
	}

	for _, cloud := range cloudMapping {
		if !util.InStrArr(matched, cloud.CloudName) {
			info := metadata.StringIDCount{
				Id:    cloud.CloudName,
				Count: 0,
			}
			respData = append(respData, info)
		}
	}
	return respData, nil
}

func (m *operationManager) HostBizChartData(ctx core.ContextParams, inputParam metadata.ChartConfig) (interface{}, error) {
	bizHost, err := m.SearchBizHost(ctx)
	if err != nil {
		blog.Error("search biz's host data fail, err: %v, rid: %v", err, ctx.ReqID)
		return nil, err
	}

	respData := make([]metadata.StringIDCount, 0)
	opt := mapstr.MapStr{"bk_data_status": M{"$ne": "disabled"}, "bk_biz_id": M{"$ne": 1}}
	bizInfo := make([]metadata.BizInst, 0)
	if err := m.dbProxy.Table(common.BKTableNameBaseApp).Find(opt).All(ctx, &bizInfo); err != nil {
		blog.Errorf("HostBizChartData, get biz info fail, err: %v, rid: %v ", err, ctx.ReqID)
		return nil, err
	}

	if bizHost == nil {
		blog.V(3).Info("table cc_ModuleHOstConfig is empty, rid: %v", ctx.ReqID)

		for _, biz := range bizInfo {
			info := metadata.StringIDCount{
				Id:    biz.BizName,
				Count: 0,
			}
			respData = append(respData, info)
		}

		return respData, err
	}

	allBiz := make([]string, 0)
	matchedBiz := make([]string, 0)
	for _, biz := range bizInfo {
		allBiz = append(allBiz, biz.BizName)
		for _, host := range bizHost {
			if host.Id == biz.BizID {
				info := metadata.StringIDCount{
					Id:    biz.BizName,
					Count: host.Count,
				}
				respData = append(respData, info)
				matchedBiz = append(matchedBiz, biz.BizName)
			}
		}
	}

	for _, biz := range allBiz {
		if !util.InStrArr(matchedBiz, biz) {
			info := metadata.StringIDCount{
				Id:    biz,
				Count: 0,
			}
			respData = append(respData, info)
		}
	}
	return respData, nil
}

func (m *operationManager) UpdateInnerChartData(ctx core.ContextParams, opt mapstr.MapStr, data metadata.ChartData) error {
	if err := m.dbProxy.Table(common.BKTableNameChartData).Delete(ctx, opt); err != nil {
		blog.Errorf("delete model instance change chart data fail, err: %v, rid: %v", err, ctx.ReqID)
		return err
	}

	if err := m.dbProxy.Table(common.BKTableNameChartData).Insert(ctx, data); err != nil {
		blog.Errorf("insert model instance change chart data fail, err: %v, rid: %v", err, ctx.ReqID)
		return err
	}
	return nil
}

func (m *operationManager) StatisticOperationLog(ctx core.ContextParams) (*metadata.StatisticInstOperation, error) {
	lastTime := time.Now().AddDate(0, 0, -30)

	opt := mapstr.MapStr{}
	opt["op_desc"] = "create object"
	createCount, err := m.dbProxy.Table(common.BKTableNameOperationLog).Find(opt).Count(ctx)
	if err != nil {
		blog.Errorf("aggregate: count create object fail, err: %v, rid", err, ctx.ReqID)
		return nil, err
	}
	createInstCount := make([]metadata.StringIDCount, 0)
	if createCount > 0 {
		createPipe := []M{{"$match": M{"op_desc": "create object", "op_time": M{"$gte": lastTime}}}, {"$group": M{"_id": "$content.cur_data.bk_obj_id", "count": M{"$sum": 1}}}}
		if err := m.dbProxy.Table(common.BKTableNameOperationLog).AggregateAll(ctx, createPipe, &createInstCount); err != nil {
			blog.Errorf("aggregate: count create object fail, err: %v, rid", err, ctx.ReqID)
			return nil, err
		}
	}

	opt["op_desc"] = "delete object"
	deleteCount, err := m.dbProxy.Table(common.BKTableNameOperationLog).Find(opt).Count(ctx)
	if err != nil {
		blog.Errorf("aggregate: count create object fail, err: %v, rid", err, ctx.ReqID)
		return nil, err
	}
	deleteInstCount := make([]metadata.StringIDCount, 0)
	if deleteCount > 0 {
		deletePipe := []M{{"$match": M{"op_desc": "delete object", "op_time": M{"$gte": lastTime}}}, {"$group": M{"_id": "$content.pre_data.bk_obj_id", "count": M{"$sum": 1}}}}
		if err := m.dbProxy.Table(common.BKTableNameOperationLog).AggregateAll(ctx, deletePipe, &deleteInstCount); err != nil {
			blog.Errorf("aggregate: count delete object fail, err: %v, rid: %v", err, ctx.ReqID)
			return nil, err
		}
	}

	opt["op_desc"] = "update object"
	updateCount, err := m.dbProxy.Table(common.BKTableNameOperationLog).Find(opt).Count(ctx)
	if err != nil {
		blog.Errorf("aggregate: count create object fail, err: %v, rid", err, ctx.ReqID)
		return nil, err
	}
	updateInstCount := make([]metadata.UpdateInstCount, 0)
	if updateCount > 0 {
		updatePipe := []M{{"$match": M{"op_desc": "update object", "op_time": M{"$gte": lastTime}}}, {"$group": M{"_id": M{"bk_obj_id": "$content.cur_data.bk_obj_id", "inst_id": "$content.cur_data.bk_inst_id"}, "count": M{"$sum": 1}}}}
		if err := m.dbProxy.Table(common.BKTableNameOperationLog).AggregateAll(ctx, updatePipe, &updateInstCount); err != nil {
			blog.Errorf("aggregate: count update object fail, err: %v, rid: %v", err, ctx.ReqID)
			return nil, err
		}
	}

	result := &metadata.StatisticInstOperation{
		Create: createInstCount,
		Delete: deleteInstCount,
		Update: updateInstCount,
	}

	return result, nil
}

// BizHostEmpty cc_ModuleHOstConfig为空的情况下, 统计业务下主机为0
func (m *operationManager) BizHostEmpty(ctx core.ContextParams, bizInfo []metadata.BizInst) {
	firstBizHostChange := metadata.HostChangeChartData{}
	now := time.Now()

	opt := M{common.OperationReportType: common.HostChangeBizChart}
	chartExist, err := m.dbProxy.Table(common.BKTableNameChartData).Find(opt).Count(ctx)
	if err != nil {
		blog.Errorf("update biz host change chart fail, err: %v, rid: %v", err, ctx.ReqID)
		return
	}
	if chartExist > 0 {
		return
	}
	for _, biz := range bizInfo {
		if len(firstBizHostChange.Data) > 0 {
			firstBizHostChange.Data[biz.BizName] = append(firstBizHostChange.Data[biz.BizName], metadata.BizHostChart{
				Id:    now,
				Count: 0,
			})
		} else {
			firstBizHostChange.OwnerID = "0"
			firstBizHostChange.ReportType = common.HostChangeBizChart
			firstBizHostChange.Data = map[string][]metadata.BizHostChart{}
			firstBizHostChange.Data[biz.BizName] = append(firstBizHostChange.Data[biz.BizName], metadata.BizHostChart{
				Id:    now,
				Count: 0,
			})
		}
		firstBizHostChange.UpdateTime = time.Now()
	}

	if err := m.dbProxy.Table(common.BKTableNameChartData).Insert(ctx, firstBizHostChange); err != nil {
		blog.Errorf("update biz host change fail, err: %v, rid: %v", err, ctx.ReqID)
		return
	}
}

<<<<<<< HEAD
func (m *operationManager) ObjectInstEmpty(ctx core.ContextParams, modelInfo []metadata.Object) error {
	modelInstNumber := make([]metadata.IDStringCountInt64, 0)
	for _, model := range modelInfo {
		info := metadata.IDStringCountInt64{
			Id:    model.ObjectName,
			Count: 0,
		}
		modelInstNumber = append(modelInstNumber, info)
	}
=======
// ObjectBaseEmpty cc_ObjectBase为空的情况下,统计模型下的实例
func (m *operationManager) ObjectBaseEmpty(ctx core.ContextParams, modelInfo []metadata.Object) {
	modelInstNumber := make([]metadata.IDStringCountInt64, 0)
	for _, model := range modelInfo {
		if !util.IsInnerObject(model.ObjectID) {
			info := metadata.IDStringCountInt64{
				Id:    model.ObjectName,
				Count: 0,
			}
			modelInstNumber = append(modelInstNumber, info)
		}
	}

>>>>>>> 70dccd76
	data := metadata.ChartData{
		ReportType: common.ModelInstChart,
		Data:       modelInstNumber,
		OwnerID:    "0",
	}
	condition := mapstr.MapStr{}
	condition[common.OperationReportType] = common.ModelInstChart
	if err := m.UpdateInnerChartData(ctx, condition, data); err != nil {
		blog.Errorf("update inner chart ModelInst data fail, err: %v, rid: %v", err, ctx.ReqID)
<<<<<<< HEAD
		return err
	}
	return nil
=======
		return
	}
>>>>>>> 70dccd76
}<|MERGE_RESOLUTION|>--- conflicted
+++ resolved
@@ -50,26 +50,6 @@
 		m.ObjectBaseEmpty(ctx, modelInfo)
 		return
 	}
-
-	pipeline := []M{{"$group": M{"_id": "$bk_obj_id", "count": M{"$sum": 1}}}}
-	if err := m.dbProxy.Table(common.BKTableNameBaseInst).AggregateAll(ctx, pipeline, &modelInstCount); err != nil {
-		blog.Errorf("model's instance count aggregate fail, err: %v, rid: %v", err, ctx.ReqID)
-		return
-	}
-
-	instCount, err := m.dbProxy.Table(common.BKTableNameBaseInst).Find(opt).Count(ctx)
-	if err != nil {
-		blog.Errorf("model's instance count aggregate fail, err: %v, rid: %v", err, ctx.ReqID)
-		return
-	}
-	if instCount == 0 {
-		if err := m.ObjectInstEmpty(ctx, modelInfo); err != nil {
-			blog.Errorf("model's instance count aggregate fail, err: %v, rid: %v", err, ctx.ReqID)
-			return
-		}
-		return
-	}
-
 	pipeline := []M{{"$group": M{"_id": "$bk_obj_id", "count": M{"$sum": 1}}}}
 	if err := m.dbProxy.Table(common.BKTableNameBaseInst).AggregateAll(ctx, pipeline, &modelInstCount); err != nil {
 		blog.Errorf("model's instance count aggregate fail, err: %v, rid: %v", err, ctx.ReqID)
@@ -526,17 +506,6 @@
 	}
 }
 
-<<<<<<< HEAD
-func (m *operationManager) ObjectInstEmpty(ctx core.ContextParams, modelInfo []metadata.Object) error {
-	modelInstNumber := make([]metadata.IDStringCountInt64, 0)
-	for _, model := range modelInfo {
-		info := metadata.IDStringCountInt64{
-			Id:    model.ObjectName,
-			Count: 0,
-		}
-		modelInstNumber = append(modelInstNumber, info)
-	}
-=======
 // ObjectBaseEmpty cc_ObjectBase为空的情况下,统计模型下的实例
 func (m *operationManager) ObjectBaseEmpty(ctx core.ContextParams, modelInfo []metadata.Object) {
 	modelInstNumber := make([]metadata.IDStringCountInt64, 0)
@@ -550,7 +519,6 @@
 		}
 	}
 
->>>>>>> 70dccd76
 	data := metadata.ChartData{
 		ReportType: common.ModelInstChart,
 		Data:       modelInstNumber,
@@ -560,12 +528,6 @@
 	condition[common.OperationReportType] = common.ModelInstChart
 	if err := m.UpdateInnerChartData(ctx, condition, data); err != nil {
 		blog.Errorf("update inner chart ModelInst data fail, err: %v, rid: %v", err, ctx.ReqID)
-<<<<<<< HEAD
-		return err
-	}
-	return nil
-=======
-		return
-	}
->>>>>>> 70dccd76
+		return
+	}
 }