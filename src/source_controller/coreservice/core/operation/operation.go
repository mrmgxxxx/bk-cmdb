/*
 * Tencent is pleased to support the open source community by making 蓝鲸 available.,
 * Copyright (C) 2017-2018 THL A29 Limited, a Tencent company. All rights reserved.
 * Licensed under the MIT License (the ",License",); you may not use this file except
 * in compliance with the License. You may obtain a copy of the License at
 * http://opensource.org/licenses/MIT
 * Unless required by applicable law or agreed to in writing, software distributed under
 * the License is distributed on an ",AS IS" BASIS, WITHOUT WARRANTIES OR CONDITIONS OF ANY KIND,
 * either express or implied. See the License for the specific language governing permissions and
 * limitations under the License.
 */

package operation

import (
	"fmt"

	"configcenter/src/common"
	"configcenter/src/common/blog"
	"configcenter/src/common/mapstr"
	"configcenter/src/common/metadata"
	"configcenter/src/source_controller/coreservice/core"
	"configcenter/src/storage/dal"
)

var _ core.StatisticOperation = (*operationManager)(nil)

type operationManager struct {
	dbProxy dal.RDB
}

type M mapstr.MapStr

func New(dbProxy dal.RDB) core.StatisticOperation {
	return &operationManager{
		dbProxy: dbProxy,
	}
}

func (m *operationManager) SearchInstCount(ctx core.ContextParams, inputParam mapstr.MapStr) (uint64, error) {
	opt := mapstr.MapStr{}
	count, err := m.dbProxy.Table(common.BKTableNameBaseInst).Find(opt).Count(ctx)
	if nil != err {
		blog.Errorf("query database error:%s, condition:%v, rid: %v", err.Error(), inputParam, ctx.ReqID)
		return 0, err
	}

	return count, nil
}

func (m *operationManager) SearchChartDataCommon(ctx core.ContextParams, inputParam metadata.ChartConfig) (interface{}, error) {
	switch inputParam.ReportType {
	case common.HostCloudChart:
		data, err := m.HostCloudChartData(ctx, inputParam)
		if err != nil {
			blog.Error("search host cloud chart data fail, inputParam: %v, err: %v,  rid: %v", inputParam, err, ctx.ReqID)
			return nil, err
		}
		return data, nil
	case common.HostBizChart:
		data, err := m.HostBizChartData(ctx, inputParam)
		if err != nil {
			blog.Error("search biz's host chart data fail, params: %v, err: %v, rid: %v", inputParam, err, ctx.ReqID)
			return nil, err
		}
		return data, nil
	default:
		data, err := m.CommonModelStatistic(ctx, inputParam)
		if err != nil {
			return nil, err
		}
		return data, nil
	}
}

func (m *operationManager) CommonModelStatistic(ctx core.ContextParams, inputParam metadata.ChartConfig) (interface{}, error) {
	commonCount := make([]metadata.StringIDCount, 0)
	filterCondition := fmt.Sprintf("$%v", inputParam.Field)

	if inputParam.ObjID == common.BKInnerObjIDHost {
		pipeline := []M{{"$group": M{"_id": filterCondition, "count": M{"$sum": 1}}}}
		if err := m.dbProxy.Table(common.BKTableNameBaseHost).AggregateAll(ctx, pipeline, &commonCount); err != nil {
			blog.Errorf("host os type count aggregate fail, chartName: %v, err: %v, rid: %v", inputParam.Name, err, ctx.ReqID)
			return nil, err
		}
	} else {
		pipeline := []M{{"$match": M{"bk_obj_id": inputParam.ObjID}}, {"$group": M{"_id": filterCondition, "count": M{"$sum": 1}}}}
		if err := m.dbProxy.Table(common.BKTableNameBaseInst).AggregateAll(ctx, pipeline, &commonCount); err != nil {
			blog.Errorf("model's instance count aggregate fail, chartName: %v, ObjID: %v, err: %v, rid: %v", inputParam.Name, inputParam.ObjID, err, ctx.ReqID)
			return nil, err
		}
	}

	attribute := metadata.Attribute{}
	opt := mapstr.MapStr{}
	opt[common.BKObjIDField] = inputParam.ObjID
	opt[common.BKPropertyIDField] = inputParam.Field
	if err := m.dbProxy.Table(common.BKTableNameObjAttDes).Find(opt).One(ctx, &attribute); err != nil {
		blog.Errorf("model's instance count aggregate fail, chartName: %v, objID: %v, err: %v, rid: %v", inputParam.Name, inputParam.ObjID, err, ctx.ReqID)
		return nil, err
	}
<<<<<<< HEAD

	instCount := uint64(0)
	cond := M{}
	var countErr error
	if inputParam.ObjID == common.BKInnerObjIDHost {
		instCount, countErr = m.dbProxy.Table(common.BKTableNameBaseHost).Find(cond).Count(ctx)
		if countErr != nil {
			blog.Errorf("host os type count aggregate fail, chartName: %v, err: %v, rid: %v", inputParam.Name, countErr, ctx.ReqID)
			return nil, countErr
		}
		if instCount > 0 {
			pipeline := []M{{"$group": M{"_id": filterCondition, "count": M{"$sum": 1}}}}
			if err := m.dbProxy.Table(common.BKTableNameBaseHost).AggregateAll(ctx, pipeline, &commonCount); err != nil {
				blog.Errorf("host os type count aggregate fail, chartName: %v, err: %v, rid: %v", inputParam.Name, err, ctx.ReqID)
				return nil, err
			}
		}
	} else {
		instCount, countErr = m.dbProxy.Table(common.BKTableNameBaseInst).Find(cond).Count(ctx)
		if countErr != nil {
			blog.Errorf("model's instance count aggregate fail, chartName: %v, ObjID: %v, err: %v, rid: %v", inputParam.Name, inputParam.ObjID, countErr, ctx.ReqID)
			return nil, countErr
		}
		if instCount > 0 {
			pipeline := []M{{"$match": M{"bk_obj_id": inputParam.ObjID}}, {"$group": M{"_id": filterCondition, "count": M{"$sum": 1}}}}
			if err := m.dbProxy.Table(common.BKTableNameBaseInst).AggregateAll(ctx, pipeline, &commonCount); err != nil {
				blog.Errorf("model's instance count aggregate fail, chartName: %v, ObjID: %v, err: %v, rid: %v", inputParam.Name, inputParam.ObjID, err, ctx.ReqID)
				return nil, err
			}
		}
	}

	option, err := metadata.ParseEnumOption(ctx, attribute.Option)
=======
	option, err := instances.ParseEnumOption(ctx, attribute.Option)
>>>>>>> 097758b1
	if err != nil {
		blog.Errorf("count model's instance, parse enum option fail, ObjID: %v, err:%v, rid: %v", inputParam.ObjID, err, ctx.ReqID)
		return nil, err
	}

	respData := make([]metadata.IDStringCountInt64, 0)
	for _, opt := range option {
		info := metadata.IDStringCountInt64{
			Id:    opt.Name,
			Count: 0,
		}
		for _, count := range commonCount {
			if count.Id == opt.ID {
				info.Count = count.Count
			}
			if opt.Name == common.OptionOther && count.Id == "" {
				info.Count = count.Count
			}
		}
		respData = append(respData, info)
	}

	return respData, nil
}

func (m *operationManager) SearchTimerChartData(ctx core.ContextParams, inputParam metadata.ChartConfig) (interface{}, error) {
	condition := mapstr.MapStr{}
	condition[common.OperationReportType] = inputParam.ReportType

	chartData := metadata.ChartData{}
	if err := m.dbProxy.Table(common.BKTableNameChartData).Find(condition).One(ctx, &chartData); err != nil {
		blog.Errorf("search chart data fail, chart name: %v err: %v, rid: %v", inputParam.Name, err, ctx.ReqID)
		return nil, err
	}

	return chartData.Data, nil
}<|MERGE_RESOLUTION|>--- conflicted
+++ resolved
@@ -99,7 +99,6 @@
 		blog.Errorf("model's instance count aggregate fail, chartName: %v, objID: %v, err: %v, rid: %v", inputParam.Name, inputParam.ObjID, err, ctx.ReqID)
 		return nil, err
 	}
-<<<<<<< HEAD
 
 	instCount := uint64(0)
 	cond := M{}
@@ -133,9 +132,6 @@
 	}
 
 	option, err := metadata.ParseEnumOption(ctx, attribute.Option)
-=======
-	option, err := instances.ParseEnumOption(ctx, attribute.Option)
->>>>>>> 097758b1
 	if err != nil {
 		blog.Errorf("count model's instance, parse enum option fail, ObjID: %v, err:%v, rid: %v", inputParam.ObjID, err, ctx.ReqID)
 		return nil, err
