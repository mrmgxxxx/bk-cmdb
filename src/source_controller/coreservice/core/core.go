--- conflicted
+++ resolved
@@ -303,7 +303,6 @@
 }
 
 // New create core
-<<<<<<< HEAD
 func New(
 	model ModelOperation,
 	instance InstanceOperation,
@@ -318,11 +317,6 @@
 	hostApplyRule HostApplyRuleOperation,
     sys SystemOperation,
 ) Core {
-=======
-func New(model ModelOperation, instance InstanceOperation, association AssociationOperation,
-	dataSynchronize DataSynchronizeOperation, topo TopoOperation, host HostOperation,
-	audit AuditOperation, process ProcessOperation, label LabelOperation, sys SystemOperation, setTemplate SetTemplateOperation, operation StatisticOperation) Core {
->>>>>>> ba952f40
 	return &core{
 		model:           model,
 		instance:        instance,
