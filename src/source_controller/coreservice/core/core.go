/*
 * Tencent is pleased to support the open source community by making 蓝鲸 available.,
 * Copyright (C) 2017-2018 THL A29 Limited, a Tencent company. All rights reserved.
 * Licensed under the MIT License (the ",License",); you may not use this file except
 * in compliance with the License. You may obtain a copy of the License at
 * http://opensource.org/licenses/MIT
 * Unless required by applicable law or agreed to in writing, software distributed under
 * the License is distributed on an ",AS IS" BASIS, WITHOUT WARRANTIES OR CONDITIONS OF ANY KIND,
 * either express or implied. See the License for the specific language governing permissions and
 * limitations under the License.
 */

package core

import (
	"configcenter/src/common/mapstr"
	"configcenter/src/common/metadata"
)

// ModelAttributeGroup model attribute group methods definitions
type ModelAttributeGroup interface {
	CreateModelAttributeGroup(ctx ContextParams, objID string, inputParam metadata.CreateModelAttributeGroup) (*metadata.CreateOneDataResult, error)
	SetModelAttributeGroup(ctx ContextParams, objID string, inputParam metadata.SetModelAttributeGroup) (*metadata.SetDataResult, error)
	UpdateModelAttributeGroup(ctx ContextParams, objID string, inputParam metadata.UpdateOption) (*metadata.UpdatedCount, error)
	UpdateModelAttributeGroupByCondition(ctx ContextParams, inputParam metadata.UpdateOption) (*metadata.UpdatedCount, error)
	SearchModelAttributeGroup(ctx ContextParams, objID string, inputParam metadata.QueryCondition) (*metadata.QueryModelAttributeGroupDataResult, error)
	SearchModelAttributeGroupByCondition(ctx ContextParams, inputParam metadata.QueryCondition) (*metadata.QueryModelAttributeGroupDataResult, error)
	DeleteModelAttributeGroup(ctx ContextParams, objID string, inputParam metadata.DeleteOption) (*metadata.DeletedCount, error)
	DeleteModelAttributeGroupByCondition(ctx ContextParams, inputParam metadata.DeleteOption) (*metadata.DeletedCount, error)
}

// ModelClassification model classification methods definitions
type ModelClassification interface {
	CreateOneModelClassification(ctx ContextParams, inputParam metadata.CreateOneModelClassification) (*metadata.CreateOneDataResult, error)
	CreateManyModelClassification(ctx ContextParams, inputParam metadata.CreateManyModelClassifiaction) (*metadata.CreateManyDataResult, error)
	SetManyModelClassification(ctx ContextParams, inputParam metadata.SetManyModelClassification) (*metadata.SetDataResult, error)
	SetOneModelClassification(ctx ContextParams, inputParam metadata.SetOneModelClassification) (*metadata.SetDataResult, error)
	UpdateModelClassification(ctx ContextParams, inputParam metadata.UpdateOption) (*metadata.UpdatedCount, error)
	DeleteModelClassification(ctx ContextParams, inputParam metadata.DeleteOption) (*metadata.DeletedCount, error)
	CascadeDeleteModeClassification(ctx ContextParams, inputParam metadata.DeleteOption) (*metadata.DeletedCount, error)
	SearchModelClassification(ctx ContextParams, inputParam metadata.QueryCondition) (*metadata.QueryModelClassificationDataResult, error)
}

// ModelAttribute model attribute methods definitions
type ModelAttribute interface {
	CreateModelAttributes(ctx ContextParams, objID string, inputParam metadata.CreateModelAttributes) (*metadata.CreateManyDataResult, error)
	SetModelAttributes(ctx ContextParams, objID string, inputParam metadata.SetModelAttributes) (*metadata.SetDataResult, error)
	UpdateModelAttributes(ctx ContextParams, objID string, inputParam metadata.UpdateOption) (*metadata.UpdatedCount, error)
	UpdateModelAttributesByCondition(ctx ContextParams, inputParam metadata.UpdateOption) (*metadata.UpdatedCount, error)
	DeleteModelAttributes(ctx ContextParams, objID string, inputParam metadata.DeleteOption) (*metadata.DeletedCount, error)
	SearchModelAttributes(ctx ContextParams, objID string, inputParam metadata.QueryCondition) (*metadata.QueryModelAttributeDataResult, error)
	SearchModelAttributesByCondition(ctx ContextParams, inputParam metadata.QueryCondition) (*metadata.QueryModelAttributeDataResult, error)
}

// ModelAttrUnique model attribute  unique methods definitions
type ModelAttrUnique interface {
	CreateModelAttrUnique(ctx ContextParams, objID string, data metadata.CreateModelAttrUnique) (*metadata.CreateOneDataResult, error)
	UpdateModelAttrUnique(ctx ContextParams, objID string, id uint64, data metadata.UpdateModelAttrUnique) (*metadata.UpdatedCount, error)
	DeleteModelAttrUnique(ctx ContextParams, objID string, id uint64) (*metadata.DeletedCount, error)
	SearchModelAttrUnique(ctx ContextParams, inputParam metadata.QueryCondition) (*metadata.QueryUniqueResult, error)
}

// ModelOperation model methods
type ModelOperation interface {
	ModelClassification
	ModelAttributeGroup
	ModelAttribute
	ModelAttrUnique

	CreateModel(ctx ContextParams, inputParam metadata.CreateModel) (*metadata.CreateOneDataResult, error)
	SetModel(ctx ContextParams, inputParam metadata.SetModel) (*metadata.SetDataResult, error)
	UpdateModel(ctx ContextParams, inputParam metadata.UpdateOption) (*metadata.UpdatedCount, error)
	DeleteModel(ctx ContextParams, inputParam metadata.DeleteOption) (*metadata.DeletedCount, error)
	CascadeDeleteModel(ctx ContextParams, inputParam metadata.DeleteOption) (*metadata.DeletedCount, error)
	SearchModel(ctx ContextParams, inputParam metadata.QueryCondition) (*metadata.QueryModelDataResult, error)
	SearchModelWithAttribute(ctx ContextParams, inputParam metadata.QueryCondition) (*metadata.QueryModelWithAttributeDataResult, error)
}

// InstanceOperation instance methods
type InstanceOperation interface {
	CreateModelInstance(ctx ContextParams, objID string, inputParam metadata.CreateModelInstance) (*metadata.CreateOneDataResult, error)
	CreateManyModelInstance(ctx ContextParams, objID string, inputParam metadata.CreateManyModelInstance) (*metadata.CreateManyDataResult, error)
	UpdateModelInstance(ctx ContextParams, objID string, inputParam metadata.UpdateOption) (*metadata.UpdatedCount, error)
	SearchModelInstance(ctx ContextParams, objID string, inputParam metadata.QueryCondition) (*metadata.QueryResult, error)
	DeleteModelInstance(ctx ContextParams, objID string, inputParam metadata.DeleteOption) (*metadata.DeletedCount, error)
	CascadeDeleteModelInstance(ctx ContextParams, objID string, inputParam metadata.DeleteOption) (*metadata.DeletedCount, error)
}

// AssociationKind association kind methods
type AssociationKind interface {
	CreateAssociationKind(ctx ContextParams, inputParam metadata.CreateAssociationKind) (*metadata.CreateOneDataResult, error)
	CreateManyAssociationKind(ctx ContextParams, inputParam metadata.CreateManyAssociationKind) (*metadata.CreateManyDataResult, error)
	SetAssociationKind(ctx ContextParams, inputParam metadata.SetAssociationKind) (*metadata.SetDataResult, error)
	SetManyAssociationKind(ctx ContextParams, inputParam metadata.SetManyAssociationKind) (*metadata.SetDataResult, error)
	UpdateAssociationKind(ctx ContextParams, inputParam metadata.UpdateOption) (*metadata.UpdatedCount, error)
	DeleteAssociationKind(ctx ContextParams, inputParam metadata.DeleteOption) (*metadata.DeletedCount, error)
	CascadeDeleteAssociationKind(ctx ContextParams, inputParam metadata.DeleteOption) (*metadata.DeletedCount, error)
	SearchAssociationKind(ctx ContextParams, inputParam metadata.QueryCondition) (*metadata.QueryResult, error)
}

// ModelAssociation manager model association
type ModelAssociation interface {
	CreateModelAssociation(ctx ContextParams, inputParam metadata.CreateModelAssociation) (*metadata.CreateOneDataResult, error)
	CreateMainlineModelAssociation(ctx ContextParams, inputParam metadata.CreateModelAssociation) (*metadata.CreateOneDataResult, error)
	SetModelAssociation(ctx ContextParams, inputParam metadata.SetModelAssociation) (*metadata.SetDataResult, error)
	UpdateModelAssociation(ctx ContextParams, inputParam metadata.UpdateOption) (*metadata.UpdatedCount, error)
	SearchModelAssociation(ctx ContextParams, inputParam metadata.QueryCondition) (*metadata.QueryResult, error)
	DeleteModelAssociation(ctx ContextParams, inputParam metadata.DeleteOption) (*metadata.DeletedCount, error)
	CascadeDeleteModelAssociation(ctx ContextParams, inputParam metadata.DeleteOption) (*metadata.DeletedCount, error)
}

// InstanceAssociation manager instance association
type InstanceAssociation interface {
	CreateOneInstanceAssociation(ctx ContextParams, inputParam metadata.CreateOneInstanceAssociation) (*metadata.CreateOneDataResult, error)
	CreateManyInstanceAssociation(ctx ContextParams, inputParam metadata.CreateManyInstanceAssociation) (*metadata.CreateManyDataResult, error)
	SearchInstanceAssociation(ctx ContextParams, inputParam metadata.QueryCondition) (*metadata.QueryResult, error)
	DeleteInstanceAssociation(ctx ContextParams, inputParam metadata.DeleteOption) (*metadata.DeletedCount, error)
}

<<<<<<< HEAD
// DataSynchronize manager data synchronize interface
type DataSynchronizeOperation interface {
	SynchronizeInstanceAdapter(ctx ContextParams, syncData *metadata.SynchronizeParameter) ([]metadata.ExceptionResult, error)
	SynchronizeModelAdapter(ctx ContextParams, syncData *metadata.SynchronizeParameter) ([]metadata.ExceptionResult, error)
	SynchronizeAssociationAdapter(ctx ContextParams, syncData *metadata.SynchronizeParameter) ([]metadata.ExceptionResult, error)
	Find(ctx ContextParams, find *metadata.SynchronizeFindInfoParameter) ([]mapstr.MapStr, uint64, error)
	ClearData(ctx ContextParams, input *metadata.SynchronizeClearDataParameter) error
=======
// TopoOperation methods
type TopoOperation interface {
	SearchMainlineModelTopo(withDetail bool) (*metadata.TopoModelNode, error)
	SearchMainlineInstanceTopo(objID int64, withDetail bool) (*metadata.TopoInstanceNode, error)
>>>>>>> d2c02265
}

// AssociationOperation association methods
type AssociationOperation interface {
	AssociationKind
	ModelAssociation
	InstanceAssociation
}

// Core core itnerfaces methods
type Core interface {
	ModelOperation() ModelOperation
	InstanceOperation() InstanceOperation
	AssociationOperation() AssociationOperation
<<<<<<< HEAD
	DataSynchronizeOperation() DataSynchronizeOperation
}

type core struct {
	model           ModelOperation
	instance        InstanceOperation
	associaction    AssociationOperation
	dataSynchronize DataSynchronizeOperation
}

// New create core
func New(model ModelOperation, instance InstanceOperation, association AssociationOperation, dataSynchronize DataSynchronizeOperation) Core {
	return &core{
		model:           model,
		instance:        instance,
		associaction:    association,
		dataSynchronize: dataSynchronize,
=======
	TopoOperation() TopoOperation
}

type core struct {
	model        ModelOperation
	instance     InstanceOperation
	associaction AssociationOperation
	topo         TopoOperation
}

// New create core
func New(model ModelOperation, instance InstanceOperation, association AssociationOperation, topo TopoOperation) Core {
	return &core{
		model:        model,
		instance:     instance,
		associaction: association,
		topo:         topo,
>>>>>>> d2c02265
	}
}

func (m *core) ModelOperation() ModelOperation {
	return m.model
}

func (m *core) InstanceOperation() InstanceOperation {
	return m.instance
}

func (m *core) AssociationOperation() AssociationOperation {
	return m.associaction
}

<<<<<<< HEAD
func (m *core) DataSynchronizeOperation() DataSynchronizeOperation {
	return m.dataSynchronize
=======
func (m *core) TopoOperation() TopoOperation {
	return m.topo
>>>>>>> d2c02265
}<|MERGE_RESOLUTION|>--- conflicted
+++ resolved
@@ -117,7 +117,6 @@
 	DeleteInstanceAssociation(ctx ContextParams, inputParam metadata.DeleteOption) (*metadata.DeletedCount, error)
 }
 
-<<<<<<< HEAD
 // DataSynchronize manager data synchronize interface
 type DataSynchronizeOperation interface {
 	SynchronizeInstanceAdapter(ctx ContextParams, syncData *metadata.SynchronizeParameter) ([]metadata.ExceptionResult, error)
@@ -125,12 +124,12 @@
 	SynchronizeAssociationAdapter(ctx ContextParams, syncData *metadata.SynchronizeParameter) ([]metadata.ExceptionResult, error)
 	Find(ctx ContextParams, find *metadata.SynchronizeFindInfoParameter) ([]mapstr.MapStr, uint64, error)
 	ClearData(ctx ContextParams, input *metadata.SynchronizeClearDataParameter) error
-=======
+}
+
 // TopoOperation methods
 type TopoOperation interface {
 	SearchMainlineModelTopo(withDetail bool) (*metadata.TopoModelNode, error)
 	SearchMainlineInstanceTopo(objID int64, withDetail bool) (*metadata.TopoInstanceNode, error)
->>>>>>> d2c02265
 }
 
 // AssociationOperation association methods
@@ -145,7 +144,7 @@
 	ModelOperation() ModelOperation
 	InstanceOperation() InstanceOperation
 	AssociationOperation() AssociationOperation
-<<<<<<< HEAD
+	TopoOperation() TopoOperation
 	DataSynchronizeOperation() DataSynchronizeOperation
 }
 
@@ -154,34 +153,17 @@
 	instance        InstanceOperation
 	associaction    AssociationOperation
 	dataSynchronize DataSynchronizeOperation
+	topo         TopoOperation
 }
 
 // New create core
-func New(model ModelOperation, instance InstanceOperation, association AssociationOperation, dataSynchronize DataSynchronizeOperation) Core {
+func New(model ModelOperation, instance InstanceOperation, association AssociationOperation, dataSynchronize DataSynchronizeOperation, topo TopoOperation) Core {
 	return &core{
 		model:           model,
 		instance:        instance,
 		associaction:    association,
 		dataSynchronize: dataSynchronize,
-=======
-	TopoOperation() TopoOperation
-}
-
-type core struct {
-	model        ModelOperation
-	instance     InstanceOperation
-	associaction AssociationOperation
-	topo         TopoOperation
-}
-
-// New create core
-func New(model ModelOperation, instance InstanceOperation, association AssociationOperation, topo TopoOperation) Core {
-	return &core{
-		model:        model,
-		instance:     instance,
-		associaction: association,
 		topo:         topo,
->>>>>>> d2c02265
 	}
 }
 
@@ -197,11 +179,10 @@
 	return m.associaction
 }
 
-<<<<<<< HEAD
+func (m *core) TopoOperation() TopoOperation {
+	return m.topo
+}
+
 func (m *core) DataSynchronizeOperation() DataSynchronizeOperation {
 	return m.dataSynchronize
-=======
-func (m *core) TopoOperation() TopoOperation {
-	return m.topo
->>>>>>> d2c02265
 }