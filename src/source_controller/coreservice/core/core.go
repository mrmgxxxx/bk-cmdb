--- conflicted
+++ resolved
@@ -198,11 +198,8 @@
 	StatisticOperation() StatisticOperation
 	ProcessOperation() ProcessOperation
 	LabelOperation() LabelOperation
-<<<<<<< HEAD
 	SetTemplateOperation() SetTemplateOperation
-=======
 	SystemOperation() SystemOperation
->>>>>>> 5e8a1eb1
 }
 
 // ProcessOperation methods
@@ -257,7 +254,6 @@
 	RemoveLabel(ctx ContextParams, tableName string, option selector.LabelRemoveOption) errors.CCErrorCoder
 }
 
-<<<<<<< HEAD
 type SetTemplateOperation interface {
 	CreateSetTemplate(ctx ContextParams, bizID int64, option metadata.CreateSetTemplateOption) (metadata.SetTemplate, errors.CCErrorCoder)
 	UpdateSetTemplate(ctx ContextParams, setTemplateID int64, option metadata.UpdateSetTemplateOption) (metadata.SetTemplate, errors.CCErrorCoder)
@@ -270,10 +266,10 @@
 	ListSetTemplateSyncStatus(ctx ContextParams, option metadata.ListSetTemplateSyncStatusOption) (metadata.MultipleSetTemplateSyncStatus, errors.CCErrorCoder)
 	ListSetTemplateSyncHistory(ctx ContextParams, option metadata.ListSetTemplateSyncStatusOption) (metadata.MultipleSetTemplateSyncStatus, errors.CCErrorCoder)
 	DeleteSetTemplateSyncStatus(ctx ContextParams, option metadata.DeleteSetTemplateSyncStatusOption) errors.CCErrorCoder
-=======
+}
+
 type SystemOperation interface {
 	GetSystemUserConfig(ctx ContextParams) (map[string]interface{}, errors.CCErrorCoder)
->>>>>>> 5e8a1eb1
 }
 
 type core struct {
@@ -287,22 +283,15 @@
 	operation       StatisticOperation
 	process         ProcessOperation
 	label           LabelOperation
-<<<<<<< HEAD
+	sys             SystemOperation
 	setTemplate     SetTemplateOperation
-=======
-	sys             SystemOperation
->>>>>>> 5e8a1eb1
 }
 
 // New create core
 func New(model ModelOperation, instance InstanceOperation, association AssociationOperation,
 	dataSynchronize DataSynchronizeOperation, topo TopoOperation, host HostOperation,
-<<<<<<< HEAD
-	audit AuditOperation, process ProcessOperation, label LabelOperation, setTemplate SetTemplateOperation, operation StatisticOperation) Core {
-=======
-	audit AuditOperation, process ProcessOperation, label LabelOperation, sys SystemOperation) Core {
->>>>>>> 5e8a1eb1
-	return &core{
+	audit AuditOperation, process ProcessOperation, label LabelOperation, sys SystemOperation, setTemplate SetTemplateOperation, operation StatisticOperation) Core {
+return &core{
 		model:           model,
 		instance:        instance,
 		associaction:    association,
@@ -313,11 +302,8 @@
 		operation:       operation,
 		process:         process,
 		label:           label,
-<<<<<<< HEAD
+		sys:             sys,
 		setTemplate:     setTemplate,
-=======
-		sys:             sys,
->>>>>>> 5e8a1eb1
 	}
 }
 
@@ -361,11 +347,10 @@
 	return m.label
 }
 
-<<<<<<< HEAD
 func (m *core) SetTemplateOperation() SetTemplateOperation {
 	return m.setTemplate
-=======
+}
+
 func (m *core) SystemOperation() SystemOperation {
 	return m.sys
->>>>>>> 5e8a1eb1
 }