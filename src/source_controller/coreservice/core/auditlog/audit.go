--- conflicted
+++ resolved
@@ -51,7 +51,7 @@
 		log.User = kit.User
 		log.OperationTime = metadata.Now()
 
-		id, err := m.dbProxy.NextSequence(kit.Ctx, common.BKTableNameAuditLog)
+		id, err := mongodb.Client().NextSequence(kit.Ctx, common.BKTableNameAuditLog)
 		if err != nil {
 			blog.Errorf("get next audit log id failed, err: %s", err.Error())
 			return err
@@ -96,99 +96,20 @@
 	}
 
 	blog.V(5).Infof("Search table common.BKTableNameAuditLog with parameters: %+v, rid: %s", condition, kit.Rid)
-<<<<<<< HEAD
-	err := mongodb.Client().Table(common.BKTableNameAuditLog).Find(condition).Sort(param.Sort).Fields(fieldArr...).Start(uint64(skip)).Limit(uint64(limit)).All(kit.Ctx, &rows)
-=======
 
 	rows := make([]metadata.AuditLog, 0)
-	err := m.dbProxy.Table(common.BKTableNameAuditLog).Find(condition).Sort(param.Page.Sort).Fields(param.Fields...).
-		Start(uint64(param.Page.Start)).Limit(uint64(param.Page.Limit)).All(kit.Ctx, &rows)
->>>>>>> 654ae84f
+	err := mongodb.Client().Table(common.BKTableNameAuditLog).Find(condition).Sort(param.Page.Sort).Fields(param.
+		Fields...).Start(uint64(param.Page.Start)).Limit(uint64(param.Page.Limit)).All(kit.Ctx, &rows)
 	if nil != err {
+			
 		blog.Errorf("query database error:%s, condition:%v, rid: %s", err.Error(), condition, kit.Rid)
 		return nil, 0, err
 	}
-<<<<<<< HEAD
 	cnt, err := mongodb.Client().Table(common.BKTableNameAuditLog).Find(condition).Count(kit.Ctx)
-=======
-
-	cnt, err := m.dbProxy.Table(common.BKTableNameAuditLog).Find(condition).Count(kit.Ctx)
->>>>>>> 654ae84f
 	if nil != err {
 		blog.Errorf("query database error:%s, condition:%v, rid: %s", err.Error(), condition, kit.Rid)
 		return nil, 0, err
 	}
 
 	return rows, cnt, nil
-<<<<<<< HEAD
-}
-
-// instNotChange Determine whether the data is consistent before and after the change
-// notice: getIgnoreOptions用来设置不参与对比变化的字段，这些字段发生变化，在instNotChange不在返回数据发生变化
-func instNotChange(ctx context.Context, content metadata.DetailFactory) bool {
-	rid := util.ExtractRequestIDFromContext(ctx)
-	modelID := ""
-	var basicContent *metadata.BasicOpDetail
-	switch content.WithName() {
-	case "BasicDetail":
-		basicContent = content.(*metadata.BasicOpDetail)
-	case "InstanceOpDetail":
-		instanceContent := content.(*metadata.InstanceOpDetail)
-		modelID = instanceContent.ModelID
-		basicContent = &instanceContent.BasicOpDetail
-	case "HostTransferOpDetail":
-		hostTransferContent := content.(*metadata.HostTransferOpDetail)
-		// ignore default field
-		bl := cmp.Equal(hostTransferContent.PreData, hostTransferContent.CurData, getIgnoreOptions(""))
-		if bl {
-			blog.V(5).Infof("inst data same, %+v, rid: %s", content, rid)
-		}
-		return bl
-	}
-	if basicContent == nil || basicContent.Details == nil || basicContent.Details.PreData == nil || basicContent.Details.CurData == nil {
-		return false
-	}
-
-	preData := basicContent.Details.PreData
-	curData := basicContent.Details.CurData
-	bl := cmp.Equal(preData, curData, getIgnoreOptions(modelID))
-	if bl {
-		blog.V(5).Infof("inst data same, %+v, rid: %s", content, rid)
-	}
-	return bl
-}
-
-// getIgnoreOptions ignore fields options,不参与对比变化的字段，这些字段发生变化，在instNotChange不在返回数据发生变化
-// params objID 模型id，预留字段，为根据不同模型实现不同忽略字段,
-func getIgnoreOptions(objID string) cmp.Option {
-	field := make(map[string]interface{}, 0)
-	switch objID {
-	default:
-		field = ignoreCmpFields["default"]
-	}
-	if len(field) == 0 {
-		return nil
-	}
-	ignoreCmpFunc := func(key string, val interface{}) bool {
-		if _, ok := field[key]; ok {
-			return ok
-		}
-		return false
-	}
-
-	option := cmpopts.IgnoreMapEntries(ignoreCmpFunc)
-	return option
-}
-
-var (
-	ignoreCmpFields = map[string]map[string]interface{}{
-		// default 默认情况下忽略的字段
-		"default": map[string]interface{}{
-			"_id":                nil,
-			common.LastTimeField: nil,
-		},
-	}
-)
-=======
-}
->>>>>>> 654ae84f
+}