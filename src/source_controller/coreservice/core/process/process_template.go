/*
 * Tencent is pleased to support the open source community by making 蓝鲸 available.,
 * Copyright (C) 2017-2018 THL A29 Limited, a Tencent company. All rights reserved.
 * Licensed under the MIT License (the ",License",); you may not use this file except
 * in compliance with the License. You may obtain a copy of the License at
 * http://opensource.org/licenses/MIT
 * Unless required by applicable law or agreed to in writing, software distributed under
 * the License is distributed on an ",AS IS" BASIS, WITHOUT WARRANTIES OR CONDITIONS OF ANY KIND,
 * either express or implied. See the License for the specific language governing permissions and
 * limitations under the License.
 */

package process

import (
	"strconv"
	"time"

	"configcenter/src/common"
	"configcenter/src/common/blog"
	"configcenter/src/common/metadata"
	"configcenter/src/source_controller/coreservice/core"
)

func (p *processOperation) CreateProcessTemplate(ctx core.ContextParams, template metadata.ProcessTemplate) (*metadata.ProcessTemplate, error) {
	// base attribute validate
	if field, err := template.Validate(); err != nil {
		blog.Errorf("CreateProcessTemplate failed, validation failed, code: %d, err: %+v, rid: %s", common.CCErrCommParamsInvalid, err, ctx.ReqID)
		err := ctx.Error.Errorf(common.CCErrCommParamsInvalid, field)
		return nil, err
	}

	var bizID int64
	var err error
	if bizID, err = p.validateBizID(ctx, template.Metadata); err != nil {
		blog.Errorf("CreateProcessTemplate failed, validation failed, code: %d, err: %+v, rid: %s", common.CCErrCommParamsInvalid, err, ctx.ReqID)
		return nil, ctx.Error.Errorf(common.CCErrCommParamsInvalid, "metadata.label.bk_biz_id")
	}

	// keep metadata clean
	template.Metadata = metadata.NewMetaDataFromBusinessID(strconv.FormatInt(bizID, 10))

	// validate service template id field
	_, err = p.GetServiceTemplate(ctx, template.ServiceTemplateID)
	if err != nil {
		blog.Errorf("CreateProcessTemplate failed, template id invalid, code: %d, err: %+v, rid: %s", common.CCErrCommParamsInvalid, err, ctx.ReqID)
		return nil, ctx.Error.Errorf(common.CCErrCommParamsInvalid, "service_template_id")
	}

	// TODO: bizID == serviceTemplate.Metadata.Label.bk_biz_id

	// generate id field
	id, err := p.dbProxy.NextSequence(ctx, common.BKTableNameProcessTemplate)
	if nil != err {
		blog.Errorf("CreateProcessTemplate failed, generate id failed, err: %+v, rid: %s", err, ctx.ReqID)
		return nil, err
	}
	template.ID = int64(id)

	template.Creator = ctx.User
	template.Modifier = ctx.User
	template.CreateTime = time.Now()
	template.LastTime = time.Now()
	template.SupplierAccount = ctx.SupplierAccount

	if err := p.dbProxy.Table(common.BKTableNameProcessTemplate).Insert(ctx.Context, &template); nil != err {
		blog.Errorf("CreateProcessTemplate failed, mongodb failed, table: %s, err: %+v, rid: %s", common.BKTableNameProcessTemplate, err, ctx.ReqID)
		return nil, err
	}
	return &template, nil
}

func (p *processOperation) GetProcessTemplate(ctx core.ContextParams, templateID int64) (*metadata.ProcessTemplate, error) {
	template := metadata.ProcessTemplate{}

	filter := map[string]int64{common.BKFieldID: templateID}
	if err := p.dbProxy.Table(common.BKTableNameProcessTemplate).Find(filter).One(ctx.Context, &template); nil != err {
		blog.Errorf("GetProcessTemplate failed, mongodb failed, table: %s, err: %+v, rid: %s", common.BKTableNameProcessTemplate, err, ctx.ReqID)
		if err.Error() == "document not found" {
			return nil, ctx.Error.CCError(common.CCErrCommNotFound)
		}
		return nil, err
	}

	return &template, nil
}

func (p *processOperation) UpdateProcessTemplate(ctx core.ContextParams, templateID int64, input metadata.ProcessTemplate) (*metadata.ProcessTemplate, error) {
	template, err := p.GetProcessTemplate(ctx, templateID)
	if err != nil {
		return nil, err
	}

	if field, err := input.Validate(); err != nil {
		blog.Errorf("UpdateServiceTemplate failed, validation failed, code: %d, err: %+v, rid: %s", common.CCErrCommParamsInvalid, err, ctx.ReqID)
		err := ctx.Error.Errorf(common.CCErrCommParamsInvalid, field)
		return nil, err
	}

	// update fields to local object
<<<<<<< HEAD
	template.Property.Update(*input.Property)
=======
	if input.Property != nil {
		template.Property.Update(*input.Property)
	}
>>>>>>> 8757e00a

	// do update
	filter := map[string]int64{common.BKFieldID: templateID}
	if err := p.dbProxy.Table(common.BKTableNameServiceTemplate).Update(ctx, filter, template); nil != err {
		blog.Errorf("UpdateServiceTemplate failed, mongodb failed, table: %s, err: %+v, rid: %s", common.BKTableNameServiceTemplate, err, ctx.ReqID)
		return nil, err
	}
	return template, nil
}

func (p *processOperation) ListProcessTemplates(ctx core.ContextParams, bizID int64, serviceTemplateID int64, processTemplateIDs *[]int64, limit metadata.BasePage) (*metadata.MultipleProcessTemplate, error) {
	md := metadata.NewMetaDataFromBusinessID(strconv.FormatInt(bizID, 10))
	filter := map[string]interface{}{}
	filter["metadata"] = md.ToMapStr()

	if serviceTemplateID != 0 {
		filter["service_template_id"] = serviceTemplateID
	}

	if processTemplateIDs != nil {
		filter["process_template_id"] = map[string][]int64{"$in": *processTemplateIDs}
	}

	var total uint64
	var err error
	if total, err = p.dbProxy.Table(common.BKTableNameProcessTemplate).Find(filter).Count(ctx.Context); nil != err {
		blog.Errorf("ListProcessTemplates failed, mongodb failed, table: %s, err: %+v, rid: %s", common.BKTableNameProcessTemplate, err, ctx.ReqID)
		return nil, err
	}
	templates := make([]metadata.ProcessTemplate, 0)
	if err := p.dbProxy.Table(common.BKTableNameProcessTemplate).Find(filter).Start(
		uint64(limit.Start)).Limit(uint64(limit.Limit)).All(ctx.Context, &templates); nil != err {
		blog.Errorf("ListProcessTemplates failed, mongodb failed, table: %s, err: %+v, rid: %s", common.BKTableNameProcessTemplate, err, ctx.ReqID)
		return nil, err
	}

	result := &metadata.MultipleProcessTemplate{
		Count: total,
		Info:  templates,
	}
	return result, nil
}

func (p *processOperation) DeleteProcessTemplate(ctx core.ContextParams, processTemplateID int64) error {
	template, err := p.GetProcessTemplate(ctx, processTemplateID)
	if err != nil {
		blog.Errorf("DeleteProcessTemplate failed, GetServiceTemplate failed, templateID: %d, err: %+v, rid: %s", processTemplateID, err, ctx.ReqID)
		return err
	}

	// service template that referenced by process template shouldn't be removed
	usageFilter := map[string]int64{"process_template_id": template.ID}
	usageCount, err := p.dbProxy.Table(common.BKTableNameProcessTemplate).Find(usageFilter).Count(ctx.Context)
	if nil != err {
		blog.Errorf("DeleteProcessTemplate failed, mongodb failed, table: %s, err: %+v, rid: %s", common.BKTableNameProcessTemplate, err, ctx.ReqID)
		return err
	}
	if usageCount > 0 {
		blog.Errorf("DeleteProcessTemplate failed, forbidden delete process template be referenced, code: %d, rid: %s", common.CCErrCommRemoveRecordHasChildrenForbidden, ctx.ReqID)
		err := ctx.Error.CCError(common.CCErrCommRemoveReferencedRecordForbidden)
		return err
	}

	deleteFilter := map[string]int64{common.BKFieldID: template.ID}
	if err := p.dbProxy.Table(common.BKTableNameProcessTemplate).Delete(ctx, deleteFilter); nil != err {
		blog.Errorf("DeleteProcessTemplate failed, mongodb failed, table: %s, err: %+v, rid: %s", common.BKTableNameProcessTemplate, err, ctx.ReqID)
		return err
	}
	return nil
}<|MERGE_RESOLUTION|>--- conflicted
+++ resolved
@@ -98,13 +98,9 @@
 	}
 
 	// update fields to local object
-<<<<<<< HEAD
-	template.Property.Update(*input.Property)
-=======
 	if input.Property != nil {
 		template.Property.Update(*input.Property)
 	}
->>>>>>> 8757e00a
 
 	// do update
 	filter := map[string]int64{common.BKFieldID: templateID}
