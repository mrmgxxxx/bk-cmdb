/*
/*
 * Tencent is pleased to support the open source community by making 蓝鲸 available.,
 * Copyright (C) 2017-2018 THL A29 Limited, a Tencent company. All rights reserved.
 * Licensed under the MIT License (the ",License",); you may not use this file except
 * in compliance with the License. You may obtain a copy of the License at
 * http://opensource.org/licenses/MIT
 * Unless required by applicable law or agreed to in writing, software distributed under
 * the License is distributed on an ",AS IS" BASIS, WITHOUT WARRANTIES OR CONDITIONS OF ANY KIND,
 * either express or implied. See the License for the specific language governing permissions and
 * limitations under the License.
*/

package process

import (
	"time"

	"configcenter/src/common"
	"configcenter/src/common/blog"
	"configcenter/src/common/errors"
	"configcenter/src/common/http/rest"
	"configcenter/src/common/mapstr"
	"configcenter/src/common/metadata"
	"configcenter/src/storage/driver/mongodb"
)

func (p *processOperation) CreateProcessTemplate(kit *rest.Kit, template metadata.ProcessTemplate) (*metadata.ProcessTemplate, errors.CCErrorCoder) {
	// base attribute validate
	if field, err := template.Validate(); err != nil {
		blog.Errorf("CreateProcessTemplate failed, validation failed, code: %d, field: %s, err: %+v, rid: %s", common.CCErrCommParamsInvalid, field, err, kit.Rid)
		err := kit.CCError.CCErrorf(common.CCErrCommParamsInvalid, field)
		return nil, err
	}
	*template.Property.ProcessName.AsDefaultValue = true
	*template.Property.FuncName.AsDefaultValue = true
	if template.Property != nil && template.Property.ProcessName.Value != nil {
		template.ProcessName = *template.Property.ProcessName.Value
	}

	var bizID int64
	var err error
	if bizID, err = p.validateBizID(kit, template.BizID); err != nil {
		blog.Errorf("CreateProcessTemplate failed, validation failed, code: %d, err: %+v, rid: %s", common.CCErrCommParamsInvalid, err, kit.Rid)
		return nil, kit.CCError.CCErrorf(common.CCErrCommParamsInvalid, common.BKAppIDField)
	}

	template.BizID = bizID

	// validate service template id field
	serviceTemplate, err := p.GetServiceTemplate(kit, template.ServiceTemplateID)
	if err != nil {
		blog.Errorf("CreateProcessTemplate failed, template id invalid, code: %d, err: %+v, rid: %s", common.CCErrCommParamsInvalid, err, kit.Rid)
		return nil, kit.CCError.CCErrorf(common.CCErrCommParamsInvalid, "service_template_id")
	}

	// make sure biz id identical with service template
	if bizID != serviceTemplate.BizID {
		blog.Errorf("CreateProcessTemplate failed, validation failed, input bizID:%d not equal service template bizID:%d, rid: %s", bizID, serviceTemplate.BizID, kit.Rid)
		return nil, kit.CCError.CCErrorf(common.CCErrCommParamsInvalid, common.BKAppIDField)
	}

	if err := p.processNameUniqueValidate(kit, &template); err != nil {
		return nil, err
	}

	// generate id field
	id, err := mongodb.Client().NextSequence(kit.Ctx, common.BKTableNameProcessTemplate)
	if nil != err {
		blog.Errorf("CreateProcessTemplate failed, generate id failed, err: %+v, rid: %s", err, kit.Rid)
		return nil, kit.CCError.CCErrorf(common.CCErrCommGenerateRecordIDFailed)
	}

	template.ID = int64(id)

	template.Creator = kit.User
	template.Modifier = kit.User
	template.CreateTime = time.Now()
	template.LastTime = time.Now()
	template.SupplierAccount = kit.SupplierAccount

<<<<<<< HEAD
	if err := mongodb.Client().Table(common.BKTableNameProcessTemplate).Insert(kit.Ctx, &template); nil != err {
		blog.Errorf("CreateProcessTemplate failed, mongodb failed, table: %s, template: %+v, err: %+v, rid: %s", common.BKTableNameProcessTemplate, template, err, kit.Rid)
=======
	if err := p.dbProxy.Table(common.BKTableNameProcessTemplate).Insert(kit.Ctx, &template); nil != err {
		blog.ErrorJSON("CreateProcessTemplate failed, mongodb failed, table: %s, template: %s, err: %s, rid: %s", common.BKTableNameProcessTemplate, template, err, kit.Rid)
>>>>>>> 02b927f1
		return nil, kit.CCError.CCErrorf(common.CCErrCommDBInsertFailed)
	}
	return &template, nil
}

func (p *processOperation) processNameUniqueValidate(kit *rest.Kit, template *metadata.ProcessTemplate) errors.CCErrorCoder {
	// process name unique
	processName := ""
	if template.Property.ProcessName.Value != nil {
		processName = *template.Property.ProcessName.Value
	}
	processNameFilter := map[string]interface{}{
		common.BKServiceTemplateIDField:  template.ServiceTemplateID,
		"property.bk_process_name.value": processName,
	}
	if template.ID != 0 {
		processNameFilter[common.BKFieldID] = map[string]interface{}{
			common.BKDBNE: template.ID,
		}
	}
	count, err := mongodb.Client().Table(common.BKTableNameProcessTemplate).Find(processNameFilter).Count(kit.Ctx)
	if err != nil {
		blog.Errorf("CreateProcessTemplate failed, check process_name unique failed, err: %+v, rid: %s", err, kit.Rid)
		return kit.CCError.CCErrorf(common.CCErrCommDBSelectFailed)
	}
	if count > 0 {
		return kit.CCError.CCErrorf(common.CCErrCoreServiceProcessNameDuplicated, processName)
	}

	// func name unique
	funcName := ""
	if template.Property.FuncName.Value != nil {
		funcName = *template.Property.FuncName.Value
	}
	startRegex := ""
	if template.Property.StartParamRegex.Value != nil {
		startRegex = *template.Property.StartParamRegex.Value
	}
	funcNameFilter := map[string]interface{}{
		common.BKServiceTemplateIDField:       template.ServiceTemplateID,
		"property.bk_func_name.value":         funcName,
		"property.bk_start_param_regex.value": startRegex,
	}
	if template.ID != 0 {
		funcNameFilter[common.BKFieldID] = map[string]interface{}{
			common.BKDBNE: template.ID,
		}
	}
	count, err = mongodb.Client().Table(common.BKTableNameProcessTemplate).Find(funcNameFilter).Count(kit.Ctx)
	if err != nil {
		blog.Errorf("CreateProcessTemplate failed, check func_name unique failed, err: %+v, rid: %s", err, kit.Rid)
		return kit.CCError.CCErrorf(common.CCErrCommDBSelectFailed)
	}
	if count > 0 {
		return kit.CCError.CCErrorf(common.CCErrCoreServiceFuncNameDuplicated, funcName, startRegex)
	}
	return nil
}

func (p *processOperation) GetProcessTemplate(kit *rest.Kit, templateID int64) (*metadata.ProcessTemplate, errors.CCErrorCoder) {
	template := metadata.ProcessTemplate{}

	filter := map[string]int64{common.BKFieldID: templateID}
	if err := mongodb.Client().Table(common.BKTableNameProcessTemplate).Find(filter).One(kit.Ctx, &template); nil != err {
		blog.Errorf("GetProcessTemplate failed, mongodb failed, table: %s, filter: %+v, err: %+v, rid: %s", common.BKTableNameProcessTemplate, filter, err, kit.Rid)
		if mongodb.Client().IsNotFoundError(err) {
			return nil, kit.CCError.CCError(common.CCErrCommNotFound)
		}
		return nil, kit.CCError.CCErrorf(common.CCErrCommDBSelectFailed)
	}

	return &template, nil
}

func (p *processOperation) UpdateProcessTemplate(kit *rest.Kit, templateID int64, rawProperty map[string]interface{}) (*metadata.ProcessTemplate, errors.CCErrorCoder) {
	template, err := p.GetProcessTemplate(kit, templateID)
	if err != nil {
		return nil, err
	}

	property := metadata.ProcessProperty{}
	if err := mapstr.DecodeFromMapStr(&property, rawProperty); err != nil {
		blog.ErrorJSON("UpdateProcessTemplate failed, unmarshal failed, property: %s, err: %s, rid: %s", property, err, kit.Rid)
		err := kit.CCError.CCError(common.CCErrCommJSONUnmarshalFailed)
		return nil, err
	}

	// update fields to local object
	template.Property.Update(property, rawProperty)

	if field, err := template.Validate(); err != nil {
		blog.Errorf("UpdateProcessTemplate failed, validation failed, code: %d, err: %+v, rid: %s", common.CCErrCommParamsInvalid, err, kit.Rid)
		err := kit.CCError.CCErrorf(common.CCErrCommParamsInvalid, field)
		return nil, err
	}

	*template.Property.ProcessName.AsDefaultValue = true
	*template.Property.FuncName.AsDefaultValue = true
	template.Modifier = kit.User
	template.LastTime = time.Now()

	if err := p.processNameUniqueValidate(kit, template); err != nil {
		return nil, err
	}
	if template.Property != nil {
		if template.Property.ProcessName.Value != nil {
			template.ProcessName = *template.Property.ProcessName.Value
		}
	}

	// do update
	filter := map[string]int64{common.BKFieldID: templateID}
	if err := mongodb.Client().Table(common.BKTableNameProcessTemplate).Update(kit.Ctx, filter, &template); nil != err {
		blog.Errorf("UpdateProcessTemplate failed, mongodb failed, table: %s, filter: %+v, template: %+v, err: %+v, rid: %s", common.BKTableNameProcessTemplate, filter, template, err, kit.Rid)
		return nil, kit.CCError.CCErrorf(common.CCErrCommDBUpdateFailed)
	}
	return template, nil
}

func (p *processOperation) ListProcessTemplates(kit *rest.Kit, option metadata.ListProcessTemplatesOption) (*metadata.MultipleProcessTemplate, errors.CCErrorCoder) {
	filter := map[string]interface{}{
		common.BKAppIDField: option.BusinessID,
	}

	if len(option.ServiceTemplateIDs) != 0 {
		filter[common.BKServiceTemplateIDField] = map[string]interface{}{
			common.BKDBIN: option.ServiceTemplateIDs,
		}
	}

	if option.ProcessTemplateIDs != nil {
		filter[common.BKProcessTemplateIDField] = map[string][]int64{
			common.BKDBIN: option.ProcessTemplateIDs,
		}
	}

	var total uint64
	var err error
	if total, err = mongodb.Client().Table(common.BKTableNameProcessTemplate).Find(filter).Count(kit.Ctx); nil != err {
		blog.Errorf("ListProcessTemplates failed, mongodb failed, table: %s, filter: %+v, err: %+v, rid: %s", common.BKTableNameProcessTemplate, filter, err, kit.Rid)
		return nil, kit.CCError.CCErrorf(common.CCErrCommDBSelectFailed)
	}
	templates := make([]metadata.ProcessTemplate, 0)

	// ex: "-id,name"
	sort := "-id"
	if len(option.Page.Sort) > 0 {
		sort = option.Page.Sort
	}

	if err := mongodb.Client().Table(common.BKTableNameProcessTemplate).Find(filter).Start(uint64(option.Page.Start)).Limit(uint64(option.Page.Limit)).Sort(sort).All(kit.Ctx, &templates); nil != err {
		blog.Errorf("ListProcessTemplates failed, mongodb failed, table: %s, err: %+v, rid: %s", common.BKTableNameProcessTemplate, err, kit.Rid)
		return nil, kit.CCError.CCErrorf(common.CCErrCommDBSelectFailed)
	}

	result := &metadata.MultipleProcessTemplate{
		Count: total,
		Info:  templates,
	}
	return result, nil
}

func (p *processOperation) DeleteProcessTemplate(kit *rest.Kit, processTemplateID int64) errors.CCErrorCoder {
	template, err := p.GetProcessTemplate(kit, processTemplateID)
	if err != nil {
		blog.Errorf("DeleteProcessTemplate failed, GetProcessTemplate failed, templateID: %d, err: %+v, rid: %s", processTemplateID, err, kit.Rid)
		return err
	}

	updateFilter := map[string]int64{
		common.BKProcessTemplateIDField: template.ID,
	}
	updateDoc := map[string]interface{}{
		common.BKProcessTemplateIDField: common.ServiceTemplateIDNotSet,
	}
	e := mongodb.Client().Table(common.BKTableNameProcessInstanceRelation).Update(kit.Ctx, updateFilter, updateDoc)
	if nil != e {
		blog.Errorf("DeleteProcessTemplate failed, clear process instance templateID field failed, table: %s, filter: %+v, err: %+v, rid: %s", common.BKTableNameProcessInstanceRelation, updateFilter, e, kit.Rid)
		return kit.CCError.CCErrorf(common.CCErrCommDBSelectFailed)
	}

	deleteFilter := map[string]int64{common.BKFieldID: template.ID}
	if err := mongodb.Client().Table(common.BKTableNameProcessTemplate).Delete(kit.Ctx, deleteFilter); nil != err {
		blog.Errorf("DeleteProcessTemplate failed, mongodb failed, table: %s, filter: %+v, err: %+v, rid: %s", common.BKTableNameProcessTemplate, deleteFilter, err, kit.Rid)
		return kit.CCError.CCErrorf(common.CCErrCommDBSelectFailed)
	}
	return nil
}<|MERGE_RESOLUTION|>--- conflicted
+++ resolved
@@ -79,13 +79,9 @@
 	template.LastTime = time.Now()
 	template.SupplierAccount = kit.SupplierAccount
 
-<<<<<<< HEAD
+
 	if err := mongodb.Client().Table(common.BKTableNameProcessTemplate).Insert(kit.Ctx, &template); nil != err {
-		blog.Errorf("CreateProcessTemplate failed, mongodb failed, table: %s, template: %+v, err: %+v, rid: %s", common.BKTableNameProcessTemplate, template, err, kit.Rid)
-=======
-	if err := p.dbProxy.Table(common.BKTableNameProcessTemplate).Insert(kit.Ctx, &template); nil != err {
 		blog.ErrorJSON("CreateProcessTemplate failed, mongodb failed, table: %s, template: %s, err: %s, rid: %s", common.BKTableNameProcessTemplate, template, err, kit.Rid)
->>>>>>> 02b927f1
 		return nil, kit.CCError.CCErrorf(common.CCErrCommDBInsertFailed)
 	}
 	return &template, nil
