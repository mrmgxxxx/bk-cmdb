--- conflicted
+++ resolved
@@ -251,18 +251,7 @@
 	resultAttrs = []metadata.Attribute{}
 
 	instHandler := m.dbProxy.Table(common.BKTableNameObjAttDes).Find(cond.Condition)
-<<<<<<< HEAD
-	err = instHandler.Start(uint64(cond.Page.Start)).Limit(uint64(cond.Page.Limit)).Sort(cond.Page.Sort).All(ctx, &resultAttrs)
-=======
-	for _, sort := range cond.SortArr {
-		field := sort.Field
-		if sort.IsDsc {
-			field = "-" + field
-		}
-		instHandler = instHandler.Sort(field)
-	}
-	err = instHandler.Start(uint64(cond.Limit.Offset)).Limit(uint64(cond.Limit.Limit)).All(kit.Ctx, &resultAttrs)
->>>>>>> 8220c8f2
+	err = instHandler.Start(uint64(cond.Page.Start)).Limit(uint64(cond.Page.Limit)).Sort(cond.Page.Sort).All(kit.Ctx, &resultAttrs)
 
 	return resultAttrs, err
 }
