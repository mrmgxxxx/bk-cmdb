/*
 * Tencent is pleased to support the open source community by making 蓝鲸 available.,
 * Copyright (C) 2017-2018 THL A29 Limited, a Tencent company. All rights reserved.
 * Licensed under the MIT License (the ",License",); you may not use this file except
 * in compliance with the License. You may obtain a copy of the License at
 * http://opensource.org/licenses/MIT
 * Unless required by applicable law or agreed to in writing, software distributed under
 * the License is distributed on an ",AS IS" BASIS, WITHOUT WARRANTIES OR CONDITIONS OF ANY KIND,
 * either express or implied. See the License for the specific language governing permissions and
 * limitations under the License.
 */

package modulehost

import (
	"gopkg.in/redis.v5"

	"configcenter/src/common"
	"configcenter/src/common/blog"
	"configcenter/src/common/condition"
	"configcenter/src/common/errors"
	"configcenter/src/common/eventclient"
	"configcenter/src/common/mapstr"
	"configcenter/src/common/metadata"
	"configcenter/src/common/util"
	"configcenter/src/source_controller/coreservice/core"
	"configcenter/src/storage/dal"
)

type ModuleHost struct {
	dbProxy    dal.RDB
	eventC     eventclient.Client
	cache      *redis.Client
	dependence OperationDependence
}

type OperationDependence interface {
	AutoCreateServiceInstanceModuleHost(ctx core.ContextParams, hostID int64, moduleID int64) (*metadata.ServiceInstance, errors.CCErrorCoder)
}

func New(db dal.RDB, cache *redis.Client, ec eventclient.Client, dependence OperationDependence) *ModuleHost {
	return &ModuleHost{
		dbProxy:    db,
		cache:      cache,
		eventC:     ec,
		dependence: dependence,
	}
}

// TransferHostToInnerModule transfer host to inner module, default module contain(idle module, fault module)
func (mh *ModuleHost) TransferHostToInnerModule(ctx core.ContextParams, input *metadata.TransferHostToInnerModule) ([]metadata.ExceptionResult, error) {

	transfer := mh.NewHostModuleTransfer(ctx, input.ApplicationID, []int64{input.ModuleID}, false)

	exit, err := transfer.HasInnerModule(ctx)
	if err != nil {
		blog.ErrorJSON("TransferHostToInnerModule HasInnerModule error. err:%s, input:%s, rid:%s", err.Error(), input, ctx.ReqID)
		return nil, err
	}
	if !exit {
		blog.ErrorJSON("TransferHostToInnerModule validation module error. module ID not default. input:%s, rid:%s", input, ctx.ReqID)
		return nil, ctx.Error.CCErrorf(common.CCErrCoreServiceModuleNotDefaultModuleErr, input.ModuleID, input.ApplicationID)
	}
<<<<<<< HEAD
	if err := transfer.DoTransferToInnerCheck(ctx); err != nil {
=======
	if err := transfer.DoTransferToInnerCheck(ctx, input.HostID); err != nil {
>>>>>>> faa36a6a
		blog.ErrorJSON("TransferHostToInnerModule failed. DoTransferToInnerCheck failed. err: %+v, rid:%s", err, ctx.ReqID)
		return nil, err
	}
	err = transfer.ValidParameter(ctx)
	if err != nil {
		blog.ErrorJSON("TransferHostToInnerModule ValidParameter error. err:%s, input:%s, rid:%s", err.Error(), input, ctx.ReqID)
		return nil, err
	}

	var exceptionArr []metadata.ExceptionResult
	for _, hostID := range input.HostID {
		err := transfer.Transfer(ctx, hostID)
		if err != nil {
			blog.ErrorJSON("TransferHostToInnerModule  Transfer module host relation error. err:%s, input:%s, hostID:%s, rid:%s", err.Error(), input, hostID, ctx.ReqID)
			exceptionArr = append(exceptionArr, metadata.ExceptionResult{
				Message:     err.Error(),
				Code:        int64(err.GetCode()),
				OriginIndex: hostID,
			})
		}
	}
	if len(exceptionArr) > 0 {
		return exceptionArr, ctx.Error.CCError(common.CCErrCoreServiceTransferHostModuleErr)
	}

	return nil, nil
}

// TransferHostModule transfer host to use add module
// 目标模块不能为空闲机模块
func (mh *ModuleHost) TransferHostModule(ctx core.ContextParams, input *metadata.HostsModuleRelation) ([]metadata.ExceptionResult, error) {
	// 确保目标模块不能为空闲机模块
	defaultModuleFilter := map[string]interface{}{
		common.BKDefaultField: []int{common.DefaultResModuleFlag, common.DefaultFaultModuleFlag},
	}
	defaultModuleCount, err := mh.dbProxy.Table(common.BKTableNameBaseModule).Find(defaultModuleFilter).Count(ctx.Context)
	if err != nil {
		return nil, ctx.Error.CCError(common.CCErrCommDBSelectFailed)
	}
	if defaultModuleCount > 0 {
		return nil, ctx.Error.CCError(common.CCErrCoreServiceTransferToDefaultModuleUseWrongMethod)
	}

	var exceptionArr []metadata.ExceptionResult

	// 检查主机从哪个模块移除，并且确认主机可以从该模块移除
	if input.IsIncrement == false {
		hostConfigFilter := map[string]interface{}{
			common.BKHostIDField: map[string]interface{}{
				common.BKDBIN: input.HostID,
			},
		}
		hostModuleConfigs := make([]metadata.ModuleHost, 0)
		if err := mh.dbProxy.Table(common.BKTableNameModuleHostConfig).Find(hostConfigFilter).All(ctx.Context, &hostModuleConfigs); err != nil {
			return nil, ctx.Error.CCError(common.CCErrCommDBSelectFailed)
		}
		hostModuleMap := make(map[int64][]int64)
		for _, hostConfig := range hostModuleConfigs {
			if _, exist := hostModuleMap[hostConfig.HostID]; exist == false {
				hostModuleMap[hostConfig.HostID] = make([]int64, 0)
			}
			hostModuleMap[hostConfig.HostID] = append(hostModuleMap[hostConfig.HostID], hostConfig.ModuleID)
		}

		for hostID, originalModuleIDs := range hostModuleMap {
			removedModuleIDs := make([]int64, 0)
			for _, moduleID := range originalModuleIDs {
				if util.InArray(moduleID, input.ModuleID) == false {
					removedModuleIDs = append(removedModuleIDs, moduleID)
				}
			}
			if len(removedModuleIDs) == 0 {
				continue
			}
			serviceInstanceFilter := map[string]interface{}{
				common.BKHostIDField: hostID,
				common.BKModuleIDField: map[string]interface{}{
					common.BKDBIN: removedModuleIDs,
				},
			}
			instanceCount, err := mh.dbProxy.Table(common.BKTableNameServiceInstance).Find(serviceInstanceFilter).Count(ctx.Context)
			if err != nil {
				return nil, ctx.Error.CCError(common.CCErrCommDBSelectFailed)
			}
			if instanceCount > 0 {
				err := ctx.Error.CCError(common.CCErrCoreServiceForbiddenReleaseHostReferencedByServiceInstance)
				exceptionArr = append(exceptionArr, metadata.ExceptionResult{
					Message:     err.Error(),
					Code:        int64(err.GetCode()),
					OriginIndex: hostID,
				})
			}
		}
	}
	if len(exceptionArr) > 0 {
		return exceptionArr, ctx.Error.CCError(common.CCErrCoreServiceForbiddenReleaseHostReferencedByServiceInstance)
	}

	transfer := mh.NewHostModuleTransfer(ctx, input.ApplicationID, input.ModuleID, input.IsIncrement)

	err = transfer.ValidParameter(ctx)
	if err != nil {
		blog.ErrorJSON("TransferHostModule ValidParameter error. err:%s, input:%s, rid:%s", err.Error(), input, ctx.ReqID)
		return nil, err
	}
	for _, hostID := range input.HostID {
		err := transfer.Transfer(ctx, hostID)
		if err != nil {
			blog.ErrorJSON("TransferHostModule  Transfer module host relation error. err:%s, input:%s, hostID:%s, rid:%s", err.Error(), input, hostID, ctx.ReqID)
			exceptionArr = append(exceptionArr, metadata.ExceptionResult{
				Message:     err.Error(),
				Code:        int64(err.GetCode()),
				OriginIndex: hostID,
			})
		}
	}
	if len(exceptionArr) > 0 {
		return exceptionArr, ctx.Error.CCError(common.CCErrCoreServiceTransferHostModuleErr)
	}

	return nil, nil
}

// RemoveHostFromModule 将主机从模块中移出
// 如果主机属于n+1个模块（n>0），操作之后，主机属于n个模块
// 如果主机属于1个模块, 且非空闲机模块，操作之后，主机属于空闲机模块
// 如果主机属于空闲机模块，操作失败
// 如果主机属于故障机模块，操作失败
// 如果主机不在参数指定的模块中，操作失败
func (mh *ModuleHost) RemoveHostFromModule(ctx core.ContextParams, input *metadata.RemoveHostsFromModuleOption) ([]metadata.ExceptionResult, error) {
	hostConfigFilter := map[string]interface{}{
		common.BKHostIDField:   input.HostID,
		common.BKModuleIDField: input.ModuleID,
		common.BKAppIDField:    input.ApplicationID,
	}
	hostConfigs := make([]metadata.ModuleHost, 0)
	if err := mh.dbProxy.Table(common.BKTableNameModuleHostConfig).Find(hostConfigFilter).All(ctx.Context, &hostConfigs); err != nil {
		return nil, ctx.Error.CCErrorf(common.CCErrHostModuleConfigFaild, err.Error())
	}

	// 如果主机不在参数指定的模块中，操作失败
	if len(hostConfigs) == 0 {
		return nil, ctx.Error.CCErrorf(common.CCErrHostModuleNotExist)
	}

	moduleIDs := make([]int64, 0)
	for _, hostConfig := range hostConfigs {
		moduleIDs = append(moduleIDs, hostConfig.HostID)
	}

	// 检查 moduleIDs 是否有空闲机或故障机模块
	// 如果主机属于空闲机模块，操作失败
	// 如果主机属于故障机模块，操作失败
	defaultModuleFilter := map[string]interface{}{
		common.BKModuleIDField: map[string]interface{}{
			common.BKDBIN: moduleIDs,
		},
		common.BKDefaultField: map[string]interface{}{
			common.BKDBIN: []int{common.DefaultResModuleFlag, common.DefaultFaultModuleFlag},
		},
	}
	defaultModuleCount, err := mh.dbProxy.Table(common.BKTableNameBaseModule).Find(defaultModuleFilter).Count(ctx.Context)
	if err != nil {
		return nil, ctx.Error.CCErrorf(common.CCErrHostGetModuleFail, err.Error())
	}
	if defaultModuleCount > 0 {
		return nil, ctx.Error.CCError(common.CCErrHostRemoveFromDefaultModuleFailed)
	}

	targetModuleIDs := make([]int64, 0)
	for _, moduleID := range moduleIDs {
		if moduleID != input.ModuleID {
			targetModuleIDs = append(targetModuleIDs, moduleID)
		}
	}
	if len(targetModuleIDs) > 0 {
		option := metadata.HostsModuleRelation{
			ApplicationID: input.ApplicationID,
			HostID:        []int64{input.HostID},
			ModuleID:      targetModuleIDs,
			IsIncrement:   false,
		}
		return mh.TransferHostModule(ctx, &option)
	}

	// transfer host to idle module
	idleModuleFilter := map[string]interface{}{
		common.BKAppIDField:   input.ApplicationID,
		common.BKDefaultField: common.DefaultResModuleFlag,
	}
	idleModule := metadata.ModuleHost{}
	if err := mh.dbProxy.Table(common.BKTableNameBaseModule).Find(idleModuleFilter).One(ctx.Context, &idleModule); err != nil {
		return nil, ctx.Error.CCErrorf(common.CCErrHostGetModuleFail, err.Error())
	}
	innerModuleOption := metadata.TransferHostToInnerModule{
		ApplicationID: input.ApplicationID,
		ModuleID:      idleModule.ModuleID,
		HostID:        []int64{input.HostID},
	}
	return mh.TransferHostToInnerModule(ctx, &innerModuleOption)
}

// TransferHostCrossBusiness Host cross-business transfer
func (mh *ModuleHost) TransferHostCrossBusiness(ctx core.ContextParams, input *metadata.TransferHostsCrossBusinessRequest) ([]metadata.ExceptionResult, error) {
	// check whether there is service instance bound to hosts
	serviceInstanceFilter := map[string]interface{}{
		common.BKHostIDField: map[string]interface{}{
			common.BKDBIN: input.HostIDArr,
		},
	}
	serviceInstanceCount, err := mh.dbProxy.Table(common.BKTableNameServiceInstance).Find(serviceInstanceFilter).Count(ctx.Context)
	if err != nil {
		blog.Errorf("TransferHostCrossBusiness failed, query host related service instances failed, filter: %+v, err: %+v, rid: %s", serviceInstanceFilter, err, ctx.ReqID)
		return nil, ctx.Error.Error(common.CCErrCommDBSelectFailed)
	}
	if serviceInstanceCount > 0 {
		return nil, ctx.Error.CCError(common.CCErrCoreServiceForbiddenReleaseHostReferencedByServiceInstance)
	}

	transfer := mh.NewHostModuleTransfer(ctx, input.DstApplicationID, input.DstModuleIDArr, false)
	transfer.SetCrossBusiness(ctx, input.SrcApplicationID)

	err = transfer.ValidParameter(ctx)
	if err != nil {
		blog.ErrorJSON("TransferHostCrossBusiness ValidParameter error. err:%s, input:%s, rid:%s", err.Error(), input, ctx.ReqID)
		return nil, err
	}
	var exceptionArr []metadata.ExceptionResult
	for _, hostID := range input.HostIDArr {
		err := transfer.Transfer(ctx, hostID)
		if err != nil {
			blog.ErrorJSON("TransferHostCrossBusiness  Transfer module host relation error. err:%s, input:%s, hostID:%s, rid:%s", err.Error(), input, hostID, ctx.ReqID)
			exceptionArr = append(exceptionArr, metadata.ExceptionResult{
				Message:     err.Error(),
				Code:        int64(err.GetCode()),
				OriginIndex: hostID,
			})
		}
	}
	if len(exceptionArr) > 0 {
		return exceptionArr, ctx.Error.CCError(common.CCErrCoreServiceTransferHostModuleErr)
	}

	return nil, nil
}

// GetHostModuleRelation get host module relation
func (mh *ModuleHost) GetHostModuleRelation(ctx core.ContextParams, input *metadata.HostModuleRelationRequest) ([]metadata.ModuleHost, error) {
	if input.Empty() {
		blog.Errorf("GetHostModuleRelation input empty. input:%#v, rid:%s", input, ctx.ReqID)
		return nil, ctx.Error.Errorf(common.CCErrCommParamsNeedSet, common.BKAppIDField)
	}
	moduleHostCond := condition.CreateCondition()
	if input.ApplicationID > 0 {
		moduleHostCond.Field(common.BKAppIDField).Eq(input.ApplicationID)
	}
	if len(input.HostIDArr) > 0 {
		moduleHostCond.Field(common.BKHostIDField).In(input.HostIDArr)
	}
	if len(input.ModuleIDArr) > 0 {
		moduleHostCond.Field(common.BKModuleIDField).In(input.ModuleIDArr)
	}
	if len(input.SetIDArr) > 0 {
		moduleHostCond.Field(common.BKSetIDField).In(input.SetIDArr)
	}
	cond := moduleHostCond.ToMapStr()
	if len(cond) == 0 {
		return nil, nil
	}
	cond = util.SetQueryOwner(moduleHostCond.ToMapStr(), ctx.SupplierAccount)
	hostModuleArr := make([]metadata.ModuleHost, 0)
	err := mh.dbProxy.Table(common.BKTableNameModuleHostConfig).Find(cond).All(ctx, &hostModuleArr)
	if err != nil {
		blog.ErrorJSON("GetHostModuleRelation query db error. err:%s, cond:%s,rid:%s", err.Error(), cond, ctx.ReqID)
		return nil, ctx.Error.CCError(common.CCErrCommDBSelectFailed)
	}

	return hostModuleArr, nil
}

// DeleteHost delete host module relation and host info
func (mh *ModuleHost) DeleteHost(ctx core.ContextParams, input *metadata.DeleteHostRequest) ([]metadata.ExceptionResult, error) {

	transfer := mh.NewHostModuleTransfer(ctx, input.ApplicationID, nil, false)
	transfer.SetDeleteHost(ctx)

	err := transfer.ValidParameter(ctx)
	if err != nil {
		blog.ErrorJSON("TransferHostToInnerModule ValidParameter error. err:%s, input:%s, rid:%s", err.Error(), input, ctx.ReqID)
		return nil, err
	}

	var exceptionArr []metadata.ExceptionResult
	for _, hostID := range input.HostIDArr {
		err := transfer.Transfer(ctx, hostID)
		if err != nil {
			blog.ErrorJSON("TransferHostToInnerModule  Transfer module host relation error. err:%s, input:%s, hostID:%s, rid:%s", err.Error(), input, hostID, ctx.ReqID)
			exceptionArr = append(exceptionArr, metadata.ExceptionResult{
				Message:     err.Error(),
				Code:        int64(err.GetCode()),
				OriginIndex: hostID,
			})
		}
	}
	if len(exceptionArr) > 0 {
		return exceptionArr, ctx.Error.CCError(common.CCErrCoreServiceTransferHostModuleErr)
	}

	return nil, nil
}

func (mh *ModuleHost) countByCond(ctx core.ContextParams, conds mapstr.MapStr, tableName string) (uint64, errors.CCErrorCoder) {
	conds = util.SetQueryOwner(conds, ctx.SupplierAccount)
	cnt, err := mh.dbProxy.Table(tableName).Find(conds).Count(ctx)
	if err != nil {
		blog.ErrorJSON("countByCond find data error. err:%s, table:%s,cond:%s, rid:%s", err.Error(), tableName, conds, ctx.ReqID)
		return 0, ctx.Error.CCErrorf(common.CCErrCommDBSelectFailed)
	}

	return cnt, nil
}

func (mh *ModuleHost) getModuleInfoByModuleID(ctx core.ContextParams, appID int64, moduleID []int64, fields []string) ([]mapstr.MapStr, errors.CCErrorCoder) {
	moduleConds := condition.CreateCondition()
	moduleConds.Field(common.BKAppIDField).Eq(appID)
	moduleConds.Field(common.BKModuleIDField).In(moduleID)
	cond := util.SetQueryOwner(moduleConds.ToMapStr(), ctx.SupplierAccount)

	moduleInfoArr := make([]mapstr.MapStr, 0)
	err := mh.dbProxy.Table(common.BKTableNameBaseModule).Find(cond).Fields(fields...).All(ctx, &moduleInfoArr)
	if err != nil {
		blog.ErrorJSON("getModuleInfoByModuleID find data CCErrorCoder. err:%s,cond:%s, rid:%s", err.Error(), cond, ctx.ReqID)
		return nil, ctx.Error.CCErrorf(common.CCErrCommDBSelectFailed)
	}

	return moduleInfoArr, nil
}

func (mh *ModuleHost) getHostIDModuleMapByHostID(ctx core.ContextParams, appID int64, hostIDArr []int64) (map[int64][]metadata.ModuleHost, errors.CCErrorCoder) {
	moduleHostCond := condition.CreateCondition()
	moduleHostCond.Field(common.BKAppIDField).Eq(appID)
	moduleHostCond.Field(common.BKHostIDField).In(hostIDArr)
	cond := util.SetQueryOwner(moduleHostCond.ToMapStr(), ctx.SupplierAccount)

	var dataArr []metadata.ModuleHost
	err := mh.dbProxy.Table(common.BKTableNameModuleHostConfig).Find(cond).All(ctx, &dataArr)
	if err != nil {
		blog.ErrorJSON("getHostIDMOduleIDMapByHostID query db error. err:%s, cond:%s,rid:%s", err.Error(), cond, ctx.ReqID)
		return nil, ctx.Error.CCError(common.CCErrCommDBSelectFailed)
	}
	result := make(map[int64][]metadata.ModuleHost, 0)
	for _, item := range dataArr {
		result[item.HostID] = append(result[item.HostID], item)
	}
	return result, nil
}<|MERGE_RESOLUTION|>--- conflicted
+++ resolved
@@ -61,11 +61,7 @@
 		blog.ErrorJSON("TransferHostToInnerModule validation module error. module ID not default. input:%s, rid:%s", input, ctx.ReqID)
 		return nil, ctx.Error.CCErrorf(common.CCErrCoreServiceModuleNotDefaultModuleErr, input.ModuleID, input.ApplicationID)
 	}
-<<<<<<< HEAD
-	if err := transfer.DoTransferToInnerCheck(ctx); err != nil {
-=======
 	if err := transfer.DoTransferToInnerCheck(ctx, input.HostID); err != nil {
->>>>>>> faa36a6a
 		blog.ErrorJSON("TransferHostToInnerModule failed. DoTransferToInnerCheck failed. err: %+v, rid:%s", err, ctx.ReqID)
 		return nil, err
 	}
