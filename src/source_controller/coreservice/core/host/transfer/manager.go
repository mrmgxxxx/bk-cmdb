/*
 * Tencent is pleased to support the open source community by making 蓝鲸 available.,
 * Copyright (C) 2017-2018 THL A29 Limited, a Tencent company. All rights reserved.
 * Licensed under the MIT License (the ",License",); you may not use this file except
 * in compliance with the License. You may obtain a copy of the License at
 * http://opensource.org/licenses/MIT
 * Unless required by applicable law or agreed to in writing, software distributed under
 * the License is distributed on an ",AS IS" BASIS, WITHOUT WARRANTIES OR CONDITIONS OF ANY KIND,
 * either express or implied. See the License for the specific language governing permissions and
 * limitations under the License.
 */

package transfer

import (
	"configcenter/src/common"
	"configcenter/src/common/blog"
	"configcenter/src/common/condition"
	"configcenter/src/common/errors"
	"configcenter/src/common/eventclient"
	"configcenter/src/common/http/rest"
	"configcenter/src/common/metadata"
	"configcenter/src/common/util"
	"configcenter/src/storage/dal"
    "configcenter/src/storage/dal/types"

    "gopkg.in/redis.v5"
)

type TransferManager struct {
	dbProxy             dal.RDB
	eventCli            eventclient.Client
	cache               *redis.Client
	dependence          OperationDependence
	hostApplyDependence HostApplyRuleDependence
}

type OperationDependence interface {
	AutoCreateServiceInstanceModuleHost(kit *rest.Kit, hostID int64, moduleID int64) (*metadata.ServiceInstance, errors.CCErrorCoder)
	SelectObjectAttWithParams(kit *rest.Kit, objID string, bizID int64) (attribute []metadata.Attribute, err error)
	UpdateModelInstance(kit *rest.Kit, objID string, param metadata.UpdateOption) (*metadata.UpdatedCount, error)
}

type HostApplyRuleDependence interface {
	RunHostApplyOnHosts(kit *rest.Kit, bizID int64, option metadata.UpdateHostByHostApplyRuleOption) (metadata.MultipleHostApplyResult, errors.CCErrorCoder)
}

func New(db dal.RDB, cache *redis.Client, ec eventclient.Client, dependence OperationDependence, hostApplyDependence HostApplyRuleDependence) *TransferManager {
	return &TransferManager{
		dbProxy:             db,
		cache:               cache,
		eventCli:            ec,
		dependence:          dependence,
		hostApplyDependence: hostApplyDependence,
	}
}

// NewHostModuleTransfer business normal module transfer
func (manager *TransferManager) NewHostModuleTransfer(kit *rest.Kit, bizID int64, moduleIDArr []int64, isIncr bool) *genericTransfer {
	return &genericTransfer{
		dbProxy:     manager.dbProxy,
		eventCli:    manager.eventCli,
		dependent:   manager.dependence,
		moduleIDArr: moduleIDArr,
		bizID:       bizID,
		isIncrement: isIncr,
	}
}

// TransferHostToInnerModule transfer host to inner module, default module contain(idle module, fault module)
func (manager *TransferManager) TransferToInnerModule(kit *rest.Kit, input *metadata.TransferHostToInnerModule) ([]metadata.ExceptionResult, error) {

	transfer := manager.NewHostModuleTransfer(kit, input.ApplicationID, []int64{input.ModuleID}, false)

	exit, err := transfer.HasInnerModule(kit)
	if err != nil {
		blog.ErrorJSON("TransferHostToInnerModule failed, HasInnerModule failed, input:%s, err:%s, rid:%s", input, err.Error(), kit.Rid)
		return nil, err
	}
	if !exit {
		blog.ErrorJSON("TransferHostToInnerModule validate module failed, module ID is not default module. input:%s, rid:%s", input, kit.Rid)
		return nil, kit.CCError.CCErrorf(common.CCErrCoreServiceModuleNotDefaultModuleErr, input.ModuleID, input.ApplicationID)
	}
<<<<<<< HEAD
	if err := transfer.DoTransferToInnerCheck(kit, input.HostID); err != nil {
		blog.ErrorJSON("TransferHostToInnerModule failed, DoTransferToInnerCheck failed, err: %s, rid:%s", err.Error(), kit.Rid)
		return nil, err
	}
	err = transfer.ValidParameter(kit)
=======
	err = transfer.ValidParameter(ctx)
>>>>>>> 82a30418
	if err != nil {
		blog.ErrorJSON("TransferHostToInnerModule failed, ValidParameter failed, input:%s, err:%s, rid:%s", input, err.Error(), kit.Rid)
		return nil, err
	}

	var exceptionArr []metadata.ExceptionResult
	for _, hostID := range input.HostID {
		err := transfer.Transfer(kit, hostID)
		if err != nil {
			blog.ErrorJSON("TransferHostToInnerModule failed, Transfer module host relation failed, input:%s, hostID:%s, err:%s, rid:%s", input, hostID, err.Error(), kit.Rid)
			exceptionArr = append(exceptionArr, metadata.ExceptionResult{
				Message:     err.Error(),
				Code:        int64(err.GetCode()),
				OriginIndex: hostID,
			})
		}
	}
	updateHostOption := metadata.UpdateHostByHostApplyRuleOption{
		HostIDs: input.HostID,
	}
	if _, err := manager.hostApplyDependence.RunHostApplyOnHosts(kit, input.ApplicationID, updateHostOption); err != nil {
		blog.Warnf("TransferHostToInnerModule success, but RunHostApplyOnHosts failed, bizID: %d, option: %+v, err: %+v, rid: %s", input.ApplicationID, updateHostOption, err, kit.Rid)
	}
	if len(exceptionArr) > 0 {
		return exceptionArr, kit.CCError.CCError(common.CCErrCoreServiceTransferHostModuleErr)
	}

	return nil, nil
}

// TransferHostModule transfer host to use add module
// 目标模块不能为空闲机模块
func (manager *TransferManager) TransferToNormalModule(kit *rest.Kit, input *metadata.HostsModuleRelation) ([]metadata.ExceptionResult, error) {
	// 确保目标模块不能为空闲机模块
	defaultModuleFilter := map[string]interface{}{
		common.BKDefaultField: map[string]interface{}{
			common.BKDBNE: common.DefaultFlagDefaultValue,
		},
		common.BKModuleIDField: map[string]interface{}{
			common.BKDBIN: input.ModuleID,
		},
	}
	defaultModuleCount, err := manager.dbProxy.Table(common.BKTableNameBaseModule).Find(defaultModuleFilter).Count(kit.Ctx)
	if err != nil {
		blog.ErrorJSON("TransferToNormalModule failed, filter default module failed, filter:%s, err:%s, rid:%s", defaultModuleFilter, common.BKTableNameBaseModule, err.Error(), kit.Rid)
		return nil, kit.CCError.CCError(common.CCErrCommDBSelectFailed)
	}
	if defaultModuleCount > 0 {
		blog.ErrorJSON("TransferToNormalModule failed, target module shouldn't be default module, input:%s, defaultModuleCount:%s, rid:%s", input, defaultModuleCount, kit.Rid)
		return nil, kit.CCError.CCError(common.CCErrCoreServiceTransferToDefaultModuleUseWrongMethod)
	}

	var exceptionArr []metadata.ExceptionResult

<<<<<<< HEAD
	// 检查主机从哪个模块移除，并且确认主机可以从该模块移除
	if input.IsIncrement == false {
		hostConfigFilter := map[string]interface{}{
			common.BKHostIDField: map[string]interface{}{
				common.BKDBIN: input.HostID,
			},
		}
		hostModuleConfigs := make([]metadata.ModuleHost, 0)
		if err := manager.dbProxy.Table(common.BKTableNameModuleHostConfig).Find(hostConfigFilter).All(kit.Ctx, &hostModuleConfigs); err != nil {
			blog.ErrorJSON("TransferToNormalModule failed, find default module failed, filter:%s, hostID:%s, err:%s, rid:%s", defaultModuleFilter, common.BKTableNameBaseModule, err.Error(), kit.Rid)
			return nil, kit.CCError.CCError(common.CCErrCommDBSelectFailed)
		}
		hostModuleMap := make(map[int64][]int64)
		for _, hostConfig := range hostModuleConfigs {
			if _, exist := hostModuleMap[hostConfig.HostID]; exist == false {
				hostModuleMap[hostConfig.HostID] = make([]int64, 0)
			}
			hostModuleMap[hostConfig.HostID] = append(hostModuleMap[hostConfig.HostID], hostConfig.ModuleID)
		}

		for hostID, originalModuleIDs := range hostModuleMap {
			removedModuleIDs := make([]int64, 0)
			for _, moduleID := range originalModuleIDs {
				if util.InArray(moduleID, input.ModuleID) == false {
					removedModuleIDs = append(removedModuleIDs, moduleID)
				}
			}
			if len(removedModuleIDs) == 0 {
				continue
			}
			serviceInstanceFilter := map[string]interface{}{
				common.BKHostIDField: hostID,
				common.BKModuleIDField: map[string]interface{}{
					common.BKDBIN: removedModuleIDs,
				},
			}
			instanceCount, err := manager.dbProxy.Table(common.BKTableNameServiceInstance).Find(serviceInstanceFilter).Count(kit.Ctx)
			if err != nil {
				blog.ErrorJSON("TransferToNormalModule failed, find service instance failed, filter:%s, hostID:%s, err:%s, rid:%s", serviceInstanceFilter, common.BKTableNameServiceInstance, err.Error(), kit.Rid)
				return nil, kit.CCError.CCError(common.CCErrCommDBSelectFailed)
			}
			if instanceCount > 0 {
				err := kit.CCError.CCError(common.CCErrCoreServiceForbiddenReleaseHostReferencedByServiceInstance)
				exceptionArr = append(exceptionArr, metadata.ExceptionResult{
					Message:     err.Error(),
					Code:        int64(err.GetCode()),
					OriginIndex: hostID,
				})
			}
		}
	}
	if len(exceptionArr) > 0 {
		return exceptionArr, kit.CCError.CCError(common.CCErrCoreServiceForbiddenReleaseHostReferencedByServiceInstance)
	}

	transfer := manager.NewHostModuleTransfer(kit, input.ApplicationID, input.ModuleID, input.IsIncrement)
=======
	transfer := manager.NewHostModuleTransfer(ctx, input.ApplicationID, input.ModuleID, input.IsIncrement)
>>>>>>> 82a30418

	err = transfer.ValidParameter(kit)
	if err != nil {
		blog.ErrorJSON("TransferToNormalModule failed, ValidParameter failed, input:%s, err:%s, rid:%s", input, err, kit.Rid)
		return nil, err
	}
	for _, hostID := range input.HostID {
		err := transfer.Transfer(kit, hostID)
		if err != nil {
			blog.ErrorJSON("TransferToNormalModule failed, Transfer module host relation failed. input:%s, hostID:%s, err:%s, rid:%s", input, hostID, err, kit.Rid)
			exceptionArr = append(exceptionArr, metadata.ExceptionResult{
				Message:     err.Error(),
				Code:        int64(err.GetCode()),
				OriginIndex: hostID,
			})
		}
	}
	updateHostOption := metadata.UpdateHostByHostApplyRuleOption{
		HostIDs: input.HostID,
	}
	if _, err := manager.hostApplyDependence.RunHostApplyOnHosts(kit, input.ApplicationID, updateHostOption); err != nil {
		blog.Warnf("TransferToNormalModule success, but RunHostApplyOnHosts failed, bizID: %d, option: %+v, err: %+v, rid: %s", input.ApplicationID, updateHostOption, err, kit.Rid)
	}
	if len(exceptionArr) > 0 {
		return exceptionArr, kit.CCError.CCError(common.CCErrCoreServiceTransferHostModuleErr)
	}

	return nil, nil
}

// RemoveHostFromModule 将主机从模块中移出
// 如果主机属于n+1个模块（n>0），操作之后，主机属于n个模块
// 如果主机属于1个模块, 且非空闲机模块，操作之后，主机属于空闲机模块
// 如果主机属于空闲机模块，操作失败
// 如果主机属于故障机模块，操作失败
// 如果主机不在参数指定的模块中，操作失败
func (manager *TransferManager) RemoveFromModule(kit *rest.Kit, input *metadata.RemoveHostsFromModuleOption) ([]metadata.ExceptionResult, error) {
	hostConfigFilter := map[string]interface{}{
		common.BKHostIDField: input.HostID,
		common.BKAppIDField:  input.ApplicationID,
	}
	hostConfigs := make([]metadata.ModuleHost, 0)
	if err := manager.dbProxy.Table(common.BKTableNameModuleHostConfig).Find(hostConfigFilter).All(kit.Ctx, &hostConfigs); err != nil {
		blog.ErrorJSON("RemoveFromModule failed, find host module config failed, filter:%s, hostID:%s, err:%s, rid:%s", hostConfigFilter, common.BKTableNameModuleHostConfig, err, kit.Rid)
		return nil, kit.CCError.CCErrorf(common.CCErrHostModuleConfigFailed, err.Error())
	}

	// 如果主机不在参数指定的模块中，操作失败
	if len(hostConfigs) == 0 {
		blog.ErrorJSON("RemoveFromModule failed, host invalid, host module config not found, input:%s, rid:%s", input, kit.Rid)
		return nil, kit.CCError.CCErrorf(common.CCErrHostModuleNotExist)
	}

	moduleIDs := make([]int64, 0)
	for _, hostConfig := range hostConfigs {
		moduleIDs = append(moduleIDs, hostConfig.ModuleID)
	}

	// 检查 moduleIDs 是否有空闲机或故障机模块
	// 如果主机属于空闲机模块，操作失败
	// 如果主机属于故障机模块，操作失败
	defaultModuleFilter := map[string]interface{}{
		common.BKModuleIDField: map[string]interface{}{
			common.BKDBIN: moduleIDs,
		},
		common.BKDefaultField: map[string]interface{}{
			common.BKDBNE: common.DefaultFlagDefaultValue,
		},
	}
	defaultModuleCount, err := manager.dbProxy.Table(common.BKTableNameBaseModule).Find(defaultModuleFilter).Count(kit.Ctx)
	if err != nil {
		blog.ErrorJSON("RemoveFromModule failed, filter default module failed, filter:%s, hostID:%s, err:%s, rid:%s", defaultModuleFilter, common.BKTableNameBaseModule, err, kit.Rid)
		return nil, kit.CCError.CCErrorf(common.CCErrHostGetModuleFail, err.Error())
	}
	if defaultModuleCount > 0 {
		blog.ErrorJSON("RemoveFromModule failed, default module shouldn't in target modules, input:%s, rid:%s", input, kit.Rid)
		return nil, kit.CCError.CCError(common.CCErrHostRemoveFromDefaultModuleFailed)
	}

	targetModuleIDs := make([]int64, 0)
	for _, moduleID := range moduleIDs {
		if moduleID != input.ModuleID {
			targetModuleIDs = append(targetModuleIDs, moduleID)
		}
	}
	if len(targetModuleIDs) > 0 {
		option := metadata.HostsModuleRelation{
			ApplicationID: input.ApplicationID,
			HostID:        []int64{input.HostID},
			ModuleID:      targetModuleIDs,
			IsIncrement:   false,
		}
		result, err := manager.TransferToNormalModule(kit, &option)
		if err != nil {
			blog.ErrorJSON("RemoveFromModule failed, TransferToNormalModule failed, input:%s, option:%s, err:%s, rid:%s", input, option, err.Error(), kit.Rid)
			return nil, err
		}
		return result, nil
	}

	// transfer host to idle module
	idleModuleFilter := map[string]interface{}{
		common.BKAppIDField:   input.ApplicationID,
		common.BKDefaultField: common.DefaultResModuleFlag,
	}
	idleModule := metadata.ModuleHost{}
	if err := manager.dbProxy.Table(common.BKTableNameBaseModule).Find(idleModuleFilter).One(kit.Ctx, &idleModule); err != nil {
		return nil, kit.CCError.CCErrorf(common.CCErrHostGetModuleFail, err.Error())
	}
	innerModuleOption := metadata.TransferHostToInnerModule{
		ApplicationID: input.ApplicationID,
		ModuleID:      idleModule.ModuleID,
		HostID:        []int64{input.HostID},
	}
	result, err := manager.TransferToInnerModule(kit, &innerModuleOption)
	if err != nil {
		blog.ErrorJSON("RemoveFromModule failed, TransferToInnerModule failed, filter:%s, option:%s, err:%s, rid:%s", input, innerModuleOption, err.Error(), kit.Rid)
		return nil, err
	}
	return result, nil
}

// TransferHostCrossBusiness Host cross-business transfer
<<<<<<< HEAD
func (manager *TransferManager) TransferToAnotherBusiness(kit *rest.Kit, input *metadata.TransferHostsCrossBusinessRequest) ([]metadata.ExceptionResult, error) {
	// check whether there is service instance bound to hosts
	serviceInstanceFilter := map[string]interface{}{
		common.BKHostIDField: map[string]interface{}{
			common.BKDBIN: input.HostIDArr,
		},
	}
	serviceInstanceCount, err := manager.dbProxy.Table(common.BKTableNameServiceInstance).Find(serviceInstanceFilter).Count(kit.Ctx)
	if err != nil {
		blog.Errorf("TransferToAnotherBusiness failed, query host related service instances failed, filter: %s, err: %s, rid: %s", serviceInstanceFilter, err.Error(), kit.Rid)
		return nil, kit.CCError.Error(common.CCErrCommDBSelectFailed)
	}
	if serviceInstanceCount > 0 {
		blog.InfoJSON("RemoveFromModule forbidden, %d service instances bound to hosts, input:%s, rid:%s", serviceInstanceCount, input, kit.Rid)
		return nil, kit.CCError.CCError(common.CCErrCoreServiceForbiddenReleaseHostReferencedByServiceInstance)
	}

	transfer := manager.NewHostModuleTransfer(kit, input.DstApplicationID, input.DstModuleIDArr, false)
	transfer.SetCrossBusiness(kit, input.SrcApplicationID)

	err = transfer.ValidParameter(kit)
=======
func (manager *TransferManager) TransferToAnotherBusiness(ctx core.ContextParams, input *metadata.TransferHostsCrossBusinessRequest) ([]metadata.ExceptionResult, error) {
	transfer := manager.NewHostModuleTransfer(ctx, input.DstApplicationID, input.DstModuleIDArr, false)
	transfer.SetCrossBusiness(ctx, input.SrcApplicationID)

	var err error
	err = transfer.ValidParameter(ctx)
>>>>>>> 82a30418
	if err != nil {
		blog.ErrorJSON("TransferToAnotherBusiness failed, ValidParameter failed, err:%s, input:%s, rid:%s", err.Error(), input, kit.Rid)
		return nil, err
	}

	// attributes in legacy business
	legacyAttributes, err := transfer.dependent.SelectObjectAttWithParams(kit, common.BKInnerObjIDHost, input.SrcApplicationID)
	if err != nil {
		blog.ErrorJSON("TransferToAnotherBusiness failed, SelectObjectAttWithParams failed, bizID: %s, err:%s, rid:%s", input.SrcApplicationID, err.Error(), kit.Rid)
		return nil, err
	}

	// attributes in new business
	newAttributes, err := transfer.dependent.SelectObjectAttWithParams(kit, common.BKInnerObjIDHost, input.DstApplicationID)
	if err != nil {
		blog.ErrorJSON("TransferToAnotherBusiness failed, SelectObjectAttWithParams failed, bizID: %s, err:%s, rid:%s", input.DstApplicationID, err.Error(), kit.Rid)
		return nil, err
	}

	var exceptionArr []metadata.ExceptionResult
	successHostIDs := make([]int64, 0)
	for _, hostID := range input.HostIDArr {
		err := transfer.Transfer(kit, hostID)
		if err != nil {
			blog.ErrorJSON("TransferToAnotherBusiness failed, Transfer module host relation error. err:%s, input:%s, hostID:%s, rid:%s", err.Error(), input, hostID, kit.Rid)
			exceptionArr = append(exceptionArr, metadata.ExceptionResult{
				Message:     err.Error(),
				Code:        int64(err.GetCode()),
				OriginIndex: hostID,
			})
			continue
		}
		successHostIDs = append(successHostIDs, hostID)
	}

	if len(successHostIDs) > 0 {
		// reset private field in legacy business
		if err := manager.clearLegacyPrivateField(kit, legacyAttributes, successHostIDs...); err != nil {
			blog.ErrorJSON("TransferToAnotherBusiness failed, clearLegacyPrivateField failed, hostID:%s, attributes:%s, err:%s, rid:%s", successHostIDs, legacyAttributes, err.Error(), kit.Rid)
			// we should go on setting default value for new private field
		}

		// set default value for private field in new business
		if err := manager.setDefaultPrivateField(kit, newAttributes, successHostIDs...); err != nil {
			blog.ErrorJSON("TransferToAnotherBusiness failed, setDefaultPrivateField failed, hostID:%s, attributes:%s, err:%s, rid:%s", successHostIDs, newAttributes, err.Error(), kit.Rid)
			for _, hostID := range successHostIDs {
				exceptionArr = append(exceptionArr, metadata.ExceptionResult{
					Message:     err.Error(),
					Code:        int64(err.GetCode()),
					OriginIndex: hostID,
				})
			}
		}
	}

	updateHostOption := metadata.UpdateHostByHostApplyRuleOption{
		HostIDs: input.HostIDArr,
	}
	if hostApplyResult, err := manager.hostApplyDependence.RunHostApplyOnHosts(kit, input.DstApplicationID, updateHostOption); err != nil {
		blog.Warnf("TransferToAnotherBusiness success, but RunHostApplyOnHosts failed, bizID: %d, option: %+v, hostApplyResult: %+v, err: %+v, rid: %s", input.DstApplicationID, updateHostOption, hostApplyResult, err, kit.Rid)
	}
	if len(exceptionArr) > 0 {
		return exceptionArr, kit.CCError.CCError(common.CCErrCoreServiceTransferHostModuleErr)
	}

	return nil, nil
}

func (manager *TransferManager) clearLegacyPrivateField(kit *rest.Kit, attributes []metadata.Attribute, hostIDs ...int64) errors.CCErrorCoder {
	doc := make(map[string]interface{}, 0)
	for _, attribute := range attributes {
		bizID, err := attribute.Metadata.ParseBizID()
		if err != nil {
			blog.Warnf("clearLegacyPrivateField, parse bizID from attribute failed, attribute: %+v, err: %s, rid: %s", attribute, err.Error(), kit.Rid)
			continue
		}
		if bizID == 0 {
			continue
		}
		doc[attribute.PropertyID] = nil
	}
	if len(doc) == 0 {
		return nil
	}
	reset := types.ModeUpdate{
		Op:  "unset",
		Doc: doc,
	}
	filter := map[string]interface{}{
		common.BKHostIDField: map[string]interface{}{
			common.BKDBIN: hostIDs,
		},
	}
	if err := manager.dbProxy.Table(common.BKTableNameBaseHost).UpdateMultiModel(kit.Ctx, filter, reset); err != nil {
		blog.ErrorJSON("clearLegacyPrivateField failed. table: %s, filter: %s, doc: %s, err: %s, rid:%s", common.BKTableNameBaseHost, filter, doc, err.Error(), kit.Rid)
		return kit.CCError.CCErrorf(common.CCErrCommDBUpdateFailed)
	}
	return nil
}

func (manager *TransferManager) setDefaultPrivateField(kit *rest.Kit, attributes []metadata.Attribute, hostID ...int64) errors.CCErrorCoder {
	doc := make(map[string]interface{})
	for _, attribute := range attributes {
		bizID, err := attribute.Metadata.ParseBizID()
		if err != nil {
			blog.Warnf("clearLegacyPrivateField, parse bizID from attribute failed, attribute: %+v, err: %s, rid: %s", attribute, err.Error(), kit.Rid)
			continue
		}
		if bizID == 0 {
			continue
		}
		doc[attribute.PropertyID] = nil
	}
	if len(doc) == 0 {
		return nil
	}
	updateOption := metadata.UpdateOption{
		Data: doc,
		Condition: map[string]interface{}{
			common.BKHostIDField: map[string]interface{}{
				common.BKDBIN: hostID,
			},
		},
	}
	_, err := manager.dependence.UpdateModelInstance(kit, common.BKInnerObjIDHost, updateOption)
	if err != nil {
		blog.ErrorJSON("setDefaultPrivateField failed. UpdateModelInstance failed, option: %s, err: %s, rid:%s", common.BKTableNameBaseHost, updateOption, err.Error(), kit.Rid)
		return kit.CCError.CCErrorf(common.CCErrCommDBUpdateFailed)
	}
	return nil
}

// GetHostModuleRelation get host module relation
func (manager *TransferManager) GetHostModuleRelation(kit *rest.Kit, input *metadata.HostModuleRelationRequest) (*metadata.HostConfigData, error) {
	if input.Empty() {
		blog.Errorf("GetHostModuleRelation input empty. input:%#v, rid:%s", input, kit.Rid)
		return nil, kit.CCError.Errorf(common.CCErrCommParamsNeedSet, common.BKAppIDField)
	}
	moduleHostCond := condition.CreateCondition()
	if input.ApplicationID > 0 {
		moduleHostCond.Field(common.BKAppIDField).Eq(input.ApplicationID)
	}
	if len(input.HostIDArr) > 0 {
		moduleHostCond.Field(common.BKHostIDField).In(input.HostIDArr)
	}
	if len(input.ModuleIDArr) > 0 {
		moduleHostCond.Field(common.BKModuleIDField).In(input.ModuleIDArr)
	}
	if len(input.SetIDArr) > 0 {
		moduleHostCond.Field(common.BKSetIDField).In(input.SetIDArr)
	}
	cond := moduleHostCond.ToMapStr()
	if len(cond) == 0 {
		return nil, nil
	}
	cond = util.SetQueryOwner(moduleHostCond.ToMapStr(), kit.SupplierAccount)

	cnt, err := manager.dbProxy.Table(common.BKTableNameModuleHostConfig).Find(cond).Count(kit.Ctx)
	if err != nil {
		blog.Errorf("get module host config count failed, err: %v, cond:%#v, rid: %s", err, cond, kit.Rid)
		return nil, kit.CCError.CCError(common.CCErrCommDBSelectFailed)
	}

	hostModuleArr := make([]metadata.ModuleHost, 0)
	db := manager.dbProxy.Table(common.BKTableNameModuleHostConfig).
		Find(cond).
		Start(uint64(input.Page.Start)).
		Sort(input.Page.Sort)

	if input.Page.Limit > 0 {
		db = db.Limit(uint64(input.Page.Limit))
	}

	err = db.All(kit.Ctx, &hostModuleArr)
	if err != nil {
		blog.Errorf("get module host config failed, err: %v, cond:%#v, rid: %s", err, cond, kit.Rid)
		return nil, kit.CCError.CCError(common.CCErrCommDBSelectFailed)
	}

	return &metadata.HostConfigData{
		Count: int64(cnt),
		Info:  hostModuleArr,
		Page:  input.Page,
	}, nil
}

// DeleteHost delete host module relation and host info
func (manager *TransferManager) DeleteFromSystem(kit *rest.Kit, input *metadata.DeleteHostRequest) ([]metadata.ExceptionResult, error) {

	transfer := manager.NewHostModuleTransfer(kit, input.ApplicationID, nil, false)
	transfer.SetDeleteHost(kit)

	err := transfer.ValidParameter(kit)
	if err != nil {
		blog.ErrorJSON("DeleteFromSystem failed, ValidParameter failed, err:%s, input:%s, rid:%s", err.Error(), input, kit.Rid)
		return nil, err
	}

	var exceptionArr []metadata.ExceptionResult
	for _, hostID := range input.HostIDArr {
		err := transfer.Transfer(kit, hostID)
		if err != nil {
			blog.ErrorJSON("DeleteFromSystem failed, Transfer module host relation failed. err:%s, input:%s, hostID:%s, rid:%s", err.Error(), input, hostID, kit.Rid)
			exceptionArr = append(exceptionArr, metadata.ExceptionResult{
				Message:     err.Error(),
				Code:        int64(err.GetCode()),
				OriginIndex: hostID,
			})
		}
	}
	if len(exceptionArr) > 0 {
		return exceptionArr, kit.CCError.CCError(common.CCErrCoreServiceTransferHostModuleErr)
	}

	return nil, nil
}

func (manager *TransferManager) getHostIDModuleMapByHostID(kit *rest.Kit, appID int64, hostIDArr []int64) (map[int64][]metadata.ModuleHost, errors.CCErrorCoder) {
	moduleHostCond := condition.CreateCondition()
	moduleHostCond.Field(common.BKAppIDField).Eq(appID)
	moduleHostCond.Field(common.BKHostIDField).In(hostIDArr)
	cond := util.SetQueryOwner(moduleHostCond.ToMapStr(), kit.SupplierAccount)

	var dataArr []metadata.ModuleHost
	err := manager.dbProxy.Table(common.BKTableNameModuleHostConfig).Find(cond).All(kit.Ctx, &dataArr)
	if err != nil {
		blog.ErrorJSON("getHostIDModuleMapByHostID query db error. err:%s, cond:%s,rid:%s", err.Error(), cond, kit.Rid)
		return nil, kit.CCError.CCError(common.CCErrCommDBSelectFailed)
	}
	result := make(map[int64][]metadata.ModuleHost, 0)
	for _, item := range dataArr {
		result[item.HostID] = append(result[item.HostID], item)
	}
	return result, nil
}<|MERGE_RESOLUTION|>--- conflicted
+++ resolved
@@ -81,15 +81,11 @@
 		blog.ErrorJSON("TransferHostToInnerModule validate module failed, module ID is not default module. input:%s, rid:%s", input, kit.Rid)
 		return nil, kit.CCError.CCErrorf(common.CCErrCoreServiceModuleNotDefaultModuleErr, input.ModuleID, input.ApplicationID)
 	}
-<<<<<<< HEAD
 	if err := transfer.DoTransferToInnerCheck(kit, input.HostID); err != nil {
 		blog.ErrorJSON("TransferHostToInnerModule failed, DoTransferToInnerCheck failed, err: %s, rid:%s", err.Error(), kit.Rid)
 		return nil, err
 	}
 	err = transfer.ValidParameter(kit)
-=======
-	err = transfer.ValidParameter(ctx)
->>>>>>> 82a30418
 	if err != nil {
 		blog.ErrorJSON("TransferHostToInnerModule failed, ValidParameter failed, input:%s, err:%s, rid:%s", input, err.Error(), kit.Rid)
 		return nil, err
@@ -144,7 +140,6 @@
 
 	var exceptionArr []metadata.ExceptionResult
 
-<<<<<<< HEAD
 	// 检查主机从哪个模块移除，并且确认主机可以从该模块移除
 	if input.IsIncrement == false {
 		hostConfigFilter := map[string]interface{}{
@@ -201,9 +196,6 @@
 	}
 
 	transfer := manager.NewHostModuleTransfer(kit, input.ApplicationID, input.ModuleID, input.IsIncrement)
-=======
-	transfer := manager.NewHostModuleTransfer(ctx, input.ApplicationID, input.ModuleID, input.IsIncrement)
->>>>>>> 82a30418
 
 	err = transfer.ValidParameter(kit)
 	if err != nil {
@@ -327,7 +319,6 @@
 }
 
 // TransferHostCrossBusiness Host cross-business transfer
-<<<<<<< HEAD
 func (manager *TransferManager) TransferToAnotherBusiness(kit *rest.Kit, input *metadata.TransferHostsCrossBusinessRequest) ([]metadata.ExceptionResult, error) {
 	// check whether there is service instance bound to hosts
 	serviceInstanceFilter := map[string]interface{}{
@@ -347,16 +338,7 @@
 
 	transfer := manager.NewHostModuleTransfer(kit, input.DstApplicationID, input.DstModuleIDArr, false)
 	transfer.SetCrossBusiness(kit, input.SrcApplicationID)
-
 	err = transfer.ValidParameter(kit)
-=======
-func (manager *TransferManager) TransferToAnotherBusiness(ctx core.ContextParams, input *metadata.TransferHostsCrossBusinessRequest) ([]metadata.ExceptionResult, error) {
-	transfer := manager.NewHostModuleTransfer(ctx, input.DstApplicationID, input.DstModuleIDArr, false)
-	transfer.SetCrossBusiness(ctx, input.SrcApplicationID)
-
-	var err error
-	err = transfer.ValidParameter(ctx)
->>>>>>> 82a30418
 	if err != nil {
 		blog.ErrorJSON("TransferToAnotherBusiness failed, ValidParameter failed, err:%s, input:%s, rid:%s", err.Error(), input, kit.Rid)
 		return nil, err
