--- conflicted
+++ resolved
@@ -84,35 +84,18 @@
 	cond := inputParam.Condition
 	results = make([]mapstr.MapStr, 0)
 	if tableName == common.BKTableNameBaseInst {
-<<<<<<< HEAD
 		objIDCond, ok := cond[common.BKObjIDField]
 		if ok && objIDCond != objID {
-			blog.V(9).Infof("searchInstance condition's bk_obj_id: %s not match objID: %s, rid: %s", objIDCond, objID, ctx.ReqID)
+			blog.V(9).Infof("searchInstance condition's bk_obj_id: %s not match objID: %s, rid: %s", objIDCond, objID, kit.Rid)
 			return results, nil
-=======
-		condition.And(&mongo.Eq{Key: common.BKObjIDField, Val: objID})
-	}
-	condsMap := util.SetQueryOwner(condition.ToMapStr(), kit.SupplierAccount)
-	blog.V(9).Infof("searchInstance with table: %s and parameters: %#v, rid:%s", tableName, condition.ToMapStr(), kit.Rid)
-	instHandler := m.dbProxy.Table(tableName).Find(condsMap)
-	for _, sort := range inputParam.SortArr {
-		fileld := sort.Field
-		if sort.IsDsc {
-			fileld = "-" + fileld
->>>>>>> 1ed2caa3
 		}
 		cond[common.BKObjIDField] = objID
 	}
-<<<<<<< HEAD
-	cond = util.SetQueryOwner(cond, ctx.SupplierAccount)
-	blog.V(9).Infof("searchInstance with table: %s and parameters: %#v, rid:%s", tableName, inputParam, ctx.ReqID)
+	cond = util.SetQueryOwner(cond, kit.SupplierAccount)
+	blog.V(9).Infof("searchInstance with table: %s and parameters: %#v, rid:%s", tableName, inputParam, kit.Rid)
 	instHandler := m.dbProxy.Table(tableName).Find(cond)
-	err = instHandler.Start(uint64(inputParam.Page.Start)).Limit(uint64(inputParam.Page.Limit)).Sort(inputParam.Page.Sort).Fields(inputParam.Fields...).All(ctx, &results)
-	blog.V(9).Infof("searchInstance with table: %s and parameters: %s, results: %+v, rid: %s", tableName, inputParam, results, ctx.ReqID)
-=======
-	err = instHandler.Start(uint64(inputParam.Limit.Offset)).Limit(uint64(inputParam.Limit.Limit)).Fields(inputParam.Fields...).All(kit.Ctx, &results)
-	blog.V(9).Infof("searchInstance with table: %s and parameters: %s, results: %+v, rid: %s", tableName, condition.ToMapStr(), results, kit.Rid)
->>>>>>> 1ed2caa3
+	err = instHandler.Start(uint64(inputParam.Page.Start)).Limit(uint64(inputParam.Page.Limit)).Sort(inputParam.Page.Sort).Fields(inputParam.Fields...).All(kit.Ctx, &results)
+	blog.V(9).Infof("searchInstance with table: %s and parameters: %s, results: %+v, rid: %s", tableName, inputParam, results, kit.Rid)
 
 	return results, err
 }
@@ -122,19 +105,14 @@
 	if tableName == common.BKTableNameBaseInst {
 		objIDCond, ok := cond[common.BKObjIDField]
 		if ok && objIDCond != objID {
-			blog.V(9).Infof("countInstance condition's bk_obj_id: %s not match objID: %s, rid: %s", objIDCond, objID, ctx.ReqID)
+			blog.V(9).Infof("countInstance condition's bk_obj_id: %s not match objID: %s, rid: %s", objIDCond, objID, kit.Rid)
 			return 0, nil
 		}
 		cond[common.BKObjIDField] = objID
 	}
 
-<<<<<<< HEAD
-	cond = util.SetQueryOwner(cond, ctx.SupplierAccount)
-	count, err = m.dbProxy.Table(tableName).Find(cond).Count(ctx)
-=======
-	condsMap := util.SetQueryOwner(condition.ToMapStr(), kit.SupplierAccount)
-	count, err = m.dbProxy.Table(tableName).Find(condsMap).Count(kit.Ctx)
->>>>>>> 1ed2caa3
+	cond = util.SetQueryOwner(cond, kit.SupplierAccount)
+	count, err = m.dbProxy.Table(tableName).Find(cond).Count(kit.Ctx)
 
 	return count, err
 }