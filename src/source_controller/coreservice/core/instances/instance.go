--- conflicted
+++ resolved
@@ -335,22 +335,15 @@
 		return nil, instErr
 	}
 
-<<<<<<< HEAD
 	var finalCount uint64
 
 	if !inputParam.DisableCounter {
-		count, countErr := m.dbProxy.Table(tableName).Find(inputParam.Condition).Count(kit.Ctx)
+		count, countErr := mongodb.Client().Table(tableName).Find(inputParam.Condition).Count(kit.Ctx)
 		if countErr != nil {
 			blog.Errorf("count instance error [%v], rid: %s", countErr, kit.Rid)
 			return nil, countErr
 		}
 		finalCount = count
-=======
-	count, countErr := mongodb.Client().Table(tableName).Find(inputParam.Condition).Count(kit.Ctx)
-	if countErr != nil {
-		blog.Errorf("count instance error [%v], rid: %s", countErr, kit.Rid)
-		return nil, countErr
->>>>>>> 98537252
 	}
 
 	dataResult := &metadata.QueryResult{
