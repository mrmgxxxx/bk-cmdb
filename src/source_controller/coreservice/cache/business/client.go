--- conflicted
+++ resolved
@@ -95,53 +95,6 @@
 	return c.getBusinessFromMongo(bizID)
 }
 
-<<<<<<< HEAD
-// list a business's all info.
-func (c *Client) ListBusinessDetails(bizIDs []int64) ([]string, error) {
-	if len(bizIDs) == 0 {
-		return make([]string, 0), nil
-	}
-
-	keys := make([]string, len(bizIDs))
-
-	// try refresh at first
-	for idx, biz := range bizIDs {
-		c.tryRefreshInstanceDetail(biz, refreshInstance{
-			mainKey:        bizKey.detailKey(biz),
-			lockKey:        bizKey.detailLockKey(biz),
-			expireKey:      bizKey.detailExpireKey(biz),
-			expireDuration: bizKey.detailExpireDuration,
-			getDetail:      c.getBusinessFromMongo,
-		})
-		keys[idx] = bizKey.detailKey(biz)
-	}
-
-	all, err := c.rds.MGet(keys...).Result()
-	if err == nil {
-		list := make([]string, len(all))
-		for idx, biz := range all {
-			if biz == nil {
-				detail, err := c.getBusinessFromMongo(bizIDs[idx])
-				if err != nil {
-					blog.Errorf("get module %d detail from db failed, err: %v", bizIDs[idx], err)
-					return nil, err
-				}
-
-				list[idx] = detail
-				continue
-			}
-			list[idx] = biz.(string)
-		}
-
-		return list, nil
-	}
-
-	// error occurs, get from db directly.
-	// Note: this may cause high db query
-	blog.Errorf("get business %v info from cache, but failed, will get from mongodb, err: %v", bizIDs, err)
-
-	return c.listBusinessFromMongo(bizIDs)
-=======
 func (c *Client) ListBusiness(ctx context.Context, opt *metadata.ListWithIDOption) ([]string, error) {
 	rid := ctx.Value(common.ContextRequestIDField)
 
@@ -315,7 +268,6 @@
 	}
 
 	return all, nil
->>>>>>> e40489b7
 }
 
 func (c *Client) GetModuleBaseList(bizID int64) ([]ModuleBaseInfo, error) {
