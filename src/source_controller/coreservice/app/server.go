--- conflicted
+++ resolved
@@ -22,6 +22,7 @@
 	"configcenter/src/common/backbone"
 	cc "configcenter/src/common/backbone/configcenter"
 	"configcenter/src/common/blog"
+	"configcenter/src/common/rdapi"
 	"configcenter/src/common/types"
 	"configcenter/src/common/version"
 	"configcenter/src/source_controller/coreservice/app/options"
@@ -30,7 +31,7 @@
 	"configcenter/src/storage/dal/redis"
 )
 
-// CoreServer the logics server
+// CoreServer the core server
 type CoreServer struct {
 	Core    *backbone.Engine
 	Config  options.Config
@@ -56,6 +57,9 @@
 	coreSvr := new(CoreServer)
 	coreService := coresvr.New()
 	coreSvr.Service = coreService
+
+	webhandler := coreService.WebService()
+	webhandler.ServiceErrorHandler(rdapi.ServiceErrorHandler)
 
 	input := &backbone.BackboneParameter{
 		ConfigUpdate: coreSvr.onCoreServiceConfigUpdate,
@@ -95,13 +99,7 @@
 	if err != nil {
 		return err
 	}
-<<<<<<< HEAD
-
-	go coreService.WebService()
 	if err := backbone.StartServer(ctx, engine, webhandler); err != nil {
-=======
-	if err := backbone.StartServer(ctx, engine, coreService.WebService()); err != nil {
->>>>>>> 74aac018
 		return err
 	}
 	select {
