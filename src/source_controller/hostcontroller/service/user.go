--- conflicted
+++ resolved
@@ -129,11 +129,7 @@
 		return
 	}
 	if 1 != rowCount {
-<<<<<<< HEAD
-		blog.V(5).Info("update user api config not permissions or not exists, params:%v", params)
-=======
 		blog.V(5).Infof("update user api config not permissions or not exists, params:%v", params)
->>>>>>> 6659b19b
 		resp.WriteError(http.StatusBadRequest, &meta.RespError{Msg: defErr.Error(common.CCErrCommNotFound)})
 		return
 	}
@@ -148,11 +144,7 @@
 			return
 		}
 		if 0 < rowCount {
-<<<<<<< HEAD
-			blog.V(5).Info("host user api  name duplicate , params:%v", dupParams)
-=======
 			blog.V(5).Infof("host user api  name duplicate , params:%v", dupParams)
->>>>>>> 6659b19b
 			resp.WriteError(http.StatusBadRequest, &meta.RespError{Msg: defErr.Error(common.CCErrCommDuplicateItem)})
 			return
 		}
@@ -195,11 +187,7 @@
 		return
 	}
 	if 1 != rowCount {
-<<<<<<< HEAD
-		blog.V(5).Info("host user api not permissions or not exists, params:%v", params)
-=======
 		blog.V(5).Infof("host user api not permissions or not exists, params:%v", params)
->>>>>>> 6659b19b
 		resp.WriteError(http.StatusBadRequest, &meta.RespError{Msg: defErr.Error(common.CCErrCommNotFound)})
 		return
 	}
