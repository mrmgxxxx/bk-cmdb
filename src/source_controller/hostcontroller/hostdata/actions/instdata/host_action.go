--- conflicted
+++ resolved
@@ -23,12 +23,8 @@
 	"configcenter/src/common/base"
 	"configcenter/src/common/blog"
 	"configcenter/src/common/core/cc/actions"
-<<<<<<< HEAD
-	meta "configcenter/src/common/metadata"
-=======
 	. "configcenter/src/common/metadata"
 
->>>>>>> c0055e66
 	"configcenter/src/common/util"
 	dcCommon "configcenter/src/scene_server/datacollection/common"
 	eventtypes "configcenter/src/scene_server/event_server/types"
@@ -43,6 +39,8 @@
 	actions.RegisterNewAction(actions.Action{Verb: common.HTTPSelectPost, Path: "/hosts/search", Params: nil, Handler: host.GetHosts})
 	actions.RegisterNewAction(actions.Action{Verb: common.HTTPCreate, Path: "/insts", Params: nil, Handler: host.AddHost})
 	actions.RegisterNewAction(actions.Action{Verb: common.HTTPSelectGet, Path: "/host/snapshot/{bk_host_id}", Params: nil, Handler: host.GetHostSnap})
+
+	// create cc object
 	host.CreateAction()
 }
 
@@ -63,7 +61,7 @@
 	input := make(map[string]interface{})
 	if err := json.NewDecoder(req.Request.Body).Decode(input); err != nil {
 		blog.Errorf("add host failed with decode body err: %v", err)
-		resp.WriteError(http.StatusBadRequest, &meta.RespError{Msg: defErr.Error(common.CCErrCommJSONUnmarshalFailed)})
+		resp.WriteAsJson(BaseResp{Code: http.StatusBadRequest, ErrMsg: defErr.Error(common.CCErrCommJSONUnmarshalFailed).Error()})
 		return
 	}
 
@@ -72,7 +70,7 @@
 	id, err := instdata.CreateObject(objType, input, &idName)
 	if err != nil {
 		blog.Errorf("create object type:%s ,data: %v error: %v", objType, input, err)
-		resp.WriteError(http.StatusBadRequest, &meta.RespError{Msg: defErr.Error(common.CCErrHostCreateInst)})
+		resp.WriteAsJson(BaseResp{Code: http.StatusBadRequest, ErrMsg: defErr.Error(common.CCErrHostCreateInst).Error()})
 		return
 	}
 
@@ -84,18 +82,14 @@
 		ec := eventdata.NewEventContextByReq(req)
 		err := ec.InsertEvent(eventtypes.EventTypeInstData, "host", eventtypes.EventActionCreate, originData, nil)
 		if err != nil {
-			blog.Errorf("add host success, but create event failed, err: %v", err)
+			blog.Error("create event error:%v", err)
 		}
 	}
 
-<<<<<<< HEAD
-	resp.WriteEntity(meta.NewSuccessResp(map[string]int{idName: ID}))
-=======
 	resp.WriteAsJson(Response{
 		BaseResp: BaseResp{true, http.StatusOK, common.CCSuccessStr},
 		Data:     map[string]int{idName: id},
 	})
->>>>>>> c0055e66
 }
 
 //GetHostByID get host detail
@@ -106,7 +100,7 @@
 	pathParams := req.PathParameters()
 	hostID, err := strconv.Atoi(pathParams["bk_host_id"])
 	if err != nil {
-		resp.WriteError(http.StatusBadRequest, &meta.RespError{Msg: defErr.Error(common.CCErrCommParamsIsInvalid)})
+		resp.WriteAsJson(BaseResp{Code: http.StatusBadRequest, ErrMsg: defErr.Error(common.CCErrCommParamsIsInvalid).Error()})
 		return
 	}
 
@@ -117,11 +111,15 @@
 	err = cli.CC.InstCli.GetOneByCondition("cc_HostBase", fields, condition, &result)
 	if err != nil {
 		blog.Error("get host by id failed, err: %v", err)
-		resp.WriteError(http.StatusBadRequest, &meta.RespError{Msg: defErr.Error(common.CCErrCommDBSelectFailed)})
+		resp.WriteAsJson(BaseResp{Code: http.StatusBadRequest, ErrMsg: defErr.Error(common.CCErrCommDBSelectFailed).Error()})
 		return
 	}
 
-	resp.WriteEntity(meta.NewSuccessResp(result))
+	resp.WriteAsJson(Response{
+		BaseResp: BaseResp{true, http.StatusOK, common.CCSuccessStr},
+		Data:     resp,
+	})
+
 }
 
 //GetHosts batch search host
@@ -136,7 +134,7 @@
 	var dat commondata.ObjQueryInput
 	if err := json.NewDecoder(req.Request.Body).Decode(&dat); err != nil {
 		blog.Errorf("get host failed with decode body err: %v", err)
-		resp.WriteError(http.StatusBadRequest, &meta.RespError{Msg: defErr.Error(common.CCErrCommJSONUnmarshalFailed)})
+		resp.WriteAsJson(BaseResp{Code: http.StatusBadRequest, ErrMsg: defErr.Error(common.CCErrCommJSONUnmarshalFailed).Error()})
 		return
 	}
 
@@ -147,20 +145,22 @@
 	err := instdata.GetObjectByCondition(defLang, objType, fieldArr, condition, &result, dat.Sort, dat.Start, dat.Limit)
 	if err != nil {
 		blog.Error("get object failed type:%s,input:%v error:%v", objType, dat, err)
-		resp.WriteError(http.StatusBadRequest, &meta.RespError{Msg: defErr.Error(common.CCErrHostSelectInst)})
+		resp.WriteAsJson(BaseResp{Code: http.StatusBadRequest, ErrMsg: defErr.Error(common.CCErrHostSelectInst).Error()})
 		return
 	}
 
 	count, err := instdata.GetCntByCondition(objType, condition)
 	if err != nil {
 		blog.Error("get object failed type:%s ,input: %v error: %v", objType, dat, err)
-		resp.WriteError(http.StatusBadRequest, &meta.RespError{Msg: defErr.Error(common.CCErrHostSelectInst)})
+		resp.WriteAsJson(BaseResp{Code: http.StatusBadRequest, ErrMsg: defErr.Error(common.CCErrHostSelectInst).Error()})
 		return
 	}
-
-	resp.WriteEntity(meta.GetHostsResult{
-		BaseResp: meta.SuccessBaseResp,
-		Data:     meta.HostInfo{Count: count, Info: result},
+	resp.WriteAsJson(GetHostsResult{
+		BaseResp: BaseResp{true, http.StatusOK, common.CCSuccessStr},
+		Data: HostInfo{
+			Count: count,
+			Info:  result,
+		},
 	})
 }
 
@@ -173,14 +173,17 @@
 	data := common.KvMap{"key": dcCommon.RedisSnapKeyPrefix + hostID}
 	result := ""
 	err := cli.CC.CacheCli.GetOneByCondition("Get", nil, data, &result)
+
 	if err != nil {
 		blog.Error("get host snapshot failed, hostid: %v, err: %v ", hostID, err)
-		resp.WriteError(http.StatusBadRequest, &meta.RespError{Msg: defErr.Error(common.CCErrHostGetSnapshot)})
+		resp.WriteAsJson(BaseResp{Code: http.StatusBadRequest, ErrMsg: defErr.Error(common.CCErrHostGetSnapshot).Error()})
 		return
 	}
 
-	resp.WriteEntity(meta.GetHostSnapResult{
-		BaseResp: meta.SuccessBaseResp,
-		Data:     meta.HostSnap{Data: result},
+	resp.WriteAsJson(GetHostSnapResult{
+		BaseResp: BaseResp{true, http.StatusOK, common.CCSuccessStr},
+		Data: HostSnap{
+			Data: result,
+		},
 	})
 }