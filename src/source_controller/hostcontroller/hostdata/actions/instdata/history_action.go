--- conflicted
+++ resolved
@@ -13,115 +13,110 @@
 package instdata
 
 import (
-	"encoding/json"
-	"net/http"
-	"strconv"
-	"time"
+    "encoding/json"
+    "net/http"
+    "strconv"
+    "time"
 
-	"configcenter/src/common"
-	"configcenter/src/common/base"
-	"configcenter/src/common/blog"
-	"configcenter/src/common/core/cc/actions"
-	"configcenter/src/common/core/cc/api"
-	meta "configcenter/src/common/metadata"
-	"configcenter/src/common/util"
-<<<<<<< HEAD
-	"github.com/emicklei/go-restful"
-=======
-
-	restful "github.com/emicklei/go-restful"
->>>>>>> 22af66d2
-	"github.com/rs/xid"
+    "configcenter/src/common"
+    "configcenter/src/common/base"
+    "configcenter/src/common/blog"
+    "configcenter/src/common/core/cc/actions"
+    "configcenter/src/common/core/cc/api"
+    meta "configcenter/src/common/metadata"
+    "configcenter/src/common/util"
+    "github.com/emicklei/go-restful"
+    "github.com/rs/xid"
 )
 
 func init() {
-	history.CC = api.NewAPIResource()
-	actions.RegisterNewAction(actions.Action{Verb: common.HTTPCreate, Path: "/history/{user}", Params: nil, Handler: history.AddHistory})
-	actions.RegisterNewAction(actions.Action{Verb: common.HTTPSelectGet, Path: "/history/{user}/{start}/{limit}", Params: nil, Handler: history.GetHistorys})
+    history.CC = api.NewAPIResource()
+    actions.RegisterNewAction(actions.Action{Verb: common.HTTPCreate, Path: "/history/{user}", Params: nil, Handler: history.AddHistory})
+    actions.RegisterNewAction(actions.Action{Verb: common.HTTPSelectGet, Path: "/history/{user}/{start}/{limit}", Params: nil, Handler: history.GetHistorys})
 }
 
 var history *historyAction = &historyAction{}
 
 // ObjectAction
 type historyAction struct {
-	base.BaseAction
+    base.BaseAction
 }
 
 //AddHistory add history
 func (cli *historyAction) AddHistory(req *restful.Request, resp *restful.Response) {
-	language := util.GetActionLanguage(req)
-	defErr := cli.CC.Error.CreateDefaultCCErrorIf(language)
+    language := util.GetActionLanguage(req)
+    defErr := cli.CC.Error.CreateDefaultCCErrorIf(language)
 
-	bodyData := new(meta.HistoryContent)
-	if err := json.NewDecoder(req.Request.Body).Decode(bodyData); err != nil {
-		blog.Errorf("add history, but decode body failed, err: %v", err)
-		resp.WriteError(http.StatusBadRequest, &meta.RespError{Msg: defErr.Error(common.CCErrCommHTTPReadBodyFailed)})
-		return
-	}
+    bodyData := new(meta.HistoryContent)
+    if err := json.NewDecoder(req.Request.Body).Decode(bodyData); err != nil {
+        blog.Errorf("add history, but decode body failed, err: %v", err)
+        resp.WriteError(http.StatusBadRequest, &meta.RespError{Msg: defErr.Error(common.CCErrCommHTTPReadBodyFailed)})
+        return
+    }
 
-	if bodyData.Content == "" {
-		blog.Errorf("add history, but history content is empty.")
-		resp.WriteError(http.StatusBadRequest, &meta.RespError{Msg: defErr.Error(common.CCErrCommParamsNeedSet)})
-		return
-	}
+    if bodyData.Content == "" {
+        blog.Errorf("add history, but history content is empty.")
+        resp.WriteError(http.StatusBadRequest, &meta.RespError{Msg: defErr.Error(common.CCErrCommParamsNeedSet)})
+        return
+    }
 
-	data := make(map[string]interface{}, 4)
-	data["content"] = bodyData.Content
-	data["user"] = req.PathParameter("user")
-	data[common.CreateTimeField] = time.Now()
-	id := xid.New()
-	data["id"] = id.String()
+    data := make(map[string]interface{}, 4)
+    data["content"] = bodyData.Content
+    data["user"] = req.PathParameter("user")
+    data[common.CreateTimeField] = time.Now()
+    id := xid.New()
+    data["id"] = id.String()
 
-	_, err := history.CC.InstCli.Insert("cc_History", data)
-	if nil != err {
-		blog.Error("add history failed, err: %v, params:%v", err, data)
-		resp.WriteError(http.StatusBadRequest, &meta.RespError{Msg: defErr.Error(common.CCErrCommDBInsertFailed)})
-		return
-	}
+    _, err := history.CC.InstCli.Insert("cc_History", data)
+    if nil != err {
+        blog.Error("add history failed, err: %v, params:%v", err, data)
+        resp.WriteError(http.StatusBadRequest, &meta.RespError{Msg: defErr.Error(common.CCErrCommDBInsertFailed)})
+        return
+    }
 
-	resp.WriteEntity(meta.IDResult{
-		BaseResp: meta.SuccessBaseResp,
-		Data:     meta.ID{ID: id.String()},
-	})
+    resp.WriteEntity(meta.IDResult{
+        BaseResp: meta.SuccessBaseResp,
+        Data:     meta.ID{ID: id.String()},
+    })
 
 }
 
 func (cli *historyAction) GetHistorys(req *restful.Request, resp *restful.Response) {
-	language := util.GetActionLanguage(req)
-	defErr := cli.CC.Error.CreateDefaultCCErrorIf(language)
+    language := util.GetActionLanguage(req)
+    defErr := cli.CC.Error.CreateDefaultCCErrorIf(language)
 
-	start, err := strconv.Atoi(req.PathParameter("start"))
-	if err != nil {
-		resp.WriteError(http.StatusBadRequest, &meta.RespError{Msg: defErr.Error(common.CCErrCommParamsIsInvalid)})
-		return
-	}
-	limit, err := strconv.Atoi(req.PathParameter("limit"))
-	if err != nil {
-		resp.WriteError(http.StatusBadRequest, &meta.RespError{Msg: defErr.Error(common.CCErrCommParamsIsInvalid)})
-		return
-	}
+    start, err := strconv.Atoi(req.PathParameter("start"))
+    if err != nil {
+        resp.WriteError(http.StatusBadRequest, &meta.RespError{Msg: defErr.Error(common.CCErrCommParamsIsInvalid)})
+        return
+    }
+    limit, err := strconv.Atoi(req.PathParameter("limit"))
+    if err != nil {
+        resp.WriteError(http.StatusBadRequest, &meta.RespError{Msg: defErr.Error(common.CCErrCommParamsIsInvalid)})
+        return
+    }
 
-	conds := make(map[string]interface{}, 1)
-	conds["user"] = req.PathParameter("user")
-	fields := []string{"id", "content", common.CreateTimeField, "user"}
-	var result []interface{}
-	sort := "-" + common.LastTimeField
-	err = history.CC.InstCli.GetMutilByCondition("cc_History", fields, conds, &result, sort, start, limit)
-	if nil != err {
-		blog.Error("query  history failed, err: %v, params: %v", err, conds)
-		resp.WriteError(http.StatusBadRequest, &meta.RespError{Msg: defErr.Error(common.CCErrCommDBSelectFailed)})
-		return
-	}
+    conds := make(map[string]interface{}, 1)
+    conds["user"] = req.PathParameter("user")
+    fields := []string{"id", "content", common.CreateTimeField, "user"}
+    var result []interface{}
+    sort := "-" + common.LastTimeField
+    err = history.CC.InstCli.GetMutilByCondition("cc_History", fields, conds, &result, sort, start, limit)
+    if nil != err {
+        blog.Error("query  history failed, err: %v, params: %v", err, conds)
+        resp.WriteError(http.StatusBadRequest, &meta.RespError{Msg: defErr.Error(common.CCErrCommDBSelectFailed)})
+        return
+    }
 
-	nums, err := history.CC.InstCli.GetCntByCondition("cc_History", conds)
-	if nil != err {
-		blog.Error("query  history failed, err: %v, params:%v", err, conds)
-		resp.WriteError(http.StatusBadRequest, &meta.RespError{Msg: defErr.Error(common.CCErrCommDBInsertFailed)})
-		return
-	}
+    nums, err := history.CC.InstCli.GetCntByCondition("cc_History", conds)
+    if nil != err {
+        blog.Error("query  history failed, err: %v, params:%v", err, conds)
+        resp.WriteError(http.StatusBadRequest, &meta.RespError{Msg: defErr.Error(common.CCErrCommDBInsertFailed)})
+        return
+    }
 
-	resp.WriteEntity(meta.GetHistoryResult{
-		BaseResp: meta.SuccessBaseResp,
-		Data:     meta.HistoryResult{Count: nums, Info: result},
-	})
+    resp.WriteEntity(meta.GetHistoryResult{
+        BaseResp: meta.SuccessBaseResp,
+        Data:     meta.HistoryResult{Count: nums, Info: result},
+    })
 }