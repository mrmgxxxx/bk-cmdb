/*
 * Tencent is pleased to support the open source community by making 蓝鲸 available.,
 * Copyright (C) 2017,-2018 THL A29 Limited, a Tencent company. All rights reserved.
 * Licensed under the MIT License (the ",License",); you may not use this file except
 * in compliance with the License. You may obtain a copy of the License at
 * http://opensource.org/licenses/MIT
 * Unless required by applicable law or agreed to in writing, software distributed under
 * the License is distributed on an ",AS IS" BASIS, WITHOUT WARRANTIES OR CONDITIONS OF ANY KIND,
 * either express or implied. See the License for the specific language governing permissions and
 * limitations under the License.
 */

package mongo

import (
	"fmt"
	"reflect"

	"configcenter/src/common/mapstr"
	"configcenter/src/common/universalsql"
)

func parseConditionFromMapStr(inputCond *mongoCondition, inputKey string, inputCondMapStr mapstr.MapStr) (outputCond *mongoCondition, err error) {

	outputCond = inputCond
	err = inputCondMapStr.ForEach(func(operatorKey string, val interface{}) error {

		switch operatorKey {
		case universalsql.AND:
			vals, err := inputCondMapStr.MapStrArray(operatorKey)
			if nil != err {
				return err
			}

			if outputCond, err = parseAnd(outputCond, inputKey, vals); nil != err {
				return err
			}

		case universalsql.OR:
			vals, err := inputCondMapStr.MapStrArray(operatorKey)
			if nil != err {
				return err
			}
			if outputCond, err = parseOr(outputCond, inputKey, vals); nil != err {
				return err
			}

		case universalsql.EQ, universalsql.NEQ,
			universalsql.GT, universalsql.GTE, universalsql.LTE, universalsql.LT,
			universalsql.IN, universalsql.NIN, universalsql.REGEX, universalsql.EXISTS:
			ele, err := convertToElement(inputKey, operatorKey, val, outputCond, inputCondMapStr)
			if nil != err {
				return err
			}
			outputCond.Element(ele)
		default:

			tmpType := reflect.TypeOf(val)
			if nil == tmpType {
				// val is nil , return origin by $eq
				outputCond.Element(&Eq{Key: operatorKey, Val: val})
				return nil
			}

			// TODO optimization
			switch tmpType.Kind() {
			case reflect.String,
				reflect.Int, reflect.Int8, reflect.Int16, reflect.Int32, reflect.Int64,
				reflect.Float32, reflect.Float64,
				reflect.Uint, reflect.Uint8, reflect.Uint16, reflect.Uint32, reflect.Uint64, reflect.Bool, reflect.Slice, reflect.Struct:
				// Compatible with older versions of mongodb equal syntax
				if 0 != len(inputKey) && 0 != len(operatorKey) {
					outputCond.Element(&Eq{Key: inputKey, Val: (&Eq{Key: operatorKey, Val: val}).ToMapStr()})
				} else {
					outputCond.Element(&Eq{Key: operatorKey, Val: val})
				}

			default:
				operatorVal, err := inputCondMapStr.MapStr(operatorKey)
				if nil != err {
					return err
				}

				tmpCond := newCondition()
				tmpCond, err = parseConditionFromMapStr(tmpCond, operatorKey, operatorVal)
				if nil != err {
					return err
				}
				if 0 != len(inputKey) {
					// ATTENTION: check embed condition, maybe is not a good way
					tmp, ok := outputCond.embed[inputKey]
					if !ok {
						outputCond.embed[inputKey] = tmpCond
						return nil
					}
					tmp.merge(tmpCond)
					return nil
				}

				outputCond.merge(tmpCond)
			}

		} // end operatorKey switch

		return nil
	})

	return outputCond, err

}

func convertToElement(key, operator string, val interface{}, inputCond *mongoCondition, inputCondMapStr mapstr.MapStr) (universalsql.ConditionElement, error) {

	switch operator {
	case universalsql.EQ:
		return &Eq{Key: key, Val: val}, nil
	case universalsql.NEQ:
		return &Neq{Key: key, Val: val}, nil
	case universalsql.GT:
		return &Gt{Key: key, Val: val}, nil
	case universalsql.GTE:
		return &Gte{Key: key, Val: val}, nil
	case universalsql.LTE:
		return &Lte{Key: key, Val: val}, nil
	case universalsql.LT:
		return &Lt{Key: key, Val: val}, nil
	case universalsql.IN:
		return &In{Key: key, Val: val}, nil
	case universalsql.NIN:
		return &Nin{Key: key, Val: val}, nil
	case universalsql.REGEX:
		return &Regex{Key: key, Val: val}, nil
	case universalsql.EXISTS:
		return &Exists{Key: key, Val: val}, nil
	default:
		// deal embed condition
		return nil, fmt.Errorf("not support the operator '%s'", operator)
	}

}

func parseAnd(targetCond *mongoCondition, embedName string, vals []mapstr.MapStr) (outputCond *mongoCondition, err error) {

	outputCond = targetCond
	for _, targetValMapStr := range vals {
		andCond := newCondition()
		andCond, err := parseConditionFromMapStr(andCond, "", targetValMapStr)
		if nil != err {
			return outputCond, err
		}
		if 0 == len(embedName) {
			// ATTENTION: maybe it is not a good way , to check embed condition
			for key, val := range andCond.embed {
				andCond.Element(&Eq{Key: key, Val: val.ToMapStr()})
			}
<<<<<<< HEAD
			outputCond.and = append(outputCond.and, andCond.elements...)
=======
			outputCond.and = append(outputCond.and, andCond)
>>>>>>> 3bd2a922
		} else {
			andCond.and = append(andCond.and, andCond.elements...)
			andCond.elements = []universalsql.ConditionElement{}
			tmp, ok := outputCond.embed[embedName]
			if !ok {
				outputCond.embed[embedName] = andCond
				continue
			}
			tmp.merge(andCond)
		}
	}

	return outputCond, nil
}

func parseOr(targetCond *mongoCondition, embedName string, vals []mapstr.MapStr) (outputCond *mongoCondition, err error) {

	outputCond = targetCond
	for _, targetValMapStr := range vals {
		orCond := newCondition()
		orCond, err := parseConditionFromMapStr(orCond, "", targetValMapStr)
<<<<<<< HEAD
=======

>>>>>>> 3bd2a922
		if nil != err {
			return outputCond, err
		}

		if 0 == len(embedName) {
			// ATTENTION: maybe it is not a good way , to check embed condition
			for key, val := range orCond.embed {
				orCond.Element(&Eq{Key: key, Val: val.ToMapStr()})
			}
<<<<<<< HEAD
			outputCond.or = append(outputCond.or, orCond.elements...)
=======
			outputCond.or = append(outputCond.or, orCond)
>>>>>>> 3bd2a922
		} else {
			orCond.or = append(orCond.or, orCond.elements...)
			orCond.elements = []universalsql.ConditionElement{}
			tmp, ok := outputCond.embed[embedName]
			if !ok {
				outputCond.embed[embedName] = orCond
				continue
			}
			tmp.merge(orCond)
		}
	}

	return outputCond, nil
}<|MERGE_RESOLUTION|>--- conflicted
+++ resolved
@@ -153,11 +153,7 @@
 			for key, val := range andCond.embed {
 				andCond.Element(&Eq{Key: key, Val: val.ToMapStr()})
 			}
-<<<<<<< HEAD
-			outputCond.and = append(outputCond.and, andCond.elements...)
-=======
 			outputCond.and = append(outputCond.and, andCond)
->>>>>>> 3bd2a922
 		} else {
 			andCond.and = append(andCond.and, andCond.elements...)
 			andCond.elements = []universalsql.ConditionElement{}
@@ -179,10 +175,6 @@
 	for _, targetValMapStr := range vals {
 		orCond := newCondition()
 		orCond, err := parseConditionFromMapStr(orCond, "", targetValMapStr)
-<<<<<<< HEAD
-=======
-
->>>>>>> 3bd2a922
 		if nil != err {
 			return outputCond, err
 		}
@@ -192,11 +184,7 @@
 			for key, val := range orCond.embed {
 				orCond.Element(&Eq{Key: key, Val: val.ToMapStr()})
 			}
-<<<<<<< HEAD
-			outputCond.or = append(outputCond.or, orCond.elements...)
-=======
 			outputCond.or = append(outputCond.or, orCond)
->>>>>>> 3bd2a922
 		} else {
 			orCond.or = append(orCond.or, orCond.elements...)
 			orCond.elements = []universalsql.ConditionElement{}
