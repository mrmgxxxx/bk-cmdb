/*
 * Tencent is pleased to support the open source community by making 蓝鲸 available.
 * Copyright (C) 2017-2018 THL A29 Limited, a Tencent company. All rights reserved.
 * Licensed under the MIT License (the "License"); you may not use this file except
 * in compliance with the License. You may obtain a copy of the License at
 * http://opensource.org/licenses/MIT
 * Unless required by applicable law or agreed to in writing, software distributed under
 * the License is distributed on an "AS IS" BASIS, WITHOUT WARRANTIES OR CONDITIONS OF ANY KIND,
 * either express or implied. See the License for the specific language governing permissions and
 * limitations under the License.
 */

package util

import (
	"encoding/json"
	"errors"
	"fmt"
	"reflect"
	"strconv"
	"strings"
)

func GetStrByInterface(a interface{}) string {
	if nil == a {
		return ""
	}
	return fmt.Sprintf("%v", a)
}

func GetIntByInterface(a interface{}) (int, error) {
	id := 0
	var err error
	switch val := a.(type) {
	case int:
		id = val
	case int32:
		id = int(val)
	case int64:
		id = int(val)
	case json.Number:
		var tmpID int64
		tmpID, err = val.Int64()
		id = int(tmpID)
	case float64:
		id = int(val)
	case float32:
		id = int(val)
	case string:
		var tmpID int64
		tmpID, err = strconv.ParseInt(a.(string), 10, 64)
		id = int(tmpID)
	default:
		err = errors.New("not numeric")

	}
	return id, err
}

func GetInt64ByInterface(a interface{}) (int64, error) {
	var id int64 = 0
	var err error
	switch a.(type) {
	case int:
		id = int64(a.(int))
<<<<<<< HEAD
	case uint:
		id = int64(a.(uint))
=======
	case int8:
		return int64(a.(int8)), nil
	case int16:
		return int64(a.(int16)), nil
>>>>>>> f4db224c
	case int32:
		id = int64(a.(int32))
	case uint32:
		id = int64(a.(uint32))
	case int64:
		id = int64(a.(int64))
<<<<<<< HEAD
=======
	case uint:
		id = int64(a.(uint))
	case uint8:
		return int64(a.(uint8)), nil
	case uint16:
		return int64(a.(uint16)), nil
	case uint32:
		id = int64(a.(uint32))
>>>>>>> f4db224c
	case uint64:
		id = int64(a.(uint64))
	case json.Number:
		var tmpID int64
		tmpID, err = a.(json.Number).Int64()
		id = int64(tmpID)
	case float64:
		tmpID := a.(float64)
		id = int64(tmpID)
	case float32:
		tmpID := a.(float32)
		id = int64(tmpID)
	case string:
		id, err = strconv.ParseInt(a.(string), 10, 64)
	default:
		err = errors.New("not numeric")

	}
	return id, err
}

func GetFloat64ByInterface(a interface{}) (float64, error) {
	switch i := a.(type) {
	case int:
		return float64(i), nil
	case int8:
		return float64(i), nil
	case int16:
		return float64(i), nil
	case int32:
		return float64(i), nil
	case int64:
		return float64(i), nil
	case uint:
		return float64(i), nil
	case uint8:
		return float64(i), nil
	case uint16:
		return float64(i), nil
	case uint32:
		return float64(i), nil
	case uint64:
		return float64(i), nil
	case float64:
		return i, nil
	case float32:
		return float64(i), nil
	case string:
		return strconv.ParseFloat(i, 64)
	case json.Number:
		return i.Float64()
	default:
		return 0, errors.New("not numeric")
	}
}

func GetMapInterfaceByInerface(data interface{}) ([]interface{}, error) {
	values := make([]interface{}, 0)
	switch data.(type) {
	case []int:
		vs, _ := data.([]int)
		for _, v := range vs {
			values = append(values, v)
		}
	case []int32:
		vs, _ := data.([]int32)
		for _, v := range vs {
			values = append(values, v)
		}
	case []int64:
		vs, _ := data.([]int64)
		for _, v := range vs {
			values = append(values, v)
		}
	case []string:
		vs, _ := data.([]string)
		for _, v := range vs {
			values = append(values, v)
		}
	case []interface{}:
		values = data.([]interface{})
	default:
		return nil, errors.New("params value can not be empty")
	}

	return values, nil
}

// SliceStrToInt: 将字符串切片转换为整型切片
func SliceStrToInt(sliceStr []string) ([]int, error) {
	sliceInt := make([]int, 0)
	for _, idStr := range sliceStr {

		if idStr == "" {
			continue
		}

		id, err := strconv.Atoi(idStr)
		if err != nil {
			return []int{}, err
		}
		sliceInt = append(sliceInt, id)
	}
	return sliceInt, nil
}

// SliceStrToInt64 将字符串切片转换为整型切片
func SliceStrToInt64(sliceStr []string) ([]int64, error) {
	sliceInt := make([]int64, 0)
	for _, idStr := range sliceStr {

		if idStr == "" {
			continue
		}

		id, err := strconv.ParseInt(idStr, 10, 64)
		if err != nil {
			return []int64{}, err
		}
		sliceInt = append(sliceInt, id)
	}
	return sliceInt, nil
}

// GetStrValsFromArrMapInterfaceByKey get []string from []map[string]interface{}, Do not consider errors
func GetStrValsFromArrMapInterfaceByKey(arrI []interface{}, key string) []string {
	ret := make([]string, 0)
	for _, row := range arrI {
		mapRow, ok := row.(map[string]interface{})
		if ok {
			val, ok := mapRow[key].(string)
			if ok {
				ret = append(ret, val)
			}
		}
	}

	return ret
}

func ConverToInterfaceSlice(value interface{}) []interface{} {
	rflVal := reflect.ValueOf(value)
	for rflVal.CanAddr() {
		rflVal = rflVal.Elem()
	}
	if rflVal.Kind() != reflect.Slice {
		return []interface{}{value}
	}

	result := make([]interface{}, 0)
	for i := 0; i < rflVal.Len(); i++ {
		if rflVal.Index(i).CanInterface() {
			result = append(result, rflVal.Index(i).Interface())
		}
	}

	return result
}

// SplitStrField    split string field, remove empty string
func SplitStrField(str, sep string) []string {
	if "" == str {
		return nil
	}
	return strings.Split(str, sep)
}<|MERGE_RESOLUTION|>--- conflicted
+++ resolved
@@ -63,23 +63,14 @@
 	switch a.(type) {
 	case int:
 		id = int64(a.(int))
-<<<<<<< HEAD
-	case uint:
-		id = int64(a.(uint))
-=======
 	case int8:
 		return int64(a.(int8)), nil
 	case int16:
 		return int64(a.(int16)), nil
->>>>>>> f4db224c
 	case int32:
 		id = int64(a.(int32))
-	case uint32:
-		id = int64(a.(uint32))
 	case int64:
 		id = int64(a.(int64))
-<<<<<<< HEAD
-=======
 	case uint:
 		id = int64(a.(uint))
 	case uint8:
@@ -88,7 +79,6 @@
 		return int64(a.(uint16)), nil
 	case uint32:
 		id = int64(a.(uint32))
->>>>>>> f4db224c
 	case uint64:
 		id = int64(a.(uint64))
 	case json.Number:
