--- conflicted
+++ resolved
@@ -101,8 +101,6 @@
 	return rid
 }
 
-<<<<<<< HEAD
-=======
 // GetHTTPCCTransaction return configcenter request id from http header
 func GetHTTPCCTransaction(header http.Header) string {
 	rid := header.Get(common.BKHTTPCCTransactionID)
@@ -117,7 +115,6 @@
 	})
 }
 
->>>>>>> 6d9dbc9f
 // IsNil returns whether value is nil value, including map[string]interface{}{nil}, *Struct{nil}
 func IsNil(value interface{}) bool {
 	rflValue := reflect.ValueOf(value)
