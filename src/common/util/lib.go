--- conflicted
+++ resolved
@@ -16,10 +16,6 @@
 	"context"
 	"fmt"
 	"net/http"
-<<<<<<< HEAD
-	"reflect"
-=======
->>>>>>> 9c9100fd
 	"strconv"
 	"strings"
 	"sync/atomic"
