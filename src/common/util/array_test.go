--- conflicted
+++ resolved
@@ -16,7 +16,6 @@
 	"testing"
 )
 
-<<<<<<< HEAD
 func TestStrArrayUnique(t *testing.T) {
 	type args struct {
 		a []string
@@ -36,13 +35,11 @@
 		})
 	}
 }
-=======
 func TestIntArrIntersection(t *testing.T) {
 	slice1 := []int64{1, 2, 3}
 	slice2 := []int64{3, 4, 5}
 	slice3 := IntArrIntersection(slice1, slice2)
 	require.Equal(t, int64(3), slice3[0])
->>>>>>> cf4fc893
 
 func TestIntArrayUnique(t *testing.T) {
 	type args struct {
