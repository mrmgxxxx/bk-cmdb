--- conflicted
+++ resolved
@@ -320,15 +320,8 @@
 	CCErrorTopoMutipleObjectInstanceName = 1101059
 	// association kind has already been instantiated
 	CCErrorTopoAssociationKindHasBeenUsed = 1101060
-	// CCErrorTopoAssociationKindMainlineUnavailable can't use bk_mainline in this case
-	CCErrorTopoAssociationKindMainlineUnavailable = 1199043
-	// CCErrorTopoAssociationKindInconsistent means AssociationKind parameter Inconsistent with caller method
-	CCErrorTopoAssociationKindInconsistent = 1199044
-<<<<<<< HEAD
-=======
-	// CCErrorTopoModleStopped means model have been stopped to use
+    // CCErrorTopoModleStopped means model have been stopped to use
 	CCErrorTopoModleStopped = 1199045
->>>>>>> cd13789b
 
 	CCErrTopoAppDeleteFailed                       = 1001031
 	CCErrTopoAppUpdateFailed                       = 1001032
