--- conflicted
+++ resolved
@@ -305,15 +305,8 @@
 	CCErrorTopoMutipleObjectInstanceName = 1101059
 	// association kind has already been instantiated
 	CCErrorTopoAssociationKindHasBeenUsed = 1101060
-<<<<<<< HEAD
-=======
-	// CCErrorTopoAssociationKindMainlineUnavailable can't use bk_mainline in this case
-	CCErrorTopoAssociationKindMainlineUnavailable = 1199043
-	// CCErrorTopoAssociationKindInconsistent means AssociationKind parameter Inconsistent with caller method
-	CCErrorTopoAssociationKindInconsistent = 1199044
 	// CCErrorTopoModleStopped means model have been stopped to use
 	CCErrorTopoModleStopped = 1199045
->>>>>>> 48c815e3
 
 	CCErrTopoAppDeleteFailed                       = 1001031
 	CCErrTopoAppUpdateFailed                       = 1001032
