/*
 * Tencent is pleased to support the open source community by making 蓝鲸 available.
 * Copyright (C) 2017-2018 THL A29 Limited, a Tencent company. All rights reserved.
 * Licensed under the MIT License (the "License"); you may not use this file except
 * in compliance with the License. You may obtain a copy of the License at
 * http://opensource.org/licenses/MIT
 * Unless required by applicable law or agreed to in writing, software distributed under
 * the License is distributed on an "AS IS" BASIS, WITHOUT WARRANTIES OR CONDITIONS OF ANY KIND,
 * either express or implied. See the License for the specific language governing permissions and
 * limitations under the License.
 */

package common

//CC error number defined in this file
//Errno name is composed of the following format CCErr[XXX]
const (

	// the system code

	// CCSystemBusy the system is busy
	CCSystemBusy = -1
	CCSuccess    = 0
	CCSuccessStr = "success"

	// common error code 1199XXX

	// CCErrCommJSONUnmarshalFailed JSON deserialization failed
	CCErrCommJSONUnmarshalFailed = 1199000

	// CCErrCommJSONMarshalFailed JSON serialization failed
	CCErrCommJSONMarshalFailed = 1199001

	// CCErrCommHTTPDoRequestFailed the HTTP Request failed
	CCErrCommHTTPDoRequestFailed = 1199002

	// CCErrCommHTTPInputInvalid the input parameter is invalid, and the parameter here refers to the URL or Query parameter
	CCErrCommHTTPInputInvalid = 1199003

	// CCErrCommHTTPReadBodyFailed unable to read HTTP request body data
	CCErrCommHTTPReadBodyFailed = 1199004

	// CCErrCommHTTPBodyEmpty  HTTP request body data is not set
	CCErrCommHTTPBodyEmpty = 1199005

	// CCErrCommParamsInvalid parameter validation in the body is not paased
	CCErrCommParamsInvalid = 1199006

	// CCErrCommParamsNeedString  the parameter must be of type string
	CCErrCommParamsNeedString = 1199007

	// CCErrCommParamsLostField the parameter not specified
	CCErrCommParamsLostField = 1199008

	// CCErrCommParamsNeedInt the parameter must be of type int
	CCErrCommParamsNeedInt = 1199009

	// CCErrCommParamsNeedSet the parameter unassigned
	CCErrCommParamsNeedSet = 1199010

	// CCErrCommParamsIsInvalid the parameter is invalid or nonexistent
	CCErrCommParamsIsInvalid = 1199011

	// CCErrCommUniqueCheckFailed the uniqueness validation fails
	CCErrCommUniqueCheckFailed = 1199012

	// CCErrCommParseDataFailed failed to read data from data field
	CCErrCommParseDataFailed = 1199013

	// CCErrCommDuplicateItem duplicate data
	CCErrCommDuplicateItem = 1199014

	// CCErrCommOverLimit data length exceeds limit
	CCErrCommOverLimit = 1199015

	// CCErrFieldRegValidFailed regular verification failed
	CCErrFieldRegValidFailed = 1199016

	// CCErrCommDBSelectFailed database query failed
	CCErrCommDBSelectFailed = 1199017

	// CCErrCommDBInsertFailed database cannot add data
	CCErrCommDBInsertFailed = 1199018

	//CCErrCommNotFound the goal does not exist
	CCErrCommNotFound = 1199019

	//CCErrCommDBUpdateFailed database cannot update data
	CCErrCommDBUpdateFailed = 1199020

	//CCErrCommDBDeleteFailed database cannot delete data
	CCErrCommDBDeleteFailed = 1199021

	//CCErrCommRelyOnServerAddressFailed dependent service did not start
	CCErrCommRelyOnServerAddressFailed = 1199022

	//CCErrCommExcelTemplateFailed unable to generate and download
	CCErrCommExcelTemplateFailed = 1199023

	// CCErrCommParamsNeedTimeZone the parameter must be time zone type
	CCErrCommParamsNeedTimeZone = 1199024

	// CCErrCommParamsNeedBool the parameter must be bool type
	CCErrCommParamsNeedBool = 1199025

	// CCErrCommConfMissItem  missing configuration item
	CCErrCommConfMissItem = 1199026

	// CCErrCommNotAuthItem failed to get authorization information
	CCErrCommNotAuthItem = 1199027

	// CCErrCommNotAuthItem field valide failed
	CCErrCommFieldNotValid = 1199028

	//CCErrCommReplyDataFormatError Return data format error
	CCErrCommReplyDataFormatError = 1199029

	//CCErrCommReplyDataFormatError Return data format error
	CCErrCommPostInputParseError = 1199030

	// CCErrCommResourceInitFailed %s init failed
	CCErrCommResourceInitFailed = 1199031

	// CCErrCommParams should be string
	CCErrCommParamsShouldBeString = 1199032

	// CCErrCommSearchPropertyFailed get object property fields error
	CCErrCommSearchPropertyFailed = 1199033

	// CCErrCommParamsShouldBeEnum set enum
	CCErrCommParamsShouldBeEnum = 1199034

	// CCErrCommXXExceedLimit  xx exceed limit number
	CCErrCommXXExceedLimit = 1199035

	CCErrProxyRequestFailed      = 1199036
	CCErrRewriteRequestUriFailed = 1199037

	// CCErrCommLogicDataNil   need data %s is null
	CCErrCommInstDataNil = 1199038
	// CCErrCommInstFieldNotFound  %s field does not exist in %s
	CCErrCommInstFieldNotFound = 1199039
	// CCErrCommInstFieldConvFail  convert %s  field %s to %s error %s
	CCErrCommInstFieldConvFail = 1199040
	// CCErrCommUtilFail  handle %s error %s
	CCErrCommUtilHandleFail = 1199041

	// apiserver 1100XXX

	// toposerver 1101XXX
	// CCErrTopoInstCreateFailed unable to create the instance
	CCErrTopoInstCreateFailed = 1101000

	// CCErrTopoInstDeleteFailed unable to delete the instance
	CCErrTopoInstDeleteFailed = 1101001

	// CCErrTopoInstUpdateFailed unable to update the instance
	CCErrTopoInstUpdateFailed = 1101002

	// CCErrTopoInstSelectFailed unable to search the instance
	CCErrTopoInstSelectFailed = 1101003

	// CCErrTopoModuleCreateFailed unable to create a module
	CCErrTopoModuleCreateFailed = 1101004

	// CCErrTopoModuleDeleteFailed unable to delete a module
	CCErrTopoModuleDeleteFailed = 1101005

	// CCErrTopoModuleUpdateFailed unable to update a module
	CCErrTopoModuleUpdateFailed = 1101006

	// CCErrTopoModuleSelectFailed unable to select a module
	CCErrTopoModuleSelectFailed = 1101007

	// CCErrTopoSetCreateFailed unable to create a set
	CCErrTopoSetCreateFailed = 1101008

	// CCErrTopoSetDeleteFailed unable to delete a set
	CCErrTopoSetDeleteFailed = 1101009

	// CCErrTopoSetUpdateFailed unable to update a set
	CCErrTopoSetUpdateFailed = 1101010

	// CCErrTopoSetSelectFailed unable to select a set
	CCErrTopoSetSelectFailed = 1101011

	// CCErrTopoInstHasHostChild include hosts
	CCErrTopoInstHasHostChild = 1101012

	// CCErrTopoObjectCreateFailed unable to create a object
	CCErrTopoObjectCreateFailed = 1101013

	// CCErrTopoObjectDeleteFailed unable to delete a object
	CCErrTopoObjectDeleteFailed = 1101014

	// CCErrTopoObjectUpdateFailed unable to update a object
	CCErrTopoObjectUpdateFailed = 1101015

	// CCErrTopoObjectSelectFailed unable to select a object
	CCErrTopoObjectSelectFailed = 1101016

	// CCErrTopoObjectAttributeCreateFailed unable to create a object attribute
	CCErrTopoObjectAttributeCreateFailed = 1101017

	// CCErrTopoObjectAttributeDeleteFailed unable to delete a object attribute
	CCErrTopoObjectAttributeDeleteFailed = 1101018

	// CCErrTopoObjectAttributeUpdateFailed unable to update a object attribute
	CCErrTopoObjectAttributeUpdateFailed = 1101019

	// CCErrTopoObjectAttributeSelectFailed unable to select a object attribute
	CCErrTopoObjectAttributeSelectFailed = 1101020

	// CCErrTopoObjectClassificationCreateFailed unable to create a object classification
	CCErrTopoObjectClassificationCreateFailed = 1101021

	// CCErrTopoObjectClassificationDeleteFailed unbale to delete a object classification
	CCErrTopoObjectClassificationDeleteFailed = 1101022

	// CCErrTopoObjectClassificationUpdateFailed unable to update a object classification
	CCErrTopoObjectClassificationUpdateFailed = 1101023

	// CCErrTopoObjectClassificationSelectFailed unable to select a object classification
	CCErrTopoObjectClassificationSelectFailed = 1101024

	// CCErrTopoObjectGroupCreateFailed unable to create object group
	CCErrTopoObjectGroupCreateFailed = 1101025

	// CCErrTopoObjectGroupDeleteFailed unable to delete a object group
	CCErrTopoObjectGroupDeleteFailed = 1101026

	// CCErrTopoObjectGroupUpdateFailed unable to update a object group
	CCErrTopoObjectGroupUpdateFailed = 1101027

	// CCErrTopoObjectGroupSelectFailed unable to select a object group
	CCErrTopoObjectGroupSelectFailed = 1101028

	// CCErrTopoObjectClassificationHasObject the object classification can't be deleted under clssification
	CCErrTopoObjectClassificationHasObject = 1101029

	// CCErrTopoHasHostCheckFailed cannot detect if host information is included
	CCErrTopoHasHostCheckFailed = 1101030

	// CCErrTopoHasHost include host
	CCErrTopoHasHost = 1101030

	// CCErrTopoGetCloudErrStrFaild get cloud error
	CCErrTopoGetCloudErrStrFaild = 1101031
	// CCErrTopoCloudNotFound   cloud area not found
	CCErrTopoCloudNotFound = 1101032

	// CCErrTopoGetAppFaild search app err %s
	CCErrTopoGetAppFaild = 1101033
	// CCErrTopoGetModuleFailed search  module err %s
	CCErrTopoGetModuleFailed = 1101034
	// CCErrTopoBizTopoOverLevel the mainline topo level over limit
	CCErrTopoBizTopoLevelOverLimit = 1101035
	// CCErrTopoInstHasBeenAssociation the mainline topo level over limit
	CCErrTopoInstHasBeenAssociation = 1101036
	// it is forbidden to delete , that has some insts
	CCErrTopoObjectHasSomeInstsForbiddenToDelete = 1101037
	// the associations %s->%s already exist
	CCErrTopoAssociationAlreadyExist = 1101038
	// the source association object does not exist
	CCErrTopoAssociationSourceObjectNotExist = 1101039
	// the destination association object does not exist
	CCErrTopoAssociationDestinationObjectNotExist = 1101040
	// invalid object association id, should be int64
	CCErrTopoInvalidObjectAssociaitonID = 1101041
	// got multiple object association with one association id
	CCErrTopoGotMultipleAssociationInstance = 1101042
	// association with a object has multiple instance, can not be deleted.
	CCErrTopoAssociationHasAlreadyBeenInstantiated = 1101043
	// get association kind with id failed.
	CCErrTopoGetAssociationKindFailed = 1101044
	// create object association missing object kind id, src object id or destination object id.
	CCErrorTopoAssociationMissingParameters = 1101045
	// the given association id does not exist.
	CCErrorTopoObjectAssociationNotExist = 1101046
	// update object association, but update fields that can not be updated.
	CCErrorTopoObjectAssociationUpdateForbiddenFields = 1101047
	// mainline object association do not exist
	CCErrorTopoMainlineObjectAssociationNotExist = 1101048
	// CCErrorTopoImportAssociation  import association error
	CCErrorTopoImportAssociation = 1101049
	// got multiple association kind with a id
	CCErrorTopoGetMultipleAssoKindInstWithOneID = 1101050
	// delete a pre-defined association kind.
	CCErrorTopoDeletePredefinedAssociationKind = 1101051
	// create new instance for a new association, but association map is 1:1
	CCErrorTopoCreateMultipleInstancesForOneToOneAssociation = 1101052
	// the object has associate to another object, or has been associated by another one.
	CCErrorTopoObjectHasAlreadyAssociated = 1101053
	// update a pre-defined association, it's forbidden.
	CCErrorTopoUpdatePredefinedAssociation = 1101054
	// can not delete a pre-defined association.
	CCErrorTopoDeletePredefinedAssociation = 1101055
	// association do not exist.
	CCErrorTopoAssociationDoNotExist = 1101056

	CCErrTopoAppDeleteFailed                       = 1001031
	CCErrTopoAppUpdateFailed                       = 1001032
	CCErrTopoAppSearchFailed                       = 1001033
	CCErrTopoAppCreateFailed                       = 1001034
	CCErrTopoForbiddenToDeleteModelFailed          = 1001035
	CCErrTopoMainlineCreatFailed                   = 1001037
	CCErrTopoMainlineDeleteFailed                  = 1001038
	CCErrTopoMainlineSelectFailed                  = 1001039
	CCErrTopoTopoSelectFailed                      = 1001040
	CCErrTopoUserGroupCreateFailed                 = 1001041
	CCErrTopoUserGroupDeleteFailed                 = 1001042
	CCErrTopoUserGroupUpdateFailed                 = 1001043
	CCErrTopoUserGroupSelectFailed                 = 1001044
	CCErrTopoUserGroupPrivilegeUpdateFailed        = 1001045
	CCErrTopoUserGroupPrivilegeSelectFailed        = 1001046
	CCErrTopoUserPrivilegeSelectFailed             = 1001047
	CCErrTopoRolePrivilegeCreateFailed             = 1001048
	CCErrTopoDeleteMainLineObjectAndInstNameRepeat = 1001049
	CCErrHostNotAllowedToMutiBiz                   = 1001050
	CCErrTopoGraphicsSearchFailed                  = 1001051
	CCErrTopoGraphicsUpdateFailed                  = 1001052
	CCErrTopoObjectUniqueCreateFailed              = 1001060
	CCErrTopoObjectUniqueUpdateFailed              = 1001061
	CCErrTopoObjectUniqueDeleteFailed              = 1001062
	CCErrTopoObjectUniqueSearchFailed              = 1001063
	CCErrTopoObjectPropertyNotFound                = 1001064
	CCErrTopoObjectPropertyUsedByUnique            = 1001065
	CCErrTopoObjectUniqueKeyKindInvalid            = 1001066
	CCErrTopoObjectUniquePresetCouldNotDelOrEdit   = 1001067
	CCErrTopoObjectUniqueCanNotHasMutiMustCheck    = 1001068

	CCErrTopoMulueIDNotfoundFailed = 1101080
	CCErrTopoBkAppNotAllowedDelete = 1101081

	// objectcontroller 1102XXX

	// CCErrObjectPropertyGroupInsertFailed failed to save the property group
	CCErrObjectPropertyGroupInsertFailed = 1102000
	// CCErrObjectPropertyGroupDeleteFailed failed to delete the property group
	CCErrObjectPropertyGroupDeleteFailed = 1102001
	// CCErrObjectPropertyGroupSelectFailed failed to select the property group
	CCErrObjectPropertyGroupSelectFailed = 1102002
	// CCErrObjectPropertyGroupUpdateFailed failed to update the filed
	CCErrObjectPropertyGroupUpdateFailed = 1102003

	CCErrObjectCreateInstFailed       = 1102004
	CCErrObjectUpdateInstFailed       = 1102005
	CCErrObjectDeleteInstFailed       = 1102006
	CCErrObjectSelectInstFailed       = 1102007
	CCErrObjectSelectIdentifierFailed = 1102008

	// CCErrObjectDBOpErrno failed to operation database
	CCErrObjectDBOpErrno = 1102004

	// event_server 1103XXX
	// CCErrEventSubscribeInsertFailed failed to save the Subscribe
	CCErrEventSubscribeInsertFailed = 1103000

	// CCErrEventSubscribeDeleteFailed failed to delete the Subscribe
	CCErrEventSubscribeDeleteFailed = 1103001

	// CCErrEventSubscribeSelectFailed failed to select the Subscribe
	CCErrEventSubscribeSelectFailed = 1103002

	// CCErrEventSubscribeUpdateFailed failed to update the filed
	CCErrEventSubscribeUpdateFailed = 1103003

	// CCErrEventSubscribePingFailed failed to ping the target
	CCErrEventSubscribePingFailed = 1103004
	// CCErrEventSubscribePingFailed failed to telnet the target
	CCErrEventSubscribeTelnetFailed = 1103005
	// CCErrEventOperateSuccessBUtSentEventFailed failed to sent event
	CCErrEventPushEventFailed = 1103006

	// host 1104XXX
	CCErrHostModuleRelationAddFailed = 1104000

	// migrate 1105XXX
	//  CCErrCommMigrateFailed failed to migrate
	CCErrCommMigrateFailed = 1105000

	// hostcontroller 1106XXX
	CCErrHostSelectInst                  = 1106000
	CCErrHostCreateInst                  = 1106002
	CCErrHostGetSnapshot                 = 1106003
	CCErrHostTransferModule              = 1106004
	CCErrDelDefaultModuleHostConfig      = 1106005
	CCErrGetModule                       = 1106006
	CCErrDelOriginHostModuelRelationship = 1106007
	CCErrGetOriginHostModuelRelationship = 1106008
	CCErrTransferHostFromPool            = 1106009
	CCErrAlreadyAssign                   = 1106010
	CCErrNotBelongToIdleModule           = 1106011
	CCErrTransfer2ResourcePool           = 1106012
	CCErrCreateUserCustom                = 1106013
	CCErrHostFavouriteQueryFail          = 1106014
	CCErrHostFavouriteCreateFail         = 1106015
	CCErrHostFavouriteUpdateFail         = 1106016
	CCErrHostFavouriteDeleteFail         = 1106017
	CCErrHostFavouriteDupFail            = 1106018
	CCErrHostGetSnapshotChannelEmpty     = 1106019
	CCErrHostGetSnapshotChannelClose     = 1106020

	// proccontroller 1107XXX
	CCErrProcDeleteProc2Module   = 1107001
	CCErrProcCreateProc2Module   = 1107002
	CCErrProcSelectProc2Module   = 1107003
	CCErrProcCreateProcConf      = 1107004
	CCErrProcDeleteProcConf      = 1107005
	CCErrProcGetProcConf         = 1107006
	CCErrProcUpdateProcConf      = 1107007
	CCErrProcCreateInstanceModel = 1107008
	CCErrProcGetInstanceModel    = 1107009
	CCErrProcDeleteInstanceModel = 1107010
	CCErrProcDeleteProc2Template = 1107011
	CCErrProcCreateProc2Template = 1107012
	CCErrProcSelectProc2Template = 1107013

	// procserver 1108XXX
	CCErrProcSearchDetailFaile          = 1108001
	CCErrProcBindToMoudleFaile          = 1108002
	CCErrProcUnBindToMoudleFaile        = 1108003
	CCErrProcSelectBindToMoudleFaile    = 1108004
	CCErrProcUpdateProcessFaile         = 1108005
	CCErrProcSearchProcessFaile         = 1108006
	CCErrProcDeleteProcessFaile         = 1108007
	CCErrProcCreateProcessFaile         = 1108008
	CCErrProcFieldValidFaile            = 1108009
	CCErrProcGetByApplicationIDFail     = 1108010
	CCErrProcGetByIP                    = 1108011
	CCErrProcOperateFaile               = 1108012
	CCErrProcBindWithModule             = 1108013
	CCErrProcDeleteTemplateFail         = 1108014
	CCErrProcUpdateTemplateFail         = 1108015
	CCErrProcSearchTemplateFail         = 1108016
	CCErrProcBindToTemplateFailed       = 1108017
	CCErrProcUnBindToTemplateFailed     = 1108018
	CCErrProcSelectBindToTemplateFailed = 1108019
	CCErrProcQueryTaskInfoFail          = 1108020
	CCErrProcQueryTaskWaitOPFail        = 1108021
	CCErrProcQueryTaskOPErrFail         = 1108022
	CCErrProcCreateTemplateFail         = 1108023

	// auditlog 1109XXX
	CCErrAuditSaveLogFaile      = 1109001
	CCErrAuditTakeSnapshotFaile = 1109001

	//hostserver
	CCErrHostGetFail              = 1110001
	CCErrHostUpdateFail           = 1110002
	CCErrHostUpdateFieldFail      = 1110003
	CCErrHostCreateFail           = 1110004
	CCErrHostModifyFail           = 1110005
	CCErrHostDeleteFail           = 1110006
	CCErrHostFiledValdFail        = 1110007
	CCErrHostNotFound             = 1110008
	CCErrHostLength               = 1110009
	CCErrHostDetailFail           = 1110010
	CCErrHostSnap                 = 1110011
	CCErrHostFeildValidFail       = 1110012
	CCErrHostFavCreateFail        = 1110013
	CCErrHostEmptyFavName         = 1110014
	CCErrHostFavUpdateFail        = 1110015
	CCErrHostFavDeleteFail        = 1110016
	CCErrHostFavGetFail           = 1110017
	CCErrHostHisCreateFail        = 1110018
	CCErrHostHisGetFail           = 1110019
	CCErrHostCustomCreateFail     = 1110020
	CCErrHostCustomGetFail        = 1110021
	CCErrHostCustomGetDefaultFail = 1110022
	CCErrHostNotINAPP             = 1110023
	CCErrHostNotINAPPFail         = 1110024
	CCErrHostDELResourcePool      = 1110025
	CCErrHostAddRelationFail      = 1110026
	CCErrHostMoveResourcePoolFail = 1110027
	CCErrHostEditRelationPoolFail = 1110028
	CCErrAddHostToModule          = 1110029
	CCErrAddHostToModuleFailStr   = 1110030

	// hostserver api machinery new error code
	CCErrAddUserCustomQueryFaild       = 1110040
	CCErrUpdateUserCustomQueryFaild    = 1110041
	CCErrDeleteUserCustomQueryFaild    = 1110042
	CCErrSearchUserCustomQueryFaild    = 1110043
	CCErrGetUserCustomQueryDetailFaild = 1110044
	CCErrHostModuleConfigFaild         = 1110045
	CCErrHostGetSetFaild               = 1110046
	CCErrHostGetAPPFail                = 1110047
	CCErrHostAPPNotFoundFail           = 1110048
	CCErrHostGetModuleFail             = 1110049
	CCErrHostAgentStatusFail           = 1110050

	//web  1111XXX
	CCErrWebFileNoFound      = 1111001
	CCErrWebFileSaveFail     = 1111002
	CCErrWebOpenFileFail     = 1111003
	CCErrWebFileContentEmpty = 1111004
	CCErrWebFileContentFail  = 1111005
	CCErrWebGetHostFail      = 1111006
	CCErrWebCreateEXCELFail  = 1111007
	CCErrWebGetObjectFail    = 1111008

	// CCErrApiServerV2AppNameLenErr app name must be 1-32 len
	CCErrAPIServerV2APPNameLenErr = 1170001

	// CCErrAPIServerV2DirectErr  disply error
	CCErrAPIServerV2DirectErr = 1170002

	// CCErrAPIServerV2SetNameLenErr  set name must be < 24 len
	CCErrAPIServerV2SetNameLenErr = 1170003

	// CCErrAPIServerV2MultiModuleIDErr  single module id  is int
	CCErrAPIServerV2MultiModuleIDErr = 1170004

	// CCErrAPIServerV2MultiSetIDErr  single set id is int
	CCErrAPIServerV2MultiSetIDErr = 1170005

	// CCErrAPIServerV2OSTypeErr osType must be linux or windows
	CCErrAPIServerV2OSTypeErr = 1170006

	// CCErrAPIServerV2HostModuleContainDefaultModuleErr  translate host to multiple module not contain default module
	CCErrAPIServerV2HostModuleContainDefaultModuleErr = 1170007

	/** TODO: 以下错误码需要改造 **/

	//http
	CC_Err_Comm_http_DO              = 2000
	CC_Err_Comm_http_DO_STR          = "do http request failed!"
	CC_Err_Comm_http_ReadReqBody     = 2002
	CC_Err_Comm_http_ReadReqBody_STR = "read http request body failed!"

	//json
	CC_ERR_Comm_JSON_DECODE     = 3001
	CC_ERR_Comm_JSON_DECODE_STR = "json decode failed!"
	CC_ERR_Comm_JSON_ENCODE     = 3002
	CC_ERR_Comm_JSON_ENCODE_STR = "json encode failed!"

	CC_Err_Comm_APP_QUERY_FAIL = 4008
	//user custom
	CC_Err_Comm_USER_CUSTOM_SAVE_FAIL = 5000

	Json_Marshal_ERR     = 9000
	Json_Marshal_ERR_STR = "json marshal error"
<<<<<<< HEAD

	// property
	CC_Err_Comm_GET_PROPERTY_PRI_FAIL     = 10001
	CC_Err_Comm_GET_PROPERTY_PRI_FAIL_STR = "get property error"

	// plat
	CC_Err_Comm_GET_PLAT_FAIL         = 11001
	CC_Err_Comm_GET_PLAT_FAIL_STR     = "get plat error"
	CC_Err_Comm_DELETE_PLAT_FAIL      = 11002
	CC_Err_Comm_DELETE_PLAT_FAIL_STR  = "delete plat error"
	CC_Err_Comm_CREATE_PLAT_FAIL      = 11003
	CC_Err_Comm_CREATE_PLAT_FAIL_STR  = "create plat error"
	CC_Err_Comm_HOST_IN_PLAT_FAIL     = 11004
	CC_Err_Comm_HOST_IN_PLAT_FAIL_STR = "plat has host data, can not delete plat"

	// CCErrCloudHostsObtianFail cloud hosts obtain failed
	CCErrCloudHostsObtianFail = 1199050

	// CCErrCloudSyncCreateFail cloud hosts sync table create failed
	CCErrCloudSyncCreateFail = 1199051

	// CCErrCloudHistoryCreateFail cloud sync history table create failed
	CCErrCloudHistoryCreateFail = 1199052
=======
>>>>>>> 76153c3f
)<|MERGE_RESOLUTION|>--- conflicted
+++ resolved
@@ -541,30 +541,10 @@
 
 	Json_Marshal_ERR     = 9000
 	Json_Marshal_ERR_STR = "json marshal error"
-<<<<<<< HEAD
-
-	// property
-	CC_Err_Comm_GET_PROPERTY_PRI_FAIL     = 10001
-	CC_Err_Comm_GET_PROPERTY_PRI_FAIL_STR = "get property error"
-
-	// plat
-	CC_Err_Comm_GET_PLAT_FAIL         = 11001
-	CC_Err_Comm_GET_PLAT_FAIL_STR     = "get plat error"
-	CC_Err_Comm_DELETE_PLAT_FAIL      = 11002
-	CC_Err_Comm_DELETE_PLAT_FAIL_STR  = "delete plat error"
-	CC_Err_Comm_CREATE_PLAT_FAIL      = 11003
-	CC_Err_Comm_CREATE_PLAT_FAIL_STR  = "create plat error"
-	CC_Err_Comm_HOST_IN_PLAT_FAIL     = 11004
-	CC_Err_Comm_HOST_IN_PLAT_FAIL_STR = "plat has host data, can not delete plat"
-
-	// CCErrCloudHostsObtianFail cloud hosts obtain failed
-	CCErrCloudHostsObtianFail = 1199050
 
 	// CCErrCloudSyncCreateFail cloud hosts sync table create failed
 	CCErrCloudSyncCreateFail = 1199051
 
 	// CCErrCloudHistoryCreateFail cloud sync history table create failed
 	CCErrCloudHistoryCreateFail = 1199052
-=======
->>>>>>> 76153c3f
 )