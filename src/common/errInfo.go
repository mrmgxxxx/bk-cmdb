--- conflicted
+++ resolved
@@ -499,7 +499,6 @@
 	CCErrHostEditRelationPoolFail = 1110028
 	CCErrAddHostToModule          = 1110029
 	CCErrAddHostToModuleFailStr   = 1110030
-<<<<<<< HEAD
 
 	// CCErrCloudSyncCreateFail cloud hosts sync table create failed
 	CCErrCloudSyncCreateFail = 1110031
@@ -512,8 +511,6 @@
 	CCErrCloudGetTaskFail           = 1110036
 	CCErrCloudGetConfirmHistoryFail = 1110037
 
-=======
->>>>>>> 3d074713
 	// hostserver api machinery new error code
 	CCErrAddUserCustomQueryFaild       = 1110040
 	CCErrUpdateUserCustomQueryFaild    = 1110041
