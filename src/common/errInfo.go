--- conflicted
+++ resolved
@@ -236,15 +236,13 @@
 	CCErrTopoGetCloudErrStrFaild = 1101031
 	// CCErrTopoCloudNotFound   cloud area not found
 	CCErrTopoCloudNotFound = 1101032
-<<<<<<< HEAD
-	// CCErrTopoBizTopoOverLevel the mainline topo level over limit
-	CCErrTopoBizTopoLevelOverLimit = 1101033
-=======
+
 	// CCErrTopoGetAppFaild search app err %s
 	CCErrTopoGetAppFaild = 1101033
 	// CCErrTopoGetModuleFailed search  module err %s
 	CCErrTopoGetModuleFailed = 1101034
->>>>>>> e02999f1
+	// CCErrTopoBizTopoOverLevel the mainline topo level over limit
+	CCErrTopoBizTopoLevelOverLimit = 1101035
 
 	CCErrTopoAppDeleteFailed                       = 1001031
 	CCErrTopoAppUpdateFailed                       = 1001032
