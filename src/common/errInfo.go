--- conflicted
+++ resolved
@@ -430,12 +430,8 @@
 
 	CCErrorTopoUpdateModuleFromTplServiceCategoryForbidden = 1101090
 	CCErrorTopoUpdateModuleFromTplNameForbidden            = 1101091
-<<<<<<< HEAD
-	CCErrTopoCanNotAddRequiredAttributeForMailineModel     = 1101092
+	CCErrTopoCanNotAddRequiredAttributeForMainlineModel    = 1101092
 	CCErrorTopoObjectInstanceObjIDFieldConflictWithUrl     = 1101093
-=======
-	CCErrTopoCanNotAddRequiredAttributeForMainlineModel    = 1101092
->>>>>>> c7a6fcf2
 
 	// object controller 1102XXX
 
