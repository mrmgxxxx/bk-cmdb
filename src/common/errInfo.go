/*
 * Tencent is pleased to support the open source community by making 蓝鲸 available.
 * Copyright (C) 2017-2018 THL A29 Limited, a Tencent company. All rights reserved.
 * Licensed under the MIT License (the "License"); you may not use this file except
 * in compliance with the License. You may obtain a copy of the License at
 * http://opensource.org/licenses/MIT
 * Unless required by applicable law or agreed to in writing, software distributed under
 * the License is distributed on an "AS IS" BASIS, WITHOUT WARRANTIES OR CONDITIONS OF ANY KIND,
 * either express or implied. See the License for the specific language governing permissions and
 * limitations under the License.
 */

package common

// CC error number defined in this file
// Errno name is composed of the following format CCErr[XXX]
const (

	// the system code

	// CCSystemBusy the system is busy
	CCSystemBusy         = -1
	CCSystemUnknownError = -2
	CCSuccess            = 0
	CCSuccessStr         = "success"
	CCNoPermission       = 9900403

	// common error code 1199XXX

	// CCErrCommJSONUnmarshalFailed JSON deserialization failed
	CCErrCommJSONUnmarshalFailed = 1199000

	// CCErrCommJSONMarshalFailed JSON serialization failed
	CCErrCommJSONMarshalFailed = 1199001

	// CCErrCommHTTPDoRequestFailed the HTTP Request failed
	CCErrCommHTTPDoRequestFailed = 1199002

	// CCErrCommHTTPInputInvalid the input parameter is invalid, and the parameter here refers to the URL or Query parameter
	CCErrCommHTTPInputInvalid = 1199003

	// CCErrCommHTTPReadBodyFailed unable to read HTTP request body data
	CCErrCommHTTPReadBodyFailed = 1199004

	// CCErrCommHTTPBodyEmpty  HTTP request body data is not set
	CCErrCommHTTPBodyEmpty = 1199005

	// CCErrCommParamsInvalid parameter validation in the body is not pass
	CCErrCommParamsInvalid = 1199006

	// CCErrCommParamsNeedString  the parameter must be of type string
	CCErrCommParamsNeedString = 1199007

	// CCErrCommParamsLostField the parameter not specified
	CCErrCommParamsLostField = 1199008

	// CCErrCommParamsNeedInt the parameter must be of type int
	CCErrCommParamsNeedInt = 1199009

	// CCErrCommParamsNeedSet the parameter unassigned
	CCErrCommParamsNeedSet = 1199010

	// CCErrCommParamsIsInvalid the parameter is invalid or nonexistent
	CCErrCommParamsIsInvalid = 1199011

	// CCErrCommParseDataFailed failed to read data from data field
	CCErrCommParseDataFailed = 1199013

	// CCErrCommDuplicateItem duplicate data
	CCErrCommDuplicateItem = 1199014

	// CCErrCommOverLimit data length exceeds limit
	CCErrCommOverLimit = 1199015

	// CCErrFieldRegValidFailed regular verification failed
	CCErrFieldRegValidFailed = 1199016

	// CCErrCommDBSelectFailed database query failed
	CCErrCommDBSelectFailed = 1199017

	// CCErrCommDBInsertFailed database cannot add data
	CCErrCommDBInsertFailed = 1199018

	//CCErrCommNotFound the goal does not exist
	CCErrCommNotFound = 1199019

	//CCErrCommDBUpdateFailed database cannot update data
	CCErrCommDBUpdateFailed = 1199020

	//CCErrCommDBDeleteFailed database cannot delete data
	CCErrCommDBDeleteFailed = 1199021

	//CCErrCommRelyOnServerAddressFailed dependent service did not start
	CCErrCommRelyOnServerAddressFailed = 1199022

	//CCErrCommExcelTemplateFailed unable to generate and download
	CCErrCommExcelTemplateFailed = 1199023

	// CCErrCommParamsNeedTimeZone the parameter must be time zone type
	CCErrCommParamsNeedTimeZone = 1199024

	// CCErrCommParamsNeedBool the parameter must be bool type
	CCErrCommParamsNeedBool = 1199025

	// CCErrCommConfMissItem  missing configuration item
	CCErrCommConfMissItem = 1199026

	// CCErrCommNotAuthItem failed to get authorization information
	CCErrCommNotAuthItem = 1199027

	// CCErrCommNotAuthItem field valide failed
	CCErrCommFieldNotValid = 1199028

	//CCErrCommReplyDataFormatError Return data format error
	CCErrCommReplyDataFormatError = 1199029

	//CCErrCommReplyDataFormatError Return data format error
	CCErrCommPostInputParseError = 1199030

	// CCErrCommResourceInitFailed %s init failed
	CCErrCommResourceInitFailed = 1199031

	// CCErrCommParams should be string
	CCErrCommParamsShouldBeString = 1199032

	// CCErrCommSearchPropertyFailed get object property fields error
	CCErrCommSearchPropertyFailed = 1199033

	// CCErrCommParamsShouldBeEnum set enum
	CCErrCommParamsShouldBeEnum = 1199034

	// CCErrCommXXExceedLimit  xx exceed limit number
	CCErrCommXXExceedLimit = 1199035

	CCErrProxyRequestFailed      = 1199036
	CCErrRewriteRequestUriFailed = 1199037

	// CCErrCommLogicDataNil   need data %s is null
	CCErrCommInstDataNil = 1199038
	// CCErrCommInstFieldNotFound  %s field does not exist in %s
	CCErrCommInstFieldNotFound = 1199039
	// CCErrCommInstFieldConvFail  convert %s  field %s to %s error %s
	CCErrCommInstFieldConvFail = 1199040
	// CCErrCommUtilFail  handle %s error %s
	CCErrCommUtilHandleFail = 1199041
	// CCErrCommParamsNeedFloat the parameter must be float type
	CCErrCommParamsNeedFloat = 1199042
	// CCErrCommFieldNotValidFail  valid data error, %s
	CCErrCommFieldNotValidFail = 1199043

	CCErrCommNotAllSuccess = 1199044
	// parse auth attribute in apiserver rest filter failed.
	CCErrCommParseAuthAttributeFailed = 1199045

	// authorize request to auth center failed
	CCErrCommCheckAuthorizeFailed = 1199046

	// auth failed, do not have permission.
	CCErrCommAuthNotHavePermission = 1199047

	CCErrCommAuthorizeFailed             = 1199048
	CCErrCommRegistResourceToIAMFailed   = 1199049
	CCErrCommUnRegistResourceToIAMFailed = 1199050
	CCErrCommInappropriateVisitToIAM     = 1199051

	CCErrCommGetMultipleObject                = 1199052
	CCErrCommAuthCenterIsNotEnabled           = 1199053
	CCErrCommOperateBuiltInItemForbidden      = 1199054
	CCErrCommRemoveRecordHasChildrenForbidden = 1199055
	CCErrCommRemoveReferencedRecordForbidden  = 1199056
	CCErrCommParseBizIDFromMetadataInDBFailed = 1199057

	CCErrCommGenerateRecordIDFailed   = 1199058
	CCErrCommPageLimitIsExceeded      = 1199059
	CCErrCommUnexpectedParameterField = 1199060

	CCErrCommParseDBFailed                     = 1199061
	CCErrCommGetBusinessDefaultSetModuleFailed = 1199062

	CCErrCommParametersCountNotEnough = 1199063

<<<<<<< HEAD
	// CCErrCommStartTranscationFailed start transcation failed
	CCErrCommStartTranscationFailed = 1199064
	// CCErrCommCommitTranscationFailed commit transcation failed
	CCErrCommCommitTranscationFailed = 1199065
	// CCErrCommcommitTranscationFailed abort transcation failed
	CCErrCommAbortTranscationFailed = 1199066
=======
	CCErrCommFuncCalledWithInappropriateParam = 1199064
>>>>>>> 50634f83

	// unknown or unrecognized error
	CCErrorUnknownOrUnrecognizedError = 1199998

	// CCErrCommInternalServerError %s Internal Server Error
	CCErrCommInternalServerError = 1199999

	// apiserver 1100XXX
	CCErrAPIGetAuthorizedAppListFromAuthFailed = 1100001
	CCErrAPIGetUserResourceAuthStatusFailed    = 1100002
	CCErrAPINoObjectInstancesIsFound           = 1100003

	// toposerver 1101XXX
	// CCErrTopoInstCreateFailed unable to create the instance
	CCErrTopoInstCreateFailed = 1101000

	// CCErrTopoInstDeleteFailed unable to delete the instance
	CCErrTopoInstDeleteFailed = 1101001

	// CCErrTopoInstUpdateFailed unable to update the instance
	CCErrTopoInstUpdateFailed = 1101002

	// CCErrTopoInstSelectFailed unable to search the instance
	CCErrTopoInstSelectFailed = 1101003

	// CCErrTopoModuleCreateFailed unable to create a module
	CCErrTopoModuleCreateFailed = 1101004

	// CCErrTopoModuleDeleteFailed unable to delete a module
	CCErrTopoModuleDeleteFailed = 1101005

	// CCErrTopoModuleUpdateFailed unable to update a module
	CCErrTopoModuleUpdateFailed = 1101006

	// CCErrTopoModuleSelectFailed unable to select a module
	CCErrTopoModuleSelectFailed = 1101007

	// CCErrTopoSetCreateFailed unable to create a set
	CCErrTopoSetCreateFailed = 1101008

	// CCErrTopoSetDeleteFailed unable to delete a set
	CCErrTopoSetDeleteFailed = 1101009

	// CCErrTopoSetUpdateFailed unable to update a set
	CCErrTopoSetUpdateFailed = 1101010

	// CCErrTopoSetSelectFailed unable to select a set
	CCErrTopoSetSelectFailed = 1101011

	// CCErrTopoInstHasHostChild include hosts
	CCErrTopoInstHasHostChild = 1101012

	// CCErrTopoObjectCreateFailed unable to create a object
	CCErrTopoObjectCreateFailed = 1101013

	// CCErrTopoObjectDeleteFailed unable to delete a object
	CCErrTopoObjectDeleteFailed = 1101014

	// CCErrTopoObjectUpdateFailed unable to update a object
	CCErrTopoObjectUpdateFailed = 1101015

	// CCErrTopoObjectSelectFailed unable to select a object
	CCErrTopoObjectSelectFailed = 1101016

	// CCErrTopoObjectAttributeCreateFailed unable to create a object attribute
	CCErrTopoObjectAttributeCreateFailed = 1101017

	// CCErrTopoObjectAttributeDeleteFailed unable to delete a object attribute
	CCErrTopoObjectAttributeDeleteFailed = 1101018

	// CCErrTopoObjectAttributeUpdateFailed unable to update a object attribute
	CCErrTopoObjectAttributeUpdateFailed = 1101019

	// CCErrTopoObjectAttributeSelectFailed unable to select a object attribute
	CCErrTopoObjectAttributeSelectFailed = 1101020

	// CCErrTopoObjectClassificationCreateFailed unable to create a object classification
	CCErrTopoObjectClassificationCreateFailed = 1101021

	// CCErrTopoObjectClassificationDeleteFailed unbale to delete a object classification
	CCErrTopoObjectClassificationDeleteFailed = 1101022

	// CCErrTopoObjectClassificationUpdateFailed unable to update a object classification
	CCErrTopoObjectClassificationUpdateFailed = 1101023

	// CCErrTopoObjectClassificationSelectFailed unable to select a object classification
	CCErrTopoObjectClassificationSelectFailed = 1101024

	// CCErrTopoObjectGroupCreateFailed unable to create object group
	CCErrTopoObjectGroupCreateFailed = 1101025

	// CCErrTopoObjectGroupDeleteFailed unable to delete a object group
	CCErrTopoObjectGroupDeleteFailed = 1101026

	// CCErrTopoObjectGroupUpdateFailed unable to update a object group
	CCErrTopoObjectGroupUpdateFailed = 1101027

	// CCErrTopoObjectGroupSelectFailed unable to select a object group
	CCErrTopoObjectGroupSelectFailed = 1101028

	// CCErrTopoObjectClassificationHasObject the object classification can't be deleted under clssification
	CCErrTopoObjectClassificationHasObject = 1101029

	// CCErrTopoHasHostCheckFailed cannot detect if host information is included
	CCErrTopoHasHostCheckFailed = 1101030

	// CCErrTopoHasHost include host
	CCErrTopoHasHost = 1101030

	// CCErrTopoGetCloudErrStrFaild get cloud error
	CCErrTopoGetCloudErrStrFaild = 1101031
	// CCErrTopoCloudNotFound   cloud area not found
	CCErrTopoCloudNotFound = 1101032

	// CCErrTopoGetAppFaild search app err %s
	CCErrTopoGetAppFailed = 1101033
	// CCErrTopoGetModuleFailed search  module err %s
	CCErrTopoGetModuleFailed = 1101034
	// CCErrTopoBizTopoOverLevel the mainline topo level over limit
	CCErrTopoBizTopoLevelOverLimit = 1101035
	// CCErrTopoInstHasBeenAssociation the mainline topo level over limit
	CCErrTopoInstHasBeenAssociation = 1101036
	// it is forbidden to delete , that has some insts
	CCErrTopoObjectHasSomeInstsForbiddenToDelete = 1101037
	// the associations %s->%s already exist
	CCErrTopoAssociationAlreadyExist = 1101038
	// the source association object does not exist
	CCErrTopoAssociationSourceObjectNotExist = 1101039
	// the destination association object does not exist
	CCErrTopoAssociationDestinationObjectNotExist = 1101040
	// invalid object association id, should be int64
	CCErrTopoInvalidObjectAssociationID = 1101041
	// got multiple object association with one association id
	CCErrTopoGotMultipleAssociationInstance = 1101042
	// association with a object has multiple instance, can not be deleted.
	CCErrTopoAssociationHasAlreadyBeenInstantiated = 1101043
	// get association kind with id failed.
	CCErrTopoGetAssociationKindFailed = 1101044
	// create object association missing object kind id, src object id or destination object id.
	CCErrorTopoAssociationMissingParameters = 1101045
	// the given association id does not exist.
	CCErrorTopoObjectAssociationNotExist = 1101046
	// update object association, but update fields that can not be updated.
	CCErrorTopoObjectAssociationUpdateForbiddenFields = 1101047
	// mainline object association do not exist
	CCErrorTopoMainlineObjectAssociationNotExist = 1101048
	// CCErrorTopoImportAssociation  import association error
	CCErrorTopoImportAssociation = 1101049
	// got multiple association kind with a id
	CCErrorTopoGetMultipleAssoKindInstWithOneID = 1101050
	// delete a pre-defined association kind.
	CCErrorTopoDeletePredefinedAssociationKind = 1101051
	// create new instance for a new association, but association map is 1:1
	CCErrorTopoCreateMultipleInstancesForOneToOneAssociation = 1101052
	// the object has associate to another object, or has been associated by another one.
	CCErrorTopoObjectHasAlreadyAssociated = 1101053
	// update a pre-defined association, it's forbidden.
	CCErrorTopoUpdatePredefinedAssociation = 1101054
	// can not delete a pre-defined association.
	CCErrorTopoDeletePredefinedAssociation = 1101055
	// association do not exist.
	CCErrorTopoAssociationDoNotExist = 1101056
	// create model's instance patch, but instance's data missing field bk_inst_name
	CCErrorTopoObjectInstanceMissingInstanceNameField = 1101057
	// object instance's bk_inst_name filed is not string
	CCErrorTopoInvalidObjectInstanceNameFieldValue = 1101058
	// create model's instance patch, but instance's name is duplicate.
	CCErrorTopoMutipleObjectInstanceName = 1101059

	CCErrorTopoAssociationKindHasBeenUsed                     = 1101060
	CCErrorTopoCreateMultipleInstancesForOneToManyAssociation = 1101061
	CCErrTopoAppDeleteFailed                                  = 1001031
	CCErrTopoAppUpdateFailed                                  = 1001032
	CCErrTopoAppSearchFailed                                  = 1001033
	CCErrTopoAppCreateFailed                                  = 1001034
	CCErrTopoForbiddenToDeleteModelFailed                     = 1001035
	CCErrTopoMainlineCreatFailed                              = 1001037
	CCErrTopoMainlineDeleteFailed                             = 1001038
	CCErrTopoMainlineSelectFailed                             = 1001039
	CCErrTopoTopoSelectFailed                                 = 1001040
	CCErrTopoUserGroupCreateFailed                            = 1001041
	CCErrTopoUserGroupDeleteFailed                            = 1001042
	CCErrTopoUserGroupUpdateFailed                            = 1001043
	CCErrTopoUserGroupSelectFailed                            = 1001044
	CCErrTopoUserGroupPrivilegeUpdateFailed                   = 1001045
	CCErrTopoUserGroupPrivilegeSelectFailed                   = 1001046
	CCErrTopoUserPrivilegeSelectFailed                        = 1001047
	CCErrTopoRolePrivilegeCreateFailed                        = 1001048
	CCErrTopoDeleteMainLineObjectAndInstNameRepeat            = 1001049
	CCErrHostNotAllowedToMutiBiz                              = 1001050
	CCErrTopoGraphicsSearchFailed                             = 1001051
	CCErrTopoGraphicsUpdateFailed                             = 1001052
	CCErrTopoObjectUniqueCreateFailed                         = 1001060
	CCErrTopoObjectUniqueUpdateFailed                         = 1001061
	CCErrTopoObjectUniqueDeleteFailed                         = 1001062
	CCErrTopoObjectUniqueSearchFailed                         = 1001063
	CCErrTopoObjectPropertyNotFound                           = 1001064
	CCErrTopoObjectPropertyUsedByUnique                       = 1001065
	CCErrTopoObjectUniqueKeyKindInvalid                       = 1001066
	CCErrTopoObjectUniquePresetCouldNotDelOrEdit              = 1001067
	CCErrTopoObjectUniqueCanNotHasMutiMustCheck               = 1001068
	CCErrTopoObjectUniqueShouldHaveMoreThanOne                = 1001069
	// association kind has been apply to object
	CCErrorTopoAssKindHasApplyToObject = 1101070
	// pre definition association kind can not be delete
	CCErrorTopoPreAssKindCanNotBeDelete = 1101071
	CCErrorTopoAsstKindIsNotExist       = 1101072
	CCErrorAsstInstIsNotExist           = 1101073
	CCErrorInstToAsstIsNotExist         = 1101074
	CCErrorInstHasAsst                  = 1101075
	CCErrTopoCreateAssoKindFailed       = 1101076
	CCErrTopoUpdateAssoKindFailed       = 1101077
	CCErrTopoDeleteAssoKindFailed       = 1101078
	CCErrTopoMulueIDNotfoundFailed      = 1101080
	CCErrTopoBkAppNotAllowedDelete      = 1101081
	// CCErrorTopoAssociationKindMainlineUnavailable can't use bk_mainline in this case
	CCErrorTopoAssociationKindMainlineUnavailable = 1101082
	// CCErrorTopoAssociationKindInconsistent means AssociationKind parameter Inconsistent with caller method
	CCErrorTopoAssociationKindInconsistent = 1101083
	// CCErrorTopoModleStopped means model have been stopped to use
	CCErrorTopoModleStopped = 1101084
	// mainline's object unique can not be updated, deleted or create new rules.
	CCErrorTopoMainlineObjectCanNotBeChanged   = 1101085
	CCErrorTopoGetAuthorizedBusinessListFailed = 1101086

	// object controller 1102XXX

	// CCErrObjectPropertyGroupInsertFailed failed to save the property group
	CCErrObjectPropertyGroupInsertFailed = 1102000
	// CCErrObjectPropertyGroupDeleteFailed failed to delete the property group
	CCErrObjectPropertyGroupDeleteFailed = 1102001
	// CCErrObjectPropertyGroupSelectFailed failed to select the property group
	CCErrObjectPropertyGroupSelectFailed = 1102002
	// CCErrObjectPropertyGroupUpdateFailed failed to update the filed
	CCErrObjectPropertyGroupUpdateFailed = 1102003

	CCErrObjectCreateInstFailed       = 1102004
	CCErrObjectUpdateInstFailed       = 1102005
	CCErrObjectDeleteInstFailed       = 1102006
	CCErrObjectSelectInstFailed       = 1102007
	CCErrObjectSelectIdentifierFailed = 1102008

	// CCErrObjectDBOpErrno failed to operation database
	CCErrObjectDBOpErrno = 1102004

	// event_server 1103XXX
	// CCErrEventSubscribeInsertFailed failed to save the Subscribe
	CCErrEventSubscribeInsertFailed = 1103000

	// CCErrEventSubscribeDeleteFailed failed to delete the Subscribe
	CCErrEventSubscribeDeleteFailed = 1103001

	// CCErrEventSubscribeSelectFailed failed to select the Subscribe
	CCErrEventSubscribeSelectFailed = 1103002

	// CCErrEventSubscribeUpdateFailed failed to update the filed
	CCErrEventSubscribeUpdateFailed = 1103003

	// CCErrEventSubscribePingFailed failed to ping the target
	CCErrEventSubscribePingFailed = 1103004
	// CCErrEventSubscribePingFailed failed to telnet the target
	CCErrEventSubscribeTelnetFailed = 1103005
	// CCErrEventOperateSuccessBUtSentEventFailed failed to sent event
	CCErrEventPushEventFailed = 1103006

	// host 1104XXX
	CCErrHostModuleRelationAddFailed = 1104000

	// migrate 1105XXX
	//  CCErrCommMigrateFailed failed to migrate
	CCErrCommMigrateFailed        = 1105000
	CCErrCommInitAuthcenterFailed = 1105001

	// host controller 1106XXX
	CCErrHostSelectInst                  = 1106000
	CCErrHostCreateInst                  = 1106002
	CCErrHostGetSnapshot                 = 1106003
	CCErrHostTransferModule              = 1106004
	CCErrDelDefaultModuleHostConfig      = 1106005
	CCErrGetModule                       = 1106006
	CCErrDelOriginHostModuelRelationship = 1106007
	CCErrGetOriginHostModuelRelationship = 1106008
	CCErrTransferHostFromPool            = 1106009
	CCErrAlreadyAssign                   = 1106010
	CCErrNotBelongToIdleModule           = 1106011
	CCErrTransfer2ResourcePool           = 1106012
	CCErrCreateUserCustom                = 1106013
	CCErrHostFavouriteQueryFail          = 1106014
	CCErrHostFavouriteCreateFail         = 1106015
	CCErrHostFavouriteUpdateFail         = 1106016
	CCErrHostFavouriteDeleteFail         = 1106017
	CCErrHostFavouriteDupFail            = 1106018
	CCErrHostGetSnapshotChannelEmpty     = 1106019
	CCErrHostGetSnapshotChannelClose     = 1106020
	CCErrCloudCreateSyncTaskFail         = 1106021
	CCErrCloudConfirmHistoryAddFail      = 1106022
	CCErrCloudSyncHistorySearchFail      = 1106023

	// process controller 1107XXX
	CCErrProcDeleteProc2Module   = 1107001
	CCErrProcCreateProc2Module   = 1107002
	CCErrProcSelectProc2Module   = 1107003
	CCErrProcCreateProcConf      = 1107004
	CCErrProcDeleteProcConf      = 1107005
	CCErrProcGetProcConf         = 1107006
	CCErrProcUpdateProcConf      = 1107007
	CCErrProcCreateInstanceModel = 1107008
	CCErrProcGetInstanceModel    = 1107009
	CCErrProcDeleteInstanceModel = 1107010
	CCErrProcDeleteProc2Template = 1107011
	CCErrProcCreateProc2Template = 1107012
	CCErrProcSelectProc2Template = 1107013

	// process server 1108XXX
	CCErrProcSearchDetailFaile          = 1108001
	CCErrProcBindToMoudleFaile          = 1108002
	CCErrProcUnBindToMoudleFaile        = 1108003
	CCErrProcSelectBindToMoudleFaile    = 1108004
	CCErrProcUpdateProcessFailed        = 1108005
	CCErrProcSearchProcessFailed        = 1108006
	CCErrProcDeleteProcessFailed        = 1108007
	CCErrProcCreateProcessFailed        = 1108008
	CCErrProcFieldValidFaile            = 1108009
	CCErrProcGetByApplicationIDFail     = 1108010
	CCErrProcGetByIP                    = 1108011
	CCErrProcOperateFaile               = 1108012
	CCErrProcBindWithModule             = 1108013
	CCErrProcDeleteTemplateFail         = 1108014
	CCErrProcUpdateTemplateFail         = 1108015
	CCErrProcSearchTemplateFail         = 1108016
	CCErrProcBindToTemplateFailed       = 1108017
	CCErrProcUnBindToTemplateFailed     = 1108018
	CCErrProcSelectBindToTemplateFailed = 1108019
	CCErrProcQueryTaskInfoFail          = 1108020
	CCErrProcQueryTaskWaitOPFail        = 1108021
	CCErrProcQueryTaskOPErrFail         = 1108022
	CCErrProcCreateTemplateFail         = 1108023

	CCErrProcGetServiceInstancesFailed                    = 1108024
	CCErrProcCreateServiceInstancesFailed                 = 1108025
	CCErrProcDeleteServiceInstancesFailed                 = 1108026
	CCErrProcGetProcessTemplatesFailed                    = 1108027
	CCErrProcGetProcessInstanceFailed                     = 1108028
	CCErrProcGetProcessInstanceRelationFailed             = 1108029
	CCErrProcDeleteServiceTemplateFailed                  = 1108030
	CCErrProcCreateProcessTemplateFailed                  = 1108031
	CCErrProcUpdateProcessTemplateFailed                  = 1108032
	CCErrProcGetProcessTemplateFailed                     = 1108033
	CCErrProcGetDefaultServiceCategoryFailed              = 1108034
	CCErrProcEditProcessInstanceCreateByTemplateForbidden = 1108035
	CCErrProcServiceTemplateAndCategoryNotCoincide        = 1108036
	CCErrProcModuleNotBindWithTemplate                    = 1108037
	CCErrCreateServiceInstanceWithWrongHTTPMethod         = 1108038
	CCErrCreateRawProcessInstanceOnTemplateInstance       = 1108039
	CCErrProcRemoveTemplateBindingOnModule                = 1108040
	CCErrProcReconstructServiceInstanceNameFailed         = 1108041

	// audit log 1109XXX
	CCErrAuditSaveLogFaile      = 1109001
	CCErrAuditTakeSnapshotFaile = 1109001

	// host server
	CCErrHostGetFail              = 1110001
	CCErrHostUpdateFail           = 1110002
	CCErrHostUpdateFieldFail      = 1110003
	CCErrHostCreateFail           = 1110004
	CCErrHostModifyFail           = 1110005
	CCErrHostDeleteFail           = 1110006
	CCErrHostFiledValdFail        = 1110007
	CCErrHostNotFound             = 1110008
	CCErrHostLength               = 1110009
	CCErrHostDetailFail           = 1110010
	CCErrHostSnap                 = 1110011
	CCErrHostFeildValidFail       = 1110012
	CCErrHostFavCreateFail        = 1110013
	CCErrHostEmptyFavName         = 1110014
	CCErrHostFavUpdateFail        = 1110015
	CCErrHostFavDeleteFail        = 1110016
	CCErrHostFavGetFail           = 1110017
	CCErrHostHisCreateFail        = 1110018
	CCErrHostHisGetFail           = 1110019
	CCErrHostCustomCreateFail     = 1110020
	CCErrHostCustomGetFail        = 1110021
	CCErrHostCustomGetDefaultFail = 1110022
	CCErrHostNotINAPP             = 1110023
	CCErrHostNotINAPPFail         = 1110024
	CCErrHostDELResourcePool      = 1110025
	CCErrHostAddRelationFail      = 1110026
	CCErrHostMoveResourcePoolFail = 1110027
	CCErrHostEditRelationPoolFail = 1110028
	CCErrAddHostToModule          = 1110029
	CCErrAddHostToModuleFailStr   = 1110030

	CCErrCloudSyncCreateFail        = 1110031
	CCErrCloudHistoryCreateFail     = 1110032
	CCErrCloudConfirmCreateFail     = 1110033
	CCErrCloudGetConfirmFail        = 1110034
	CCErrCloudAddConfirmHistoryFail = 1110035
	CCErrCloudGetTaskFail           = 1110036
	CCErrCloudGetConfirmHistoryFail = 1110037
	CCErrCloudTaskNameAlreadyExist  = 1110038
	CCErrCloudSyncStartFail         = 1110039

	// hostserver api machinery new error code
	CCErrAddUserCustomQueryFaild       = 1110040
	CCErrUpdateUserCustomQueryFaild    = 1110041
	CCErrDeleteUserCustomQueryFaild    = 1110042
	CCErrSearchUserCustomQueryFaild    = 1110043
	CCErrGetUserCustomQueryDetailFaild = 1110044
	CCErrHostModuleConfigFaild         = 1110045
	CCErrHostGetSetFaild               = 1110046
	CCErrHostGetAPPFail                = 1110047
	CCErrHostAPPNotFoundFail           = 1110048
	CCErrHostGetModuleFail             = 1110049
	CCErrHostAgentStatusFail           = 1110050
	// CCErrHostNotResourceFail The resource pool was not found"
	CCErrHostNotResourceFail = 1110051
	// CCErrHostBelongResourceFail The host is already in the resource pool
	CCErrHostBelongResourceFail = 1110052
	// CCErrHostGetResourceFail failed to get resource pool information, error message: %s
	CCErrHostGetResourceFail = 1110053
	// CCErrHostModuleNotExist get %s module not found
	CCErrHostModuleNotExist = 1110054
	// CCErrDeleteHostFromBusiness Delete the host under the business
	CCErrDeleteHostFromBusiness = 1110055
	// CCErrHostNotBelongIDLEModuleErr hostID[%#v] not belong to business
	CCErrHostNotBelongIDLEModuleErr = 1110056
	// CCErrHostMulueIDNotFoundORHasMutliInnerModuleIDFailed Module does not exist or there are multiple built-in modules
	CCErrHostMulueIDNotFoundORHasMutliInnerModuleIDFailed = 1110057
	CCErrHostSearchNeedObjectInstIDErr                    = 1110058

	//web  1111XXX
	CCErrWebFileNoFound                 = 1111001
	CCErrWebFileSaveFail                = 1111002
	CCErrWebOpenFileFail                = 1111003
	CCErrWebFileContentEmpty            = 1111004
	CCErrWebFileContentFail             = 1111005
	CCErrWebGetHostFail                 = 1111006
	CCErrWebCreateEXCELFail             = 1111007
	CCErrWebGetObjectFail               = 1111008
	CCErrWebGetAddNetDeviceResultFail   = 1111009
	CCErrWebGetAddNetPropertyResultFail = 1111010
	CCErrWebGetNetDeviceFail            = 1111011
	CCErrWebGetNetPropertyFail          = 1111012

	// datacollection 1112xxx
	CCErrCollectNetDeviceCreateFail            = 1112000
	CCErrCollectNetDeviceGetFail               = 1112001
	CCErrCollectNetDeviceDeleteFail            = 1112002
	CCErrCollectObjIDNotNetDevice              = 1112003
	CCErrCollectNetPropertyCreateFail          = 1112004
	CCErrCollectNetPropertyGetFail             = 1112005
	CCErrCollectNetPropertyDeleteFail          = 1112006
	CCErrCollectNetDeviceObjPropertyNotExist   = 1112007
	CCErrCollectDeviceNotExist                 = 1112008
	CCErrCollectPeriodFormatFail               = 1112009
	CCErrCollectNetDeviceHasPropertyDeleteFail = 1112010
	CCErrCollectNetCollectorSearchFail         = 1112011
	CCErrCollectNetCollectorUpdateFail         = 1112012
	CCErrCollectNetCollectorDiscoverFail       = 1112013
	CCErrCollectNetReportSearchFail            = 1112014
	CCErrCollectNetReportConfirmFail           = 1112015
	CCErrCollectNetHistorySearchFail           = 1112016
	CCErrCollectNetDeviceUpdateFail            = 1112017
	CCErrCollectNetPropertyUpdateFail          = 1112018

	// coreservice 1113xxx

	// CCErrorModelAttributeGroupHasSomeAttributes the group has some attributes
	CCErrCoreServiceModelAttributeGroupHasSomeAttributes = 1113001

	// CCErrCoreServiceHostNotBelongBusiness hostID [%#v] does not belong of  businessID [%d]
	CCErrCoreServiceHostNotBelongBusiness = 1113002
	// CCErrCoreServiceHostNotExist hostID [%#v] does not exist
	CCErrCoreServiceHostNotExist = 1113003
	// ModuleID [%#v] has not belong of  businessID [%d]
	CCErrCoreServiceHasModuleNotBelongBusiness = 1113004
	// CCErrCoreServiceModuleContainDefaultModuleErr  translate host to multiple module not contain default module
	CCErrCoreServiceModuleContainDefaultModuleErr = 1113005
	// CCErrCoreServiceBusinessNotExist Business [%#v] does not exist
	CCErrCoreServiceBusinessNotExist = 1113006
	// CCErrCoreServiceDefaultModuleNotExist Business [%#v] default module does not exist
	CCErrCoreServiceDefaultModuleNotExist = 1113007
	// CCErrCoreServiceModuleNotDefaultModuleErr   businessID [%d] of moduleID[%d] not default module
	CCErrCoreServiceModuleNotDefaultModuleErr = 1113008
	// CCErrCoreServiceTransferHostModuleErr   transfer module host config error. error detail in return data
	CCErrCoreServiceTransferHostModuleErr = 1113009
	// CCErrCoreServiceEventPushEventFailed failed to sent event
	CCErrCoreServiceEventPushEventFailed = 1113010

	// 禁止释放(转移到空闲机/故障机/资源池)已关联到服务实例的主机
	CCErrCoreServiceForbiddenReleaseHostReferencedByServiceInstance = 1113011

	CCErrHostRemoveFromDefaultModuleFailed                                    = 1113012
	CCErrCoreServiceTransferToDefaultModuleUseWrongMethod                     = 1113013
	CCErrCoreServiceModuleWithoutServiceTemplateCouldNotCreateServiceInstance = 1113014
	CCErrCoreServiceModuleNotFound                                            = 1113015
	CCErrCoreServiceInstanceAlreadyExist                                      = 1113016
	CCErrCoreServiceServiceCategoryNameDuplicated                             = 1113017
	CCErrCoreServiceModuleAndServiceInstanceTemplateNotCoincide               = 1113018
	CCErrCoreServiceProcessNameDuplicated                                     = 1113019
	CCErrCoreServiceFuncNameDuplicated                                        = 1113020
	CCErrCoreServiceModuleNotBoundWithTemplate                                = 1113021
	CCErrCoreServiceShouldNotRemoveProcessCreateByTemplate                    = 1113022

	// synchronize data core service  11139xx
	CCErrCoreServiceSyncError = 1113900
	// CCErrCoreServiceSyncDataClassifyNotExistError %s type data synchronization, data of the same type %sdoes not exist
	CCErrCoreServiceSyncDataClassifyNotExistError = 1113901

	// CCErrApiServerV2AppNameLenErr app name must be 1-32 len
	CCErrAPIServerV2APPNameLenErr = 1170001

	// CCErrAPIServerV2DirectErr  display error
	CCErrAPIServerV2DirectErr = 1170002

	// CCErrAPIServerV2SetNameLenErr  set name must be < 24 len
	CCErrAPIServerV2SetNameLenErr = 1170003

	// CCErrAPIServerV2MultiModuleIDErr  single module id  is int
	CCErrAPIServerV2MultiModuleIDErr = 1170004

	// CCErrAPIServerV2MultiSetIDErr  single set id is int
	CCErrAPIServerV2MultiSetIDErr = 1170005

	// CCErrAPIServerV2OSTypeErr osType must be linux or windows
	CCErrAPIServerV2OSTypeErr = 1170006

	// CCErrAPIServerV2HostModuleContainDefaultModuleErr  translate host to multiple module not contain default module
	CCErrAPIServerV2HostModuleContainDefaultModuleErr = 1170007

	// synchronize_server 1114xxx

	CCErrSynchronizeError = 1114001

	CCErrCloudSyncDeleteSyncTaskFail = 1116011
	CCErrCloudSyncUpdateSyncTaskFail = 1116012

	/** TODO: 以下错误码需要改造 **/

	//json
	CC_ERR_Comm_JSON_DECODE     = 3001
	CC_ERR_Comm_JSON_DECODE_STR = "json decode failed!"
	CC_ERR_Comm_JSON_ENCODE     = 3002
	CC_ERR_Comm_JSON_ENCODE_STR = "json encode failed!"

	Json_Marshal_ERR     = 9000
	Json_Marshal_ERR_STR = "json marshal error"
)<|MERGE_RESOLUTION|>--- conflicted
+++ resolved
@@ -179,16 +179,14 @@
 
 	CCErrCommParametersCountNotEnough = 1199063
 
-<<<<<<< HEAD
+	CCErrCommFuncCalledWithInappropriateParam = 1199064
+
 	// CCErrCommStartTranscationFailed start transcation failed
-	CCErrCommStartTranscationFailed = 1199064
+	CCErrCommStartTranscationFailed = 1199065
 	// CCErrCommCommitTranscationFailed commit transcation failed
-	CCErrCommCommitTranscationFailed = 1199065
+	CCErrCommCommitTranscationFailed = 1199066
 	// CCErrCommcommitTranscationFailed abort transcation failed
-	CCErrCommAbortTranscationFailed = 1199066
-=======
-	CCErrCommFuncCalledWithInappropriateParam = 1199064
->>>>>>> 50634f83
+	CCErrCommAbortTranscationFailed = 1199067
 
 	// unknown or unrecognized error
 	CCErrorUnknownOrUnrecognizedError = 1199998
