/*
 * Tencent is pleased to support the open source community by making 蓝鲸 available.
 * Copyright (C) 2017-2018 THL A29 Limited, a Tencent company. All rights reserved.
 * Licensed under the MIT License (the "License"); you may not use this file except
 * in compliance with the License. You may obtain a copy of the License at
 * http://opensource.org/licenses/MIT
 * Unless required by applicable law or agreed to in writing, software distributed under
 * the License is distributed on an "AS IS" BASIS, WITHOUT WARRANTIES OR CONDITIONS OF ANY KIND,
 * either express or implied. See the License for the specific language governing permissions and
 * limitations under the License.
 */

package rdapi

import (
	"encoding/json"
	"fmt"
	"io"
	"net/http"
	"strings"

	restful "github.com/emicklei/go-restful"

	"configcenter/src/common"
	"configcenter/src/common/blog"
	"configcenter/src/common/core/cc/api"
	"configcenter/src/common/errors"
	"configcenter/src/common/util"
	"github.com/rs/xid"
)

var (
	srvNames map[string]int = make(map[string]int) // servername mapping
)

type addrSrv interface {
	GetServer(servType string) (string, error)
}

func GetRdAddrSrvHandle(typeSrv string, addrSrv api.AddrSrv) func() string {
	srvNames[typeSrv] = 1
	return func() string {
		url, err := addrSrv.GetServer(typeSrv)
<<<<<<< HEAD
		// blog.Infof("GetRdAddrSrvHandle  get %s url:%s", typeSrv, url)
=======
		blog.V(3).Infof("GetRdAddrSrvHandle  get %s url:%s", typeSrv, url)
>>>>>>> c66781f0
		if nil != err {
			blog.Errorf("get %s addr from service discovery module error: %s", typeSrv, err.Error())
			return ""
		}
		if "" == url {
			blog.Errorf("get %s addr from service discovery module,no available service found", typeSrv)
			return ""
		}
		return url
	}

}

func FilterRdAddrSrv(typeSrv string) func(req *restful.Request, resp *restful.Response, fchain *restful.FilterChain) {
	srvNames[typeSrv] = 1
	return func(req *restful.Request, resp *restful.Response, fchain *restful.FilterChain) {
		cli := api.NewAPIResource()

		url, err := cli.AddrSrv.GetServer(typeSrv)
		language := util.GetActionLanguage(req)
		if nil == cli.Error {
			rsp, _ := createAPIRspStr(common.CCErrCommConfMissItem, "config file is missing err item")
			io.WriteString(resp, rsp)
			return
		}
		blog.V(3).Infof("FilterRdAddrSrv %s url:%s", typeSrv, url)

		defErr := cli.Error.CreateDefaultCCErrorIf(language)
		if nil != err {
			blog.Errorf("get %s addr from service discovery module error: %s", typeSrv, err.Error())
			resp.WriteHeader(http.StatusBadGateway)
			rsp, rsperr := createAPIRspStr(common.CCErrCommRelyOnServerAddressFailed, defErr.Errorf(common.CCErrCommRelyOnServerAddressFailed, typeSrv).Error())
			if nil != rsperr {
				blog.Error("create response failed, error information is %v", rsperr)
			} else {
				// TODO: 暂时不设置 resp.WriteHeader(httpcode)
				io.WriteString(resp, rsp)
			}
			return

		} else if "" == url {
			blog.Errorf("get %s addr from service discovery module,no available service found", typeSrv)
			resp.WriteHeader(http.StatusBadGateway)
			rsp, rsperr := createAPIRspStr(common.CCErrCommRelyOnServerAddressFailed, defErr.Errorf(common.CCErrCommRelyOnServerAddressFailed, typeSrv).Error())
			if nil != rsperr {
				blog.Error("create response failed, error information is %v", rsperr)
			} else {
				// TODO: 暂时不设置 resp.WriteHeader(httpcode)
				io.WriteString(resp, rsp)
			}
			return
		}
		fchain.ProcessFilter(req, resp)
		return
	}
}

func FilterRdAddrSrvs(typeSrvs ...string) func(req *restful.Request, resp *restful.Response, fchain *restful.FilterChain) {
	for _, typeSrv := range typeSrvs {
		srvNames[typeSrv] = 1
	}

	return func(req *restful.Request, resp *restful.Response, fchain *restful.FilterChain) {
		cli := api.NewAPIResource()
		language := util.GetActionLanguage(req)
		if nil == cli.Error {
			rsp, _ := createAPIRspStr(common.CCErrCommConfMissItem, "config file is missing err item")
			io.WriteString(resp, rsp)
			return
		}
		defErr := cli.Error.CreateDefaultCCErrorIf(language)

		for _, typeSrv := range typeSrvs {
			url, err := cli.AddrSrv.GetServer(typeSrv)
			blog.V(3).Infof("FilterRdAddrSrv %s url:%s", typeSrv, url)
			if nil != err {
				blog.Errorf("get %s addr from service discovery module error: %s", typeSrv, err.Error())
				resp.WriteHeader(http.StatusBadGateway)
				rsp, rsperr := createAPIRspStr(common.CCErrCommRelyOnServerAddressFailed, defErr.Errorf(common.CCErrCommRelyOnServerAddressFailed, typeSrv).Error())
				if nil != rsperr {
					blog.Error("create response failed, error information is %v", rsperr)
				} else {
					// TODO: 暂时不设置 resp.WriteHeader(httpcode)
					io.WriteString(resp, rsp)
				}
				return

			} else if "" == url {
				blog.Errorf("get %s addr from service discovery module,no available service found", typeSrv)
				resp.WriteHeader(http.StatusBadGateway)
				rsp, rsperr := createAPIRspStr(common.CCErrCommRelyOnServerAddressFailed, defErr.Errorf(common.CCErrCommRelyOnServerAddressFailed, typeSrv).Error())
				if nil != rsperr {
					blog.Error("create response failed, error information is %v", rsperr)
				} else {
					// TODO: 暂时不设置 resp.WriteHeader(httpcode)
					io.WriteString(resp, rsp)
				}
				return
			}
		}
		fchain.ProcessFilter(req, resp)

		return
	}

}

func checkHTTPAuth(req *restful.Request, defErr errors.DefaultCCErrorIf) (int, string) {
	ownerId, user := util.GetActionOnwerIDAndUser(req)
<<<<<<< HEAD
	// blog.Infof("rd http header %v", req.Request.Header)
=======
	blog.V(5).Infof("rd http header %v", req.Request.Header)
>>>>>>> c66781f0
	if "" == ownerId {
		return common.CCErrCommNotAuthItem, defErr.Errorf(common.CCErrCommNotAuthItem, "owner_id").Error()
	}
	if "" == user {
		return common.CCErrCommNotAuthItem, defErr.Errorf(common.CCErrCommNotAuthItem, "user").Error()
	}

	return common.CCSuccess, ""

}

func AllGlobalFilter(errFunc func() errors.CCErrorIf) func(req *restful.Request, resp *restful.Response, fchain *restful.FilterChain) {
	return func(req *restful.Request, resp *restful.Response, fchain *restful.FilterChain) {

		generateHttpHeaderRID(req, resp)

		whilteListSuffix := strings.Split(common.URLFilterWhiteListSuffix, common.URLFilterWhiteListSepareteChar)
		for _, url := range whilteListSuffix {
			if strings.HasSuffix(req.Request.URL.Path, url) {
				fchain.ProcessFilter(req, resp)
				return
			}
		}

		language := util.GetActionLanguage(req)
		defErr := errFunc().CreateDefaultCCErrorIf(language)

		errNO, errMsg := checkHTTPAuth(req, defErr)
		if common.CCSuccess != errNO {
			resp.WriteHeader(http.StatusBadGateway)
			rsp, _ := createAPIRspStr(errNO, errMsg)
			io.WriteString(resp, rsp)
			return
		}

		if 1 < len(fchain.Filters) {
			fchain.ProcessFilter(req, resp)
			return
		}

<<<<<<< HEAD
		for typeSrv := range srvNames {
			url, err := cli.AddrSrv.GetServer(typeSrv)
			// blog.Infof("AllGlobalFilter %s url:%s", typeSrv, url)
			if nil != err {
				blog.Errorf("get %s addr from service discovery module error: %s", typeSrv, err.Error())
				resp.WriteHeader(http.StatusBadGateway)
				rsp, rsperr := createAPIRspStr(common.CCErrCommRelyOnServerAddressFailed, defErr.Errorf(common.CCErrCommRelyOnServerAddressFailed, typeSrv).Error())

				if nil != rsperr {
					blog.Error("create response failed, error information is %v", rsperr)
				} else {
					// TODO: 暂时不设置 resp.WriteHeader(httpcode)
					io.WriteString(resp, rsp)
				}
				return

			} else if "" == url {
				blog.Errorf("get %s addr from service discovery module,no available service found", typeSrv)
				resp.WriteHeader(http.StatusBadGateway)
				rsp, rsperr := createAPIRspStr(common.CCErrCommRelyOnServerAddressFailed, defErr.Errorf(common.CCErrCommRelyOnServerAddressFailed, typeSrv).Error())
				if nil != rsperr {
					blog.Error("create response failed, error information is %v", rsperr)
				} else {
					// TODO: 暂时不设置 resp.WriteHeader(httpcode)
					io.WriteString(resp, rsp)
				}
				return
			}
		}

=======
>>>>>>> c66781f0
		fchain.ProcessFilter(req, resp)
		return
	}
}

func GlobalFilter(typeSrvs ...string) func(req *restful.Request, resp *restful.Response, fchain *restful.FilterChain) {
	return func(req *restful.Request, resp *restful.Response, fchain *restful.FilterChain) {
		cli := api.NewAPIResource()
		language := util.GetActionLanguage(req)
		if nil == cli.Error {
			rsp, _ := createAPIRspStr(common.CCErrCommConfMissItem, "config file is missing err item")
			io.WriteString(resp, rsp)
			return
		}
		defErr := cli.Error.CreateDefaultCCErrorIf(language)

		errNO, errMsg := checkHTTPAuth(req, defErr)
		if common.CCSuccess != errNO {
			resp.WriteHeader(http.StatusBadGateway)
			rsp, _ := createAPIRspStr(errNO, errMsg)
			io.WriteString(resp, rsp)
			return
		}

		if 1 < len(fchain.Filters) {
			fchain.ProcessFilter(req, resp)
			return
		}

		for _, typeSrv := range typeSrvs {
			url, err := cli.AddrSrv.GetServer(typeSrv)
			blog.V(3).Infof("GlobalFilter %s url:%s", typeSrv, url)
			if nil != err {
				blog.Errorf("get %s addr from service discovery module error: %s", typeSrv, err.Error())
				resp.WriteHeader(http.StatusBadGateway)
				rsp, rsperr := createAPIRspStr(common.CCErrCommRelyOnServerAddressFailed, defErr.Errorf(common.CCErrCommRelyOnServerAddressFailed, typeSrv).Error())
				if nil != rsperr {
					blog.Error("create response failed, error information is %v", rsperr)
				} else {
					// TODO: 暂时不设置 resp.WriteHeader(httpcode)
					io.WriteString(resp, rsp)
				}
				return

			} else if "" == url {
				blog.Errorf("get %s addr from service discovery module,no available service found", typeSrv)
				resp.WriteHeader(http.StatusBadGateway)
				rsp, rsperr := createAPIRspStr(common.CCErrCommRelyOnServerAddressFailed, defErr.Errorf(common.CCErrCommRelyOnServerAddressFailed, typeSrv).Error())
				if nil != rsperr {
					blog.Error("create response failed, error information is %v", rsperr)
				} else {
					// TODO: 暂时不设置 resp.WriteHeader(httpcode)
					io.WriteString(resp, rsp)
				}
				return
			}
		}

		fchain.ProcessFilter(req, resp)
		return
	}
}

func createAPIRspStr(errcode int, info interface{}) (string, error) {

	type apiRsp struct {
		Result  bool        `json:"result"`
		Code    int         `json:"code"`
		Message interface{} `json:"message"`
		Data    interface{} `json:"data"`
	}
	rsp := apiRsp{
		Result:  true,
		Code:    0,
		Message: nil,
		Data:    nil,
	}

	if 0 != errcode {
		rsp.Result = false
		rsp.Code = errcode
		rsp.Message = info
	} else {
		rsp.Data = info
	}

	s, err := json.Marshal(rsp)

	return string(s), err
}

func generateHttpHeaderRID(req *restful.Request, resp *restful.Response) {
	unused := "0000"
	cid := util.GetHTTPCCRequestID(req.Request.Header)
	if "" == cid {
		cid = generateRID(unused)
		req.Request.Header.Set(common.BKHTTPCCRequestID, cid)
	}
	// todo support esb request id

	resp.Header().Set(common.BKHTTPCCRequestID, cid)
}

func generateRID(unused string) string {
	id := xid.New()
	return fmt.Sprintf("cc%s%s", unused, id.String())
}<|MERGE_RESOLUTION|>--- conflicted
+++ resolved
@@ -41,11 +41,7 @@
 	srvNames[typeSrv] = 1
 	return func() string {
 		url, err := addrSrv.GetServer(typeSrv)
-<<<<<<< HEAD
-		// blog.Infof("GetRdAddrSrvHandle  get %s url:%s", typeSrv, url)
-=======
 		blog.V(3).Infof("GetRdAddrSrvHandle  get %s url:%s", typeSrv, url)
->>>>>>> c66781f0
 		if nil != err {
 			blog.Errorf("get %s addr from service discovery module error: %s", typeSrv, err.Error())
 			return ""
@@ -155,11 +151,7 @@
 
 func checkHTTPAuth(req *restful.Request, defErr errors.DefaultCCErrorIf) (int, string) {
 	ownerId, user := util.GetActionOnwerIDAndUser(req)
-<<<<<<< HEAD
-	// blog.Infof("rd http header %v", req.Request.Header)
-=======
 	blog.V(5).Infof("rd http header %v", req.Request.Header)
->>>>>>> c66781f0
 	if "" == ownerId {
 		return common.CCErrCommNotAuthItem, defErr.Errorf(common.CCErrCommNotAuthItem, "owner_id").Error()
 	}
@@ -200,39 +192,6 @@
 			return
 		}
 
-<<<<<<< HEAD
-		for typeSrv := range srvNames {
-			url, err := cli.AddrSrv.GetServer(typeSrv)
-			// blog.Infof("AllGlobalFilter %s url:%s", typeSrv, url)
-			if nil != err {
-				blog.Errorf("get %s addr from service discovery module error: %s", typeSrv, err.Error())
-				resp.WriteHeader(http.StatusBadGateway)
-				rsp, rsperr := createAPIRspStr(common.CCErrCommRelyOnServerAddressFailed, defErr.Errorf(common.CCErrCommRelyOnServerAddressFailed, typeSrv).Error())
-
-				if nil != rsperr {
-					blog.Error("create response failed, error information is %v", rsperr)
-				} else {
-					// TODO: 暂时不设置 resp.WriteHeader(httpcode)
-					io.WriteString(resp, rsp)
-				}
-				return
-
-			} else if "" == url {
-				blog.Errorf("get %s addr from service discovery module,no available service found", typeSrv)
-				resp.WriteHeader(http.StatusBadGateway)
-				rsp, rsperr := createAPIRspStr(common.CCErrCommRelyOnServerAddressFailed, defErr.Errorf(common.CCErrCommRelyOnServerAddressFailed, typeSrv).Error())
-				if nil != rsperr {
-					blog.Error("create response failed, error information is %v", rsperr)
-				} else {
-					// TODO: 暂时不设置 resp.WriteHeader(httpcode)
-					io.WriteString(resp, rsp)
-				}
-				return
-			}
-		}
-
-=======
->>>>>>> c66781f0
 		fchain.ProcessFilter(req, resp)
 		return
 	}
