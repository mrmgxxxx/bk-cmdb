--- conflicted
+++ resolved
@@ -74,7 +74,6 @@
 	}
 }
 
-<<<<<<< HEAD
 func HTTPRequestIDFilter(errFunc func() errors.CCErrorIf) func(req *restful.Request, resp *restful.Response, fchain *restful.FilterChain) {
 	return func(req *restful.Request, resp *restful.Response, fchain *restful.FilterChain) {
 		generateHttpHeaderRID(req, resp)
@@ -88,8 +87,6 @@
 	}
 }
 
-=======
->>>>>>> d2c02265
 func createAPIRspStr(errcode int, info string) (string, error) {
 
 	var rsp metadata.Response
