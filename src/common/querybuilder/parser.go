/*
 * Tencent is pleased to support the open source community by making 蓝鲸 available.
 * Copyright (C) 2017-2018 THL A29 Limited, a Tencent company. All rights reserved.
 * Licensed under the MIT License (the "License"); you may not use this file except
 * in compliance with the License. You may obtain a copy of the License at
 * http://opensource.org/licenses/MIT
 * Unless required by applicable law or agreed to in writing, software distributed under
 * the License is distributed on an "AS IS" BASIS, WITHOUT WARRANTIES OR CONDITIONS OF ANY KIND,
 * either express or implied. See the License for the specific language governing permissions and
 * limitations under the License.
 */

package querybuilder

import (
<<<<<<< HEAD
	"configcenter/src/common/json"
=======
	"encoding/json"
	"fmt"

>>>>>>> b9135732
	"configcenter/src/common/mapstr"
	"fmt"
)

type RuleGroup struct {
	Condition Condition                `json:"condition" field:"condition"`
	Rules     []map[string]interface{} `json:"rules" field:"rules"`
}

func ParseRule(data map[string]interface{}) (queryFilter Rule, errKey string, err error) {
	if data == nil {
		return nil, "", nil
	}
	if _, ok := data["condition"]; ok == true {
		ruleGroupData := &RuleGroup{}
		// shouldn't use mapstr here as it doesn't support nest struct
		// TODO: replace it with more efficient way
		if err := mapstr.DecodeFromMapStr(ruleGroupData, data); err != nil {
			return nil, "", fmt.Errorf("decode as combined rule struct failed, err: %+v", err)
		}
		combinedRule := CombinedRule{
			Condition: ruleGroupData.Condition,
			Rules:     make([]Rule, 0),
		}
		for idx, item := range ruleGroupData.Rules {
			qf, errKey, err := ParseRule(item)
			if err != nil {
				return nil, fmt.Sprintf("rules[%d].%s", idx, errKey), err
			}
			if qf != nil {
				combinedRule.Rules = append(combinedRule.Rules, qf)
			}
		}
		queryFilter = combinedRule
	} else if _, ok := data["operator"]; ok == true {
		rule := AtomRule{}
		if err := mapstr.DecodeFromMapStr(&rule, data); err != nil {
			return nil, "", fmt.Errorf("decode to rule struct failed, err: %+v", err)
		}
		queryFilter = rule
	} else {
		return nil, "", fmt.Errorf("no query filter found")
	}
	return queryFilter, "", nil
}

func ParseRuleFromBytes(bs []byte) (queryFilter Rule, errKey string, err error) {
	data := make(map[string]interface{})
	if err := json.Unmarshal(bs, &data); err != nil {
		return nil, "", err
	}
	return ParseRule(data)
}

// QueryFilter is aimed at export as a struct member
type QueryFilter struct {
	Rule `json:",inline"`
}

func (qf *QueryFilter) Validate() (string, error) {
	if qf.Rule == nil {
		return "", nil
	}
	if _, ok := qf.Rule.(CombinedRule); ok == false {
		return "", fmt.Errorf("query filter must be combined rules")
	}
	return qf.Rule.Validate()
}

func (qf *QueryFilter) MarshalJSON() ([]byte, error) {
	if qf.Rule != nil {
		return json.Marshal(qf.Rule)
	}
	return nil, nil
}

func (qf *QueryFilter) UnmarshalJSON(raw []byte) error {
	rule, errKey, err := ParseRuleFromBytes(raw)
	if err != nil {
		return fmt.Errorf("UnmarshalJSON failed, key: %s, err: %+v", errKey, err)
	}
	qf.Rule = rule
	return nil
}<|MERGE_RESOLUTION|>--- conflicted
+++ resolved
@@ -13,15 +13,10 @@
 package querybuilder
 
 import (
-<<<<<<< HEAD
-	"configcenter/src/common/json"
-=======
 	"encoding/json"
 	"fmt"
 
->>>>>>> b9135732
 	"configcenter/src/common/mapstr"
-	"fmt"
 )
 
 type RuleGroup struct {
