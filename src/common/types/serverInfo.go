--- conflicted
+++ resolved
@@ -26,8 +26,7 @@
 
 // cc modules
 const (
-	// CC_MODULE_AUDITCONTROLLER  = "auditcontroller"
-	CC_MODULE_DATACOLLECTION = "datacollection"
+    CC_MODULE_DATACOLLECTION = "datacollection"
 	CC_MODULE_HOST           = "host"
 	CC_MODULE_MIGRATE        = "migrate"
 	CC_MODULE_PROC           = "proc"
@@ -45,22 +44,6 @@
 // AllModule all cc module
 var AllModule = map[string]bool{
 	// CC_MODULE_AUDITCONTROLLER:  true,
-<<<<<<< HEAD
-	CC_MODULE_HOSTCONTROLLER:   true,
-	CC_MODULE_OBJECTCONTROLLER: true,
-	CC_MODULE_PROCCONTROLLER:   true,
-	CC_MODULE_DATACOLLECTION:   true,
-	CC_MODULE_HOST:             true,
-	CC_MODULE_MIGRATE:          true,
-	CC_MODULE_PROC:             true,
-	CC_MODULE_TOPO:             true,
-	CC_MODULE_APISERVER:        true,
-	CC_MODULE_WEBSERVER:        true,
-	CC_MODULE_EVENTSERVER:      true,
-	CC_MODULE_TXC:              true,
-	CC_MODULE_CORESERVICE:      true,
-	CC_MODULE_SYNCHRONZESERVER: true,
-=======
 	CC_MODULE_DATACOLLECTION: true,
 	CC_MODULE_HOST:           true,
 	CC_MODULE_MIGRATE:        true,
@@ -72,7 +55,6 @@
 	CC_MODULE_TXC:            true,
 	CC_MODULE_CORESERVICE:    true,
 	// CC_MODULE_SYNCHRONZESERVER: true,
->>>>>>> 68c04990
 }
 
 // cc functionality define
