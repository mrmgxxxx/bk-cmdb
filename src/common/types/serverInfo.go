--- conflicted
+++ resolved
@@ -34,10 +34,8 @@
 	CC_MODULE_APISERVER        = "apiserver"
 	CC_MODULE_WEBSERVER        = "webserver"
 	CC_MODULE_EVENTSERVER      = "eventserver"
-<<<<<<< HEAD
+
 	GSE_MODULE_PROCSERVER      = "gseprocserver"
-=======
->>>>>>> 46bf3a17
 	CC_MODULE_TXC              = "txc"
 )
 
