/*
 * Tencent is pleased to support the open source community by making 蓝鲸 available.
 * Copyright (C) 2017-2018 THL A29 Limited, a Tencent company. All rights reserved.
 * Licensed under the MIT License (the "License"); you may not use this file except
 * in compliance with the License. You may obtain a copy of the License at
 * http://opensource.org/licenses/MIT
 * Unless required by applicable law or agreed to in writing, software distributed under
 * the License is distributed on an "AS IS" BASIS, WITHOUT WARRANTIES OR CONDITIONS OF ANY KIND,
 * either express or implied. See the License for the specific language governing permissions and
 * limitations under the License.
 */
package metadata

import (
	"net/http"
	"time"

	"configcenter/src/common/mapstr"
)

type ProcModuleConfig struct {
	ApplicationID int64  `json:"bk_biz_id"`
	ModuleName    string `json:"bk_module_name"`
	ProcessID     int64  `json:"bk_process_id"`
}

type ProcInstanceModel struct {
	ApplicationID  int64  `json:"bk_biz_id" bson:"bk_biz_id"`
	SetID          int64  `json:"bk_set_id" bson:"bk_set_id,omitempty"`
	ModuleID       int64  `json:"bk_module_id" bson:"bk_module_id,omitempty"`
	ProcID         int64  `json:"bk_process_id" bson:"bk_process_id"`
	FuncID         int64  `json:"bk_func_id" bson:"bk_func_id"`
	ProcInstanceID uint64 `json:"proc_instance_id" bson:"proc_instance_id"`
	HostID         int64  `json:"bk_host_id" bson:"bk_host_id"`
	HostInstanID   uint64 `json:"bk_host_instance_id" bson:"bk_host_instance_id"`
	HostProcID     uint64 `json:"host_proc_id" bson:"host_proc_id"`
	OwnerID        string `json:"bk_supplier_account" bson:"bk_supplier_account"`
}

type MatchProcInstParam struct {
	ApplicationID  int64  `json:"bk_biz_id" bson:"bk_biz_id"`
	SetName        string `json:"bk_set_name" bson:"bk_set_name"`
	ModuleName     string `json:"bk_module_name" bson:"bk_module_name"`
	FuncID         string `json:"bk_func_id" bson:"bk_func_id"`
	HostInstanceID string `json:"bk_host_instance_id" bson:"bk_host_instance_id"`
}

type MatchProcInstParam struct {
	ApplicationID  int64  `json:"bk_biz_id" bson:"bk_biz_id"`
	SetName        string `json:"bk_set_name" bson:"bk_set_name"`
	ModuleName     string `json:"bk_module_name" bson:"bk_module_name"`
	FuncID         string `json:"bk_func_id" bson:"bk_func_id"`
	HostInstanceID string `json:"bk_host_instance_id" bson:"bk_host_instance_id"`
}

type ProcessOperate struct {
	MatchProcInstParam `json:",inline"`
	OpType             int `json:"bk_proc_optype"`
}

type ProcModuleResult struct {
	BaseResp `json:",inline"`
	Data     []ProcModuleConfig `json:"data"`
}

type ProcInstModelResult struct {
	BaseResp `json:",inline"`
<<<<<<< HEAD
	Data     struct {
		Count int                 `json:"count"`
		Info  []ProcInstanceModel `json:"info"`
	} `json:"data"`
=======
	Data     []ProcInstanceModel `json:"data"`
>>>>>>> c8abb7bd
}

type GseHost struct {
	HostID       int64  `json:"bk_host_id,omitempty"`
	Ip           string `json:"ip,omitempty"`
	BkCloudId    int64  `json:"bk_cloud_id"`
	BkSupplierId int64  `json:"bk_supplier_id"`
}

type GseProcMeta struct {
	Namespace string            `json:"namespace,omitempty"`
	Name      string            `json:"name,omitempty"`
	Labels    map[string]string `json:"labels,omitempty"`
}

type ProcInfoArrResult struct {
	BaseResp `json:",inline"`
	Data     []mapstr.MapStr `json:"data"`
}
type GseProcRequest struct {
	AppID    int64       `json:"bk_biz_id"  bson:"bk_biz_id"`
	ModuleID int64       `json:"bk_module_id" bson:"bk_module_id"`
	ProcID   int64       `json:"bk_process_id" bson:"bk_process_id"`
	Meta     GseProcMeta `json:"meta,omitempty" bson:"meta"`
	Hosts    []GseHost   `json:"hosts,omitempty" bson:"hosts"`
	OpType   int         `json:"op_type,omitempty" bson:"-"`
	Spec     GseProcSpec `json:"spec,omitempty" bson:"spec"`
}

type ProcInstanceDetail struct {
	GseProcRequest `json:",inline" bson:",inline"`
	OwnerID        string                   `json:"bk_supplier_account" bson:"bk_supplier_account"`
	HostID         int64                    `json:"bk_host_id" bson:"bk_host_id"`
	Status         ProcInstanceDetailStatus `json:"status" bson:"status"` //1 register gse sucess, 2 register error need retry 3 unregister error need retry
}

type ProcInstanceDetailResult struct {
	BaseResp `json:",inline"`

	Data struct {
		Count int                  `json:"count"`
		Info  []ProcInstanceDetail `json:"info"`
	} `json:"data"`
}

type ProcInstanceDetailStatus int64

var (
	ProcInstanceDetailStatusRegisterSucc     ProcInstanceDetailStatus = 1
	ProcInstanceDetailStatusRegisterFailed   ProcInstanceDetailStatus = 2
	ProcInstanceDetailStatusUnRegisterFailed ProcInstanceDetailStatus = 10
)

type ModifyProcInstanceDetail struct {
	Conds map[string]interface{} `json:"condition"`
	Data  map[string]interface{} `json:"data"`
}

type GseProcSpec struct {
	Identity         GseProcIdentity         `json:"identity,omitempty"`
	Control          GseProcControl          `json:"control,omitempty"`
	Resource         GseProcResource         `json:"resource,omitempty"`
	MonitorPolicy    GseProcMonitorPlolicy   `json:"monitor_policy,omitempty"`
	WarnReportPolicy GseProcWarnReportPolicy `json:"warn_report_policy,omitempty"`
	Configmap        []GseProcConfigmap      `json:"configmap,omitempty"`
}

type GseProcIdentity struct {
	IndexKey   string `json:"index_key,omitempty"`
	ProcName   string `json:"proc_name,omitempty"`
	SetupPath  string `json:"setup_path,omitempty"`
	PidPath    string `json:"pid_path,omitempty"`
	ConfigPath string `json:"config_path,omitempty"`
	LogPath    string `json:"log_path,omitempty"`
}

type GseProcControl struct {
	StartCmd   string `json:"start_cmd,omitempty"`
	StopCmd    string `json:"stop_cmd,omitempty"`
	RestartCmd string `json:"restart_cmd,omitempty"`
	ReloadCmd  string `json:"reload_cmd,omitempty"`
	KillCmd    string `json:"kill_cmd,omitempty"`
	VersionCmd string `json:"version_cmd,omitempty"`
	HealthCmd  string `json:"health_cmd,omitempty"`
}

type GseProcResource struct {
	Cpu  float64 `json:"cpu,omitempty"`
	Mem  float64 `json:"mem,omitempty"`
	Fd   int     `json:"fd,omitempty"`
	Disk int     `json:"disk,omitempty"`
	Net  int     `json:"net,omitempty"`
}

type GseProcMonitorPlolicy struct {
	AutoType       int    `json:"auto_type,omitempty"`
	StartCheckSecs int    `json:"start_check_secs,omitempty"`
	StopCheckSecs  int    `json:"stop_check_secs,omitempty"`
	StartRetries   int    `json:"start_retries,omitempty"`
	StartInterval  int    `json:"start_interval,omitempty"`
	CrontabRule    string `json:"crontab_rule,omitempty"`
}

type GseProcWarnReportPolicy struct {
	ReportId int `json:"report_id,omitempty"`
}

type GseProcConfigmap struct {
	Path string `json:"path,omitempty"`
	Md5  string `json:"md5,omitempty"`
}

type FilePriviewMap struct {
	Content string `json:"content"`
	Inst    string `json:"inst"`
}

// InlineProcInfo process info convert gse proc info
type InlineProcInfo struct {
	//Meta    GseProcMeta
	//Spec    GseProcSpec
	ProcInfo map[string]interface{}
	ProcNum  int64
	AppID    int64 // use gse proc namespace
	FunID    int64
}

type ProcessOperateTask struct {
	OperateInfo *ProcessOperate                     `json:"operate_info" bson:"operate_info"`
	TaskID      string                              `json:"task_id" bson:"task_id"`
	GseTaskID   string                              `json:"gse_task_id" bson:"gse_task_id"`
	Namespace   string                              `json:"namespace" bson:"namespace"`
	Status      ProcOpTaskStatus                    `json:"status" bson:"status"`
	CreateTime  time.Time                           `json:"create_time" bson:"create_time"`
	OwnerID     string                              `json:"bk_supplier_account" bson:"bk_supplier_account"`
	User        string                              `json:"user,omitempty" bson:"user,omitempty"`
	Detail      map[string]ProcessOperateTaskDetail `json:"detail" bson:"detail"`
	Host        []GseHost                           `json:"host_info" bson:"host_info"`
	ProcName    string                              `json:"bk_process_name" bson:"bk_process_name"`
	HTTPHeader  http.Header                         `json:"http_header" bson:"http_header"`
}

type ProcOpTaskStatus int64

var (
	ProcOpTaskStatusWaitOP       ProcOpTaskStatus = 1
	ProcOpTaskStatusExecuteing   ProcOpTaskStatus = 115
	ProcOpTaskStatusErr          ProcOpTaskStatus = 2
	ProcOpTaskStatusSucc         ProcOpTaskStatus = 3
	ProcOpTaskStatusHTTPErr      ProcOpTaskStatus = 1101
	ProcOpTaskStatusNotTaskIDErr ProcOpTaskStatus = 1112
)

type ProcessOperateTaskResult struct {
	BaseResp `json:",inline"`
	Data     struct {
		Count int                  `json:"count"`
		Info  []ProcessOperateTask `json:"info"`
	} `json:"data"`
}

type ProcessOperateTaskDetail struct {
	Errcode int    `json:"errcode" bson:"error_code"`
	ErrMsg  string `json:"errmsg" bson:"error_msg"`
}

type GseProcessOperateTaskResult struct {
	Data            map[string]ProcessOperateTaskDetail `json:"data"`
	EsbBaseResponse `json:",inline"`
}

type EsbResponse struct {
	EsbBaseResponse `json:",inline"`
	Data            mapstr.MapStr `json:"data"`
}

type EsbBaseResponse struct {
	Result       bool   `json:"result"`
	Code         int    `json:"code"`
	Message      string `json:"message"`
	EsbRequestID string `json:"request_id"`
}

type ProcessModule struct {
	AppID      int64  `json:"bk_biz_id" bson:"bk_biz_id"`
	ModuleName string `json:"bk_module_name" bson:"bk_module_name"`
	ProcessID  int64  `json:"bk_process_id" bson:"bk_process_id"`
	OwnerID    string `json:"bk_supplier_account" bson:"bk_supplier_account"`
}

type TemplateVersion struct {
	Content     string `json:"content"`
	Status      string `json:"status"`
	Description string `json:"description"`
}<|MERGE_RESOLUTION|>--- conflicted
+++ resolved
@@ -19,22 +19,21 @@
 )
 
 type ProcModuleConfig struct {
-	ApplicationID int64  `json:"bk_biz_id"`
+	ApplicationID int    `json:"bk_biz_id"`
 	ModuleName    string `json:"bk_module_name"`
-	ProcessID     int64  `json:"bk_process_id"`
+	ProcessID     int    `json:"bk_process_id"`
 }
 
 type ProcInstanceModel struct {
-	ApplicationID  int64  `json:"bk_biz_id" bson:"bk_biz_id"`
-	SetID          int64  `json:"bk_set_id" bson:"bk_set_id,omitempty"`
-	ModuleID       int64  `json:"bk_module_id" bson:"bk_module_id,omitempty"`
-	ProcID         int64  `json:"bk_process_id" bson:"bk_process_id"`
-	FuncID         int64  `json:"bk_func_id" bson:"bk_func_id"`
-	ProcInstanceID uint64 `json:"proc_instance_id" bson:"proc_instance_id"`
-	HostID         int64  `json:"bk_host_id" bson:"bk_host_id"`
-	HostInstanID   uint64 `json:"bk_host_instance_id" bson:"bk_host_instance_id"`
-	HostProcID     uint64 `json:"host_proc_id" bson:"host_proc_id"`
-	OwnerID        string `json:"bk_supplier_account" bson:"bk_supplier_account"`
+	ApplicationID uint64 `json: "bk_biz_id" bson:"bk_biz_id"`
+	SetID         uint64 `json: "bk_set_id" bson:"bk_set_id,omitempty"`
+	SetName       string `json: "bk_set_name" bson:"bk_set_name"`
+	ModuleID      uint64 `json: "bk_module_id" bson:"bk_module_id,omitempty"`
+	ModuleName    string `json: "bk_module_name" bson:"bk_module_name"`
+	ProcID        uint64 `json: "bk_process_id" bson:"bk_process_id"`
+	FuncID        uint64 `json: "bk_func_id" bson:"bk_func_id"`
+	InstanceID    uint64 `json: "bk_instance_id" bson:"bk_instance_id"`
+	HostId        uint64 `json: "bk_host_id" bson:"bk_host_id"`
 }
 
 type MatchProcInstParam struct {
@@ -45,17 +44,13 @@
 	HostInstanceID string `json:"bk_host_instance_id" bson:"bk_host_instance_id"`
 }
 
-type MatchProcInstParam struct {
-	ApplicationID  int64  `json:"bk_biz_id" bson:"bk_biz_id"`
-	SetName        string `json:"bk_set_name" bson:"bk_set_name"`
-	ModuleName     string `json:"bk_module_name" bson:"bk_module_name"`
-	FuncID         string `json:"bk_func_id" bson:"bk_func_id"`
-	HostInstanceID string `json:"bk_host_instance_id" bson:"bk_host_instance_id"`
-}
-
 type ProcessOperate struct {
-	MatchProcInstParam `json:",inline"`
-	OpType             int `json:"bk_proc_optype"`
+	ApplicationID string `json: "bk_biz_id"`
+	SetName       string `json: "bk_set_name"`
+	ModuleName    string `json: "bk_module_name"`
+	FuncID        string `json: "bk_func_id"`
+	InstanceID    string `json: "bk_instance_id"`
+	OpType        int    `json: "bk_proc_optype"`
 }
 
 type ProcModuleResult struct {
@@ -65,21 +60,13 @@
 
 type ProcInstModelResult struct {
 	BaseResp `json:",inline"`
-<<<<<<< HEAD
-	Data     struct {
-		Count int                 `json:"count"`
-		Info  []ProcInstanceModel `json:"info"`
-	} `json:"data"`
-=======
 	Data     []ProcInstanceModel `json:"data"`
->>>>>>> c8abb7bd
 }
 
 type GseHost struct {
-	HostID       int64  `json:"bk_host_id,omitempty"`
 	Ip           string `json:"ip,omitempty"`
-	BkCloudId    int64  `json:"bk_cloud_id"`
-	BkSupplierId int64  `json:"bk_supplier_id"`
+	BkCloudId    int    `json:"bk_cloud_id,omitempty"`
+	BkSupplierId int    `json:"bk_supplier_ed,omitempty"`
 }
 
 type GseProcMeta struct {
