/*
 * Tencent is pleased to support the open source community by making 蓝鲸 available.,
 * Copyright (C) 2017,-2018 THL A29 Limited, a Tencent company. All rights reserved.
 * Licensed under the MIT License (the ",License",); you may not use this file except
 * in compliance with the License. You may obtain a copy of the License at
 * http://opensource.org/licenses/MIT
 * Unless required by applicable law or agreed to in writing, software distributed under
 * the License is distributed on an ",AS IS" BASIS, WITHOUT WARRANTIES OR CONDITIONS OF ANY KIND,
 * either express or implied. See the License for the specific language governing permissions and
 * limitations under the License.
 */

package metadata

import (
	"fmt"

	"configcenter/src/common"
	"configcenter/src/common/blog"
	"configcenter/src/common/errors"
	"configcenter/src/common/mapstr"
	"configcenter/src/common/selector"
	"configcenter/src/common/util"
)

// CreateModelAttributeGroup used to create a new group for some attributes
type CreateModelAttributeGroup struct {
	Data Group `json:"data"`
}

// SetModelAttributeGroup used to create a new group for  some attributes, if it is exists, then update it
type SetModelAttributeGroup CreateModelAttributeGroup

// CreateManyModelClassifiaction create many input params
type CreateManyModelClassifiaction struct {
	Data []Classification `json:"datas"`
}

// CreateOneModelClassification create one model classification
type CreateOneModelClassification struct {
	Data Classification `json:"data"`
}

// SetManyModelClassification set many input params
type SetManyModelClassification CreateManyModelClassifiaction

// SetOneModelClassification set one input params
type SetOneModelClassification CreateOneModelClassification

// DeleteModelClassificationResult delete the model classification result
type DeleteModelClassificationResult struct {
	BaseResp `json:",inline"`
	Data     DeletedCount `json:"data"`
}

// CreateModel create model params
type CreateModel struct {
	Spec       Object      `json:"spec"`
	Attributes []Attribute `json:"attributes"`
}

// SetModel define SetMode method input params
type SetModel CreateModel

// SearchModelInfo search  model params
type SearchModelInfo struct {
	Spec       Object      `json:"spec"`
	Attributes []Attribute `json:"attributes"`
}

// CreateModelAttributes create model attributes
type CreateModelAttributes struct {
	Attributes []Attribute `json:"attributes"`
}

type SetModelAttributes CreateModelAttributes

type CreateModelAttrUnique struct {
	Data ObjectUnique `json:"data"`
}

type UpdateModelAttrUnique struct {
	Data UpdateUniqueRequest `json:"data"`
}

type DeleteModelAttrUnique struct {
	BizID int64 `field:"bk_biz_id" json:"bk_biz_id" bson:"bk_biz_id"`
}

type CreateModelInstance struct {
	Data mapstr.MapStr `json:"data"`
}

type CreateManyModelInstance struct {
	Datas []mapstr.MapStr `json:"datas"`
}

type SetModelInstance CreateModelInstance
type SetManyModelInstance CreateManyModelInstance

type CreateAssociationKind struct {
	Data AssociationKind `json:"data"`
}

type CreateManyAssociationKind struct {
	Datas []AssociationKind `json:"datas"`
}
type SetAssociationKind CreateAssociationKind
type SetManyAssociationKind CreateManyAssociationKind

type CreateModelAssociation struct {
	Spec Association `json:"spec"`
}

type SetModelAssociation CreateModelAssociation

type CreateOneInstanceAssociation struct {
	Data InstAsst `json:"data"`
}
type CreateManyInstanceAssociation struct {
	Datas []InstAsst `json:"datas"`
}

type Dimension struct {
	AppID int64 `json:"bk_biz_id"`
}

type SetOneInstanceAssociation CreateOneInstanceAssociation
type SetManyInstanceAssociation CreateManyInstanceAssociation

type TopoModelNode struct {
	Children []*TopoModelNode
	ObjectID string
}

type SearchTopoModelNodeResult struct {
	BaseResp `json:",inline"`
	Data     TopoModelNode `json:"data"`
}

// LeftestObjectIDList extract leftest node's id of each level, arrange as a list
// it's useful in model mainline topo case, as bk_mainline relationship degenerate to a list.
func (tn *TopoModelNode) LeftestObjectIDList() []string {
	objectIDs := make([]string, 0)
	node := tn
	for {
		objectIDs = append(objectIDs, node.ObjectID)
		if len(node.Children) == 0 {
			break
		}
		node = node.Children[0]
	}
	return objectIDs
}

type TopoInstanceNodeSimplify struct {
	ObjectID     string `json:"bk_obj_id" field:"bk_obj_id" mapstructure:"bk_obj_id"`
	InstanceID   int64  `json:"bk_inst_id" field:"bk_inst_id" mapstructure:"bk_inst_id"`
	InstanceName string `json:"bk_inst_name" field:"bk_inst_name" mapstructure:"bk_inst_name"`
}

type TopoInstanceNode struct {
	Children     []*TopoInstanceNode
	ObjectID     string
	InstanceID   int64
	InstanceName string
	Detail       map[string]interface{}
}

type SearchTopoInstanceNodeResult struct {
	BaseResp `json:",inline"`
	Data     TopoInstanceNode `json:"data"`
}

func (node *TopoInstanceNode) Name() string {
	var name string
	var exist bool
	var val interface{}
	switch node.ObjectID {
	case common.BKInnerObjIDSet:
		val, exist = node.Detail[common.BKSetNameField]
	case common.BKInnerObjIDApp:
		val, exist = node.Detail[common.BKAppNameField]
	case common.BKInnerObjIDModule:
		val, exist = node.Detail[common.BKModuleNameField]
	default:
		val, exist = node.Detail[common.BKInstNameField]
	}

	if exist == true {
		name = util.GetStrByInterface(val)
	} else {
		blog.V(7).Infof("extract topo instance node:%+v name failed", *node)
		name = fmt.Sprintf("%s:%d", node.ObjectID, node.InstanceID)
	}
	return name
}

func (node *TopoInstanceNode) TraversalFindModule(targetID int64) []*TopoInstanceNode {
	// ex: module1 ==> reverse([bizID, mainline1, ..., mainline2, set1, module1])
	return node.TraversalFindNode(common.BKInnerObjIDModule, targetID)
}

// common.BKInnerObjIDObject used for matching custom level node
func (node *TopoInstanceNode) TraversalFindNode(objectType string, targetID int64) []*TopoInstanceNode {
	if objectType == common.BKInnerObjIDObject && !common.IsInnerModel(node.ObjectID) && node.InstanceID == targetID {
		return []*TopoInstanceNode{node}
	}
	if node.ObjectID == objectType && node.InstanceID == targetID {
		return []*TopoInstanceNode{node}
	}

	for _, child := range node.Children {
		path := child.TraversalFindNode(objectType, targetID)
		if len(path) > 0 {
			path = append(path, node)
			return path
		}
	}

	return []*TopoInstanceNode{}
}

func (node *TopoInstanceNode) DeepFirstTraversal(f func(node *TopoInstanceNode)) {
	if node == nil {
		return
	}
	for _, child := range node.Children {
		child.DeepFirstTraversal(f)
	}
	f(node)
}

func (node *TopoInstanceNode) ToSimplify() *TopoInstanceNodeSimplify {
	if node == nil {
		return nil
	}
	return &TopoInstanceNodeSimplify{
		ObjectID:     node.ObjectID,
		InstanceID:   node.InstanceID,
		InstanceName: node.InstanceName,
	}
}

type TopoInstance struct {
	ObjectID         string
	InstanceID       int64
	InstanceName     string
	ParentInstanceID int64
	Detail           map[string]interface{}
	Default          int64
}

// Key generate a unique key for instance(as instances's of different object type maybe conflict)
func (ti *TopoInstance) Key() string {
	return fmt.Sprintf("%s:%d", ti.ObjectID, ti.InstanceID)
}

// TransferHostsCrossBusinessRequest Transfer host across business request parameter
type TransferHostsCrossBusinessRequest struct {
	SrcApplicationID int64   `json:"src_bk_biz_id"`
	DstApplicationID int64   `json:"dst_bk_biz_id"`
	HostIDArr        []int64 `json:"bk_host_id"`
	DstModuleIDArr   []int64 `json:"bk_module_ids"`
}

// HostModuleRelationRequest gethost module relation request parameter
type HostModuleRelationRequest struct {
	ApplicationID int64    `json:"bk_biz_id" bson:"bk_biz_id" field:"bk_biz_id" mapstructure:"bk_biz_id"`
	SetIDArr      []int64  `json:"bk_set_ids" bson:"bk_set_ids" field:"bk_set_ids" mapstructure:"bk_set_ids"`
	HostIDArr     []int64  `json:"bk_host_ids" bson:"bk_host_ids" field:"bk_host_ids" mapstructure:"bk_host_ids"`
	ModuleIDArr   []int64  `json:"bk_module_ids" bson:"bk_module_ids" field:"bk_module_ids" mapstructure:"bk_module_ids"`
	Page          BasePage `json:"page" bson:"page" field:"page" mapstructure:"page"`
	Fields        []string `json:"field" bson:"field"  field:"field" mapstructure:"field"`
}

// Empty empty struct
func (h *HostModuleRelationRequest) Empty() bool {
	if h.ApplicationID != 0 {
		return false
	}
	if len(h.SetIDArr) != 0 {
		return false
	}
	if len(h.ModuleIDArr) != 0 {
		return false
	}

	if len(h.HostIDArr) != 0 {
		return false
	}
	return true
}

// DeleteHostRequest delete host from application
type DeleteHostRequest struct {
	ApplicationID int64   `json:"bk_biz_id"`
	HostIDArr     []int64 `json:"bk_host_ids"`
}

type OneServiceCategoryResult struct {
	BaseResp `json:",inline"`
	Data     ServiceCategory `json:"data"`
}

type OneServiceCategoryWithStatisticsResult struct {
	BaseResp `json:",inline"`
	Data     ServiceCategoryWithStatistics `json:"data"`
}

type MultipleServiceCategory struct {
	Count int64             `json:"count"`
	Info  []ServiceCategory `json:"info"`
}

type MultipleServiceCategoryWithStatistics struct {
	Count int64                           `json:"count"`
	Info  []ServiceCategoryWithStatistics `json:"info"`
}

type MultipleServiceCategoryResult struct {
	BaseResp `json:",inline"`
	Data     MultipleServiceCategory `json:"data"`
}

type MultipleServiceCategoryWithStatisticsResult struct {
	BaseResp `json:",inline"`
	Data     MultipleServiceCategoryWithStatistics `json:"data"`
}

type ListServiceTemplateOption struct {
	BusinessID         int64    `json:"bk_biz_id"`
	ServiceCategoryID  *int64   `json:"service_category_id"`
	ServiceTemplateIDs []int64  `json:"service_template_ids"`
	Page               BasePage `json:"page,omitempty"`
	Search             string   `json:"search"`
}

type OneServiceTemplateResult struct {
	BaseResp `json:",inline"`
	Data     ServiceTemplate `json:"data"`
}

type OneServiceTemplateWithStatisticsResult struct {
	BaseResp `json:",inline"`
	Data     ServiceTemplateWithStatistics `json:"data"`
}

type MultipleServiceTemplateDetailResult struct {
	BaseResp `json:",inline"`
	Data     MultipleServiceTemplateDetail `json:"data"`
}

type MultipleServiceTemplateDetail struct {
	Count uint64                  `json:"count"`
	Info  []ServiceTemplateDetail `json:"info"`
}

type MultipleServiceTemplate struct {
	Count uint64            `json:"count"`
	Info  []ServiceTemplate `json:"info"`
}

type ListServiceInstanceOption struct {
	BusinessID         int64              `json:"bk_biz_id"`
	ServiceTemplateID  int64              `json:"service_template_id"`
	HostIDs            []int64            `json:"bk_host_ids"`
	ModuleIDs          []int64            `json:"bk_module_ids"`
	SearchKey          *string            `json:"search_key"`
	ServiceInstanceIDs []int64            `json:"service_instance_ids"`
	Selectors          selector.Selectors `json:"selectors"`
	Page               BasePage           `json:"page"`
}

type ListServiceInstanceDetailOption struct {
	BusinessID         int64              `json:"bk_biz_id"`
	ModuleID           int64              `json:"bk_module_id"`
	HostID             int64              `json:"bk_host_id"`
	ServiceInstanceIDs []int64            `json:"service_instance_ids"`
	Selectors          selector.Selectors `json:"selectors,omitempty"`
	Page               BasePage           `json:"page,omitempty"`
}

type ListProcessInstanceRelationOption struct {
	BusinessID         int64    `json:"bk_biz_id"`
	ProcessIDs         []int64  `json:"process_ids,omitempty"`
	ServiceInstanceIDs []int64  `json:"service_instance_id,omitempty"`
	ProcessTemplateID  int64    `json:"process_template_id,omitempty"`
	HostID             int64    `json:"host_id,omitempty"`
	Page               BasePage `json:"page" field:"page"`
}

type MultipleServiceTemplateResult struct {
	BaseResp `json:",inline"`
	Data     MultipleServiceTemplate `json:"data"`
}

type OneProcessTemplateResult struct {
	BaseResp `json:",inline"`
	Data     ProcessTemplate `json:"data"`
}

type MultipleProcessTemplate struct {
	Count uint64            `json:"count"`
	Info  []ProcessTemplate `json:"info"`
}

type MultipleProcessTemplateResult struct {
	BaseResp `json:",inline"`
	Data     MultipleProcessTemplate `json:"data"`
}

type DeleteProcessInstanceRelationOption struct {
	BusinessID         *int64  `json:"bk_biz_id"`
	ProcessIDs         []int64 `json:"bk_process_id,omitempty"`
	ServiceInstanceIDs []int64 `json:"service_instance_id,omitempty"`
	ProcessTemplateIDs []int64 `json:"process_template_id,omitempty"`
	HostIDs            []int64 `json:"bk_host_id,omitempty"`
	ModuleIDs          []int64 `json:"bk_module_id,omitempty"`
}

type ListProcessTemplatesOption struct {
	BusinessID         int64    `json:"bk_biz_id" bson:"bk_biz_id"`
	ProcessTemplateIDs []int64  `json:"process_template_ids,omitempty" bson:"process_template_ids"`
	ServiceTemplateIDs []int64  `json:"service_template_ids,omitempty" bson:"service_template_ids"`
	Page               BasePage `json:"page" field:"page" bson:"page"`
}
type ListServiceCategoriesOption struct {
	BusinessID         int64   `json:"bk_biz_id" bson:"bk_biz_id"`
	ServiceCategoryIDs []int64 `json:"service_category_ids,omitempty" bson:"service_category_ids"`
	WithStatistics     bool    `json:"with_statistics" bson:"with_statistics"`
}

type OneServiceInstanceResult struct {
	BaseResp `json:",inline"`
	Data     ServiceInstance `json:"data"`
}

type MultipleServiceInstance struct {
	Count uint64            `json:"count"`
	Info  []ServiceInstance `json:"info"`
}

type MultipleServiceInstanceDetail struct {
	Count uint64                  `json:"count"`
	Info  []ServiceInstanceDetail `json:"info"`
}

type MultipleServiceInstanceResult struct {
	BaseResp `json:",inline"`
	Data     MultipleServiceInstance `json:"data"`
}

type MultipleServiceInstanceDetailResult struct {
	BaseResp `json:",inline"`
	Data     MultipleServiceInstanceDetail `json:"data"`
}

type OneProcessInstanceRelationResult struct {
	BaseResp `json:",inline"`
	Data     ProcessInstanceRelation `json:"data"`
}

type MultipleProcessInstanceRelation struct {
	Count uint64                    `json:"count"`
	Info  []ProcessInstanceRelation `json:"info"`
}

type MultipleProcessInstanceRelationResult struct {
	BaseResp `json:",inline"`
	Data     MultipleProcessInstanceRelation `json:"data"`
}

type MultipleHostProcessRelation struct {
	Count uint64                `json:"count"`
	Info  []HostProcessRelation `json:"info"`
}

type MultipleHostProcessRelationResult struct {
	BaseResp `json:",inline"`
	Data     MultipleHostProcessRelation `json:"data"`
}

type BusinessDefaultSetModuleInfo struct {
	IdleSetID       int64 `json:"idle_set_id"`
	IdleModuleID    int64 `json:"idle_module_id"`
	FaultModuleID   int64 `json:"fault_module_id"`
	RecycleModuleID int64 `json:"recycle_module_id"`
}

func (b BusinessDefaultSetModuleInfo) IsInternalModule(moduleID int64) bool {
	if moduleID == b.IdleModuleID ||
		moduleID == b.FaultModuleID ||
		moduleID == b.RecycleModuleID {
		return true
	}
	return false
}

type BusinessDefaultSetModuleInfoResult struct {
	BaseResp `json:",inline"`
	Data     BusinessDefaultSetModuleInfo `json:"data"`
}

type RemoveTemplateBoundOnModuleResult struct {
	BaseResp `json:",inline"`
	Data     struct {
		ServiceTemplateID int64 `json:"service_template_id" bson:"service_template_id" field:"service_template_id"`
	} `json:"data"`
}

type GetProc2ModuleResult struct {
	BaseResp `json:",inline"`
	Data     []Proc2Module `json:"data"`
}

type MultipleMap struct {
	Count uint64                   `json:"count"`
	Info  []map[string]interface{} `json:"info"`
}

// DistinctHostIDByTopoRelationRequest  distinct host id by topology request
type DistinctHostIDByTopoRelationRequest struct {
	ApplicationIDArr []int64 `json:"bk_biz_ids" bson:"bk_biz_ids" field:"bk_biz_ids" mapstructure:"bk_biz_ids"`
	SetIDArr         []int64 `json:"bk_set_ids" bson:"bk_set_ids" field:"bk_set_ids" mapstructure:"bk_set_ids"`
	HostIDArr        []int64 `json:"bk_host_ids" bson:"bk_host_ids" field:"bk_host_ids" mapstructure:"bk_host_ids"`
	ModuleIDArr      []int64 `json:"bk_module_ids" bson:"bk_module_ids" field:"bk_module_ids" mapstructure:"bk_module_ids"`
}

// Empty empty struct
func (h *DistinctHostIDByTopoRelationRequest) Empty() bool {
	if len(h.ApplicationIDArr) != 0 {
		return false
	}
	if len(h.SetIDArr) != 0 {
		return false
	}
	if len(h.ModuleIDArr) != 0 {
		return false
	}

	if len(h.HostIDArr) != 0 {
		return false
	}
	return true
}

type CloudAccountResult struct {
	BaseResp `json:",inline"`
	Data     CloudAccount `json:"data"`
}

type MultipleCloudAccountResult struct {
	BaseResp `json:",inline"`
	Data     MultipleCloudAccount `json:"data"`
}

type TransferHostResourceDirectory struct {
	ModuleID int64   `json:"bk_module_id"`
	HostID   []int64 `json:"bk_host_id"`
}

type MultipleCloudAccountConfResult struct {
	BaseResp `json:",inline"`
	Data     MultipleCloudAccountConf `json:"data"`
}

type CreateSyncTaskResult struct {
	BaseResp `json:",inline"`
	Data     CloudSyncTask `json:"data"`
}

type CreateSyncHistoryesult struct {
	BaseResp `json:",inline"`
	Data     SyncHistory `json:"data"`
}

type MultipleCloudSyncTaskResult struct {
	BaseResp `json:",inline"`
	Data     MultipleCloudSyncTask `json:"data"`
}

type MultipleSyncHistoryResult struct {
	BaseResp `json:",inline"`
	Data     MultipleSyncHistory `json:"data"`
}

type MultipleSyncRegionResult struct {
	BaseResp `json:",inline"`
	Data     []*Region `json:"data"`
}

<<<<<<< HEAD
type SubscriptionResult struct {
	BaseResp `json:",inline"`
	Data     Subscription `json:"data"`
}

type MultipleSubscriptionResult struct {
	BaseResp `json:",inline"`
	Data     RspSubscriptionSearch `json:"data"`
=======
type DistinctFieldOption struct {
	TableName string                 `json:"table_name"`
	Field     string                 `json:"field"`
	Filter    map[string]interface{} `json:"filter"`
}

func (d *DistinctFieldOption) Validate() (rawError errors.RawErrorInfo) {
	if d.TableName == "" {
		return errors.RawErrorInfo{
			ErrCode: common.CCErrCommParamsInvalid,
			Args:    []interface{}{"table_name"},
		}
	}

	if d.Field == "" {
		return errors.RawErrorInfo{
			ErrCode: common.CCErrCommParamsInvalid,
			Args:    []interface{}{"Field"},
		}
	}

	return errors.RawErrorInfo{}
>>>>>>> 5d920611
}<|MERGE_RESOLUTION|>--- conflicted
+++ resolved
@@ -590,7 +590,6 @@
 	Data     []*Region `json:"data"`
 }
 
-<<<<<<< HEAD
 type SubscriptionResult struct {
 	BaseResp `json:",inline"`
 	Data     Subscription `json:"data"`
@@ -599,7 +598,8 @@
 type MultipleSubscriptionResult struct {
 	BaseResp `json:",inline"`
 	Data     RspSubscriptionSearch `json:"data"`
-=======
+}
+
 type DistinctFieldOption struct {
 	TableName string                 `json:"table_name"`
 	Field     string                 `json:"field"`
@@ -622,5 +622,4 @@
 	}
 
 	return errors.RawErrorInfo{}
->>>>>>> 5d920611
 }