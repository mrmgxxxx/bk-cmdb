/*
 * Tencent is pleased to support the open source community by making 蓝鲸 available.
 * Copyright (C) 2017-2018 THL A29 Limited, a Tencent company. All rights reserved.
 * Licensed under the MIT License (the "License"); you may not use this file except
 * in compliance with the License. You may obtain a copy of the License at
 * http://opensource.org/licenses/MIT
 * Unless required by applicable law or agreed to in writing, software distributed under
 * the License is distributed on an "AS IS" BASIS, WITHOUT WARRANTIES OR CONDITIONS OF ANY KIND,
 * either express or implied. See the License for the specific language governing permissions and
 * limitations under the License.
 */

package metadata

import (
	"context"
	"fmt"
	"net/http"
	"time"

	"configcenter/src/common"
	"configcenter/src/common/blog"
	"configcenter/src/common/mapstr"
	"configcenter/src/common/querybuilder"
	"configcenter/src/common/util"
)

type DeleteHostBatchOpt struct {
	HostID string `json:"bk_host_id"`
}

type HostInstanceProperties struct {
	PropertyID    string      `json:"bk_property_id"`
	PropertyName  string      `json:"bk_property_name"`
	PropertyValue interface{} `json:"bk_property_value"`
}

type HostInstancePropertiesResult struct {
	BaseResp `json:",inline"`
	Data     []HostInstanceProperties `json:"data"`
}

type HostSnapResult struct {
	BaseResp `json:",inline"`
	Data     map[string]interface{} `json:"data"`
}

type UserCustomQueryDetailResult struct {
	BaseResp `json:",inline"`
	Data     map[string]interface{} `json:"data"`
}

type HostInputType string

const (
	ExcelType   HostInputType = "excel"
	CollectType HostInputType = "collect"
)

type HostList struct {
	ApplicationID int64                            `json:"bk_biz_id"`
	HostInfo      map[int64]map[string]interface{} `json:"host_info"`
	SupplierID    int64                            `json:"bk_supplier_id"`
	InputType     HostInputType                    `json:"input_type"`
}

type AddHostFromAgentHostList struct {
	HostInfo map[string]interface{} `json:"host_info"`
}

type HostSyncList struct {
	ApplicationID int64                            `json:"bk_biz_id"`
	HostInfo      map[int64]map[string]interface{} `json:"host_info"`
	SupplierID    int64                            `json:"bk_supplier_id"`
	ModuleID      []int64                          `json:"bk_module_id"`
	InputType     HostInputType                    `json:"input_type"`
}

type HostsModuleRelation struct {
	ApplicationID int64   `json:"bk_biz_id"`
	HostID        []int64 `json:"bk_host_id"`
	ModuleID      []int64 `json:"bk_module_id"`
	IsIncrement   bool    `json:"is_increment"`
}

type RemoveHostsFromModuleOption struct {
	ApplicationID int64 `json:"bk_biz_id"`
	HostID        int64 `json:"bk_host_id"`
	ModuleID      int64 `json:"bk_module_id"`
}

type HostToAppModule struct {
	Ips         []string `json:"ips"`
	HostName    []string `json:"bk_host_name"`
	ModuleName  string   `json:"bk_module_name"`
	SetName     string   `json:"bk_set_name"`
	AppName     string   `json:"bk_biz_name"`
	OsType      string   `json:"bk_os_type"`
	OwnerID     string   `json:"bk_supplier_account"`
	PlatID      int64    `json:"bk_cloud_id"`
	IsIncrement bool     `json:"is_increment"`
}

type HostCommonSearch struct {
	AppID     int64             `json:"bk_biz_id,omitempty"`
	Ip        IPInfo            `json:"ip"`
	Condition []SearchCondition `json:"condition"`
	Page      BasePage          `json:"page"`
	Pattern   string            `json:"pattern,omitempty"`
}

type HostModuleFind struct {
	ModuleIDS []int64   `json:"bk_module_ids"`
	Metadata  *Metadata `json:"metadata"`
	AppID     int64     `json:"bk_biz_id"`
	Page      BasePage  `json:"page"`
}

type ListHostsParameter struct {
	SetIDs             []int64                   `json:"bk_set_ids"`
	SetCond            []ConditionItem           `json:"set_cond"`
	ModuleIDs          []int64                   `json:"bk_module_ids"`
	HostPropertyFilter *querybuilder.QueryFilter `json:"host_property_filter"`
	Page               BasePage                  `json:"page"`
}

func (option ListHostsParameter) Validate() (string, error) {
	if key, err := option.Page.Validate(); err != nil {
		return fmt.Sprintf("page.%s", key), err
	}

	if option.HostPropertyFilter != nil {
		if key, err := option.HostPropertyFilter.Validate(); err != nil {
			return fmt.Sprintf("host_property_filter.%s", key), err
		}
		if option.HostPropertyFilter.GetDeep() > querybuilder.HostSearchMaxDeep {
			return "host_property_filter.rules", fmt.Errorf("exceed max query condition deepth: %d", querybuilder.HostSearchMaxDeep)
		}
	}

	return "", nil
}

type ListHostsWithNoBizParameter struct {
	HostPropertyFilter *querybuilder.QueryFilter `json:"host_property_filter"`
	Page               BasePage                  `json:"page"`
}

<<<<<<< HEAD
func (option ListHostsWithNoBizParameter) Validate() (string, error) {
	if key, err := option.Page.Validate(); err != nil {
		return fmt.Sprintf("page.%s", key), err
	}

	if option.HostPropertyFilter != nil {
		if key, err := option.HostPropertyFilter.Validate(); err != nil {
			return fmt.Sprintf("host_property_filter.%s", key), err
		}
		if option.HostPropertyFilter.GetDeep() > querybuilder.HostSearchMaxDeep {
			return "host_property_filter.rules", fmt.Errorf("exceed max query condition deepth: %d", querybuilder.HostSearchMaxDeep)
		}
	}

	return "", nil
=======
type CountTopoNodeHostsOption struct {
	Nodes []TopoNode `json:"topo_nodes" mapstructure:"topo_nodes"`
>>>>>>> 1256f2ed
}

type TimeRange struct {
	Start *time.Time
	End   *time.Time
}

type ListHosts struct {
	BizID              int64                     `json:"bk_biz_id,omitempty"`
	SetIDs             []int64                   `json:"bk_set_ids"`
	ModuleIDs          []int64                   `json:"bk_module_ids"`
	HostPropertyFilter *querybuilder.QueryFilter `json:"host_property_filter"`
	Page               BasePage                  `json:"page"`
}

func (option ListHosts) Validate() (string, error) {
	if key, err := option.Page.Validate(); err != nil {
		return fmt.Sprintf("page.%s", key), err
	}

	if option.HostPropertyFilter != nil {
		if key, err := option.HostPropertyFilter.Validate(); err != nil {
			return fmt.Sprintf("host_property_filter.%s", key), err
		}
		if option.HostPropertyFilter.GetDeep() > querybuilder.HostSearchMaxDeep {
			return "host_property_filter.rules", fmt.Errorf("exceed max query condition deepth: %d", querybuilder.HostSearchMaxDeep)
		}
	}

	return "", nil
}

func (option ListHosts) GetHostPropertyFilter(ctx context.Context) (map[string]interface{}, error) {
	if option.HostPropertyFilter != nil {
		mgoFilter, key, err := option.HostPropertyFilter.ToMgo()
		if err != nil {
			return nil, fmt.Errorf("invalid key:host_property_filter.%s, err: %s", key, err)
		}
		return mgoFilter, nil
	}
	return make(map[string]interface{}), nil
}

// ip search info
type IPInfo struct {
	Data  []string `json:"data"`
	Exact int64    `json:"exact"`
	Flag  string   `json:"flag"`
}

// search condition
type SearchCondition struct {
	Fields    []string        `json:"fields"`
	Condition []ConditionItem `json:"condition"`
	ObjectID  string          `json:"bk_obj_id"`
}

type SearchHost struct {
	Count int             `json:"count"`
	Info  []mapstr.MapStr `json:"info"`
}

type ListHostResult struct {
	Count int                      `json:"count"`
	Info  []map[string]interface{} `json:"info"`
}

type HostTopoResult struct {
	Count int        `json:"count"`
	Info  []HostTopo `json:"info"`
}

type HostTopo struct {
	Host map[string]interface{} `json:"host"`
	Topo []Topo                 `json:"topo"`
}

type Topo struct {
	SetID   int64    `json:"bk_set_id"`
	SetName string   `json:"bk_set_name"`
	Module  []Module `json:"module"`
}

type Module struct {
	ModuleID   int64  `json:"bk_module_id" bson:"bk_module_id" mapstructure:"bk_module_id"`
	ModuleName string `json:"bk_module_name" bson:"bk_module_name" mapstructure:"bk_module_name"`
}

func (sh SearchHost) ExtractHostIDs() *[]int64 {
	hostIDArray := make([]int64, 0)
	for _, h := range sh.Info {
		if _, exist := h["host"]; exist == false {
			blog.ErrorJSON("unexpected error, host: %s don't have host field.", h)
			continue
		}
		hostID, exist := h["host"].(mapstr.MapStr)[common.BKHostIDField]
		if exist == false {
			blog.ErrorJSON("unexpected error, host: %s don't have host.bk_host_id field.", h)
			continue
		}
		id, err := util.GetInt64ByInterface(hostID)
		if err != nil {
			blog.ErrorJSON("unexpected error, host: %s host.bk_host_id field is not integer.", h)
			continue
		}
		hostIDArray = append(hostIDArray, id)
	}
	return &hostIDArray
}

type SearchHostResult struct {
	BaseResp `json:",inline"`
	Data     SearchHost `json:"data"`
}

type HostCloneInputParams struct {
	OrgIP  string `json:"bk_org_ip"`
	DstIP  string `json:"bk_dst_ip"`
	AppID  int64  `json:"bk_biz_id"`
	PlatID int64  `json:"bk_cloud_id"`
}

type SetHostConfigParams struct {
	ApplicationID int64 `json:"bk_biz_id"`
	SetID         int64 `json:"bk_set_id"`
	ModuleID      int64 `json:"bk_module_id"`
}

type CloneHostPropertyParams struct {
	AppID   int64  `json:"bk_biz_id"`
	OrgIP   string `json:"bk_org_ip"`
	DstIP   string `json:"bk_dst_ip"`
	CloudID int64  `json:"bk_cloud_id"`
}

type CloudTaskList struct {
	User            string `json:"bk_user" bson:"bk_user"`
	TaskName        string `json:"bk_task_name" bson:"bk_task_name"`
	TaskID          int64  `json:"bk_task_id" bson:"bk_task_id"`
	AccountType     string `json:"bk_account_type" bson:"bk_account_type"`
	AccountAdmin    string `json:"bk_account_admin" bson:"bk_account_admin"`
	PeriodType      string `json:"bk_period_type" bson:"bk_period_type"`
	Period          string `json:"bk_period" bson:"bk_period"`
	LastSyncTime    string `json:"bk_last_sync_time" bson:"bk_last_sync_time"`
	ObjID           string `json:"bk_obj_id" bson:"bk_obj_id"`
	Status          bool   `json:"bk_status" bson:"bk_status"`
	ResourceConfirm bool   `json:"bk_confirm" bson:"bk_confirm"`
	AttrConfirm     bool   `json:"bk_attr_confirm" bson:"bk_attr_confirm"`
	SecretID        string `json:"bk_secret_id" bson:"bk_secret_id"`
	SecretKey       string `json:"bk_secret_key" bson:"bk_secret_key"`
	OwnerID         string `json:"bk_supplier_account" bson:"bk_supplier_account"`
}

type ResourceConfirm struct {
	ObjID        string          `json:"bk_obj_id"`
	ResourceName []mapstr.MapStr `json:"bk_resource_name"`
	SourceType   string          `json:"bk_source_type"`
	SourceName   string          `json:"bk_source_name"`
	CreateTime   time.Time       `json:"create_time"`
	TaskID       string          `json:"bk_task_id"`
	ResourceID   int64           `json:"bk_resource_id"`
	ConfirmType  string          `json:"bk_confirm_type"`
	InCharge     string          `json:"bk_in_charge"`
	OwnerID      string          `json:"bk_supplier_account" bson:"bk_supplier_account"`
}

type CloudHistory struct {
	ObjID       string `json:"bk_obj_id" bson:"bk_obj_id"`
	Status      string `json:"bk_status" bson:"bk_status"`
	TimeConsume string `json:"bk_time_consume" bson:"bk_time_consume"`
	NewAdd      int    `json:"new_add" bson:"new_add"`
	AttrChanged int    `json:"attr_changed" bson:"attr_changed"`
	StartTime   string `json:"bk_start_time" bson:"bk_start_time"`
	TaskID      int64  `json:"bk_task_id" bson:"bk_task_id"`
	HistoryID   int64  `json:"bk_history_id" bson:"bk_history_id"`
	FailReason  string `json:"fail_reason" bson:"fail_reason"`
	OwnerID     string `json:"bk_supplier_account" bson:"bk_supplier_account"`
}

type DeleteCloudTask struct {
	TaskID int64 `json:"bk_task_id"`
}

type RegionResponse struct {
	Response RegionSet `json:"Response"`
}

type RegionSet struct {
	Data []Region `json:"RegionSet"`
}

type Region struct {
	Region string `json:"Region"`
}

type HostResponse struct {
	HostResponse InstanceSet `json:"Response"`
}

type InstanceSet struct {
	InstanceSet []CloudHostInfo `json:"InstanceSet"`
}

type CloudHostInfo struct {
	PrivateIpAddresses []string `json:"PrivateIpAddresses"`
	PublicIpAddresses  []string `json:"PublicIpAddresses"`
	OsName             string   `json:"OsName"`
}

type TaskInfo struct {
	Args        CloudTaskInfo
	Method      string
	NextTrigger int64
}

type CloudSyncRedisPendingStart struct {
	NewHeader    http.Header `json:"new_header"`
	TaskID       int64       `json:"bk_task_id"`
	TaskItemInfo TaskInfo    `json:"task_item_info"`
	OwnerID      string      `json:"bk_supplier_account"`
	Update       bool        `json:"update"`
}

type CloudSyncRedisAlreadyStarted struct {
	LastSyncTime time.Time   `json:"last_sync_time"`
	NewHeader    http.Header `json:"new_header"`
	TaskID       int64       `json:"bk_task_id"`
	TaskItemInfo TaskInfo    `json:"task_item_info"`
	OwnerID      string      `json:"bk_supplier_account"`
}

// TransferHostAcrossBusinessParameter Transfer host across business request parameter
type TransferHostAcrossBusinessParameter struct {
	SrcAppID       int64   `json:"src_bk_biz_id"`
	DstAppID       int64   `json:"dst_bk_biz_id"`
	HostID         int64   `json:"bk_host_id"`
	DstModuleIDArr []int64 `json:"bk_module_ids"`
}

// HostModuleRelationParameter get host and module  relation parameter
type HostModuleRelationParameter struct {
	AppID  int64   `json:"bk_biz_id"`
	HostID []int64 `json:"bk_host_id"`
}

// DeleteHostFromBizParameter delete host from business
type DeleteHostFromBizParameter struct {
	AppID     int64   `json:"bk_biz_id"`
	HostIDArr []int64 `json:"bk_host_ids"`
}

// CloudAreaParameter search cloud area parameter
type CloudAreaParameter struct {
	Condition mapstr.MapStr `json:"condition" bson:"condition" field:"condition"`
	Page      BasePage      `json:"page" bson:"page" field:"page"`
}

type TopoNode struct {
	ObjectID   string `field:"bk_obj_id" json:"bk_obj_id" mapstructure:"bk_obj_id"`
	InstanceID int64  `field:"bk_inst_id" json:"bk_inst_id" mapstructure:"bk_inst_id"`
}

<<<<<<< HEAD
func (node TopoNode) Key() string {
	return fmt.Sprintf("%s:%d", node.ObjectID, node.InstanceID)
}

=======
func (node TopoNode) String() string {
	return fmt.Sprintf("%s:%d", node.ObjectID, node.InstanceID)
}

type TopoNodeHostCount struct {
	Node      TopoNode `field:"topo_node" json:"topo_node" mapstructure:"topo_node"`
	HostCount int      `field:"host_count" json:"host_count" mapstructure:"host_count"`
}

>>>>>>> 1256f2ed
type TransferHostWithAutoClearServiceInstanceOption struct {
	HostIDs []int64 `field:"bk_host_ids" json:"bk_host_ids"`

	RemoveFromNode *TopoNode `field:"remove_from_node" json:"remove_from_node"`
	AddToModules   []int64   `field:"add_to_modules" json:"add_to_modules"`
	// 主机从 RemoveFromNode 移除后如果不再属于其它模块， 默认转移到空闲机模块
	// DefaultInternalModule 支持调整这种模型行为，可设置成待回收模块或者故障机模块
	DefaultInternalModule int64 `field:"default_internal_module" json:"default_internal_module"`

	Options TransferOptions `field:"options" json:"options"`
}

type TransferOptions struct {
	ServiceInstanceOptions     []CreateServiceInstanceOption `field:"service_instance_options" json:"service_instance_options"`
	HostApplyConflictResolvers []HostApplyConflictResolver   `field:"host_apply_conflict_resolvers" json:"host_apply_conflict_resolvers" bson:"host_apply_conflict_resolvers" mapstructure:"host_apply_conflict_resolvers"`
}

type HostTransferPlan struct {
	HostID                  int64            `field:"bk_host_id" json:"bk_host_id"`
	FinalModules            []int64          `field:"final_modules" json:"final_modules"`
	ToRemoveFromModules     []int64          `field:"to_remove_from_modules" json:"to_remove_from_modules"`
	ToAddToModules          []int64          `field:"to_add_to_modules" json:"to_add_to_modules"`
	IsTransferToInnerModule bool             `field:"is_transfer_to_inner_module" json:"is_transfer_to_inner_module"`
	HostApplyPlan           OneHostApplyPlan `field:"host_apply_plan" json:"host_apply_plan" mapstructure:"host_apply_plan"`
}

type RemoveFromModuleInfo struct {
	ModuleID         int64             `field:"bk_module_id" json:"bk_module_id"`
	ServiceInstances []ServiceInstance `field:"service_instances" json:"service_instances"`
}

type AddToModuleInfo struct {
	ModuleID        int64                  `field:"bk_module_id" json:"bk_module_id"`
	ServiceTemplate *ServiceTemplateDetail `field:"service_template" json:"service_template"`
}

type HostTransferPreview struct {
	HostID              int64                  `field:"bk_host_id" json:"bk_host_id"`
	FinalModules        []int64                `field:"final_modules" json:"final_modules"`
	ToRemoveFromModules []RemoveFromModuleInfo `field:"to_remove_from_modules" json:"to_remove_from_modules"`
	ToAddToModules      []AddToModuleInfo      `field:"to_add_to_modules" json:"to_add_to_modules"`
	HostApplyPlan       OneHostApplyPlan       `field:"host_apply_plan" json:"host_apply_plan"`
}

type UpdateHostCloudAreaFieldOption struct {
	BizID   int64   `field:"bk_biz_id" json:"bk_biz_id" mapstructure:"bk_biz_id"`
	HostIDs []int64 `field:"bk_host_ids" json:"bk_host_ids" mapstructure:"bk_host_ids"`
	CloudID int64   `field:"bk_cloud_id" json:"bk_cloud_id" mapstructure:"bk_cloud_id"`
}

// UpdateHostPropertyBatchParameter batch update host property parameter
type UpdateHostPropertyBatchParameter struct {
	Update []updateHostProperty `json:"update"`
}

type updateHostProperty struct {
	HostID     int64                  `json:"bk_host_id"`
	Properties map[string]interface{} `json:"properties"`
}<|MERGE_RESOLUTION|>--- conflicted
+++ resolved
@@ -146,7 +146,6 @@
 	Page               BasePage                  `json:"page"`
 }
 
-<<<<<<< HEAD
 func (option ListHostsWithNoBizParameter) Validate() (string, error) {
 	if key, err := option.Page.Validate(); err != nil {
 		return fmt.Sprintf("page.%s", key), err
@@ -162,10 +161,10 @@
 	}
 
 	return "", nil
-=======
+}
+
 type CountTopoNodeHostsOption struct {
 	Nodes []TopoNode `json:"topo_nodes" mapstructure:"topo_nodes"`
->>>>>>> 1256f2ed
 }
 
 type TimeRange struct {
@@ -428,12 +427,10 @@
 	InstanceID int64  `field:"bk_inst_id" json:"bk_inst_id" mapstructure:"bk_inst_id"`
 }
 
-<<<<<<< HEAD
 func (node TopoNode) Key() string {
 	return fmt.Sprintf("%s:%d", node.ObjectID, node.InstanceID)
 }
 
-=======
 func (node TopoNode) String() string {
 	return fmt.Sprintf("%s:%d", node.ObjectID, node.InstanceID)
 }
@@ -443,7 +440,6 @@
 	HostCount int      `field:"host_count" json:"host_count" mapstructure:"host_count"`
 }
 
->>>>>>> 1256f2ed
 type TransferHostWithAutoClearServiceInstanceOption struct {
 	HostIDs []int64 `field:"bk_host_ids" json:"bk_host_ids"`
 
