--- conflicted
+++ resolved
@@ -354,8 +354,8 @@
 
 // CloudAreaParameter search cloud area parameter
 type CloudAreaParameter struct {
-<<<<<<< HEAD
-	Page BasePage `json:"page" bson:"page" field:"page"`
+	Condition mapstr.MapStr `json:"condition" bson:"condition" field:"condition"`
+	Page      BasePage      `json:"page" bson:"page" field:"page"`
 }
 
 type TopoNode struct {
@@ -392,8 +392,4 @@
 	FinalModules        []int64                `field:"final_modules" json:"final_modules"`
 	ToRemoveFromModules []RemoveFromModuleInfo `field:"to_remove_from_modules" json:"to_remove_from_modules"`
 	ToAddToModules      []AddToModuleInfo      `field:"to_add_to_modules" json:"to_add_to_modules"`
-=======
-	Condition mapstr.MapStr `json:"condition" bson:"condition" field:"condition"`
-	Page      BasePage      `json:"page" bson:"page" field:"page"`
->>>>>>> bdee02df
 }