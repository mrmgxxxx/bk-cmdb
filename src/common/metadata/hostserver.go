--- conflicted
+++ resolved
@@ -140,13 +140,8 @@
 		if key, err := option.HostPropertyFilter.Validate(); err != nil {
 			return fmt.Sprintf("host_property_filter.%s", key), err
 		}
-<<<<<<< HEAD
-		if option.HostPropertyFilter.GetDeep() > querybuilder.HostSearchMaxDeep {
-			return "host_property_filter.rules", fmt.Errorf("exceed max query condition deepth: %d", querybuilder.HostSearchMaxDeep)
-=======
 		if option.HostPropertyFilter.GetDeep() > querybuilder.MaxDeep {
 			return "host_property_filter.rules", fmt.Errorf("exceed max query condition deepth: %d", querybuilder.MaxDeep)
->>>>>>> 72c22d0a
 		}
 	}
 
@@ -178,23 +173,6 @@
 
 type CountTopoNodeHostsOption struct {
 	Nodes []TopoNode `json:"topo_nodes" mapstructure:"topo_nodes"`
-}
-
-func (option ListHostsWithNoBizParameter) Validate() (string, error) {
-	if key, err := option.Page.Validate(false); err != nil {
-		return fmt.Sprintf("page.%s", key), err
-	}
-
-	if option.HostPropertyFilter != nil {
-		if key, err := option.HostPropertyFilter.Validate(); err != nil {
-			return fmt.Sprintf("host_property_filter.%s", key), err
-		}
-		if option.HostPropertyFilter.GetDeep() > querybuilder.MaxDeep {
-			return "host_property_filter.rules", fmt.Errorf("exceed max query condition deepth: %d", querybuilder.MaxDeep)
-		}
-	}
-
-	return "", nil
 }
 
 type TimeRange struct {
@@ -223,7 +201,7 @@
 		if key, err := option.HostPropertyFilter.Validate(); err != nil {
 			return fmt.Sprintf("host_property_filter.%s", key), err
 		}
-		if option.HostPropertyFilter.GetDeep() > querybuilder.HostSearchMaxDeep {
+		if option.HostPropertyFilter.GetDeep() > querybuilder.MaxDeep {
 			return "host_property_filter.rules", fmt.Errorf("exceed max query condition deepth: %d", querybuilder.HostSearchMaxDeep)
 		}
 	}
