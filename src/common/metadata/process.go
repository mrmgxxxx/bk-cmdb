/*
 * Tencent is pleased to support the open source community by making 蓝鲸 available.,
 * Copyright (C) 2017,-2018 THL A29 Limited, a Tencent company. All rights reserved.
 * Licensed under the MIT License (the ",License",); you may not use this file except
 * in compliance with the License. You may obtain a copy of the License at
 * http://opensource.org/licenses/MIT
 * Unless required by applicable law or agreed to in writing, software distributed under
 * the License is distributed on an ",AS IS" BASIS, WITHOUT WARRANTIES OR CONDITIONS OF ANY KIND,
 * either express or implied. See the License for the specific language governing permissions and
 * limitations under the License.
 */
package metadata

import (
	"errors"
	"fmt"
	"regexp"
	"time"

	"configcenter/src/common/util"
)

type DeleteCategoryInput struct {
	Metadata Metadata `json:"metadata"`
	ID       int64    `json:"id"`
}

type CreateProcessTemplateBatchInput struct {
	Metadata          Metadata        `json:"metadata"`
	ServiceTemplateID int64           `json:"serviceTemplateID"`
	Processes         []ProcessDetail `json:"processes"`
}

type DeleteProcessTemplateBatchInput struct {
	Metadata          Metadata `json:"metadata"`
	ServiceTemplateID int64    `json:"serviceTemplateID"`
	ProcessTemplates  []int64  `json:"processTemplates"`
}

type ProcessDetail struct {
	Spec *ProcessProperty `json:"spec"`
}

type ListServiceTemplateInput struct {
	Metadata Metadata `json:"metadata"`
	// this field can be empty, it a optional condition.
	ServiceCategoryID int64 `json:"serviceCategoryID,omitempty"`
}

type DeleteServiceTemplatesInput struct {
	Metadata          Metadata `json:"metadata"`
	ServiceTemplateID int64    `json:"serviceTemplateID"`
}

type CreateServiceInstanceForServiceTemplateInput struct {
	Metadata   Metadata                `json:"metadata"`
	Name       string                  `json:"name"`
	TemplateID int64                   `json:"templateID"`
	ModuleID   int64                   `json:"moduleID"`
	Instances  []ServiceInstanceDetail `json:"instances"`
}

type ServiceInstanceDetail struct {
	HostID    int64                   `json:"hostID"`
	Processes []ProcessInstanceDetail `json:"processes"`
}

type ProcessInstanceDetail struct {
	ProcessTemplateID int64   `json:"processTemplateID"`
	ProcessInfo       Process `json:"processInfo"`
}

type ListProcessTemplateWithServiceTemplateInput struct {
	Metadata           Metadata `json:"metadata"`
	ProcessTemplatesID []int64  `json:"processTemplatesID"`
	ServiceTemplateID  int64    `json:"serviceTemplateID"`
}

type SocketBindType string

const (
	BindLocalHost SocketBindType = "1"
	BindAll       SocketBindType = "2"
	BindInnerIP   SocketBindType = "3"
	BindOtterIP   SocketBindType = "4"
)

func (p SocketBindType) String() string {
	// TODO: how to support internationalization?
	switch p {
	case BindLocalHost:
		return "127.0.0.1"
	case BindAll:
		return "0.0.0.0"
	case BindInnerIP:
		return "第一内网IP"
	case BindOtterIP:
		return "第一外网IP"
	default:
		return ""
	}
}

func (p SocketBindType) Validate() error {
	validValues := []SocketBindType{BindLocalHost, BindAll, BindInnerIP, BindOtterIP}
	if util.InArray(p, validValues) == false {
		return fmt.Errorf("invalid socket bind type, value: %s, available values: %+v", p, validValues)
	}
	return nil
}

type ProtocolType string

const (
	ProtocolTypeTCP ProtocolType = "1"
	ProtocolTypeUDP ProtocolType = "2"
)

func (p ProtocolType) String() string {
	switch p {
	case ProtocolTypeTCP:
		return "TCP"
	case ProtocolTypeUDP:
		return "UDP"
	default:
		return ""
	}
}

func (p ProtocolType) Validate() error {
	validValues := []ProtocolType{ProtocolTypeTCP, ProtocolTypeUDP}
	if util.InArray(p, validValues) == false {
		return fmt.Errorf("invalid protocol type, value: %s, available values: %+v", p, validValues)
	}
	return nil
}

type Process struct {
	ProcNum         int64          `field:"proc_num" json:"proc_num,omitempty" bson:"proc_num"`
	StopCmd         string         `field:"stop_cmd" json:"stop_cmd,omitempty" bson:"stop_cmd"`
	RestartCmd      string         `field:"restart_cmd" json:"restart_cmd,omitempty" bson:"restart_cmd"`
	ForceStopCmd    string         `field:"face_stop_cmd" json:"face_stop_cmd,omitempty" bson:"face_stop_cmd"`
	ProcessID       int64          `field:"bk_process_id" json:"bk_process_id,omitempty" bson:"bk_process_id"`
	FuncName        string         `field:"bk_func_name" json:"bk_func_name,omitempty" bson:"bk_func_name"`
	WorkPath        string         `field:"work_path" json:"work_path,omitempty" bson:"work_path"`
	BindIP          SocketBindType `field:"bind_ip" json:"bind_ip,omitempty" bson:"bind_ip"`
	Priority        int64          `field:"priority" json:"priority,omitempty" bson:"priority"`
	ReloadCmd       string         `field:"reload_cmd" json:"reload_cmd,omitempty" bson:"reload_cmd"`
	ProcessName     string         `field:"bk_process_name" json:"bk_process_name,omitempty" bson:"bk_process_name"`
	Port            string         `field:"port" json:"port,omitempty" bson:"port"`
	PidFile         string         `field:"pid_file" json:"pid_file,omitempty" bson:"pid_file"`
	AutoStart       bool           `field:"auto_start" json:"auto_start,omitempty" bson:"auto_start"`
	AutoTimeGap     int64          `field:"auto_time_gap" json:"auto_time_gap,omitempty" bson:"auto_time_gap"`
	LastTime        time.Time      `field:"last_time" json:"last_time,omitempty" bson:"last_time"`
	CreateTime      time.Time      `field:"create_time" json:"create_time,omitempty" bson:"create_time"`
	BusinessID      int64          `field:"bk_biz_id" json:"bk_biz_id,omitempty" bson:"bk_biz_id"`
	StartCmd        string         `field:"start_cmd" json:"start_cmd,omitempty" bson:"start_cmd"`
	FuncID          string         `field:"bk_func_id" json:"bk_func_id,omitempty" bson:"bk_func_id"`
	User            string         `field:"user" json:"user,omitempty" bson:"user"`
	TimeoutSeconds  int64          `field:"timeout" json:"timeout,omitempty" bson:"timeout"`
	Protocol        ProtocolType   `field:"protocol" json:"protocol,omitempty" bson:"protocol"`
	Description     string         `field:"description" json:"description,omitempty" bson:"description"`
	SupplierAccount string         `field:"bk_supplier_account" json:"bk_supplier_account,omitempty" bson:"bk_supplier_account"`
}

type ServiceCategory struct {
	Metadata Metadata `field:"metadata" json:"metadata" bson:"metadata"`

	ID   int64  `field:"id" json:"id,omitempty" bson:"id"`
	Name string `field:"name" json:"name,omitempty" bson:"name"`

	RootID          int64  `field:"root_id" json:"root_id,omitempty" bson:"root_id"`
	ParentID        int64  `field:"parent_id" json:"parent_id,omitempty" bson:"parent_id"`
	SupplierAccount string `field:"bk_supplier_account" json:"bk_supplier_account,omitempty" bson:"bk_supplier_account"`

	// IsBuiltIn indicates internal system service category, which shouldn't be modified.
	IsBuiltIn bool `field:"is_built_in" json:"is_built_in" bson:"is_built_in"`
}

func (sc *ServiceCategory) Validate() (field string, err error) {
	MaxLen := 128
	if len(sc.Name) == 0 {
		return "name", errors.New("name can't be empty")
	}

	if len(sc.Name) > MaxLen {
		return "name", fmt.Errorf("name too long, input: %d > max: %d", len(sc.Name), MaxLen)
	}
	return "", nil
}

type ServiceCategoryWithStatistics struct {
<<<<<<< HEAD
	ServiceCategory *ServiceCategory `field:"category" json:"category" bson:"category"`
	UsageAmount     int64            `field:"usageAmount" json:"usageAmount" bson:"usageAmount"`
=======
	ServiceCategory ServiceCategory `field:"category" json:"category" bson:"category"`
	UsageAmount     int64           `field:"usage_amount" json:"usage_amount" bson:"usage_amount"`
>>>>>>> 9e3ae2f3
}

type ServiceTemplate struct {
	Metadata Metadata `field:"metadata" json:"metadata" bson:"metadata"`

	ID int64 `field:"id" json:"id,omitempty" bson:"id"`
	// name of this service, can not be empty
	Name string `field:"name" json:"name,omitempty" bson:"name"`

	// the class of this service, each field means a class label.
	// now, the class must have two labels.
	ServiceCategoryID int64 `field:"service_category_id" json:"service_category_id,omitempty" bson:"service_category_id"`

	Creator         string    `field:"creator" json:"creator,omitempty" bson:"creator"`
	Modifier        string    `field:"modifier" json:"modifier,omitempty" bson:"modifier"`
	CreateTime      time.Time `field:"create_time" json:"create_time,omitempty" bson:"create_time"`
	LastTime        time.Time `field:"last_time" json:"last_time,omitempty" bson:"last_time"`
	SupplierAccount string    `field:"bk_supplier_account" json:"bk_supplier_account,omitempty" bson:"bk_supplier_account"`
}

func (st *ServiceTemplate) Validate() (field string, err error) {
	MaxLen := 128
	if len(st.Name) == 0 {
		return "name", errors.New("name can't be empty")
	}

	if len(st.Name) > MaxLen {
		return "name", fmt.Errorf("name too long, input: %d > max: %d", len(st.Name), MaxLen)
	}
	return "", nil
}

// this works for the process instance which is used for a template.
type ProcessTemplate struct {
<<<<<<< HEAD
	ID       int64    `field:"id" json:"id,omitempty" bson:"id"`
	Metadata Metadata `field:"metadata" json:"metadata" bson:"metadata"`
	// the service template's, which this process template belongs to.
	ServiceTemplateID int64 `field:"serviceTemplateID" json:"serviceTemplateID" bson:"serviceTemplateID"`

	// stores a process instance's data includes all the process's
	// properties's value.
	Template *ProcessProperty `field:"template" json:"template,omitempty" bson:"template"`
}

type ProcessProperty struct {
	ProcNum        PropertyDetail `field:"proc_num" json:"proc_num,omitempty" bson:"proc_num,omitempty"`
	StopCmd        PropertyDetail `field:"stop_cmd" json:"stop_cmd,omitempty" bson:"stop_cmd,omitempty"`
	RestartCmd     PropertyDetail `field:"restart_cmd" json:"restart_cmd,omitempty" bson:"restart_cmd,omitempty"`
	ForceStopCmd   PropertyDetail `field:"face_stop_cmd" json:"face_stop_cmd,omitempty" bson:"face_stop_cmd,omitempty"`
	FuncName       PropertyDetail `field:"bk_func_name" json:"bk_func_name,omitempty" bson:"bk_func_name,omitempty"`
	WorkPath       PropertyDetail `field:"work_path" json:"work_path,omitempty" bson:"work_path,omitempty"`
	BindIP         PropertyDetail `field:"bind_ip" json:"bind_ip,omitempty" bson:"bind_ip,omitempty"`
	Priority       PropertyDetail `field:"priority" json:"priority,omitempty" bson:"priority,omitempty"`
	ReloadCmd      PropertyDetail `field:"reload_cmd" json:"reload_cmd,omitempty" bson:"reload_cmd,omitempty"`
	ProcessName    PropertyDetail `field:"bk_process_name" json:"bk_process_name,omitempty" bson:"bk_process_name,omitempty"`
	Port           PropertyDetail `field:"port" json:"port,omitempty" bson:"port,omitempty"`
	PidFile        PropertyDetail `field:"pid_file" json:"pid_file,omitempty" bson:"pid_file,omitempty"`
	AutoStart      PropertyDetail `field:"auto_start" json:"auto_start,omitempty" bson:"auto_start,omitempty"`
	AutoTimeGap    PropertyDetail `field:"auto_time_gap" json:"auto_time_gap,omitempty" bson:"auto_time_gap,omitempty"`
	StartCmd       PropertyDetail `field:"start_cmd" json:"start_cmd,omitempty" bson:"start_cmd,omitempty"`
	FuncID         PropertyDetail `field:"bk_func_id" json:"bk_func_id,omitempty" bson:"bk_func_id,omitempty"`
	User           PropertyDetail `field:"user" json:"user,omitempty" bson:"user,omitempty"`
	TimeoutSeconds PropertyDetail `field:"timeout" json:"timeout,omitempty" bson:"timeout,omitempty"`
	Protocol       PropertyDetail `field:"protocol" json:"protocol,omitempty" bson:"protocol,omitempty"`
	Description    PropertyDetail `field:"description" json:"description,omitempty" bson:"description,omitempty"`
}

type PropertyDetail struct {
	Value interface{} `field:"value" json:"value" bson:"value"`
	// it records the relations between process instance's property and
	// whether it's used as a default value, the empty value can also be a default value.
	// If the property's value is used as a default value, then this property
	// can not be changed in all the process instance's created by this process
	// template. or, it can only be changed to this default value.
	AsDefaultValue bool `field:"asDefaultValue" json:"asDefaultValue" bson:"asDefaultValue"`
=======
	Metadata `field:"metadata" json:"metadata" bson:"metadata"`

	ID int64 `field:"id" json:"id" bson:"id"`
	// the service template's, which this process template belongs to.
	ServiceTemplateID int64 `field:"service_template_id" json:"service_template_id" bson:"service_template_id"`

	// stores a process instance's data includes all the process's
	// properties's value.
	Property ProcessProperty `field:"property" json:"property" bson:"property"`

	Creator         string    `field:"creator" json:"creator,omitempty" bson:"creator"`
	Modifier        string    `field:"modifier" json:"modifier,omitempty" bson:"modifier"`
	CreateTime      time.Time `field:"create_time" json:"create_time,omitempty" bson:"create_time"`
	LastTime        time.Time `field:"last_time" json:"last_time,omitempty" bson:"last_time"`
	SupplierAccount string    `field:"bk_supplier_account" json:"bk_supplier_account,omitempty" bson:"bk_supplier_account"`
}

func (pt *ProcessTemplate) Validate() (field string, err error) {
	field, err = pt.Property.Validate()
	if err != nil {
		return field, err
	}
	return "", nil
}

type ProcessProperty struct {
	ProcNum            PropertyInt64    `field:"proc_num" json:"proc_num,omitempty" bson:"proc_num,omitempty"`
	StopCmd            PropertyString   `field:"stop_cmd" json:"stop_cmd,omitempty" bson:"stop_cmd,omitempty"`
	RestartCmd         PropertyString   `field:"restart_cmd" json:"restart_cmd,omitempty" bson:"restart_cmd,omitempty"`
	ForceStopCmd       PropertyString   `field:"face_stop_cmd" json:"face_stop_cmd,omitempty" bson:"face_stop_cmd,omitempty"`
	ProcessID          PropertyInt64    `field:"bk_process_id" json:"bk_process_id,omitempty" bson:"bk_process_id,omitempty"`
	FuncName           PropertyString   `field:"bk_func_name" json:"bk_func_name,omitempty" bson:"bk_func_name,omitempty"`
	WorkPath           PropertyString   `field:"work_path" json:"work_path,omitempty" bson:"work_path,omitempty"`
	BindIP             PropertyBindIP   `field:"bind_ip" json:"bind_ip,omitempty" bson:"bind_ip,omitempty"`
	Priority           PropertyInt64    `field:"priority" json:"priority,omitempty" bson:"priority,omitempty"`
	ReloadCmd          PropertyString   `field:"reload_cmd" json:"reload_cmd,omitempty" bson:"reload_cmd,omitempty"`
	ProcessName        PropertyString   `field:"bk_process_name" json:"bk_process_name,omitempty" bson:"bk_process_name,omitempty"`
	Port               PropertyPort     `field:"port" json:"port,omitempty" bson:"port,omitempty"`
	PidFile            PropertyString   `field:"pid_file" json:"pid_file,omitempty" bson:"pid_file,omitempty"`
	AutoStart          PropertyBool     `field:"auto_start" json:"auto_start,omitempty" bson:"auto_start,omitempty"`
	AutoTimeGapSeconds PropertyInt64    `field:"auto_time_gap" json:"auto_time_gap,omitempty" bson:"auto_time_gap,omitempty"`
	StartCmd           PropertyString   `field:"start_cmd" json:"start_cmd,omitempty" bson:"start_cmd,omitempty"`
	FuncID             PropertyInt64    `field:"bk_func_id" json:"bk_func_id,omitempty" bson:"bk_func_id,omitempty"`
	User               PropertyString   `field:"user" json:"user,omitempty" bson:"user,omitempty"`
	TimeoutSeconds     PropertyInt64    `field:"timeout" json:"timeout,omitempty" bson:"timeout,omitempty"`
	Protocol           PropertyProtocol `field:"protocol" json:"protocol,omitempty" bson:"protocol,omitempty"`
	Description        PropertyString   `field:"description" json:"description,omitempty" bson:"description,omitempty"`
}

func (pt *ProcessProperty) Validate() (field string, err error) {
	if err := pt.ProcNum.Validate(); err != nil {
		return "proc_num", err
	}
	if err := pt.StopCmd.Validate(); err != nil {
		return "stop_cmd", err
	}
	if err := pt.RestartCmd.Validate(); err != nil {
		return "restart_cmd", err
	}
	if err := pt.ForceStopCmd.Validate(); err != nil {
		return "face_stop_cmd", err
	}
	if err := pt.ProcessID.Validate(); err != nil {
		return "bk_process_id", err
	}
	if err := pt.FuncName.Validate(); err != nil {
		return "bk_func_name", err
	}
	if err := pt.WorkPath.Validate(); err != nil {
		return "work_path", err
	}
	if err := pt.BindIP.Validate(); err != nil {
		return "bind_ip", err
	}
	if err := pt.Priority.Validate(); err != nil {
		return "priority", err
	}
	if err := pt.ReloadCmd.Validate(); err != nil {
		return "reload_cmd", err
	}
	if err := pt.ProcessName.Validate(); err != nil {
		return "bk_process_name", err
	}
	if err := pt.Port.Validate(); err != nil {
		return "port", err
	}
	if err := pt.PidFile.Validate(); err != nil {
		return "pid_file", err
	}
	if err := pt.AutoStart.Validate(); err != nil {
		return "auto_start", err
	}
	if err := pt.AutoTimeGapSeconds.Validate(); err != nil {
		return "auto_time_gap", err
	}
	if err := pt.StartCmd.Validate(); err != nil {
		return "start_cmd", err
	}
	if err := pt.FuncID.Validate(); err != nil {
		return "bk_func_id", err
	}
	if err := pt.User.Validate(); err != nil {
		return "user", err
	}
	if err := pt.TimeoutSeconds.Validate(); err != nil {
		return "timeout", err
	}
	if err := pt.Protocol.Validate(); err != nil {
		return "protocol", err
	}
	if err := pt.Description.Validate(); err != nil {
		return "description", err
	}
	return "", nil
}

func (pt *ProcessProperty) Update(input ProcessProperty) {
	if input.ProcNum.Value != nil {
		pt.ProcNum.Value = input.ProcNum.Value
	}
	if input.ProcNum.AsDefaultValue != nil {
		pt.ProcNum.AsDefaultValue = input.ProcNum.AsDefaultValue
	}

	if input.StopCmd.Value != nil {
		pt.StopCmd.Value = input.StopCmd.Value
	}
	if input.StopCmd.AsDefaultValue != nil {
		pt.StopCmd.AsDefaultValue = input.StopCmd.AsDefaultValue
	}

	if input.RestartCmd.Value != nil {
		pt.RestartCmd.Value = input.RestartCmd.Value
	}
	if input.RestartCmd.AsDefaultValue != nil {
		pt.RestartCmd.AsDefaultValue = input.RestartCmd.AsDefaultValue
	}

	if input.ForceStopCmd.Value != nil {
		pt.ForceStopCmd.Value = input.ForceStopCmd.Value
	}
	if input.ForceStopCmd.AsDefaultValue != nil {
		pt.ForceStopCmd.AsDefaultValue = input.ForceStopCmd.AsDefaultValue
	}

	if input.ProcessID.Value != nil {
		pt.ProcessID.Value = input.ProcessID.Value
	}
	if input.ProcessID.AsDefaultValue != nil {
		pt.ProcessID.AsDefaultValue = input.ProcessID.AsDefaultValue
	}

	if input.FuncName.Value != nil {
		pt.FuncName.Value = input.FuncName.Value
	}
	if input.FuncName.AsDefaultValue != nil {
		pt.FuncName.AsDefaultValue = input.FuncName.AsDefaultValue
	}

	if input.WorkPath.Value != nil {
		pt.WorkPath.Value = input.WorkPath.Value
	}
	if input.WorkPath.AsDefaultValue != nil {
		pt.WorkPath.AsDefaultValue = input.WorkPath.AsDefaultValue
	}

	if input.BindIP.Value != nil {
		pt.BindIP.Value = input.BindIP.Value
	}
	if input.BindIP.AsDefaultValue != nil {
		pt.BindIP.AsDefaultValue = input.BindIP.AsDefaultValue
	}

	if input.ReloadCmd.Value != nil {
		pt.ReloadCmd.Value = input.ReloadCmd.Value
	}
	if input.ReloadCmd.AsDefaultValue != nil {
		pt.ReloadCmd.AsDefaultValue = input.ReloadCmd.AsDefaultValue
	}

	if input.ProcessName.Value != nil {
		pt.ProcessName.Value = input.ProcessName.Value
	}
	if input.ProcessName.AsDefaultValue != nil {
		pt.ProcessName.AsDefaultValue = input.ProcessName.AsDefaultValue
	}

	if input.Port.Value != nil {
		pt.Port.Value = input.Port.Value
	}
	if input.Port.AsDefaultValue != nil {
		pt.Port.AsDefaultValue = input.Port.AsDefaultValue
	}

	if input.PidFile.Value != nil {
		pt.PidFile.Value = input.PidFile.Value
	}
	if input.PidFile.AsDefaultValue != nil {
		pt.PidFile.AsDefaultValue = input.PidFile.AsDefaultValue
	}

	if input.AutoStart.Value != nil {
		pt.AutoStart.Value = input.AutoStart.Value
	}
	if input.AutoStart.AsDefaultValue != nil {
		pt.AutoStart.AsDefaultValue = input.AutoStart.AsDefaultValue
	}

	if input.AutoTimeGapSeconds.Value != nil {
		pt.AutoTimeGapSeconds.Value = input.AutoTimeGapSeconds.Value
	}
	if input.AutoTimeGapSeconds.AsDefaultValue != nil {
		pt.AutoTimeGapSeconds.AsDefaultValue = input.AutoTimeGapSeconds.AsDefaultValue
	}

	if input.StartCmd.Value != nil {
		pt.StartCmd.Value = input.StartCmd.Value
	}
	if input.StartCmd.AsDefaultValue != nil {
		pt.StartCmd.AsDefaultValue = input.StartCmd.AsDefaultValue
	}

	if input.FuncID.Value != nil {
		pt.FuncID.Value = input.FuncID.Value
	}
	if input.FuncID.AsDefaultValue != nil {
		pt.FuncID.AsDefaultValue = input.FuncID.AsDefaultValue
	}

	if input.User.Value != nil {
		pt.User.Value = input.User.Value
	}
	if input.User.AsDefaultValue != nil {
		pt.User.AsDefaultValue = input.User.AsDefaultValue
	}

	if input.TimeoutSeconds.Value != nil {
		pt.TimeoutSeconds.Value = input.TimeoutSeconds.Value
	}
	if input.TimeoutSeconds.AsDefaultValue != nil {
		pt.TimeoutSeconds.AsDefaultValue = input.TimeoutSeconds.AsDefaultValue
	}

	if input.Protocol.Value != nil {
		pt.Protocol.Value = input.Protocol.Value
	}
	if input.Protocol.AsDefaultValue != nil {
		pt.Protocol.AsDefaultValue = input.Protocol.AsDefaultValue
	}

	if input.Description.Value != nil {
		pt.Description.Value = input.Description.Value
	}
	if input.Description.AsDefaultValue != nil {
		pt.Description.AsDefaultValue = input.Description.AsDefaultValue
	}
}

/*  TimeoutSeconds
// AProtocol          sDefaultValue records the relations between process instance's property and
// wDescription       hether it's used as a default value, the empty value can also be a default value.
// If the property's value is used as a default value, then this property
// can not be changed in all the process instance's created by this process
// template. or, it can only be changed to this default value.
*/
type PropertyInt64 struct {
	Value          *int64 `field:"value" json:"value" bson:"value"`
	AsDefaultValue *bool  `field:"as_default_value" json:"as_default_value" bson:"as_default_value"`
}

func (ti *PropertyInt64) Validate() error {
	return nil
}

type PropertyBool struct {
	Value          *bool `field:"value" json:"value" bson:"value"`
	AsDefaultValue *bool `field:"as_default_value" json:"as_default_value" bson:"as_default_value"`
}

func (ti *PropertyBool) Validate() error {
	return nil
}

type PropertyString struct {
	Value          *string `field:"value" json:"value" bson:"value"`
	AsDefaultValue *bool   `field:"as_default_value" json:"as_default_value" bson:"as_default_value"`
}

func (ti *PropertyString) Validate() error {
	return nil
}

var (
	ProcessPortFormat = regexp.MustCompile(`^(((([1-9][0-9]{0,3})|([1-5][0-9]{4})|(6[0-4][0-9]{3})|(65[0-4][0-9]{2})|(655[0-2][0-9])|(6553[0-5]))-(([1-9][0-9]{0,3})|([1-5][0-9]{4})|(6[0-4][0-9]{3})|(65[0-4][0-9]{2})|(655[0-2][0-9])|(6553[0-5])))|((([1-9][0-9]{0,3})|([1-5][0-9]{4})|(6[0-4][0-9]{3})|(65[0-4][0-9]{2})|(655[0-2][0-9])|(6553[0-5]))))(,(((([1-9][0-9]{0,3})|([1-5][0-9]{4})|(6[0-4][0-9]{3})|(65[0-4][0-9]{2})|(655[0-2][0-9])|(6553[0-5])))|((([1-9][0-9]{0,3})|([1-5][0-9]{4})|(6[0-4][0-9]{3})|(65[0-4][0-9]{2})|(655[0-2][0-9])|(6553[0-5]))-(([1-9][0-9]{0,3})|([1-5][0-9]{4})|(6[0-4][0-9]{3})|(65[0-4][0-9]{2})|(655[0-2][0-9])|(6553[0-5])))))*$`)
)

type PropertyPort struct {
	Value          *string `field:"value" json:"value" bson:"value"`
	AsDefaultValue *bool   `field:"as_default_value" json:"as_default_value" bson:"as_default_value"`
}

func (ti *PropertyPort) Validate() error {
	if ti.Value != nil {
		if matched := ProcessPortFormat.MatchString(*ti.Value); matched == false {
			return fmt.Errorf("port format invalid")
		}
	}
	return nil
}

type PropertyBindIP struct {
	Value          *SocketBindType `field:"value" json:"value" bson:"value"`
	AsDefaultValue *bool           `field:"as_default_value" json:"as_default_value" bson:"as_default_value"`
}

func (ti *PropertyBindIP) Validate() error {
	if ti.Value != nil {
		if err := ti.Value.Validate(); err != nil {
			return err
		}
	}
	return nil
}

type PropertyProtocol struct {
	Value          *ProtocolType `field:"value" json:"value" bson:"value"`
	AsDefaultValue *bool         `field:"as_default_value" json:"as_default_value" bson:"as_default_value"`
}

func (ti *PropertyProtocol) Validate() error {
	if ti.Value != nil {
		if err := ti.Value.Validate(); err != nil {
			return err
		}
	}
	return nil
>>>>>>> 9e3ae2f3
}

// ServiceInstance is a service, which created when a host binding with a service template.
type ServiceInstance struct {
	Metadata Metadata `field:"metadata" json:"metadata" bson:"metadata"`
	ID       int64    `field:"id" json:"id,omitempty" bson:"id"`
	Name     string   `field:"name" json:"name,omitempty" bson:"name"`

	// the template id can not be updated, once the service is created.
	// it can be 0 when the service is not created with a service template.
	ServiceTemplateID int64 `field:"service_template_id" json:"service_template_id,omitempty" bson:"service_template_id"`
	HostID            int64 `field:"host_id" json:"host_id,omitempty" bson:"host_id"`

	// the module that this service belongs to.
	ModuleID int64 `field:"module_id" json:"module_id,omitempty" bson:"module_id"`

	Creator         string    `field:"creator" json:"creator,omitempty" bson:"creator"`
	Modifier        string    `field:"modifier" json:"modifier,omitempty" bson:"modifier"`
	CreateTime      time.Time `field:"create_time" json:"create_time,omitempty" bson:"create_time"`
	LastTime        time.Time `field:"last_time" json:"last_time,omitempty" bson:"last_time"`
	SupplierAccount string    `field:"bk_supplier_account" json:"bk_supplier_account,omitempty" bson:"bk_supplier_account"`
}

func (si *ServiceInstance) Validate() (field string, err error) {
	MaxLen := 128
	if len(si.Name) == 0 {
		return "name", errors.New("name can't be empty")
	}

	if len(si.Name) > MaxLen {
		return "name", fmt.Errorf("name too long, input: %d > max: %d", len(si.Name), MaxLen)
	}
	return "", nil
}

// ServiceInstanceRelations record which service instance and process template are current process binding, process identified by ProcessID
type ProcessInstanceRelation struct {
	Metadata `field:"metadata" json:"metadata" bson:"metadata"`

	// unique field, 1:1 mapping with ProcessInstance.
	ProcessID         int64 `field:"process_id" json:"process_id" bson:"process_id"`
	ServiceInstanceID int64 `field:"service_instance_id" json:"service_instance_id" bson:"service_instance_id"`

	// ProcessTemplateID indicate which template are current process instantiate from.
	ProcessTemplateID int64 `field:"process_template_id" json:"process_template_id" bson:"process_template_id"`

	// redundant field for accelerating processes by HostID
	HostID          int64  `field:"host_id" json:"host_id" bson:"host_id"`
	SupplierAccount string `field:"bk_supplier_account" json:"bk_supplier_account" bson:"bk_supplier_account"`
}

func (pir *ProcessInstanceRelation) Validate() (field string, err error) {
	return "", nil
}<|MERGE_RESOLUTION|>--- conflicted
+++ resolved
@@ -190,13 +190,8 @@
 }
 
 type ServiceCategoryWithStatistics struct {
-<<<<<<< HEAD
-	ServiceCategory *ServiceCategory `field:"category" json:"category" bson:"category"`
-	UsageAmount     int64            `field:"usageAmount" json:"usageAmount" bson:"usageAmount"`
-=======
 	ServiceCategory ServiceCategory `field:"category" json:"category" bson:"category"`
 	UsageAmount     int64           `field:"usage_amount" json:"usage_amount" bson:"usage_amount"`
->>>>>>> 9e3ae2f3
 }
 
 type ServiceTemplate struct {
@@ -231,7 +226,6 @@
 
 // this works for the process instance which is used for a template.
 type ProcessTemplate struct {
-<<<<<<< HEAD
 	ID       int64    `field:"id" json:"id,omitempty" bson:"id"`
 	Metadata Metadata `field:"metadata" json:"metadata" bson:"metadata"`
 	// the service template's, which this process template belongs to.
@@ -240,48 +234,6 @@
 	// stores a process instance's data includes all the process's
 	// properties's value.
 	Template *ProcessProperty `field:"template" json:"template,omitempty" bson:"template"`
-}
-
-type ProcessProperty struct {
-	ProcNum        PropertyDetail `field:"proc_num" json:"proc_num,omitempty" bson:"proc_num,omitempty"`
-	StopCmd        PropertyDetail `field:"stop_cmd" json:"stop_cmd,omitempty" bson:"stop_cmd,omitempty"`
-	RestartCmd     PropertyDetail `field:"restart_cmd" json:"restart_cmd,omitempty" bson:"restart_cmd,omitempty"`
-	ForceStopCmd   PropertyDetail `field:"face_stop_cmd" json:"face_stop_cmd,omitempty" bson:"face_stop_cmd,omitempty"`
-	FuncName       PropertyDetail `field:"bk_func_name" json:"bk_func_name,omitempty" bson:"bk_func_name,omitempty"`
-	WorkPath       PropertyDetail `field:"work_path" json:"work_path,omitempty" bson:"work_path,omitempty"`
-	BindIP         PropertyDetail `field:"bind_ip" json:"bind_ip,omitempty" bson:"bind_ip,omitempty"`
-	Priority       PropertyDetail `field:"priority" json:"priority,omitempty" bson:"priority,omitempty"`
-	ReloadCmd      PropertyDetail `field:"reload_cmd" json:"reload_cmd,omitempty" bson:"reload_cmd,omitempty"`
-	ProcessName    PropertyDetail `field:"bk_process_name" json:"bk_process_name,omitempty" bson:"bk_process_name,omitempty"`
-	Port           PropertyDetail `field:"port" json:"port,omitempty" bson:"port,omitempty"`
-	PidFile        PropertyDetail `field:"pid_file" json:"pid_file,omitempty" bson:"pid_file,omitempty"`
-	AutoStart      PropertyDetail `field:"auto_start" json:"auto_start,omitempty" bson:"auto_start,omitempty"`
-	AutoTimeGap    PropertyDetail `field:"auto_time_gap" json:"auto_time_gap,omitempty" bson:"auto_time_gap,omitempty"`
-	StartCmd       PropertyDetail `field:"start_cmd" json:"start_cmd,omitempty" bson:"start_cmd,omitempty"`
-	FuncID         PropertyDetail `field:"bk_func_id" json:"bk_func_id,omitempty" bson:"bk_func_id,omitempty"`
-	User           PropertyDetail `field:"user" json:"user,omitempty" bson:"user,omitempty"`
-	TimeoutSeconds PropertyDetail `field:"timeout" json:"timeout,omitempty" bson:"timeout,omitempty"`
-	Protocol       PropertyDetail `field:"protocol" json:"protocol,omitempty" bson:"protocol,omitempty"`
-	Description    PropertyDetail `field:"description" json:"description,omitempty" bson:"description,omitempty"`
-}
-
-type PropertyDetail struct {
-	Value interface{} `field:"value" json:"value" bson:"value"`
-	// it records the relations between process instance's property and
-	// whether it's used as a default value, the empty value can also be a default value.
-	// If the property's value is used as a default value, then this property
-	// can not be changed in all the process instance's created by this process
-	// template. or, it can only be changed to this default value.
-	AsDefaultValue bool `field:"asDefaultValue" json:"asDefaultValue" bson:"asDefaultValue"`
-=======
-	Metadata `field:"metadata" json:"metadata" bson:"metadata"`
-
-	ID int64 `field:"id" json:"id" bson:"id"`
-	// the service template's, which this process template belongs to.
-	ServiceTemplateID int64 `field:"service_template_id" json:"service_template_id" bson:"service_template_id"`
-
-	// stores a process instance's data includes all the process's
-	// properties's value.
 	Property ProcessProperty `field:"property" json:"property" bson:"property"`
 
 	Creator         string    `field:"creator" json:"creator,omitempty" bson:"creator"`
@@ -610,7 +562,6 @@
 		}
 	}
 	return nil
->>>>>>> 9e3ae2f3
 }
 
 // ServiceInstance is a service, which created when a host binding with a service template.
