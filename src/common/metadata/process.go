/*
 * Tencent is pleased to support the open source community by making 蓝鲸 available.,
 * Copyright (C) 2017,-2018 THL A29 Limited, a Tencent company. All rights reserved.
 * Licensed under the MIT License (the ",License",); you may not use this file except
 * in compliance with the License. You may obtain a copy of the License at
 * http://opensource.org/licenses/MIT
 * Unless required by applicable law or agreed to in writing, software distributed under
 * the License is distributed on an ",AS IS" BASIS, WITHOUT WARRANTIES OR CONDITIONS OF ANY KIND,
 * either express or implied. See the License for the specific language governing permissions and
 * limitations under the License.
 */
package metadata

import (
	"errors"
	"fmt"
	"reflect"
	"regexp"
	"strconv"
	"strings"
	"time"

	"configcenter/src/common"
	"configcenter/src/common/util"
)

type DeleteCategoryInput struct {
	Metadata Metadata `json:"metadata"`
	ID       int64    `json:"id"`
}

type CreateProcessTemplateBatchInput struct {
	Metadata          Metadata        `json:"metadata"`
	ServiceTemplateID int64           `json:"serviceTemplateID"`
	Processes         []ProcessDetail `json:"processes"`
}

type DeleteProcessTemplateBatchInput struct {
	Metadata          Metadata `json:"metadata"`
	ServiceTemplateID int64    `json:"serviceTemplateID"`
	ProcessTemplates  []int64  `json:"processTemplates"`
}

type ProcessDetail struct {
	Spec *ProcessProperty `json:"spec"`
}

type ListServiceTemplateInput struct {
	Metadata Metadata `json:"metadata"`
	// this field can be empty, it a optional condition.
	ServiceCategoryID int64 `json:"serviceCategoryID,omitempty"`
}

type DeleteServiceTemplatesInput struct {
	Metadata          Metadata `json:"metadata"`
	ServiceTemplateID int64    `json:"serviceTemplateID"`
}

type CreateServiceInstanceForServiceTemplateInput struct {
	Metadata   Metadata                `json:"metadata"`
	Name       string                  `json:"name"`
	TemplateID int64                   `json:"template_id"`
	ModuleID   int64                   `json:"module_id"`
	Instances  []ServiceInstanceDetail `json:"instances"`
}

type DeleteProcessInstanceInServiceInstanceInput struct {
	Metadata           Metadata `json:"metadata"`
	ProcessInstanceIDs []int64  `json:"process_instance_ids"`
}

type GetServiceInstanceInModuleInput struct {
	Metadata Metadata `json:"metadata"`
	ModuleID int64    `json:"module_id"`
	Page     BasePage `json:"page"`
}

type FindServiceTemplateAndInstanceDifferenceOption struct {
	Metadata          Metadata `json:"metadata"`
	ModuleID          int64    `json:"module_id"`
	ServiceTemplateID int64    `json:"service_template_id"`
}

type DeleteServiceInstanceOption struct {
	Metadata          Metadata `json:"metadata"`
	ServiceInstanceID int64    `json:"id"`
}

type FindServiceAndProcessInstanceOption struct {
	Metadata          Metadata `json:"metadata"`
	ModuleID          int64    `json:"module_id"`
	ServiceTemplateID int64    `json:"service_template_id"`
}

// to describe the differences between service instance and it's service template's
// process template's attribute.
type ServiceProcessInstanceDifference struct {
	ServiceInstanceID   int64             `json:"service_instance_id"`
	ServiceInstanceName string            `json:"service_instance_name"`
	HostID              int64             `json:"host_id"`
	Differences         *DifferenceDetail `json:"differences"`
}

type DifferenceDetail struct {
	Unchanged []ProcessDifferenceDetail `json:"unchanged"`
	Changed   []ProcessDifferenceDetail `json:"changed"`
	Added     []ProcessDifferenceDetail `json:"added"`
	Removed   []ProcessDifferenceDetail `json:"removed"`
}

type ProcessDifferenceDetail struct {
	ProcessTemplateID int64                     `json:"process_template_id"`
	ProcessInstance   Process                   `json:"process_instance"`
	ChangedAttributes []ProcessChangedAttribute `json:"changed_attributes"`
}

type ProcessChangedAttribute struct {
	ID                    int64       `json:"id"`
	PropertyID            string      `json:"property_id"`
	PropertyName          string      `json:"property_name"`
	PropertyValue         interface{} `json:"property_value"`
	TemplatePropertyValue interface{} `json:"template_property_value"`
}

type ServiceInstanceDetail struct {
	HostID    int64                   `json:"host_id"`
	Processes []ProcessInstanceDetail `json:"processes"`
}

type ProcessInstanceDetail struct {
	ProcessTemplateID int64   `json:"process_template_id"`
	ProcessInfo       Process `json:"process_info"`
}

type ListProcessTemplateWithServiceTemplateInput struct {
	Metadata            Metadata `json:"metadata"`
	ProcessTemplatesIDs []int64  `json:"process_template_ids"`
	ServiceTemplateID   int64    `json:"service_template_id"`
}

type ForceSyncServiceInstanceWithTemplateInput struct {
	Metadata          Metadata `json:"metadata"`
	ServiceTemplateID int64    `json:"service_template_id"`
	ModuleID          int64    `json:"module_id"`
	ServiceInstances  []int64  `json:"service_instances"`
}

type SocketBindType string

const (
	BindLocalHost SocketBindType = "1"
	BindAll       SocketBindType = "2"
	BindInnerIP   SocketBindType = "3"
	BindOtterIP   SocketBindType = "4"
)

func (p SocketBindType) String() string {
	// TODO: how to support internationalization?
	switch p {
	case BindLocalHost:
		return "127.0.0.1"
	case BindAll:
		return "0.0.0.0"
	case BindInnerIP:
		return "第一内网IP"
	case BindOtterIP:
		return "第一外网IP"
	default:
		return ""
	}
}

func (p SocketBindType) Validate() error {
	validValues := []SocketBindType{BindLocalHost, BindAll, BindInnerIP, BindOtterIP}
	if util.InArray(p, validValues) == false {
		return fmt.Errorf("invalid socket bind type, value: %s, available values: %+v", p, validValues)
	}
	return nil
}

type ProtocolType string

const (
	ProtocolTypeTCP ProtocolType = "1"
	ProtocolTypeUDP ProtocolType = "2"
)

func (p ProtocolType) String() string {
	switch p {
	case ProtocolTypeTCP:
		return "TCP"
	case ProtocolTypeUDP:
		return "UDP"
	default:
		return ""
	}
}

func (p ProtocolType) Validate() error {
	validValues := []ProtocolType{ProtocolTypeTCP, ProtocolTypeUDP}
	if util.InArray(p, validValues) == false {
		return fmt.Errorf("invalid protocol type, value: %s, available values: %+v", p, validValues)
	}
	return nil
}

type Process struct {
	Metadata        Metadata       `field:"metadata" json:"metadata" bson:"metadata"`
	ProcNum         int64          `field:"proc_num" json:"proc_num,omitempty" bson:"proc_num"`
	StopCmd         string         `field:"stop_cmd" json:"stop_cmd,omitempty" bson:"stop_cmd"`
	RestartCmd      string         `field:"restart_cmd" json:"restart_cmd,omitempty" bson:"restart_cmd"`
	ForceStopCmd    string         `field:"face_stop_cmd" json:"face_stop_cmd,omitempty" bson:"face_stop_cmd"`
	ProcessID       int64          `field:"bk_process_id" json:"bk_process_id,omitempty" bson:"bk_process_id"`
	FuncName        string         `field:"bk_func_name" json:"bk_func_name,omitempty" bson:"bk_func_name"`
	WorkPath        string         `field:"work_path" json:"work_path,omitempty" bson:"work_path"`
	BindIP          SocketBindType `field:"bind_ip" json:"bind_ip,omitempty" bson:"bind_ip"`
	Priority        int64          `field:"priority" json:"priority,omitempty" bson:"priority"`
	ReloadCmd       string         `field:"reload_cmd" json:"reload_cmd,omitempty" bson:"reload_cmd"`
	ProcessName     string         `field:"bk_process_name" json:"bk_process_name,omitempty" bson:"bk_process_name"`
	Port            string         `field:"port" json:"port,omitempty" bson:"port"`
	PidFile         string         `field:"pid_file" json:"pid_file,omitempty" bson:"pid_file"`
	AutoStart       bool           `field:"auto_start" json:"auto_start,omitempty" bson:"auto_start"`
	AutoTimeGap     int64          `field:"auto_time_gap" json:"auto_time_gap,omitempty" bson:"auto_time_gap"`
	LastTime        time.Time      `field:"last_time" json:"last_time,omitempty" bson:"last_time"`
	CreateTime      time.Time      `field:"create_time" json:"create_time,omitempty" bson:"create_time"`
	BusinessID      int64          `field:"bk_biz_id" json:"bk_biz_id,omitempty" bson:"bk_biz_id"`
	StartCmd        string         `field:"start_cmd" json:"start_cmd,omitempty" bson:"start_cmd"`
	FuncID          string         `field:"bk_func_id" json:"bk_func_id,omitempty" bson:"bk_func_id"`
	User            string         `field:"user" json:"user,omitempty" bson:"user"`
	TimeoutSeconds  int64          `field:"timeout" json:"timeout,omitempty" bson:"timeout"`
	Protocol        ProtocolType   `field:"protocol" json:"protocol,omitempty" bson:"protocol"`
	Description     string         `field:"description" json:"description,omitempty" bson:"description"`
	SupplierAccount string         `field:"bk_supplier_account" json:"bk_supplier_account,omitempty" bson:"bk_supplier_account"`
}

type ServiceCategory struct {
	Metadata Metadata `field:"metadata" json:"metadata" bson:"metadata"`

	ID   int64  `field:"id" json:"id,omitempty" bson:"id"`
	Name string `field:"name" json:"name,omitempty" bson:"name"`

	RootID          int64  `field:"root_id" json:"root_id,omitempty" bson:"root_id"`
	ParentID        int64  `field:"parent_id" json:"parent_id,omitempty" bson:"parent_id"`
	SupplierAccount string `field:"bk_supplier_account" json:"bk_supplier_account,omitempty" bson:"bk_supplier_account"`

	// IsBuiltIn indicates internal system service category, which shouldn't be modified.
	IsBuiltIn bool `field:"is_built_in" json:"is_built_in" bson:"is_built_in"`
}

func (sc *ServiceCategory) Validate() (field string, err error) {
	if len(sc.Name) == 0 {
		return "name", errors.New("name can't be empty")
	}

	if len(sc.Name) > common.NameFieldMaxLength {
		return "name", fmt.Errorf("name too long, input: %d > max: %d", len(sc.Name), common.NameFieldMaxLength)
	}
	return "", nil
}

type ServiceCategoryWithStatistics struct {
	ServiceCategory ServiceCategory `field:"category" json:"category" bson:"category"`
	UsageAmount     int64           `field:"usage_amount" json:"usage_amount" bson:"usage_amount"`
}

type ServiceTemplate struct {
	Metadata Metadata `field:"metadata" json:"metadata" bson:"metadata"`

	ID int64 `field:"id" json:"id,omitempty" bson:"id"`
	// name of this service, can not be empty
	Name string `field:"name" json:"name,omitempty" bson:"name"`

	// the class of this service, each field means a class label.
	// now, the class must have two labels.
	ServiceCategoryID int64 `field:"service_category_id" json:"service_category_id,omitempty" bson:"service_category_id"`

	Creator         string    `field:"creator" json:"creator,omitempty" bson:"creator"`
	Modifier        string    `field:"modifier" json:"modifier,omitempty" bson:"modifier"`
	CreateTime      time.Time `field:"create_time" json:"create_time,omitempty" bson:"create_time"`
	LastTime        time.Time `field:"last_time" json:"last_time,omitempty" bson:"last_time"`
	SupplierAccount string    `field:"bk_supplier_account" json:"bk_supplier_account,omitempty" bson:"bk_supplier_account"`
}

func (st *ServiceTemplate) Validate() (field string, err error) {
	if len(st.Name) == 0 {
		return "name", errors.New("name can't be empty")
	}

	if len(st.Name) > common.NameFieldMaxLength {
		return "name", fmt.Errorf("name too long, input: %d > max: %d", len(st.Name), common.NameFieldMaxLength)
	}
	return "", nil
}

// this works for the process instance which is used for a template.
type ProcessTemplate struct {
<<<<<<< HEAD
	Metadata Metadata `field:"metadata" json:"metadata" bson:"metadata"`

	ID int64 `field:"id" json:"id" bson:"id"`
=======
	ID       int64    `field:"id" json:"id,omitempty" bson:"id"`
	Metadata Metadata `field:"metadata" json:"metadata" bson:"metadata"`
>>>>>>> 8409097b
	// the service template's, which this process template belongs to.
	ServiceTemplateID int64 `field:"service_template_id" json:"service_template_id" bson:"service_template_id"`

	// stores a process instance's data includes all the process's
	// properties's value.
	Property *ProcessProperty `field:"property" json:"property,omitempty" bson:"property"`

	Creator         string    `field:"creator" json:"creator,omitempty" bson:"creator"`
	Modifier        string    `field:"modifier" json:"modifier,omitempty" bson:"modifier"`
	CreateTime      time.Time `field:"create_time" json:"create_time,omitempty" bson:"create_time"`
	LastTime        time.Time `field:"last_time" json:"last_time,omitempty" bson:"last_time"`
	SupplierAccount string    `field:"bk_supplier_account" json:"bk_supplier_account,omitempty" bson:"bk_supplier_account"`
}

func (pt *ProcessTemplate) Validate() (field string, err error) {
	if pt.Property != nil {
		field, err = pt.Property.Validate()
		if err != nil {
			return field, err
		}
	}
	return "", nil
}

type ProcessProperty struct {
<<<<<<< HEAD
	ProcNum            PropertyInt64    `field:"proc_num" json:"proc_num,omitempty" bson:"proc_num,omitempty"`
	StopCmd            PropertyString   `field:"stop_cmd" json:"stop_cmd,omitempty" bson:"stop_cmd,omitempty"`
	RestartCmd         PropertyString   `field:"restart_cmd" json:"restart_cmd,omitempty" bson:"restart_cmd,omitempty"`
	ForceStopCmd       PropertyString   `field:"face_stop_cmd" json:"face_stop_cmd,omitempty" bson:"face_stop_cmd,omitempty"`
	ProcessID          PropertyInt64    `field:"bk_process_id" json:"bk_process_id,omitempty" bson:"bk_process_id,omitempty"`
	FuncName           PropertyString   `field:"bk_func_name" json:"bk_func_name,omitempty" bson:"bk_func_name,omitempty"`
	WorkPath           PropertyString   `field:"work_path" json:"work_path,omitempty" bson:"work_path,omitempty"`
	BindIP             PropertyBindIP   `field:"bind_ip" json:"bind_ip,omitempty" bson:"bind_ip,omitempty"`
	Priority           PropertyInt64    `field:"priority" json:"priority,omitempty" bson:"priority,omitempty"`
	ReloadCmd          PropertyString   `field:"reload_cmd" json:"reload_cmd,omitempty" bson:"reload_cmd,omitempty"`
	ProcessName        PropertyString   `field:"bk_process_name" json:"bk_process_name,omitempty" bson:"bk_process_name,omitempty"`
	Port               PropertyPort     `field:"port" json:"port,omitempty" bson:"port,omitempty"`
	PidFile            PropertyString   `field:"pid_file" json:"pid_file,omitempty" bson:"pid_file,omitempty"`
	AutoStart          PropertyBool     `field:"auto_start" json:"auto_start,omitempty" bson:"auto_start,omitempty"`
	AutoTimeGapSeconds PropertyInt64    `field:"auto_time_gap" json:"auto_time_gap,omitempty" bson:"auto_time_gap,omitempty"`
	StartCmd           PropertyString   `field:"start_cmd" json:"start_cmd,omitempty" bson:"start_cmd,omitempty"`
	FuncID             PropertyString   `field:"bk_func_id" json:"bk_func_id,omitempty" bson:"bk_func_id,omitempty"`
	User               PropertyString   `field:"user" json:"user,omitempty" bson:"user,omitempty"`
	TimeoutSeconds     PropertyInt64    `field:"timeout" json:"timeout,omitempty" bson:"timeout,omitempty"`
	Protocol           PropertyProtocol `field:"protocol" json:"protocol,omitempty" bson:"protocol,omitempty"`
	Description        PropertyString   `field:"description" json:"description,omitempty" bson:"description,omitempty"`
=======
	ProcNum            PropertyInt64       `field:"proc_num" json:"proc_num,omitempty" bson:"proc_num,omitempty"`
	StopCmd            PropertyString      `field:"stop_cmd" json:"stop_cmd,omitempty" bson:"stop_cmd,omitempty"`
	RestartCmd         PropertyString      `field:"restart_cmd" json:"restart_cmd,omitempty" bson:"restart_cmd,omitempty"`
	ForceStopCmd       PropertyString      `field:"face_stop_cmd" json:"face_stop_cmd,omitempty" bson:"face_stop_cmd,omitempty"`
	FuncName           PropertyString      `field:"bk_func_name" json:"bk_func_name,omitempty" bson:"bk_func_name,omitempty"`
	WorkPath           PropertyString      `field:"work_path" json:"work_path,omitempty" bson:"work_path,omitempty"`
	BindIP             PropertyBindIP      `field:"bind_ip" json:"bind_ip,omitempty" bson:"bind_ip,omitempty"`
	Priority           PropertyInt64       `field:"priority" json:"priority,omitempty" bson:"priority,omitempty"`
	ReloadCmd          PropertyString      `field:"reload_cmd" json:"reload_cmd,omitempty" bson:"reload_cmd,omitempty"`
	ProcessName        PropertyString      `field:"bk_process_name" json:"bk_process_name,omitempty" bson:"bk_process_name,omitempty"`
	Port               PropertyPort        `field:"port" json:"port,omitempty" bson:"port,omitempty"`
	PidFile            PropertyString      `field:"pid_file" json:"pid_file,omitempty" bson:"pid_file,omitempty"`
	AutoStart          PropertyBool        `field:"auto_start" json:"auto_start,omitempty" bson:"auto_start,omitempty"`
	AutoTimeGapSeconds PropertyInt64       `field:"auto_time_gap" json:"auto_time_gap,omitempty" bson:"auto_time_gap,omitempty"`
	StartCmd           PropertyString      `field:"start_cmd" json:"start_cmd,omitempty" bson:"start_cmd,omitempty"`
	FuncID             PropertyInt64String `field:"bk_func_id" json:"bk_func_id,omitempty" bson:"bk_func_id,omitempty"`
	User               PropertyString      `field:"user" json:"user,omitempty" bson:"user,omitempty"`
	TimeoutSeconds     PropertyInt64       `field:"timeout" json:"timeout,omitempty" bson:"timeout,omitempty"`
	Protocol           PropertyProtocol    `field:"protocol" json:"protocol,omitempty" bson:"protocol,omitempty"`
	Description        PropertyString      `field:"description" json:"description,omitempty" bson:"description,omitempty"`
>>>>>>> 8409097b
}

func (pt *ProcessProperty) Validate() (field string, err error) {
	// call all field's Validate method one by one
	propertyInterfaceType := reflect.TypeOf((*ProcessPropertyInterface)(nil)).Elem()
	selfVal := reflect.ValueOf(pt).Elem()
	selfType := reflect.TypeOf(pt).Elem()
	fieldCount := selfVal.NumField()
	for fieldIdx := 0; fieldIdx < fieldCount; fieldIdx++ {
		field := selfType.Field(fieldIdx)
		fieldVal := selfVal.Field(fieldIdx)

		// check implements interface
		fieldValType := fieldVal.Addr().Type()
		if !fieldValType.Implements(propertyInterfaceType) {
			msg := fmt.Sprintf("field %s of type: %s should implements %s", field.Name, fieldVal.Type().Elem().Name(), propertyInterfaceType.Name())
			panic(msg)
		}

		// call validate method by interface
		checkResult := fieldVal.Addr().MethodByName("Validate").Call([]reflect.Value{})
		out := checkResult[0]
		if !out.IsNil() {
			err := out.Interface().(error)
			tag := field.Tag.Get("json")
			fieldName := strings.Split(tag, ",")[0]
			return fieldName, err
		}
	}
	return "", nil
}

func (pt *ProcessProperty) Update(input ProcessProperty) {
	selfVal := reflect.ValueOf(pt).Elem()
	inputVal := reflect.ValueOf(input)
	fieldCount := selfVal.NumField()
	for fieldIdx := 0; fieldIdx < fieldCount; fieldIdx++ {
		inputField := inputVal.Field(fieldIdx)
		selfField := selfVal.Field(fieldIdx)
		subFieldCount := inputField.NumField()
		// subFields: Value, AsDefaultValue
		for subFieldIdx := 0; subFieldIdx < subFieldCount; subFieldIdx++ {
			inputFieldPtr := inputField.Field(subFieldIdx)
			if inputFieldPtr.IsNil() {
				continue
			}
			inputFieldValue := inputFieldPtr.Elem()

			selfFieldValuePtr := selfField.Field(subFieldIdx)
			if selfFieldValuePtr.Kind() == reflect.Ptr {
				if selfFieldValuePtr.IsNil() && selfFieldValuePtr.CanSet() {
					selfFieldValuePtr.Set(reflect.New(selfFieldValuePtr.Type().Elem()))
				}
			}

			selfFieldValue := selfFieldValuePtr.Elem()
			selfFieldValue.Set(inputFieldValue)
		}
	}
	return
}

type ProcessPropertyInterface interface {
	Validate() error
}

type PropertyInt64 struct {
	Value *int64 `field:"value" json:"value" bson:"value"`

	// AsDefaultValue records the relations between process instance's property and
	// whether it's used as a default value, the empty value can also be a default value.
	// If the property's value is used as a default value, then this property
	// can not be changed in all the process instance's created by this process
	// template. or, it can only be changed to this default value.
	AsDefaultValue *bool `field:"as_default_value" json:"as_default_value" bson:"as_default_value"`
}

func (ti *PropertyInt64) Validate() error {
	return nil
}

// PropertyInt64String is a string field that parse into int64
type PropertyInt64String struct {
	Value *string `field:"value" json:"value" bson:"value"`

	// AsDefaultValue records the relations between process instance's property and
	// whether it's used as a default value, the empty value can also be a default value.
	// If the property's value is used as a default value, then this property
	// can not be changed in all the process instance's created by this process
	// template. or, it can only be changed to this default value.
	AsDefaultValue *bool `field:"as_default_value" json:"as_default_value" bson:"as_default_value"`
}

func (ti *PropertyInt64String) Validate() error {
	if ti.Value != nil {
		if _, err := strconv.ParseInt(*ti.Value, 10, 64); err != nil {
			return err
		}
	}
	return nil
}

type PropertyBool struct {
	Value          *bool `field:"value" json:"value" bson:"value"`
	AsDefaultValue *bool `field:"as_default_value" json:"as_default_value" bson:"as_default_value"`
}

func (ti *PropertyBool) Validate() error {
	return nil
}

type PropertyString struct {
	Value          *string `field:"value" json:"value" bson:"value"`
	AsDefaultValue *bool   `field:"as_default_value" json:"as_default_value" bson:"as_default_value"`
}

func (ti *PropertyString) Validate() error {
	return nil
}

var (
	ProcessPortFormat = regexp.MustCompile(`^(((([1-9][0-9]{0,3})|([1-5][0-9]{4})|(6[0-4][0-9]{3})|(65[0-4][0-9]{2})|(655[0-2][0-9])|(6553[0-5]))-(([1-9][0-9]{0,3})|([1-5][0-9]{4})|(6[0-4][0-9]{3})|(65[0-4][0-9]{2})|(655[0-2][0-9])|(6553[0-5])))|((([1-9][0-9]{0,3})|([1-5][0-9]{4})|(6[0-4][0-9]{3})|(65[0-4][0-9]{2})|(655[0-2][0-9])|(6553[0-5]))))(,(((([1-9][0-9]{0,3})|([1-5][0-9]{4})|(6[0-4][0-9]{3})|(65[0-4][0-9]{2})|(655[0-2][0-9])|(6553[0-5])))|((([1-9][0-9]{0,3})|([1-5][0-9]{4})|(6[0-4][0-9]{3})|(65[0-4][0-9]{2})|(655[0-2][0-9])|(6553[0-5]))-(([1-9][0-9]{0,3})|([1-5][0-9]{4})|(6[0-4][0-9]{3})|(65[0-4][0-9]{2})|(655[0-2][0-9])|(6553[0-5])))))*$`)
)

type PropertyPort struct {
	Value          *string `field:"value" json:"value" bson:"value"`
	AsDefaultValue *bool   `field:"as_default_value" json:"as_default_value" bson:"as_default_value"`
}

func (ti *PropertyPort) Validate() error {
	if ti.Value != nil {
		if matched := ProcessPortFormat.MatchString(*ti.Value); matched == false {
			return fmt.Errorf("port format invalid")
		}
	}
	return nil
}

type PropertyBindIP struct {
	Value          *SocketBindType `field:"value" json:"value" bson:"value"`
	AsDefaultValue *bool           `field:"as_default_value" json:"as_default_value" bson:"as_default_value"`
}

func (ti *PropertyBindIP) Validate() error {
	if ti.Value != nil {
		if err := ti.Value.Validate(); err != nil {
			return err
		}
	}
	return nil
}

type PropertyProtocol struct {
	Value          *ProtocolType `field:"value" json:"value" bson:"value"`
	AsDefaultValue *bool         `field:"as_default_value" json:"as_default_value" bson:"as_default_value"`
}

func (ti *PropertyProtocol) Validate() error {
	if ti.Value != nil {
		if err := ti.Value.Validate(); err != nil {
			return err
		}
	}
	return nil
}

// ServiceInstance is a service, which created when a host binding with a service template.
type ServiceInstance struct {
	Metadata Metadata `field:"metadata" json:"metadata" bson:"metadata"`
<<<<<<< HEAD
	ID       int64    `field:"id" json:"id" bson:"id"`
=======
	ID       int64    `field:"id" json:"id,omitempty" bson:"id"`
>>>>>>> 8409097b
	Name     string   `field:"name" json:"name,omitempty" bson:"name"`

	// the template id can not be updated, once the service is created.
	// it can be 0 when the service is not created with a service template.
	ServiceTemplateID int64 `field:"service_template_id" json:"service_template_id,omitempty" bson:"service_template_id"`
	HostID            int64 `field:"host_id" json:"host_id,omitempty" bson:"host_id"`

	// the module that this service belongs to.
	ModuleID int64 `field:"module_id" json:"module_id,omitempty" bson:"module_id"`

	Creator         string    `field:"creator" json:"creator,omitempty" bson:"creator"`
	Modifier        string    `field:"modifier" json:"modifier,omitempty" bson:"modifier"`
	CreateTime      time.Time `field:"create_time" json:"create_time,omitempty" bson:"create_time"`
	LastTime        time.Time `field:"last_time" json:"last_time,omitempty" bson:"last_time"`
	SupplierAccount string    `field:"bk_supplier_account" json:"bk_supplier_account,omitempty" bson:"bk_supplier_account"`
}

func (si *ServiceInstance) Validate() (field string, err error) {
	if len(si.Name) == 0 {
		return "name", errors.New("name can't be empty")
	}

	if len(si.Name) > common.NameFieldMaxLength {
		return "name", fmt.Errorf("name too long, input: %d > max: %d", len(si.Name), common.NameFieldMaxLength)
	}
	return "", nil
}

// ServiceInstanceRelations record which service instance and process template are current process binding, process identified by ProcessID
type ProcessInstanceRelation struct {
	Metadata Metadata `field:"metadata" json:"metadata" bson:"metadata"`

	// unique field, 1:1 mapping with ProcessInstance.
	ProcessID         int64 `field:"process_id" json:"process_id" bson:"process_id"`
	ServiceInstanceID int64 `field:"service_instance_id" json:"service_instance_id" bson:"service_instance_id"`

	// ProcessTemplateID indicate which template are current process instantiate from.
	ProcessTemplateID int64 `field:"process_template_id" json:"process_template_id" bson:"process_template_id"`

	// redundant field for accelerating processes by HostID
	HostID          int64  `field:"host_id" json:"host_id" bson:"host_id"`
	SupplierAccount string `field:"bk_supplier_account" json:"bk_supplier_account" bson:"bk_supplier_account"`
}

func (pir *ProcessInstanceRelation) Validate() (field string, err error) {
	return "", nil
}<|MERGE_RESOLUTION|>--- conflicted
+++ resolved
@@ -294,14 +294,8 @@
 
 // this works for the process instance which is used for a template.
 type ProcessTemplate struct {
-<<<<<<< HEAD
-	Metadata Metadata `field:"metadata" json:"metadata" bson:"metadata"`
-
-	ID int64 `field:"id" json:"id" bson:"id"`
-=======
 	ID       int64    `field:"id" json:"id,omitempty" bson:"id"`
 	Metadata Metadata `field:"metadata" json:"metadata" bson:"metadata"`
->>>>>>> 8409097b
 	// the service template's, which this process template belongs to.
 	ServiceTemplateID int64 `field:"service_template_id" json:"service_template_id" bson:"service_template_id"`
 
@@ -327,29 +321,6 @@
 }
 
 type ProcessProperty struct {
-<<<<<<< HEAD
-	ProcNum            PropertyInt64    `field:"proc_num" json:"proc_num,omitempty" bson:"proc_num,omitempty"`
-	StopCmd            PropertyString   `field:"stop_cmd" json:"stop_cmd,omitempty" bson:"stop_cmd,omitempty"`
-	RestartCmd         PropertyString   `field:"restart_cmd" json:"restart_cmd,omitempty" bson:"restart_cmd,omitempty"`
-	ForceStopCmd       PropertyString   `field:"face_stop_cmd" json:"face_stop_cmd,omitempty" bson:"face_stop_cmd,omitempty"`
-	ProcessID          PropertyInt64    `field:"bk_process_id" json:"bk_process_id,omitempty" bson:"bk_process_id,omitempty"`
-	FuncName           PropertyString   `field:"bk_func_name" json:"bk_func_name,omitempty" bson:"bk_func_name,omitempty"`
-	WorkPath           PropertyString   `field:"work_path" json:"work_path,omitempty" bson:"work_path,omitempty"`
-	BindIP             PropertyBindIP   `field:"bind_ip" json:"bind_ip,omitempty" bson:"bind_ip,omitempty"`
-	Priority           PropertyInt64    `field:"priority" json:"priority,omitempty" bson:"priority,omitempty"`
-	ReloadCmd          PropertyString   `field:"reload_cmd" json:"reload_cmd,omitempty" bson:"reload_cmd,omitempty"`
-	ProcessName        PropertyString   `field:"bk_process_name" json:"bk_process_name,omitempty" bson:"bk_process_name,omitempty"`
-	Port               PropertyPort     `field:"port" json:"port,omitempty" bson:"port,omitempty"`
-	PidFile            PropertyString   `field:"pid_file" json:"pid_file,omitempty" bson:"pid_file,omitempty"`
-	AutoStart          PropertyBool     `field:"auto_start" json:"auto_start,omitempty" bson:"auto_start,omitempty"`
-	AutoTimeGapSeconds PropertyInt64    `field:"auto_time_gap" json:"auto_time_gap,omitempty" bson:"auto_time_gap,omitempty"`
-	StartCmd           PropertyString   `field:"start_cmd" json:"start_cmd,omitempty" bson:"start_cmd,omitempty"`
-	FuncID             PropertyString   `field:"bk_func_id" json:"bk_func_id,omitempty" bson:"bk_func_id,omitempty"`
-	User               PropertyString   `field:"user" json:"user,omitempty" bson:"user,omitempty"`
-	TimeoutSeconds     PropertyInt64    `field:"timeout" json:"timeout,omitempty" bson:"timeout,omitempty"`
-	Protocol           PropertyProtocol `field:"protocol" json:"protocol,omitempty" bson:"protocol,omitempty"`
-	Description        PropertyString   `field:"description" json:"description,omitempty" bson:"description,omitempty"`
-=======
 	ProcNum            PropertyInt64       `field:"proc_num" json:"proc_num,omitempty" bson:"proc_num,omitempty"`
 	StopCmd            PropertyString      `field:"stop_cmd" json:"stop_cmd,omitempty" bson:"stop_cmd,omitempty"`
 	RestartCmd         PropertyString      `field:"restart_cmd" json:"restart_cmd,omitempty" bson:"restart_cmd,omitempty"`
@@ -370,7 +341,6 @@
 	TimeoutSeconds     PropertyInt64       `field:"timeout" json:"timeout,omitempty" bson:"timeout,omitempty"`
 	Protocol           PropertyProtocol    `field:"protocol" json:"protocol,omitempty" bson:"protocol,omitempty"`
 	Description        PropertyString      `field:"description" json:"description,omitempty" bson:"description,omitempty"`
->>>>>>> 8409097b
 }
 
 func (pt *ProcessProperty) Validate() (field string, err error) {
@@ -540,11 +510,7 @@
 // ServiceInstance is a service, which created when a host binding with a service template.
 type ServiceInstance struct {
 	Metadata Metadata `field:"metadata" json:"metadata" bson:"metadata"`
-<<<<<<< HEAD
-	ID       int64    `field:"id" json:"id" bson:"id"`
-=======
 	ID       int64    `field:"id" json:"id,omitempty" bson:"id"`
->>>>>>> 8409097b
 	Name     string   `field:"name" json:"name,omitempty" bson:"name"`
 
 	// the template id can not be updated, once the service is created.
