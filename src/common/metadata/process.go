/*
 * Tencent is pleased to support the open source community by making 蓝鲸 available.,
 * Copyright (C) 2017,-2018 THL A29 Limited, a Tencent company. All rights reserved.
 * Licensed under the MIT License (the ",License",); you may not use this file except
 * in compliance with the License. You may obtain a copy of the License at
 * http://opensource.org/licenses/MIT
 * Unless required by applicable law or agreed to in writing, software distributed under
 * the License is distributed on an ",AS IS" BASIS, WITHOUT WARRANTIES OR CONDITIONS OF ANY KIND,
 * either express or implied. See the License for the specific language governing permissions and
 * limitations under the License.
 */
package metadata

import (
	"errors"
	"fmt"
	"reflect"
	"regexp"
	"strconv"
	"strings"
	"time"
	"unicode/utf8"

	"configcenter/src/common"
	cErr "configcenter/src/common/errors"
	"configcenter/src/common/mapstr"
	"configcenter/src/common/selector"
	"configcenter/src/common/util"
)

type DeleteCategoryInput struct {
	Metadata *Metadata `json:"metadata"`
	ID       int64     `json:"id"`
}

type CreateProcessTemplateBatchInput struct {
	Metadata          *Metadata       `json:"metadata"`
	BizID             int64           `json:"bk_biz_id"`
	ServiceTemplateID int64           `json:"service_template_id"`
	Processes         []ProcessDetail `json:"processes"`
}

type DeleteProcessTemplateBatchInput struct {
	Metadata         *Metadata `json:"metadata"`
	BizID            int64     `json:"bk_biz_id"`
	ProcessTemplates []int64   `json:"process_templates"`
}

type ProcessDetail struct {
	Spec *ProcessProperty `json:"spec"`
}

type ListServiceTemplateInput struct {
	Metadata *Metadata `json:"metadata"`
	BizID    int64     `json:"bk_biz_id"`
	// this field can be empty, it a optional condition.
	ServiceCategoryID int64    `json:"service_category_id"`
	Page              BasePage `json:"page"`
	Search            string   `json:"search"`
}

type ListServiceTemplateWithDetailResult struct {
	ServiceTemplate      ServiceTemplate `json:"service_template"`
	ProcessTemplateCount int64           `json:"process_template_count"`
	ServiceInstanceCount int64           `json:"service_instance_count"`
	ModuleCount          int64           `json:"module_count"`
}

type DeleteServiceTemplatesInput struct {
	Metadata          *Metadata `json:"metadata"`
	BizID             int64     `json:"bk_biz_id"`
	ServiceTemplateID int64     `json:"service_template_id"`
}

type CreateServiceInstanceForServiceTemplateInput struct {
	Metadata                   *Metadata                     `json:"metadata"`
	BizID                      int64                         `json:"bk_biz_id"`
	Name                       string                        `json:"name"`
	ModuleID                   int64                         `json:"bk_module_id"`
	Instances                  []CreateServiceInstanceDetail `json:"instances"`
	HostApplyConflictResolvers []HostApplyConflictResolver   `json:"host_apply_conflict_resolvers"`
}

type CreateServiceInstancePreviewInput struct {
	Metadata *Metadata `json:"metadata"`
	BizID    int64     `json:"bk_biz_id"`
	ModuleID int64     `json:"bk_module_id"`
	HostIDs  []int64   `json:"bk_host_ids"`
}

type CreateRawProcessInstanceInput struct {
	Metadata          *Metadata               `json:"metadata"`
	BizID             int64                   `json:"bk_biz_id"`
	ServiceInstanceID int64                   `json:"service_instance_Id"`
	Processes         []ProcessInstanceDetail `json:"processes"`
}

type UpdateRawProcessInstanceInput struct {
	Metadata  *Metadata                `json:"metadata"`
	BizID     int64                    `json:"bk_biz_id"`
	Processes []Process                `json:"-"`
	Raw       []map[string]interface{} `json:"processes"`
}

type DeleteProcessInstanceInServiceInstanceInput struct {
	Metadata           *Metadata `json:"metadata"`
	BizID              int64     `json:"bk_biz_id"`
	ProcessInstanceIDs []int64   `json:"process_instance_ids"`
}

type GetServiceInstanceInModuleInput struct {
	Metadata  *Metadata          `json:"metadata"`
	BizID     int64              `json:"bk_biz_id"`
	ModuleID  int64              `json:"bk_module_id"`
	HostIDs   []int64            `json:"bk_host_ids"`
	Page      BasePage           `json:"page"`
	SearchKey *string            `json:"search_key"`
	Selectors selector.Selectors `json:"selectors"`
}

type ListServiceInstanceDetailRequest struct {
	Metadata           *Metadata          `json:"metadata"`
	BizID              int64              `json:"bk_biz_id"`
	SetID              int64              `json:"bk_set_id"`
	ModuleID           int64              `json:"bk_module_id"`
	HostID             int64              `json:"bk_host_id"`
	ServiceInstanceIDs []int64            `json:"service_instance_ids"`
	Page               BasePage           `json:"page"`
	Selectors          selector.Selectors `json:"selectors"`
}

type DiffModuleWithTemplateOption struct {
	Metadata  *Metadata `json:"metadata"`
	BizID     int64     `json:"bk_biz_id"`
	ModuleIDs []int64   `json:"bk_module_ids"`
}

type DiffOneModuleWithTemplateOption struct {
	Metadata *Metadata `json:"metadata"`
	BizID    int64     `json:"bk_biz_id"`
	ModuleID int64     `json:"bk_module_id"`
}

type DeleteServiceInstanceOption struct {
	Metadata           *Metadata `json:"metadata"`
	BizID              int64     `json:"bk_biz_id"`
	ServiceInstanceIDs []int64   `json:"service_instance_ids" field:"service_instance_ids" bson:"service_instance_ids"`
}

type CoreDeleteServiceInstanceOption struct {
	BizID              int64   `json:"bk_biz_id"`
	ServiceInstanceIDs []int64 `json:"service_instance_ids" field:"service_instance_ids" bson:"service_instance_ids"`
}

type FindServiceAndProcessInstanceOption struct {
	Metadata          *Metadata `json:"metadata" field:"metadata" bson:"metadata"`
	BizID             int64     `json:"bk_biz_id" field:"bk_biz_id" bson:"bk_biz_id"`
	ModuleID          int64     `json:"bk_module_id" field:"bk_module_id" bson:"bk_module_id"`
	ServiceTemplateID int64     `json:"service_template_id" field:"service_template_id" bson:"service_template_id"`
}

// to describe the differences between service instance and it's service template's
// process template's attribute.
type ServiceProcessInstanceDifference struct {
	ServiceInstanceID   int64             `json:"service_instance_id" field:"service_instance_id" bson:"service_instance_id"`
	ServiceInstanceName string            `json:"service_instance_name" field:"service_instance_name" bson:"service_instance_name"`
	BizID               int64             `json:"bk_biz_id" field:"bk_biz_id" bson:"bk_biz_id"`
	HostID              int64             `json:"bk_host_id" field:"bk_host_id" bson:"bk_host_id"`
	Differences         *DifferenceDetail `json:"differences" field:"differences" bson:"differences"`
}

type DifferenceDetail struct {
	Unchanged []ProcessDifferenceDetail `json:"unchanged"`
	Changed   []ProcessDifferenceDetail `json:"changed"`
	Added     []ProcessDifferenceDetail `json:"added"`
	Removed   []ProcessDifferenceDetail `json:"removed"`
}

type ProcessDifferenceDetail struct {
	ProcessTemplateID int64                     `json:"process_template_id"`
	ProcessInstance   Process                   `json:"process_instance"`
	ChangedAttributes []ProcessChangedAttribute `json:"changed_attributes"`
}

type ProcessChangedAttribute struct {
	ID                    int64       `json:"id"`
	PropertyID            string      `json:"property_id"`
	PropertyName          string      `json:"property_name"`
	PropertyValue         interface{} `json:"property_value"`
	TemplatePropertyValue interface{} `json:"template_property_value"`
}

// ModuleDiffWithTemplateDetail 模块与服务模板间的差异
type ModuleDiffWithTemplateDetail struct {
	ModuleID          int64                       `json:"bk_module_id"`
	Unchanged         []ServiceInstanceDifference `json:"unchanged"`
	Changed           []ServiceInstanceDifference `json:"changed"`
	Added             []ServiceInstanceDifference `json:"added"`
	Removed           []ServiceInstanceDifference `json:"removed"`
	ChangedAttributes []ModuleChangedAttribute    `json:"changed_attributes"`
	HasDifference     bool                        `json:"has_difference"`
}

type ModuleChangedAttribute struct {
	ID                    int64       `json:"id"`
	PropertyID            string      `json:"property_id"`
	PropertyName          string      `json:"property_name"`
	PropertyValue         interface{} `json:"property_value"`
	TemplatePropertyValue interface{} `json:"template_property_value"`
}

// ServiceInstanceDifference 服务实例内的进程信息与进程模板ID不一致的服务实例列表
type ServiceInstanceDifference struct {
	ProcessTemplateID    int64                      `json:"process_template_id"`
	ProcessTemplateName  string                     `json:"process_template_name"`
	ServiceInstanceCount int                        `json:"service_instance_count"`
	ServiceInstances     []ServiceDifferenceDetails `json:"service_instances"`
}

// ServiceDifferenceDetails 服务实例与模板差异信息
type ServiceDifferenceDetails struct {
	ServiceInstance   ServiceInstance           `json:"service_instance"`
	Process           *Process                  `json:"process"`
	ChangedAttributes []ProcessChangedAttribute `json:"changed_attributes"`
}

type CreateServiceInstanceOption struct {
	ModuleID int64 `json:"bk_module_id"`
	HostID   int64 `json:"bk_host_id"`
	// Processes parameter usable only when create instance with raw
	Processes []ProcessCreateOrUpdateInfo `json:"processes"`
}

type ProcessCreateOrUpdateInfo struct {
	// ProcessTemplateID indicate which process to update if service instance bound with a template
	ProcessTemplateID int64                  `json:"process_template_id"`
	ProcessInfo       map[string]interface{} `json:"process_info"`
}

type CreateServiceInstanceDetail struct {
	HostID int64 `json:"bk_host_id"`
	// Processes parameter usable only when create instance with raw
	Processes []ProcessInstanceDetail `json:"processes"`
}

type ProcessInstanceDetail struct {
	// ProcessTemplateID indicate which process to update if service instance bound with a template
	ProcessTemplateID int64                  `json:"process_template_id"`
	ProcessData       map[string]interface{} `json:"process_info"`
}

type ListProcessTemplateWithServiceTemplateInput struct {
	Metadata            *Metadata `json:"metadata"`
	BizID               int64     `json:"bk_biz_id"`
	ProcessTemplatesIDs []int64   `json:"process_template_ids"`
	ServiceTemplateID   int64     `json:"service_template_id"`
	Page                BasePage  `json:"page" field:"page" bson:"page"`
}

type UpdateProcessByIDsInput struct {
	BizID      int64                  `json:"bk_biz_id"`
	ProcessIDs []int64                `json:"process_ids"`
	UpdateData map[string]interface{} `json:"update_data"`
}

// Validate validates the input param
func (o *UpdateProcessByIDsInput) Validate() (rawError cErr.RawErrorInfo) {
	if o.BizID <= 0 {
		return cErr.RawErrorInfo{
			ErrCode: common.CCErrCommParamsInvalid,
			Args:    []interface{}{"bk_biz_id"},
		}
	}

	if len(o.ProcessIDs) == 0 {
		return cErr.RawErrorInfo{
			ErrCode: common.CCErrCommParamsInvalid,
			Args:    []interface{}{"process_ids"},
		}
	}

	if len(o.ProcessIDs) > common.BKMaxPageSize {
		return cErr.RawErrorInfo{
			ErrCode: common.CCErrExceedMaxOperationRecordsAtOnce,
			Args:    []interface{}{common.BKMaxPageSize},
		}
	}

	if len(o.UpdateData) == 0 {
		return cErr.RawErrorInfo{
			ErrCode: common.CCErrCommParamsInvalid,
			Args:    []interface{}{"update_data"},
		}
	}

	if _, ok := o.UpdateData[common.BKProcessIDField]; ok {
		return cErr.RawErrorInfo{
			ErrCode: common.CCErrCommParamsInvalid,
			Args:    []interface{}{"update_data.bk_process_id"},
		}
	}

	return cErr.RawErrorInfo{}
}

type SyncServiceInstanceByTemplateOption struct {
	Metadata  *Metadata `json:"metadata"`
	BizID     int64     `json:"bk_biz_id"`
	ModuleIDs []int64   `json:"bk_module_ids"`
}

// 用于同步单个模块的服务实例
type SyncModuleServiceInstanceByTemplateOption struct {
	Metadata *Metadata `json:"metadata"`
	BizID    int64     `json:"bk_biz_id"`
	ModuleID int64     `json:"bk_module_id"`
}

type ListServiceInstancesWithHostInput struct {
	Metadata  *Metadata          `json:"metadata"`
	BizID     int64              `json:"bk_biz_id"`
	HostID    int64              `json:"bk_host_id"`
	SearchKey *string            `json:"search_key"`
	Selectors selector.Selectors `json:"selectors"`
	Page      BasePage           `json:"page"`
}

type ListProcessInstancesOption struct {
	Metadata          *Metadata `json:"metadata"`
	BizID             int64     `json:"bk_biz_id"`
	ServiceInstanceID int64     `json:"service_instance_id"`
}

type ListProcessInstancesWithHostOption struct {
	BizID   int64    `json:"bk_biz_id"`
	HostIDs []int64  `json:"bk_host_ids"`
	Page    BasePage `json:"page"`
}

type ListProcessInstancesNameIDsOption struct {
	BizID       int64    `json:"bk_biz_id"`
	ModuleID    int64    `json:"bk_module_id"`
	ProcessName string   `json:"process_name"`
	Page        BasePage `json:"page"`
}

// Validate validates the input param
func (o *ListProcessInstancesNameIDsOption) Validate() (rawError cErr.RawErrorInfo) {
	if o.BizID <= 0 {
		return cErr.RawErrorInfo{
			ErrCode: common.CCErrCommParamsInvalid,
			Args:    []interface{}{"bk_biz_id"},
		}
	}

	if o.ModuleID <= 0 {
		return cErr.RawErrorInfo{
			ErrCode: common.CCErrCommParamsInvalid,
			Args:    []interface{}{"bk_module_id"},
		}
	}

	if o.Page.IsIllegal() {
		return cErr.RawErrorInfo{
			ErrCode: common.CCErrCommParamsInvalid,
			Args:    []interface{}{"page.limit"},
		}
	}

	return cErr.RawErrorInfo{}
}

type ListProcessInstancesDetailsByIDsOption struct {
	BizID      int64    `json:"bk_biz_id"`
	ProcessIDs []int64  `json:"process_ids"`
	Page       BasePage `json:"page"`
}

// Validate validates the input param
func (o *ListProcessInstancesDetailsByIDsOption) Validate() (rawError cErr.RawErrorInfo) {
	if o.BizID <= 0 {
		return cErr.RawErrorInfo{
			ErrCode: common.CCErrCommParamsInvalid,
			Args:    []interface{}{"bk_biz_id"},
		}
	}

	if len(o.ProcessIDs) == 0 {
		return cErr.RawErrorInfo{
			ErrCode: common.CCErrCommParamsInvalid,
			Args:    []interface{}{"process_ids"},
		}
	}

	if o.Page.IsIllegal() {
		return cErr.RawErrorInfo{
			ErrCode: common.CCErrCommParamsInvalid,
			Args:    []interface{}{"page.limit"},
		}
	}

	return cErr.RawErrorInfo{}
}

type RemoveTemplateBindingOnModuleOption struct {
	Metadata *Metadata `json:"metadata"`
	BizID    int64     `json:"bk_biz_id"`
	ModuleID int64     `json:"bk_module_id"`
}

type UpdateProcessTemplateInput struct {
	Metadata          *Metadata              `json:"metadata"`
	BizID             int64                  `json:"bk_biz_id"`
	ProcessTemplateID int64                  `json:"process_template_id"`
	Property          map[string]interface{} `json:"process_property"`
}

type SocketBindType string

const (
	BindLocalHost SocketBindType = "1"
	BindAll       SocketBindType = "2"
	BindInnerIP   SocketBindType = "3"
	BindOuterIP   SocketBindType = "4"
)

func (p *SocketBindType) NeedIPFromHost() bool {
	if p == nil {
		return false
	}

	switch *p {
	case BindInnerIP, BindOuterIP:
		return true
	default:
		return false
	}
}

func (p *SocketBindType) IP(host map[string]interface{}) string {
	if p == nil {
		return ""
	}

	var ip string

	switch *p {
	case BindLocalHost:
		return "127.0.0.1"
	case BindAll:
		return "0.0.0.0"
	case BindInnerIP:
		if host == nil {
			return ""
		}
		ip = util.GetStrByInterface(host[common.BKHostInnerIPField])
	case BindOuterIP:
		if host == nil {
			return ""
		}
		ip = util.GetStrByInterface(host[common.BKHostOuterIPField])
	default:
		return ""
	}

	index := strings.Index(strings.Trim(ip, ","), ",")
	if index == -1 {
		return ip
	}
	return ip[:index]
}

func (p *SocketBindType) String() string {
	// TODO: how to support internationalization?
	if p == nil {
		return ""
	}
	switch *p {
	case BindLocalHost:
		return "127.0.0.1"
	case BindAll:
		return "0.0.0.0"
	case BindInnerIP:
		return "第一内网IP"
	case BindOuterIP:
		return "第一外网IP"
	default:
		return ""
	}
}

func (p SocketBindType) Validate() error {
	validValues := []SocketBindType{BindLocalHost, BindAll, BindInnerIP, BindOuterIP}
	if util.InArray(p, validValues) == false {
		return fmt.Errorf("invalid socket bind type, value: %s, available values: %+v", p, validValues)
	}
	return nil
}

type ProtocolType string

const (
	ProtocolTypeTCP ProtocolType = "1"
	ProtocolTypeUDP ProtocolType = "2"
)

func (p ProtocolType) String() string {
	switch p {
	case ProtocolTypeTCP:
		return "TCP"
	case ProtocolTypeUDP:
		return "UDP"
	default:
		return ""
	}
}

func (p ProtocolType) Validate() error {
	validValues := []ProtocolType{ProtocolTypeTCP, ProtocolTypeUDP}
	if util.InArray(p, validValues) == false {
		return fmt.Errorf("invalid protocol type, value: %s, available values: %+v", p, validValues)
	}
	return nil
}

type Process struct {
	ProcNum      *int64  `field:"proc_num" json:"proc_num" bson:"proc_num" structs:"proc_num" mapstructure:"proc_num"`
	StopCmd      *string `field:"stop_cmd" json:"stop_cmd" bson:"stop_cmd" structs:"stop_cmd" mapstructure:"stop_cmd"`
	RestartCmd   *string `field:"restart_cmd" json:"restart_cmd" bson:"restart_cmd" structs:"restart_cmd" mapstructure:"restart_cmd"`
	ForceStopCmd *string `field:"face_stop_cmd" json:"face_stop_cmd" bson:"face_stop_cmd" structs:"face_stop_cmd" mapstructure:"face_stop_cmd"`
	ProcessID    int64   `field:"bk_process_id" json:"bk_process_id" bson:"bk_process_id" structs:"bk_process_id" mapstructure:"bk_process_id"`
	FuncName     *string `field:"bk_func_name" json:"bk_func_name" bson:"bk_func_name" structs:"bk_func_name" mapstructure:"bk_func_name"`
	WorkPath     *string `field:"work_path" json:"work_path" bson:"work_path" structs:"work_path" mapstructure:"work_path"`
	//BindIP          *string       `field:"bind_ip" json:"bind_ip" bson:"bind_ip" structs:"bind_ip" mapstructure:"bind_ip"`
	Priority    *int64  `field:"priority" json:"priority" bson:"priority" structs:"priority" mapstructure:"priority"`
	ReloadCmd   *string `field:"reload_cmd" json:"reload_cmd" bson:"reload_cmd" structs:"reload_cmd" mapstructure:"reload_cmd"`
	ProcessName *string `field:"bk_process_name" json:"bk_process_name" bson:"bk_process_name" structs:"bk_process_name" mapstructure:"bk_process_name"`
	//Port           *string   `field:"port" json:"port" bson:"port" structs:"port" mapstructure:"port"`
	PidFile        *string   `field:"pid_file" json:"pid_file" bson:"pid_file" structs:"pid_file" mapstructure:"pid_file"`
	AutoStart      *bool     `field:"auto_start" json:"auto_start" bson:"auto_start" structs:"auto_start" mapstructure:"auto_start"`
	AutoTimeGap    *int64    `field:"auto_time_gap" json:"auto_time_gap" bson:"auto_time_gap" structs:"auto_time_gap" mapstructure:"auto_time_gap"`
	LastTime       time.Time `field:"last_time" json:"last_time" bson:"last_time" structs:"last_time" mapstructure:"last_time"`
	CreateTime     time.Time `field:"create_time" json:"create_time" bson:"create_time" structs:"create_time" mapstructure:"create_time"`
	BusinessID     int64     `field:"bk_biz_id" json:"bk_biz_id" bson:"bk_biz_id" structs:"bk_biz_id" mapstructure:"bk_biz_id"`
	StartCmd       *string   `field:"start_cmd" json:"start_cmd" bson:"start_cmd" structs:"start_cmd" mapstructure:"start_cmd"`
	FuncID         *string   `field:"bk_func_id" json:"bk_func_id" bson:"bk_func_id" structs:"bk_func_id" mapstructure:"bk_func_id"`
	User           *string   `field:"user" json:"user" bson:"user" structs:"user" mapstructure:"user"`
	TimeoutSeconds *int64    `field:"timeout" json:"timeout" bson:"timeout" structs:"timeout" mapstructure:"timeout"`
	//Protocol        *ProtocolType `field:"protocol" json:"protocol" bson:"protocol" structs:"protocol" mapstructure:"protocol"`
	Description     *string `field:"description" json:"description" bson:"description" structs:"description" mapstructure:"description"`
	SupplierAccount string  `field:"bk_supplier_account" json:"bk_supplier_account" bson:"bk_supplier_account" structs:"bk_supplier_account" mapstructure:"bk_supplier_account"`
	StartParamRegex *string `field:"bk_start_param_regex" json:"bk_start_param_regex" bson:"bk_start_param_regex" structs:"bk_start_param_regex" mapstructure:"bk_start_param_regex"`
	//PortEnable      *bool         `field:"bk_enable_port" json:"bk_enable_port" bson:"bk_enable_port"`
	//GatewayIP       *string       `field:"bk_gateway_ip" json:"bk_gateway_ip" bson:"bk_gateway_ip" structs:"bk_gateway_ip" mapstructure:"bk_gateway_ip"`
	//GatewayPort     *string       `field:"bk_gateway_port" json:"bk_gateway_port" bson:"bk_gateway_port" structs:"bk_gateway_port" mapstructure:"bk_gateway_port"`
	//GatewayProtocol *ProtocolType `field:"bk_gateway_protocol" json:"bk_gateway_protocol" bson:"bk_gateway_protocol" structs:"bk_gateway_protocol" mapstructure:"bk_gateway_protocol"`
	//GatewayCity     *string       `field:"bk_gateway_city" json:"bk_gateway_city" bson:"bk_gateway_city" structs:"bk_gateway_city" mapstructure:"bk_gateway_city"`

	BindInfo []ProcBindInfo `field:"bind_info" json:"bind_info" bson:"bind_info" structs:"bind_info" mapstructure:"bind_info"`
}

type ServiceCategory struct {
	BizID int64 `field:"bk_biz_id" json:"bk_biz_id" bson:"bk_biz_id"`

	ID   int64  `field:"id" json:"id" bson:"id"`
	Name string `field:"name" json:"name" bson:"name"`

	RootID          int64  `field:"bk_root_id" json:"bk_root_id" bson:"bk_root_id"`
	ParentID        int64  `field:"bk_parent_id" json:"bk_parent_id" bson:"bk_parent_id"`
	SupplierAccount string `field:"bk_supplier_account" json:"bk_supplier_account" bson:"bk_supplier_account"`

	// IsBuiltIn indicates internal system service category, which shouldn't be modified.
	IsBuiltIn bool `field:"is_built_in" json:"is_built_in" bson:"is_built_in"`
}

func (sc *ServiceCategory) Validate() (field string, err error) {
	if len(sc.Name) == 0 {
		return "name", errors.New("name can't be empty")
	}
	if common.ServiceCategoryMaxLength < utf8.RuneCountInString(sc.Name) {
		return "name", fmt.Errorf("name too long, input: %d > max: %d", utf8.RuneCountInString(sc.Name), common.ServiceCategoryMaxLength)
	}
	match, err := regexp.MatchString(common.FieldTypeServiceCategoryRegexp, sc.Name)
	if nil != err {
		return "name", err
	}
	if !match {
		return "name", fmt.Errorf("name not match regex, input: %s", sc.Name)
	}
	return "", nil
}

type ServiceCategoryWithStatistics struct {
	ServiceCategory ServiceCategory `field:"category" json:"category" bson:"category"`
	UsageAmount     int64           `field:"usage_amount" json:"usage_amount" bson:"usage_amount"`
}

type ServiceTemplateWithStatistics struct {
	Template             ServiceTemplate `field:"template" json:"template" bson:"template"`
	ServiceInstanceCount int64           `field:"service_instance_count" json:"service_instance_count" bson:"service_instance_count"`
	ProcessInstanceCount int64           `field:"process_instance_count" json:"process_instance_count" bson:"process_instance_count"`
}

type ServiceTemplateDetail struct {
	ServiceTemplate  ServiceTemplate   `field:"service_template" json:"service_template" bson:"service_template" mapstructure:"service_template"`
	ProcessTemplates []ProcessTemplate `field:"process_templates" json:"process_templates" bson:"process_templates" mapstructure:"process_templates"`
}

type ServiceTemplate struct {
	BizID int64 `field:"bk_biz_id" json:"bk_biz_id" bson:"bk_biz_id"`

	ID int64 `field:"id" json:"id" bson:"id"`
	// name of this service, can not be empty
	Name string `field:"name" json:"name" bson:"name"`

	// the class of this service, each field means a class label.
	// now, the class must have two labels.
	ServiceCategoryID int64 `field:"service_category_id" json:"service_category_id" bson:"service_category_id"`

	Creator         string    `field:"creator" json:"creator" bson:"creator"`
	Modifier        string    `field:"modifier" json:"modifier" bson:"modifier"`
	CreateTime      time.Time `field:"create_time" json:"create_time" bson:"create_time"`
	LastTime        time.Time `field:"last_time" json:"last_time" bson:"last_time"`
	SupplierAccount string    `field:"bk_supplier_account" json:"bk_supplier_account" bson:"bk_supplier_account"`
}

func (st *ServiceTemplate) Validate() (field string, err error) {
	if len(st.Name) == 0 {
		return "name", errors.New("name can't be empty")
	}

	if len(st.Name) > common.NameFieldMaxLength {
		return "name", fmt.Errorf("name too long, input: %d > max: %d", len(st.Name), common.NameFieldMaxLength)
	}
	return "", nil
}

// this works for the process instance which is used for a template.
type ProcessTemplate struct {
	ID          int64  `field:"id" json:"id" bson:"id"`
	ProcessName string `field:"bk_process_name" json:"bk_process_name" bson:"bk_process_name"`
	BizID       int64  `field:"bk_biz_id" json:"bk_biz_id" bson:"bk_biz_id"`
	// the service template's, which this process template belongs to.
	ServiceTemplateID int64 `field:"service_template_id" json:"service_template_id" bson:"service_template_id"`

	// stores a process instance's data includes all the process's
	// properties's value.
	Property *ProcessProperty `field:"property" json:"property" bson:"property"`

	Creator         string    `field:"creator" json:"creator" bson:"creator"`
	Modifier        string    `field:"modifier" json:"modifier" bson:"modifier"`
	CreateTime      time.Time `field:"create_time" json:"create_time" bson:"create_time"`
	LastTime        time.Time `field:"last_time" json:"last_time" bson:"last_time"`
	SupplierAccount string    `field:"bk_supplier_account" json:"bk_supplier_account" bson:"bk_supplier_account"`
}

func (pt *ProcessTemplate) Validate() (field string, err error) {
	if pt.Property == nil {
		return "property", errors.New("property field shouldn't be nil")
	}
	field, err = pt.Property.Validate()
	if err != nil {
		return field, err
	}
	return "", nil
}

func IsAsDefaultValue(asDefaultValue *bool) bool {
	if asDefaultValue != nil {
		return *asDefaultValue
	}
	return false
}

func (pt *ProcessTemplate) NewProcess(bizID int64, supplierAccount string, host map[string]interface{}) *Process {
	now := time.Now()
	processInstance := &Process{
		LastTime:        now,
		CreateTime:      now,
		BusinessID:      bizID,
		SupplierAccount: supplierAccount,
	}

	property := pt.Property

	processName := ""
	processInstance.ProcessName = &processName
	if IsAsDefaultValue(property.ProcessName.AsDefaultValue) {
		processInstance.ProcessName = property.ProcessName.Value
	}

	processInstance.ProcNum = nil
	if IsAsDefaultValue(property.ProcNum.AsDefaultValue) {
		processInstance.ProcNum = property.ProcNum.Value
	}

	processInstance.StopCmd = nil
	if IsAsDefaultValue(property.StopCmd.AsDefaultValue) {
		processInstance.StopCmd = property.StopCmd.Value
	}

	processInstance.RestartCmd = nil
	if IsAsDefaultValue(property.RestartCmd.AsDefaultValue) {
		processInstance.RestartCmd = property.RestartCmd.Value
	}

	processInstance.ForceStopCmd = nil
	if IsAsDefaultValue(property.ForceStopCmd.AsDefaultValue) {
		processInstance.ForceStopCmd = property.ForceStopCmd.Value
	}

	processInstance.FuncName = nil
	if IsAsDefaultValue(property.FuncName.AsDefaultValue) {
		processInstance.FuncName = property.FuncName.Value
	}

	processInstance.WorkPath = nil
	if IsAsDefaultValue(property.WorkPath.AsDefaultValue) {
		processInstance.WorkPath = property.WorkPath.Value
	}

<<<<<<< HEAD
	processInstance.BindIP = nil
	if IsAsDefaultValue(property.BindIP.AsDefaultValue) {
		bindIP := property.BindIP.Value.IP(host)
		if len(bindIP) > 0 {
			processInstance.BindIP = new(string)
			*processInstance.BindIP = bindIP
		}
	}

=======
>>>>>>> 5a9e4bcb
	processInstance.Priority = nil
	if IsAsDefaultValue(property.Priority.AsDefaultValue) {
		processInstance.Priority = property.Priority.Value
	}

	processInstance.ReloadCmd = nil
	if IsAsDefaultValue(property.ReloadCmd.AsDefaultValue) {
		processInstance.ReloadCmd = property.ReloadCmd.Value
	}

	processInstance.PidFile = nil
	if IsAsDefaultValue(property.PidFile.AsDefaultValue) {
		processInstance.PidFile = property.PidFile.Value
	}

	processInstance.AutoStart = nil
	if IsAsDefaultValue(property.AutoStart.AsDefaultValue) {
		processInstance.AutoStart = property.AutoStart.Value
	}

	processInstance.AutoTimeGap = nil
	if IsAsDefaultValue(property.AutoTimeGapSeconds.AsDefaultValue) {
		processInstance.AutoTimeGap = property.AutoTimeGapSeconds.Value
	}

	processInstance.StartCmd = nil
	if IsAsDefaultValue(property.StartCmd.AsDefaultValue) {
		processInstance.StartCmd = property.StartCmd.Value
	}

	processInstance.FuncID = nil
	if IsAsDefaultValue(property.FuncID.AsDefaultValue) {
		processInstance.FuncID = property.FuncID.Value
	}

	processInstance.User = nil
	if IsAsDefaultValue(property.User.AsDefaultValue) {
		processInstance.User = property.User.Value
	}

	processInstance.TimeoutSeconds = nil
	if IsAsDefaultValue(property.TimeoutSeconds.AsDefaultValue) {
		processInstance.TimeoutSeconds = property.TimeoutSeconds.Value
	}

	processInstance.Description = nil
	if IsAsDefaultValue(property.Description.AsDefaultValue) {
		processInstance.Description = property.Description.Value
	}

	processInstance.StartParamRegex = nil
	if IsAsDefaultValue(property.StartParamRegex.AsDefaultValue) {
		processInstance.StartParamRegex = property.StartParamRegex.Value
	}

	return processInstance
}

func FilterValidFields(fields []string) []string {
	allFields := GetAllProcessPropertyFields()

	result := make([]string, 0)
	for _, field := range fields {
		if util.InStrArr(allFields, field) {
			result = append(result, field)
		}
	}
	return result
}

func GetAllProcessPropertyFields() []string {
	fields := make([]string, 0)
	fields = append(fields, "bk_func_name")
	fields = append(fields, "bk_process_name")
	fields = append(fields, "bk_func_id")
	fields = append(fields, "bk_start_param_regex")
	fields = append(fields, "auto_time_gap")
	fields = append(fields, "user")
	fields = append(fields, "stop_cmd")
	fields = append(fields, "proc_num")
	fields = append(fields, "port")
	fields = append(fields, "description")
	fields = append(fields, "protocol")
	fields = append(fields, "timeout")
	fields = append(fields, "auto_start")
	fields = append(fields, "pid_file")
	fields = append(fields, "reload_cmd")
	fields = append(fields, "restart_cmd")
	fields = append(fields, "face_stop_cmd")
	fields = append(fields, "work_path")
	fields = append(fields, "bind_ip")
	fields = append(fields, "priority")
	fields = append(fields, "start_cmd")
	fields = append(fields, common.BKProcPortEnable)
	fields = append(fields, "bk_gateway_ip")
	fields = append(fields, "bk_gateway_port")
	fields = append(fields, "bk_gateway_protocol")
	fields = append(fields, "bk_gateway_city")

	return fields
}

// ExtractChangeInfo get changes that will be applied to process instance
func (pt *ProcessTemplate) ExtractChangeInfo(i *Process, host map[string]interface{}) (mapstr.MapStr, bool, bool) {
	t := pt.Property
	var changed, isNamePortChanged bool
	if t == nil || i == nil {
		return nil, false, false
	}

	process := make(mapstr.MapStr)
	if IsAsDefaultValue(t.ProcNum.AsDefaultValue) {
		if t.ProcNum.Value == nil && i.ProcNum != nil {
			process["proc_num"] = nil
			changed = true
		} else if t.ProcNum.Value != nil && i.ProcNum == nil {
			process["proc_num"] = *t.ProcNum.Value
			changed = true
		} else if t.ProcNum.Value != nil && i.ProcNum != nil && *t.ProcNum.Value != *i.ProcNum {
			process["proc_num"] = *t.ProcNum.Value
			changed = true
		}
	}

	if IsAsDefaultValue(t.StopCmd.AsDefaultValue) {
		if t.StopCmd.Value == nil && i.StopCmd != nil {
			process["stop_cmd"] = nil
			changed = true
		} else if t.StopCmd.Value != nil && i.StopCmd == nil {
			process["stop_cmd"] = *t.StopCmd.Value
			changed = true
		} else if t.StopCmd.Value != nil && i.StopCmd != nil && *t.StopCmd.Value != *i.StopCmd {
			process["stop_cmd"] = *t.StopCmd.Value
			changed = true
		}
	}

	if IsAsDefaultValue(t.RestartCmd.AsDefaultValue) {
		if t.RestartCmd.Value == nil && i.RestartCmd != nil {
			process["restart_cmd"] = nil
			changed = true
		} else if t.RestartCmd.Value != nil && i.RestartCmd == nil {
			process["restart_cmd"] = *t.RestartCmd.Value
			changed = true
		} else if t.RestartCmd.Value != nil && i.RestartCmd != nil && *t.RestartCmd.Value != *i.RestartCmd {
			process["restart_cmd"] = *t.RestartCmd.Value
			changed = true
		}
	}

	if IsAsDefaultValue(t.ForceStopCmd.AsDefaultValue) {
		if t.ForceStopCmd.Value == nil && i.ForceStopCmd != nil {
			process["face_stop_cmd"] = nil
			changed = true
		} else if t.ForceStopCmd.Value != nil && i.ForceStopCmd == nil {
			process["face_stop_cmd"] = *t.ForceStopCmd.Value
			changed = true
		} else if t.ForceStopCmd.Value != nil && i.ForceStopCmd != nil && *t.ForceStopCmd.Value != *i.ForceStopCmd {
			process["face_stop_cmd"] = *t.ForceStopCmd.Value
			changed = true
		}
	}

	if IsAsDefaultValue(t.FuncName.AsDefaultValue) {
		if t.FuncName.Value == nil && i.FuncName != nil {
			process["bk_func_name"] = nil
			changed = true
		} else if t.FuncName.Value != nil && i.FuncName == nil {
			process["bk_func_name"] = *t.FuncName.Value
			changed = true
		} else if t.FuncName.Value != nil && i.FuncName != nil && *t.FuncName.Value != *i.FuncName {
			process["bk_func_name"] = *t.FuncName.Value
			changed = true
		}
	}

	if IsAsDefaultValue(t.WorkPath.AsDefaultValue) {
		if t.WorkPath.Value == nil && i.WorkPath != nil {
			process["work_path"] = nil
			changed = true
		} else if t.WorkPath.Value != nil && i.WorkPath == nil {
			process["work_path"] = *t.WorkPath.Value
			changed = true
		} else if t.WorkPath.Value != nil && i.WorkPath != nil && *t.WorkPath.Value != *i.WorkPath {
			process["work_path"] = *t.WorkPath.Value
			changed = true
		}
	}

<<<<<<< HEAD
	if IsAsDefaultValue(t.BindIP.AsDefaultValue) {
		if t.BindIP.Value == nil && i.BindIP != nil {
			process["bind_ip"] = nil
			changed = true
		} else if t.BindIP.Value != nil && i.BindIP == nil {
			process["bind_ip"] = t.BindIP.Value.IP(host)
			changed = true
		} else if t.BindIP.Value != nil && i.BindIP != nil {
			if bindIP := t.BindIP.Value.IP(host); bindIP != *i.BindIP {
				process["bind_ip"] = bindIP
				changed = true
			}
		}
	}

	if IsAsDefaultValue(t.Priority.AsDefaultValue) {
		if t.Priority.Value != nil && i.Priority == nil {
			process["priority"] = *t.Priority.Value
			changed = true
		} else if t.Priority.Value == nil && i.Priority != nil {
			process["priority"] = nil
			changed = true
		} else if t.Priority.Value != nil && i.Priority != nil && *t.Priority.Value != *i.Priority {
			process["priority"] = *t.Priority.Value
			changed = true
		}
	}

=======
>>>>>>> 5a9e4bcb
	if IsAsDefaultValue(t.ReloadCmd.AsDefaultValue) {
		if t.ReloadCmd.Value == nil && i.ReloadCmd != nil {
			process["reload_cmd"] = nil
			changed = true
		} else if t.ReloadCmd.Value != nil && i.ReloadCmd == nil {
			process["reload_cmd"] = *t.ReloadCmd.Value
			changed = true
		} else if t.ReloadCmd.Value != nil && i.ReloadCmd != nil && *t.ReloadCmd.Value != *i.ReloadCmd {
			process["reload_cmd"] = *t.ReloadCmd.Value
			changed = true
		}
	}

	if IsAsDefaultValue(t.ProcessName.AsDefaultValue) {
		if t.ProcessName.Value == nil && i.ProcessName != nil {
			process["bk_process_name"] = nil
			changed = true
			isNamePortChanged = true
		} else if t.ProcessName.Value != nil && i.ProcessName == nil {
			process["bk_process_name"] = *t.ProcessName.Value
			changed = true
			isNamePortChanged = true
		} else if t.ProcessName.Value != nil && i.ProcessName != nil && *t.ProcessName.Value != *i.ProcessName {
			process["bk_process_name"] = *t.ProcessName.Value
			changed = true
			isNamePortChanged = true
		}
	}

	if IsAsDefaultValue(t.AutoStart.AsDefaultValue) {
		if t.AutoStart.Value == nil && i.AutoStart != nil {
			process["auto_start"] = nil
			changed = true
		} else if t.AutoStart.Value != nil && i.AutoStart == nil {
			process["auto_start"] = *t.AutoStart.Value
			changed = true
		} else if t.AutoStart.Value != nil && i.AutoStart != nil && *t.AutoStart.Value != *i.AutoStart {
			process["auto_start"] = *t.AutoStart.Value
			changed = true
		}
	}

	if IsAsDefaultValue(t.AutoTimeGapSeconds.AsDefaultValue) {
		if t.AutoTimeGapSeconds.Value != nil && i.AutoTimeGap == nil {
			process["auto_time_gap"] = *t.AutoTimeGapSeconds.Value
			changed = true
		} else if t.AutoTimeGapSeconds.Value == nil && i.AutoTimeGap != nil {
			process["auto_time_gap"] = nil
			changed = true
		} else if t.AutoTimeGapSeconds.Value != nil && i.AutoTimeGap != nil && *t.AutoTimeGapSeconds.Value != *i.AutoTimeGap {
			process["auto_time_gap"] = *t.AutoTimeGapSeconds.Value
			changed = true
		}
	}

	if IsAsDefaultValue(t.StartCmd.AsDefaultValue) {
		if t.StartCmd.Value == nil && i.StartCmd != nil {
			process["start_cmd"] = nil
			changed = true
		} else if t.StartCmd.Value != nil && i.StartCmd == nil {
			process["start_cmd"] = *t.StartCmd.Value
			changed = true
		} else if t.StartCmd.Value != nil && i.StartCmd != nil && *t.StartCmd.Value != *i.StartCmd {
			process["start_cmd"] = *t.StartCmd.Value
			changed = true
		}
	}

	if IsAsDefaultValue(t.FuncID.AsDefaultValue) {
		if t.FuncID.Value == nil && i.FuncID != nil {
			process["bk_func_id"] = nil
			changed = true
		} else if t.FuncID.Value != nil && i.FuncID == nil {
			process["bk_func_id"] = *t.FuncID.Value
			changed = true
		} else if t.FuncID.Value != nil && i.FuncID != nil && *t.FuncID.Value != *i.FuncID {
			process["bk_func_id"] = *t.FuncID.Value
			changed = true
		}
	}

	if IsAsDefaultValue(t.User.AsDefaultValue) {
		if t.User.Value == nil && i.User != nil {
			process["user"] = nil
			changed = true
		} else if t.User.Value != nil && i.User == nil {
			process["user"] = *t.User.Value
			changed = true
		} else if t.User.Value != nil && i.User != nil && *t.User.Value != *i.User {
			process["user"] = *t.User.Value
			changed = true
		}
	}

	if IsAsDefaultValue(t.TimeoutSeconds.AsDefaultValue) {
		if t.TimeoutSeconds.Value != nil && i.TimeoutSeconds == nil {
			process["timeout"] = *t.TimeoutSeconds.Value
			changed = true
		} else if t.TimeoutSeconds.Value == nil && i.TimeoutSeconds != nil {
			process["timeout"] = nil
			changed = true
		} else if t.TimeoutSeconds.Value != nil && i.TimeoutSeconds != nil && *t.TimeoutSeconds.Value != *i.TimeoutSeconds {
			process["timeout"] = *t.TimeoutSeconds.Value
			changed = true
		}
	}

	if IsAsDefaultValue(t.Description.AsDefaultValue) {
		if t.Description.Value == nil && i.Description != nil {
			process["description"] = nil
			changed = true
		} else if t.Description.Value != nil && i.Description == nil {
			process["description"] = *t.Description.Value
			changed = true
		} else if t.Description.Value != nil && i.Description != nil && *t.Description.Value != *i.Description {
			process["description"] = *t.Description.Value
			changed = true
		}
	}

	if IsAsDefaultValue(t.StartParamRegex.AsDefaultValue) {
		if t.StartParamRegex.Value == nil && i.StartParamRegex != nil {
			process["bk_start_param_regex"] = nil
			changed = true
		} else if t.StartParamRegex.Value != nil && i.StartParamRegex == nil {
			process["bk_start_param_regex"] = *t.StartParamRegex.Value
			changed = true
		} else if t.StartParamRegex.Value != nil && i.StartParamRegex != nil && *t.StartParamRegex.Value != *i.StartParamRegex {
			process["bk_start_param_regex"] = *t.StartParamRegex.Value
			changed = true
		}
	}

	bindInfo, bindInfoChanged, bindInfoIsNamePortChanged := t.BindInfo.ExtractChangeInfoBindInfo(i)
	process[common.BKProcBindInfo] = bindInfo
	if bindInfoChanged {
		changed = true
	}
	if bindInfoIsNamePortChanged {
		bindInfoIsNamePortChanged = true
	}

	return process, changed, isNamePortChanged
}

// FilterEditableFields only return editable fields
func (pt *ProcessTemplate) GetEditableFields(fields []string) []string {
	editableFields := pt.ExtractEditableFields()
	result := make([]string, 0)
	for _, field := range fields {
		if util.InStrArr(editableFields, field) {
			result = append(result, field)
		}
	}
	return result
}

func (pt *ProcessTemplate) ExtractEditableFields() []string {
	editableFields := make([]string, 0)
	property := pt.Property
	if IsAsDefaultValue(property.FuncName.AsDefaultValue) == false {
		editableFields = append(editableFields, "bk_func_name")
	}
	if IsAsDefaultValue(property.ProcessName.AsDefaultValue) == false {
		editableFields = append(editableFields, "bk_process_name")
	}
	if IsAsDefaultValue(property.FuncID.AsDefaultValue) == false {
		editableFields = append(editableFields, "bk_func_id")
	}
	if IsAsDefaultValue(property.StartParamRegex.AsDefaultValue) == false {
		editableFields = append(editableFields, "bk_start_param_regex")
	}
	if IsAsDefaultValue(property.AutoTimeGapSeconds.AsDefaultValue) == false {
		editableFields = append(editableFields, "auto_time_gap")
	}
	if IsAsDefaultValue(property.User.AsDefaultValue) == false {
		editableFields = append(editableFields, "user")
	}
	if IsAsDefaultValue(property.StopCmd.AsDefaultValue) == false {
		editableFields = append(editableFields, "stop_cmd")
	}
	if IsAsDefaultValue(property.ProcNum.AsDefaultValue) == false {
		editableFields = append(editableFields, "proc_num")
	}
	if IsAsDefaultValue(property.Description.AsDefaultValue) == false {
		editableFields = append(editableFields, "description")
	}
	if IsAsDefaultValue(property.TimeoutSeconds.AsDefaultValue) == false {
		editableFields = append(editableFields, "timeout")
	}
	if IsAsDefaultValue(property.AutoStart.AsDefaultValue) == false {
		editableFields = append(editableFields, "auto_start")
	}
	if IsAsDefaultValue(property.PidFile.AsDefaultValue) == false {
		editableFields = append(editableFields, "pid_file")
	}
	if IsAsDefaultValue(property.ReloadCmd.AsDefaultValue) == false {
		editableFields = append(editableFields, "reload_cmd")
	}
	if IsAsDefaultValue(property.RestartCmd.AsDefaultValue) == false {
		editableFields = append(editableFields, "restart_cmd")
	}
	if IsAsDefaultValue(property.ForceStopCmd.AsDefaultValue) == false {
		editableFields = append(editableFields, "face_stop_cmd")
	}
	if IsAsDefaultValue(property.WorkPath.AsDefaultValue) == false {
		editableFields = append(editableFields, "work_path")
	}
	if IsAsDefaultValue(property.Priority.AsDefaultValue) == false {
		editableFields = append(editableFields, "priority")
	}
	if IsAsDefaultValue(property.StartCmd.AsDefaultValue) == false {
		editableFields = append(editableFields, "start_cmd")
	}
	//
	editableFields = append(editableFields, common.BKProcBindInfo)
	return editableFields
}

// InstanceUpdate is used for update instance's value
func (pt *ProcessTemplate) ExtractInstanceUpdateData(input *Process) map[string]interface{} {
	data := make(map[string]interface{})
	property := pt.Property
	if IsAsDefaultValue(property.FuncName.AsDefaultValue) == false {
		if input.FuncName != nil {
			data["bk_func_name"] = *input.FuncName
		}
	}
	if IsAsDefaultValue(property.ProcessName.AsDefaultValue) == false {
		if input.ProcessName != nil {
			data["bk_process_name"] = *input.ProcessName
		}
	}
	if IsAsDefaultValue(property.FuncID.AsDefaultValue) == false {
		if input.FuncID != nil {
			data["bk_func_id"] = *input.FuncID
		}
	}
	if IsAsDefaultValue(property.StartParamRegex.AsDefaultValue) == false {
		if input.StartParamRegex != nil {
			data["bk_start_param_regex"] = *input.StartParamRegex
		}
	}
	if IsAsDefaultValue(property.AutoTimeGapSeconds.AsDefaultValue) == false {
		if input.AutoTimeGap != nil {
			data["auto_time_gap"] = *input.AutoTimeGap
		}
	}
	if IsAsDefaultValue(property.User.AsDefaultValue) == false {
		if input.User != nil {
			data["user"] = *input.User
		}
	}
	if IsAsDefaultValue(property.StopCmd.AsDefaultValue) == false {
		if input.StopCmd != nil {
			data["stop_cmd"] = *input.StopCmd
		}
	}
	if IsAsDefaultValue(property.ProcNum.AsDefaultValue) == false {
		if input.ProcNum != nil {
			data["proc_num"] = *input.ProcNum
		}
	}
	if IsAsDefaultValue(property.Description.AsDefaultValue) == false {
		if input.Description != nil {
			data["description"] = *input.Description
		}
	}
	if IsAsDefaultValue(property.TimeoutSeconds.AsDefaultValue) == false {
		if input.TimeoutSeconds != nil {
			data["timeout"] = *input.TimeoutSeconds
		}
	}
	if IsAsDefaultValue(property.AutoStart.AsDefaultValue) == false {
		if input.AutoStart != nil {
			data["auto_start"] = *input.AutoStart
		}
	}
	if IsAsDefaultValue(property.PidFile.AsDefaultValue) == false {
		if input.PidFile != nil {
			data["pid_file"] = *input.PidFile
		}
	}
	if IsAsDefaultValue(property.ReloadCmd.AsDefaultValue) == false {
		if input.ReloadCmd != nil {
			data["reload_cmd"] = *input.ReloadCmd
		}
	}
	if IsAsDefaultValue(property.RestartCmd.AsDefaultValue) == false {
		if input.RestartCmd != nil {
			data["restart_cmd"] = *input.RestartCmd
		}
	}
	if IsAsDefaultValue(property.ForceStopCmd.AsDefaultValue) == false {
		if input.ForceStopCmd != nil {
			data["face_stop_cmd"] = *input.ForceStopCmd
		}
	}
	if IsAsDefaultValue(property.WorkPath.AsDefaultValue) == false {
		if input.WorkPath != nil {
			data["work_path"] = *input.WorkPath
		}
	}
	if IsAsDefaultValue(property.Priority.AsDefaultValue) == false {
		if input.Priority != nil {
			data["priority"] = *input.Priority
		}
	}
	if IsAsDefaultValue(property.StartCmd.AsDefaultValue) == false {
		if input.StartCmd != nil {
			data["start_cmd"] = *input.StartCmd
		}
	}

	// bind info 每次都是全量更新
	data[common.BKProcBindInfo] = pt.Property.BindInfo.ExtractInstanceUpdateData(input)

	return data
}

type ProcessProperty struct {
	ProcNum      PropertyInt64  `field:"proc_num" json:"proc_num" bson:"proc_num" validate:"max=10000,min=1"`
	StopCmd      PropertyString `field:"stop_cmd" json:"stop_cmd" bson:"stop_cmd"`
	RestartCmd   PropertyString `field:"restart_cmd" json:"restart_cmd" bson:"restart_cmd"`
	ForceStopCmd PropertyString `field:"face_stop_cmd" json:"face_stop_cmd" bson:"face_stop_cmd"`
	FuncName     PropertyString `field:"bk_func_name" json:"bk_func_name" bson:"bk_func_name" validate:"required"`
	WorkPath     PropertyString `field:"work_path" json:"work_path" bson:"work_path"`
	//BindIP             PropertyBindIP   `field:"bind_ip" json:"bind_ip" bson:"bind_ip"`
	Priority    PropertyInt64  `field:"priority" json:"priority" bson:"priority" validate:"max=10000,min=1"`
	ReloadCmd   PropertyString `field:"reload_cmd" json:"reload_cmd" bson:"reload_cmd"`
	ProcessName PropertyString `field:"bk_process_name" json:"bk_process_name" bson:"bk_process_name" validate:"required"`
	//Port               PropertyPort     `field:"port" json:"port" bson:"port"`
	PidFile            PropertyString `field:"pid_file" json:"pid_file" bson:"pid_file"`
	AutoStart          PropertyBool   `field:"auto_start" json:"auto_start" bson:"auto_start"`
	AutoTimeGapSeconds PropertyInt64  `field:"auto_time_gap" json:"auto_time_gap" bson:"auto_time_gap" validate:"max=10000,min=1"`
	StartCmd           PropertyString `field:"start_cmd" json:"start_cmd" bson:"start_cmd"`
	FuncID             PropertyString `field:"bk_func_id" json:"bk_func_id" bson:"bk_func_id"`
	User               PropertyString `field:"user" json:"user" bson:"user"`
	TimeoutSeconds     PropertyInt64  `field:"timeout" json:"timeout" bson:"timeout" validate:"max=10000,min=1"`
	//Protocol           PropertyProtocol `field:"protocol" json:"protocol" bson:"protocol"`
	Description     PropertyString `field:"description" json:"description" bson:"description"`
	StartParamRegex PropertyString `field:"bk_start_param_regex" json:"bk_start_param_regex" bson:"bk_start_param_regex"`
	//PortEnable         PropertyBool     `field:"bk_enable_port" json:"bk_enable_port" bson:"bk_enable_port"`
	//GatewayIP       PropertyString   `field:"bk_gateway_ip" json:"bk_gateway_ip" bson:"bk_gateway_ip"`
	//GatewayPort     PropertyString   `field:"bk_gateway_port" json:"bk_gateway_port" bson:"bk_gateway_port"`
	//GatewayProtocol PropertyProtocol `field:"bk_gateway_protocol" json:"bk_gateway_protocol" bson:"bk_gateway_protocol"`
	//GatewayCity     PropertyString   `field:"bk_gateway_city" json:"bk_gateway_city" bson:"bk_gateway_city"`

	BindInfo ProcPropertyBindInfo `field:"bind_info" json:"bind_info" bson:"bind_info" structs:"bind_info" mapstructure:"bind_info"`
}

func (pt *ProcessProperty) Validate() (field string, err error) {
	// call all field's Validate method one by one
	propertyInterfaceType := reflect.TypeOf((*ProcessPropertyInterface)(nil)).Elem()
	selfVal := reflect.ValueOf(pt).Elem()
	selfType := reflect.TypeOf(pt).Elem()
	fieldCount := selfVal.NumField()
	for fieldIdx := 0; fieldIdx < fieldCount; fieldIdx++ {
		field := selfType.Field(fieldIdx)
		fieldVal := selfVal.Field(fieldIdx)
		tag := field.Tag.Get("json")
		fieldName := strings.Split(tag, ",")[0]

		if fieldName == common.BKProcBindInfo {
			continue
		}
		// check implements interface
		fieldValType := fieldVal.Addr().Type()
		if !fieldValType.Implements(propertyInterfaceType) {
			msg := fmt.Sprintf("field %s of type: %s should implements %s", field.Name, fieldVal.Type().Elem().Name(), propertyInterfaceType.Name())
			panic(msg)
		}

		// call validate method by interface
		checkResult := fieldVal.Addr().MethodByName("Validate").Call([]reflect.Value{})
		out := checkResult[0]
		if !out.IsNil() {
			err := out.Interface().(error)

			return fieldName, err
		}
	}

	if fieldName, err := pt.BindInfo.Validate(); err != nil {
		return fieldName, err
	}

	if pt.ProcessName.Value == nil || len(*pt.ProcessName.Value) == 0 {
		return "bk_process_name", fmt.Errorf("field [%s] is required", "bk_process_name")
	}
	if pt.FuncName.Value == nil || len(*pt.FuncName.Value) == 0 {
		return "bk_func_name", fmt.Errorf("field [%s] is required", "bk_func_name")
	}
	if pt.AutoTimeGapSeconds.Value != nil {
		if *pt.AutoTimeGapSeconds.Value < 1 || *pt.AutoTimeGapSeconds.Value > 10000 {
			return "auto_time_gap", fmt.Errorf("field %s value must in range [1, 10000]", "auto_time_gap")
		}
	}
	if pt.TimeoutSeconds.Value != nil {
		if *pt.TimeoutSeconds.Value < 1 || *pt.TimeoutSeconds.Value > 10000 {
			return "timeout", fmt.Errorf("field %s value must in range [1, 10000]", "timeout")
		}
	}
	if pt.ProcNum.Value != nil {
		if *pt.ProcNum.Value < 1 || *pt.ProcNum.Value > 10000 {
			return "proc_num", fmt.Errorf("field %s value must in range [1, 10000]", "proc_num")
		}
	}
	if pt.Priority.Value != nil {
		if *pt.Priority.Value < 1 || *pt.Priority.Value > 10000 {
			return "priority", fmt.Errorf("field %s value must in range [1, 10000]", "priority")
		}
	}

	return "", nil
}

// Update all not nil field from input to pt
// rawProperty allows us set property field to nil
//  参数rawProperty，input 数据是一样的，只不过一个是map,一个struct。 因为struct 是有默认行为的。 rawProperty为了获取用户是否输入
func (pt *ProcessProperty) Update(input ProcessProperty, rawProperty map[string]interface{}) {
	selfType := reflect.TypeOf(pt).Elem()
	selfVal := reflect.ValueOf(pt).Elem()
	inputVal := reflect.ValueOf(input)
	fieldCount := selfVal.NumField()
	updateIgnoreField := []string{"FuncName", "ProcessName"}
	for fieldIdx := 0; fieldIdx < fieldCount; fieldIdx++ {
		fieldName := selfType.Field(fieldIdx).Name
		if util.InArray(fieldName, updateIgnoreField) == true {
			continue
		}
		fieldTag := selfType.Field(fieldIdx).Tag.Get("json")
		// 如果rawProperty不存在的字段，表示没有传递该字段，表示的型行为是不修改改字段
		if _, ok := rawProperty[fieldTag]; ok == false {
			continue
		}
		// bind info 是特有方法更新
		if fieldTag == common.BKProcBindInfo {
			continue
		}
		inputField := inputVal.Field(fieldIdx)
		selfField := selfVal.Field(fieldIdx)
		subFieldCount := inputField.NumField()
		// subFields: Value, AsDefaultValue
		for subFieldIdx := 0; subFieldIdx < subFieldCount; subFieldIdx++ {
			selfFieldValuePtr := selfField.Field(subFieldIdx)
			inputFieldPtr := inputField.Field(subFieldIdx)
			if inputFieldPtr.IsNil() {
				selfFieldValuePtr.Set(inputFieldPtr)
				continue
			}
			inputFieldValue := inputFieldPtr.Elem()

			if selfFieldValuePtr.Kind() == reflect.Ptr {
				if selfFieldValuePtr.IsNil() && selfFieldValuePtr.CanSet() {
					selfFieldValuePtr.Set(reflect.New(selfFieldValuePtr.Type().Elem()))
				}
			}

			selfFieldValue := selfFieldValuePtr.Elem()
			selfFieldValue.Set(inputFieldValue)
		}
	}
	bindInfo := &pt.BindInfo
	bindInfo.Update(input, rawProperty)

	return
}

type ProcessPropertyInterface interface {
	Validate() error
}

type PropertyInt64 struct {
	Value *int64 `field:"value" json:"value" bson:"value"`

	// AsDefaultValue records the relations between process instance's property and
	// whether it's used as a default value, the empty value can also be a default value.
	// If the property's value is used as a default value, then this property
	// can not be changed in all the process instance's created by this process
	// template. or, it can only be changed to this default value.
	AsDefaultValue *bool `field:"as_default_value" json:"as_default_value" bson:"as_default_value"`
}

func (ti *PropertyInt64) Validate() error {
	return nil
}

// PropertyInt64String is a string field that parse into int64
type PropertyInt64String struct {
	Value *string `field:"value" json:"value" bson:"value"`

	// AsDefaultValue records the relations between process instance's property and
	// whether it's used as a default value, the empty value can also be a default value.
	// If the property's value is used as a default value, then this property
	// can not be changed in all the process instance's created by this process
	// template. or, it can only be changed to this default value.
	AsDefaultValue *bool `field:"as_default_value" json:"as_default_value" bson:"as_default_value"`
}

func (ti *PropertyInt64String) Validate() error {
	if ti.Value != nil {
		// 兼容前端
		if *ti.Value == "" {
			ti.Value = nil
			return nil
		}

		if _, err := strconv.ParseInt(*ti.Value, 10, 64); err != nil {
			return err
		}
	}
	return nil
}

type PropertyBool struct {
	Value          *bool `field:"value" json:"value" bson:"value"`
	AsDefaultValue *bool `field:"as_default_value" json:"as_default_value" bson:"as_default_value"`
}

func (ti *PropertyBool) Validate() error {
	return nil
}

type PropertyString struct {
	Value          *string `field:"value" json:"value" bson:"value"`
	AsDefaultValue *bool   `field:"as_default_value" json:"as_default_value" bson:"as_default_value"`
}

func (ti *PropertyString) Validate() error {
	if ti == nil {
		return nil
	}
	if ti.Value != nil {
		value := *ti.Value
		if len(value) == 0 {
			return nil
		}
	}
	return nil
}

var (
	ProcessPortFormat = regexp.MustCompile(`^(((([1-9][0-9]{0,3})|([1-5][0-9]{4})|(6[0-4][0-9]{3})|(65[0-4][0-9]{2})|(655[0-2][0-9])|(6553[0-5]))-(([1-9][0-9]{0,3})|([1-5][0-9]{4})|(6[0-4][0-9]{3})|(65[0-4][0-9]{2})|(655[0-2][0-9])|(6553[0-5])))|((([1-9][0-9]{0,3})|([1-5][0-9]{4})|(6[0-4][0-9]{3})|(65[0-4][0-9]{2})|(655[0-2][0-9])|(6553[0-5]))))(,(((([1-9][0-9]{0,3})|([1-5][0-9]{4})|(6[0-4][0-9]{3})|(65[0-4][0-9]{2})|(655[0-2][0-9])|(6553[0-5])))|((([1-9][0-9]{0,3})|([1-5][0-9]{4})|(6[0-4][0-9]{3})|(65[0-4][0-9]{2})|(655[0-2][0-9])|(6553[0-5]))-(([1-9][0-9]{0,3})|([1-5][0-9]{4})|(6[0-4][0-9]{3})|(65[0-4][0-9]{2})|(655[0-2][0-9])|(6553[0-5])))))*$`)
)

type PropertyPort struct {
	Value          *string `field:"value" json:"value" bson:"value"`
	AsDefaultValue *bool   `field:"as_default_value" json:"as_default_value" bson:"as_default_value"`
}

func (ti *PropertyPort) Validate() error {
	if ti.Value != nil {
		if len(*ti.Value) == 0 {
			return nil
		}
		if matched := ProcessPortFormat.MatchString(*ti.Value); matched == false {
			return fmt.Errorf("port format invalid")
		}
		var tmpPortArr []propertyPortItem
		strPortItemArr := strings.Split(*ti.Value, ",")
		for _, strPortItem := range strPortItemArr {
			portArr := strings.Split(strPortItem, "-")
			var start, end int64
			start, _ = util.GetInt64ByInterface(portArr[0])
			if len(portArr) > 1 {
				end, _ = util.GetInt64ByInterface(portArr[1])
			} else {
				end = start
			}
			if start > end {
				return fmt.Errorf("port format invalid, start > end")
			}
			for _, tmpItem := range tmpPortArr {
				if !(end < tmpItem.start || start > tmpItem.end) {
					return fmt.Errorf("port format invalid,  port duplicate:" + strPortItem)
				}
			}
			tmpPortArr = append(tmpPortArr, propertyPortItem{start: start, end: end})
		}

	}
	return nil
}

// propertyPortItem 记录进程端口起始范围
type propertyPortItem struct {
	start int64
	end   int64
}

type PropertyBindIP struct {
	Value          *SocketBindType `field:"value" json:"value" bson:"value"`
	AsDefaultValue *bool           `field:"as_default_value" json:"as_default_value" bson:"as_default_value"`
}

func (ti *PropertyBindIP) Validate() error {
	if ti.Value != nil && len(*ti.Value) != 0 {
		if err := ti.Value.Validate(); err != nil {
			return err
		}
	}
	return nil
}

type PropertyProtocol struct {
	Value          *ProtocolType `field:"value" json:"value" bson:"value"`
	AsDefaultValue *bool         `field:"as_default_value" json:"as_default_value" bson:"as_default_value"`
}

func (ti *PropertyProtocol) Validate() error {
	if ti.Value != nil {
		if err := ti.Value.Validate(); err != nil {
			return err
		}
	}
	return nil
}

// ServiceInstance is a service, which created when a host binding with a service template.
type ServiceInstance struct {
	BizID  int64           `field:"bk_biz_id" json:"bk_biz_id" bson:"bk_biz_id"`
	ID     int64           `field:"id" json:"id" bson:"id"`
	Name   string          `field:"name" json:"name" bson:"name"`
	Labels selector.Labels `field:"labels" json:"labels" bson:"labels"`

	// the template id can not be updated, once the service is created.
	// it can be 0 when the service is not created with a service template.
	ServiceTemplateID int64 `field:"service_template_id" json:"service_template_id" bson:"service_template_id"`
	HostID            int64 `field:"bk_host_id" json:"bk_host_id" bson:"bk_host_id"`

	// the module that this service belongs to.
	ModuleID int64 `field:"bk_module_id" json:"bk_module_id" bson:"bk_module_id"`

	Creator         string    `field:"creator" json:"creator" bson:"creator"`
	Modifier        string    `field:"modifier" json:"modifier" bson:"modifier"`
	CreateTime      time.Time `field:"create_time" json:"create_time" bson:"create_time"`
	LastTime        time.Time `field:"last_time" json:"last_time" bson:"last_time"`
	SupplierAccount string    `field:"bk_supplier_account" json:"bk_supplier_account" bson:"bk_supplier_account"`
}

func (si *ServiceInstance) Validate() (field string, err error) {
	/*
		if len(si.Name) == 0 {
			return "name", errors.New("name can't be empty")
		}
	*/

	if len(si.Name) > common.NameFieldMaxLength {
		return "name", fmt.Errorf("name too long, input: %d > max: %d", len(si.Name), common.NameFieldMaxLength)
	}
	return "", nil
}

type ServiceInstanceDetail struct {
	ServiceInstance
	ServiceCategoryID int64               `field:"service_category_id" json:"service_category_id" bson:"service_category_id"`
	ProcessInstances  []ProcessInstanceNG `field:"process_instances" json:"process_instances" bson:"process_instances"`
}

type ServiceInstanceWithTopoPath struct {
	ServiceInstance
	TopoPath []TopoInstanceNodeSimplify `field:"topo_path" json:"topo_path" bson:"topo_path"`
}

// ProcessInstanceRelation record which service instance and process template are current process binding, process identified by ProcessID
type ProcessInstanceRelation struct {
	BizID int64 `field:"bk_biz_id" json:"bk_biz_id" bson:"bk_biz_id"`

	// unique field, 1:1 mapping with ProcessInstance.
	ProcessID         int64 `field:"bk_process_id" json:"bk_process_id" bson:"bk_process_id"`
	ServiceInstanceID int64 `field:"service_instance_id" json:"service_instance_id" bson:"service_instance_id"`

	// ProcessTemplateID indicate which template are current process instantiate from.
	ProcessTemplateID int64 `field:"process_template_id" json:"process_template_id" bson:"process_template_id"`

	// redundant field for accelerating processes by HostID
	HostID          int64  `field:"bk_host_id" json:"bk_host_id" bson:"bk_host_id"`
	SupplierAccount string `field:"bk_supplier_account" json:"bk_supplier_account" bson:"bk_supplier_account"`
}

func (pir *ProcessInstanceRelation) Validate() (field string, err error) {
	return "", nil
}

type HostProcessRelation struct {
	HostID    int64 `json:"bk_host_id" bson:"bk_host_id"`
	ProcessID int64 `json:"bk_process_id" bson:"bk_process_id"`
}

type HostProcessInstance struct {
	HostID    int64        `json:"bk_host_id"`
	ProcessID int64        `json:"bk_process_id"`
	BindIP    string       `json:"bind_ip"`
	Port      string       `json:"port"`
	Protocol  ProtocolType `json:"protocol"`
}

type ProcessInstanceNameIDs struct {
	ProcessName string  `json:"bk_process_name"`
	ProcessIDs  []int64 `json:"process_ids"`
}

type ProcessInstanceDetailByID struct {
	ProcessID           int64                   `json:"process_id"`
	ServiceInstanceName string                  `json:"service_instance_name"`
	Property            mapstr.MapStr           `json:"property"`
	Relation            ProcessInstanceRelation `json:"relation"`
}

type ProcessInstance struct {
	Property mapstr.MapStr           `json:"property"`
	Relation ProcessInstanceRelation `json:"relation"`
}

type ProcessInstanceNG struct {
	Process  Process                 `json:"process"`
	Relation ProcessInstanceRelation `json:"relation"`
}

type GetProc2ModuleOption struct {
	ProcessID int64 `json:"bk_process_id"`
	BizID     int64 `json:"bk_biz_id"`
}

type Proc2Module struct {
	BizID           int64  `json:"bk_biz_id"`
	ModuleName      string `json:"bk_module_name"`
	ProcessID       int64  `json:"bk_process_id"`
	SupplierAccount string `json:"bk_supplier_account"`
}

type LabelAggregationOption struct {
	Metadata *Metadata `json:"metadata"`
	BizID    int64     `json:"bk_biz_id"`
	ModuleID *int64    `json:"bk_module_id" bson:"bk_module_id" field:"bk_module_id"`
}<|MERGE_RESOLUTION|>--- conflicted
+++ resolved
@@ -719,18 +719,6 @@
 		processInstance.WorkPath = property.WorkPath.Value
 	}
 
-<<<<<<< HEAD
-	processInstance.BindIP = nil
-	if IsAsDefaultValue(property.BindIP.AsDefaultValue) {
-		bindIP := property.BindIP.Value.IP(host)
-		if len(bindIP) > 0 {
-			processInstance.BindIP = new(string)
-			*processInstance.BindIP = bindIP
-		}
-	}
-
-=======
->>>>>>> 5a9e4bcb
 	processInstance.Priority = nil
 	if IsAsDefaultValue(property.Priority.AsDefaultValue) {
 		processInstance.Priority = property.Priority.Value
@@ -920,37 +908,6 @@
 		}
 	}
 
-<<<<<<< HEAD
-	if IsAsDefaultValue(t.BindIP.AsDefaultValue) {
-		if t.BindIP.Value == nil && i.BindIP != nil {
-			process["bind_ip"] = nil
-			changed = true
-		} else if t.BindIP.Value != nil && i.BindIP == nil {
-			process["bind_ip"] = t.BindIP.Value.IP(host)
-			changed = true
-		} else if t.BindIP.Value != nil && i.BindIP != nil {
-			if bindIP := t.BindIP.Value.IP(host); bindIP != *i.BindIP {
-				process["bind_ip"] = bindIP
-				changed = true
-			}
-		}
-	}
-
-	if IsAsDefaultValue(t.Priority.AsDefaultValue) {
-		if t.Priority.Value != nil && i.Priority == nil {
-			process["priority"] = *t.Priority.Value
-			changed = true
-		} else if t.Priority.Value == nil && i.Priority != nil {
-			process["priority"] = nil
-			changed = true
-		} else if t.Priority.Value != nil && i.Priority != nil && *t.Priority.Value != *i.Priority {
-			process["priority"] = *t.Priority.Value
-			changed = true
-		}
-	}
-
-=======
->>>>>>> 5a9e4bcb
 	if IsAsDefaultValue(t.ReloadCmd.AsDefaultValue) {
 		if t.ReloadCmd.Value == nil && i.ReloadCmd != nil {
 			process["reload_cmd"] = nil
@@ -1084,13 +1041,15 @@
 		}
 	}
 
-	bindInfo, bindInfoChanged, bindInfoIsNamePortChanged := t.BindInfo.ExtractChangeInfoBindInfo(i)
+	bindInfo, bindInfoChanged, bindInfoIsNamePortChanged := t.BindInfo.ExtractChangeInfoBindInfo(i, host)
 	process[common.BKProcBindInfo] = bindInfo
 	if bindInfoChanged {
 		changed = true
+
 	}
 	if bindInfoIsNamePortChanged {
 		bindInfoIsNamePortChanged = true
+
 	}
 
 	return process, changed, isNamePortChanged
@@ -1135,9 +1094,11 @@
 	if IsAsDefaultValue(property.ProcNum.AsDefaultValue) == false {
 		editableFields = append(editableFields, "proc_num")
 	}
+
 	if IsAsDefaultValue(property.Description.AsDefaultValue) == false {
 		editableFields = append(editableFields, "description")
 	}
+
 	if IsAsDefaultValue(property.TimeoutSeconds.AsDefaultValue) == false {
 		editableFields = append(editableFields, "timeout")
 	}
@@ -1159,6 +1120,7 @@
 	if IsAsDefaultValue(property.WorkPath.AsDefaultValue) == false {
 		editableFields = append(editableFields, "work_path")
 	}
+
 	if IsAsDefaultValue(property.Priority.AsDefaultValue) == false {
 		editableFields = append(editableFields, "priority")
 	}
@@ -1167,11 +1129,12 @@
 	}
 	//
 	editableFields = append(editableFields, common.BKProcBindInfo)
+
 	return editableFields
 }
 
 // InstanceUpdate is used for update instance's value
-func (pt *ProcessTemplate) ExtractInstanceUpdateData(input *Process) map[string]interface{} {
+func (pt *ProcessTemplate) ExtractInstanceUpdateData(input *Process, host map[string]interface{}) map[string]interface{} {
 	data := make(map[string]interface{})
 	property := pt.Property
 	if IsAsDefaultValue(property.FuncName.AsDefaultValue) == false {
@@ -1214,11 +1177,13 @@
 			data["proc_num"] = *input.ProcNum
 		}
 	}
+
 	if IsAsDefaultValue(property.Description.AsDefaultValue) == false {
 		if input.Description != nil {
 			data["description"] = *input.Description
 		}
 	}
+
 	if IsAsDefaultValue(property.TimeoutSeconds.AsDefaultValue) == false {
 		if input.TimeoutSeconds != nil {
 			data["timeout"] = *input.TimeoutSeconds
@@ -1254,6 +1219,7 @@
 			data["work_path"] = *input.WorkPath
 		}
 	}
+
 	if IsAsDefaultValue(property.Priority.AsDefaultValue) == false {
 		if input.Priority != nil {
 			data["priority"] = *input.Priority
@@ -1266,7 +1232,7 @@
 	}
 
 	// bind info 每次都是全量更新
-	data[common.BKProcBindInfo] = pt.Property.BindInfo.ExtractInstanceUpdateData(input)
+	data[common.BKProcBindInfo] = pt.Property.BindInfo.ExtractInstanceUpdateData(input, host)
 
 	return data
 }
