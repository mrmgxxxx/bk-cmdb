/*
 * Tencent is pleased to support the open source community by making 蓝鲸 available.,
 * Copyright (C) 2017,-2018 THL A29 Limited, a Tencent company. All rights reserved.
 * Licensed under the MIT License (the ",License",); you may not use this file except
 * in compliance with the License. You may obtain a copy of the License at
 * http://opensource.org/licenses/MIT
 * Unless required by applicable law or agreed to in writing, software distributed under
 * the License is distributed on an ",AS IS" BASIS, WITHOUT WARRANTIES OR CONDITIONS OF ANY KIND,
 * either express or implied. See the License for the specific language governing permissions and
 * limitations under the License.
 */
package metadata

import (
	"errors"
	"fmt"
	"reflect"
	"regexp"
	"strconv"
	"strings"
	"time"

	"configcenter/src/common"
	"configcenter/src/common/blog"
	"configcenter/src/common/mapstr"
	"configcenter/src/common/selector"
	"configcenter/src/common/util"
)

type DeleteCategoryInput struct {
	Metadata *Metadata `json:"metadata"`
	ID       int64     `json:"id"`
}

type CreateProcessTemplateBatchInput struct {
	Metadata          *Metadata       `json:"metadata"`
	BizID             int64           `json:"bk_biz_id"`
	ServiceTemplateID int64           `json:"service_template_id"`
	Processes         []ProcessDetail `json:"processes"`
}

type DeleteProcessTemplateBatchInput struct {
	Metadata         *Metadata `json:"metadata"`
	BizID            int64     `json:"bk_biz_id"`
	ProcessTemplates []int64   `json:"process_templates"`
}

type ProcessDetail struct {
	Spec *ProcessProperty `json:"spec"`
}

type ListServiceTemplateInput struct {
	Metadata *Metadata `json:"metadata"`
	BizID    int64     `json:"bk_biz_id"`
	// this field can be empty, it a optional condition.
	ServiceCategoryID int64    `json:"service_category_id"`
	Page              BasePage `json:"page"`
	Search            string   `json:"search"`
}

type ListServiceTemplateWithDetailResult struct {
	ServiceTemplate      ServiceTemplate `json:"service_template"`
	ProcessTemplateCount int64           `json:"process_template_count"`
	ServiceInstanceCount int64           `json:"service_instance_count"`
	ModuleCount          int64           `json:"module_count"`
}

type DeleteServiceTemplatesInput struct {
	Metadata          *Metadata `json:"metadata"`
	BizID             int64     `json:"bk_biz_id"`
	ServiceTemplateID int64     `json:"service_template_id"`
}

type CreateServiceInstanceForServiceTemplateInput struct {
	Metadata  *Metadata                     `json:"metadata"`
	BizID     int64                         `json:"bk_biz_id"`
	Name      string                        `json:"name"`
	ModuleID  int64                         `json:"bk_module_id"`
	Instances []CreateServiceInstanceDetail `json:"instances"`
}

type CreateRawProcessInstanceInput struct {
	Metadata          *Metadata               `json:"metadata"`
	BizID             int64                   `json:"bk_biz_id"`
	ServiceInstanceID int64                   `json:"service_instance_Id"`
	Processes         []ProcessInstanceDetail `json:"processes"`
}

type UpdateRawProcessInstanceInput struct {
	Metadata  *Metadata                `json:"metadata"`
	BizID     int64                    `json:"bk_biz_id"`
	Processes []Process                `json:"-"`
	Raw       []map[string]interface{} `json:"processes"`
}

type DeleteProcessInstanceInServiceInstanceInput struct {
	Metadata           *Metadata `json:"metadata"`
	BizID              int64     `json:"bk_biz_id"`
	ProcessInstanceIDs []int64   `json:"process_instance_ids"`
}

type GetServiceInstanceInModuleInput struct {
	Metadata  *Metadata          `json:"metadata"`
	BizID     int64              `json:"bk_biz_id"`
	ModuleID  int64              `json:"bk_module_id"`
	HostIDs   []int64            `json:"bk_host_ids"`
	Page      BasePage           `json:"page"`
	SearchKey *string            `json:"search_key"`
	Selectors selector.Selectors `json:"selectors"`
}

type ListServiceInstanceDetailRequest struct {
	Metadata           *Metadata          `json:"metadata"`
	BizID              int64              `json:"bk_biz_id"`
	SetID              int64              `json:"bk_set_id"`
	ModuleID           int64              `json:"bk_module_id"`
	HostID             int64              `json:"bk_host_id"`
	ServiceInstanceIDs []int64            `json:"service_instance_ids"`
	Page               BasePage           `json:"page"`
	Selectors          selector.Selectors `json:"selectors"`
}

type DiffModuleWithTemplateOption struct {
	Metadata *Metadata `json:"metadata"`
	BizID    int64     `json:"bk_biz_id"`
	ModuleID int64     `json:"bk_module_id"`
}

type DeleteServiceInstanceOption struct {
	Metadata           *Metadata `json:"metadata"`
	BizID              int64     `json:"bk_biz_id"`
	ServiceInstanceIDs []int64   `json:"service_instance_ids" field:"service_instance_ids" bson:"service_instance_ids"`
}

type CoreDeleteServiceInstanceOption struct {
	BizID              int64   `json:"bk_biz_id"`
	ServiceInstanceIDs []int64 `json:"service_instance_ids" field:"service_instance_ids" bson:"service_instance_ids"`
}

type FindServiceAndProcessInstanceOption struct {
	Metadata          *Metadata `json:"metadata" field:"metadata" bson:"metadata"`
	BizID             int64     `json:"bk_biz_id" field:"bk_biz_id" bson:"bk_biz_id"`
	ModuleID          int64     `json:"bk_module_id" field:"bk_module_id" bson:"bk_module_id"`
	ServiceTemplateID int64     `json:"service_template_id" field:"service_template_id" bson:"service_template_id"`
}

// to describe the differences between service instance and it's service template's
// process template's attribute.
type ServiceProcessInstanceDifference struct {
	ServiceInstanceID   int64             `json:"service_instance_id" field:"service_instance_id" bson:"service_instance_id"`
	ServiceInstanceName string            `json:"service_instance_name" field:"service_instance_name" bson:"service_instance_name"`
	BizID               int64             `json:"bk_biz_id" field:"bk_biz_id" bson:"bk_biz_id"`
	HostID              int64             `json:"bk_host_id" field:"bk_host_id" bson:"bk_host_id"`
	Differences         *DifferenceDetail `json:"differences" field:"differences" bson:"differences"`
}

type DifferenceDetail struct {
	Unchanged []ProcessDifferenceDetail `json:"unchanged"`
	Changed   []ProcessDifferenceDetail `json:"changed"`
	Added     []ProcessDifferenceDetail `json:"added"`
	Removed   []ProcessDifferenceDetail `json:"removed"`
}

type ProcessDifferenceDetail struct {
	ProcessTemplateID int64                     `json:"process_template_id"`
	ProcessInstance   Process                   `json:"process_instance"`
	ChangedAttributes []ProcessChangedAttribute `json:"changed_attributes"`
}

type ProcessChangedAttribute struct {
	ID                    int64       `json:"id"`
	PropertyID            string      `json:"property_id"`
	PropertyName          string      `json:"property_name"`
	PropertyValue         interface{} `json:"property_value"`
	TemplatePropertyValue interface{} `json:"template_property_value"`
}

// ModuleDiffWithTemplateDetail 模块与服务模板间的差异
type ModuleDiffWithTemplateDetail struct {
	Unchanged         []ServiceInstanceDifference `json:"unchanged"`
	Changed           []ServiceInstanceDifference `json:"changed"`
	Added             []ServiceInstanceDifference `json:"added"`
	Removed           []ServiceInstanceDifference `json:"removed"`
	ChangedAttributes []ModuleChangedAttribute    `json:"changed_attributes"`
	HasDifference     bool                        `json:"has_difference"`
}

type ModuleChangedAttribute struct {
	ID                    int64       `json:"id"`
	PropertyID            string      `json:"property_id"`
	PropertyName          string      `json:"property_name"`
	PropertyValue         interface{} `json:"property_value"`
	TemplatePropertyValue interface{} `json:"template_property_value"`
}

// ServiceInstanceDifference 服务实例内的进程信息与进程模板ID不一致的服务实例列表
type ServiceInstanceDifference struct {
	ProcessTemplateID    int64                      `json:"process_template_id"`
	ProcessTemplateName  string                     `json:"process_template_name"`
	ServiceInstanceCount int                        `json:"service_instance_count"`
	ServiceInstances     []ServiceDifferenceDetails `json:"service_instances"`
}

// ServiceDifferenceDetails 服务实例与模板差异信息
type ServiceDifferenceDetails struct {
	ServiceInstance   ServiceInstance           `json:"service_instance"`
	Process           *Process                  `json:"process"`
	ChangedAttributes []ProcessChangedAttribute `json:"changed_attributes"`
}

type CreateServiceInstanceOption struct {
	ModuleID int64 `json:"bk_module_id"`
	HostID   int64 `json:"bk_host_id"`
	// Processes parameter usable only when create instance with raw
	Processes []ProcessCreateOrUpdateInfo `json:"processes"`
}

type ProcessCreateOrUpdateInfo struct {
	// ProcessTemplateID indicate which process to update if service instance bound with a template
	ProcessTemplateID int64                  `json:"process_template_id"`
	ProcessInfo       map[string]interface{} `json:"process_info"`
}

type CreateServiceInstanceDetail struct {
	HostID int64 `json:"bk_host_id"`
	// Processes parameter usable only when create instance with raw
	Processes []ProcessInstanceDetail `json:"processes"`
}

type CreateServiceInstanceOption struct {
	ModuleID int64 `json:"bk_module_id"`
	HostID   int64 `json:"bk_host_id"`
	// Processes parameter usable only when create instance with raw
	Processes []ProcessInstanceDetail `json:"processes"`
}

type ProcessInstanceDetail struct {
<<<<<<< HEAD
	// ProcessTemplateID indicate which process to update if service instance bound with a template
	ProcessTemplateID int64                  `json:"process_template_id"`
	ProcessData       map[string]interface{} `json:"process_info"`
=======
	ProcessTemplateID int64   `json:"process_template_id"`
	ProcessInfo       Process `json:"process_info"`
>>>>>>> 8c06c4ed
}

type ListProcessTemplateWithServiceTemplateInput struct {
	Metadata            *Metadata `json:"metadata"`
	BizID               int64     `json:"bk_biz_id"`
	ProcessTemplatesIDs []int64   `json:"process_template_ids"`
	ServiceTemplateID   int64     `json:"service_template_id"`
	Page                BasePage  `json:"page" field:"page" bson:"page"`
}

type SyncServiceInstanceByTemplateOption struct {
	Metadata *Metadata `json:"metadata"`
	BizID    int64     `json:"bk_biz_id"`
	ModuleID int64     `json:"bk_module_id"`
}

type ListServiceInstancesWithHostInput struct {
	Metadata  *Metadata          `json:"metadata"`
	BizID     int64              `json:"bk_biz_id"`
	HostID    int64              `json:"bk_host_id"`
	SearchKey *string            `json:"search_key"`
	Selectors selector.Selectors `json:"selectors"`
	Page      BasePage           `json:"page"`
}

type ListProcessInstancesOption struct {
	Metadata          *Metadata `json:"metadata"`
	BizID             int64     `json:"bk_biz_id"`
	ServiceInstanceID int64     `json:"service_instance_id"`
}

type RemoveTemplateBindingOnModuleOption struct {
	Metadata *Metadata `json:"metadata"`
	BizID    int64     `json:"bk_biz_id"`
	ModuleID int64     `json:"bk_module_id"`
}

type UpdateProcessTemplateInput struct {
	Metadata          *Metadata              `json:"metadata"`
	BizID             int64                  `json:"bk_biz_id"`
	ProcessTemplateID int64                  `json:"process_template_id"`
	Property          map[string]interface{} `json:"process_property"`
}

type SocketBindType string

const (
	BindLocalHost SocketBindType = "1"
	BindAll       SocketBindType = "2"
	BindInnerIP   SocketBindType = "3"
	BindOtterIP   SocketBindType = "4"
)

func (p *SocketBindType) IP() string {
	// TODO: support BindInnerIP and BindOtterIP
	if p == nil {
		return ""
	}
	switch *p {
	case BindLocalHost:
		return "127.0.0.1"
	case BindAll:
		return "0.0.0.0"
	default:
		return ""
	}
}

func (p *SocketBindType) String() string {
	// TODO: how to support internationalization?
	if p == nil {
		return ""
	}
	switch *p {
	case BindLocalHost:
		return "127.0.0.1"
	case BindAll:
		return "0.0.0.0"
	case BindInnerIP:
		return "第一内网IP"
	case BindOtterIP:
		return "第一外网IP"
	default:
		return ""
	}
}

func (p SocketBindType) Validate() error {
	// validValues := []SocketBindType{BindLocalHost, BindAll, BindInnerIP, BindOtterIP}
	validValues := []SocketBindType{BindLocalHost, BindAll}
	if util.InArray(p, validValues) == false {
		return fmt.Errorf("invalid socket bind type, value: %s, available values: %+v", p, validValues)
	}
	return nil
}

type ProtocolType string

const (
	ProtocolTypeTCP ProtocolType = "1"
	ProtocolTypeUDP ProtocolType = "2"
)

func (p ProtocolType) String() string {
	switch p {
	case ProtocolTypeTCP:
		return "TCP"
	case ProtocolTypeUDP:
		return "UDP"
	default:
		return ""
	}
}

func (p ProtocolType) Validate() error {
	validValues := []ProtocolType{ProtocolTypeTCP, ProtocolTypeUDP}
	if util.InArray(p, validValues) == false {
		return fmt.Errorf("invalid protocol type, value: %s, available values: %+v", p, validValues)
	}
	return nil
}

type Process struct {
	ProcNum         *int64        `field:"proc_num" json:"proc_num" bson:"proc_num" structs:"proc_num" mapstructure:"proc_num"`
	StopCmd         *string       `field:"stop_cmd" json:"stop_cmd" bson:"stop_cmd" structs:"stop_cmd" mapstructure:"stop_cmd"`
	RestartCmd      *string       `field:"restart_cmd" json:"restart_cmd" bson:"restart_cmd" structs:"restart_cmd" mapstructure:"restart_cmd"`
	ForceStopCmd    *string       `field:"face_stop_cmd" json:"face_stop_cmd" bson:"face_stop_cmd" structs:"face_stop_cmd" mapstructure:"face_stop_cmd"`
	ProcessID       int64         `field:"bk_process_id" json:"bk_process_id" bson:"bk_process_id" structs:"bk_process_id" mapstructure:"bk_process_id"`
	FuncName        *string       `field:"bk_func_name" json:"bk_func_name" bson:"bk_func_name" structs:"bk_func_name" mapstructure:"bk_func_name"`
	WorkPath        *string       `field:"work_path" json:"work_path" bson:"work_path" structs:"work_path" mapstructure:"work_path"`
	BindIP          *string       `field:"bind_ip" json:"bind_ip" bson:"bind_ip" structs:"bind_ip" mapstructure:"bind_ip"`
	Priority        *int64        `field:"priority" json:"priority" bson:"priority" structs:"priority" mapstructure:"priority"`
	ReloadCmd       *string       `field:"reload_cmd" json:"reload_cmd" bson:"reload_cmd" structs:"reload_cmd" mapstructure:"reload_cmd"`
	ProcessName     *string       `field:"bk_process_name" json:"bk_process_name" bson:"bk_process_name" structs:"bk_process_name" mapstructure:"bk_process_name"`
	Port            *string       `field:"port" json:"port" bson:"port" structs:"port" mapstructure:"port"`
	PidFile         *string       `field:"pid_file" json:"pid_file" bson:"pid_file" structs:"pid_file" mapstructure:"pid_file"`
	AutoStart       *bool         `field:"auto_start" json:"auto_start" bson:"auto_start" structs:"auto_start" mapstructure:"auto_start"`
	AutoTimeGap     *int64        `field:"auto_time_gap" json:"auto_time_gap" bson:"auto_time_gap" structs:"auto_time_gap" mapstructure:"auto_time_gap"`
	LastTime        time.Time     `field:"last_time" json:"last_time" bson:"last_time" structs:"last_time" mapstructure:"last_time"`
	CreateTime      time.Time     `field:"create_time" json:"create_time" bson:"create_time" structs:"create_time" mapstructure:"create_time"`
	BusinessID      int64         `field:"bk_biz_id" json:"bk_biz_id" bson:"bk_biz_id" structs:"bk_biz_id" mapstructure:"bk_biz_id"`
	StartCmd        *string       `field:"start_cmd" json:"start_cmd" bson:"start_cmd" structs:"start_cmd" mapstructure:"start_cmd"`
	FuncID          *string       `field:"bk_func_id" json:"bk_func_id" bson:"bk_func_id" structs:"bk_func_id" mapstructure:"bk_func_id"`
	User            *string       `field:"user" json:"user" bson:"user" structs:"user" mapstructure:"user"`
	TimeoutSeconds  *int64        `field:"timeout" json:"timeout" bson:"timeout" structs:"timeout" mapstructure:"timeout"`
	Protocol        *ProtocolType `field:"protocol" json:"protocol" bson:"protocol" structs:"protocol" mapstructure:"protocol"`
	Description     *string       `field:"description" json:"description" bson:"description" structs:"description" mapstructure:"description"`
	SupplierAccount string        `field:"bk_supplier_account" json:"bk_supplier_account" bson:"bk_supplier_account" structs:"bk_supplier_account" mapstructure:"bk_supplier_account"`
	StartParamRegex *string       `field:"bk_start_param_regex" json:"bk_start_param_regex" bson:"bk_start_param_regex" structs:"bk_start_param_regex" mapstructure:"bk_start_param_regex"`
}

type ServiceCategory struct {
	BizID int64 `field:"bk_biz_id" json:"bk_biz_id" bson:"bk_biz_id"`

	ID   int64  `field:"id" json:"id" bson:"id"`
	Name string `field:"name" json:"name" bson:"name"`

	RootID          int64  `field:"bk_root_id" json:"bk_root_id" bson:"bk_root_id"`
	ParentID        int64  `field:"bk_parent_id" json:"bk_parent_id" bson:"bk_parent_id"`
	SupplierAccount string `field:"bk_supplier_account" json:"bk_supplier_account" bson:"bk_supplier_account"`

	// IsBuiltIn indicates internal system service category, which shouldn't be modified.
	IsBuiltIn bool `field:"is_built_in" json:"is_built_in" bson:"is_built_in"`
}

func (sc *ServiceCategory) Validate() (field string, err error) {
	if len(sc.Name) == 0 {
		return "name", errors.New("name can't be empty")
	}

	if len(sc.Name) > common.NameFieldMaxLength {
		return "name", fmt.Errorf("name too long, input: %d > max: %d", len(sc.Name), common.NameFieldMaxLength)
	}
	return "", nil
}

type ServiceCategoryWithStatistics struct {
	ServiceCategory ServiceCategory `field:"category" json:"category" bson:"category"`
	UsageAmount     int64           `field:"usage_amount" json:"usage_amount" bson:"usage_amount"`
}

type ServiceTemplateWithStatistics struct {
	Template             ServiceTemplate `field:"template" json:"template" bson:"template"`
	ServiceInstanceCount int64           `field:"service_instance_count" json:"service_instance_count" bson:"service_instance_count"`
	ProcessInstanceCount int64           `field:"process_instance_count" json:"process_instance_count" bson:"process_instance_count"`
}

type ServiceTemplateDetail struct {
	ServiceTemplate  ServiceTemplate   `field:"service_template" json:"service_template" bson:"service_template" mapstructure:"service_template"`
	ProcessTemplates []ProcessTemplate `field:"process_templates" json:"process_templates" bson:"process_templates" mapstructure:"process_templates"`
}

type ServiceTemplate struct {
	BizID int64 `field:"bk_biz_id" json:"bk_biz_id" bson:"bk_biz_id"`

	ID int64 `field:"id" json:"id" bson:"id"`
	// name of this service, can not be empty
	Name string `field:"name" json:"name" bson:"name"`

	// the class of this service, each field means a class label.
	// now, the class must have two labels.
	ServiceCategoryID int64 `field:"service_category_id" json:"service_category_id" bson:"service_category_id"`

	Creator         string    `field:"creator" json:"creator" bson:"creator"`
	Modifier        string    `field:"modifier" json:"modifier" bson:"modifier"`
	CreateTime      time.Time `field:"create_time" json:"create_time" bson:"create_time"`
	LastTime        time.Time `field:"last_time" json:"last_time" bson:"last_time"`
	SupplierAccount string    `field:"bk_supplier_account" json:"bk_supplier_account" bson:"bk_supplier_account"`
}

func (st *ServiceTemplate) Validate() (field string, err error) {
	if len(st.Name) == 0 {
		return "name", errors.New("name can't be empty")
	}

	if len(st.Name) > common.NameFieldMaxLength {
		return "name", fmt.Errorf("name too long, input: %d > max: %d", len(st.Name), common.NameFieldMaxLength)
	}
	return "", nil
}

// this works for the process instance which is used for a template.
type ProcessTemplate struct {
	ID          int64  `field:"id" json:"id" bson:"id"`
	ProcessName string `field:"bk_process_name" json:"bk_process_name" bson:"bk_process_name"`
	BizID       int64  `field:"bk_biz_id" json:"bk_biz_id" bson:"bk_biz_id"`
	// the service template's, which this process template belongs to.
	ServiceTemplateID int64 `field:"service_template_id" json:"service_template_id" bson:"service_template_id"`

	// stores a process instance's data includes all the process's
	// properties's value.
	Property *ProcessProperty `field:"property" json:"property" bson:"property"`

	Creator         string    `field:"creator" json:"creator" bson:"creator"`
	Modifier        string    `field:"modifier" json:"modifier" bson:"modifier"`
	CreateTime      time.Time `field:"create_time" json:"create_time" bson:"create_time"`
	LastTime        time.Time `field:"last_time" json:"last_time" bson:"last_time"`
	SupplierAccount string    `field:"bk_supplier_account" json:"bk_supplier_account" bson:"bk_supplier_account"`
}

func (pt *ProcessTemplate) Validate() (field string, err error) {
	if pt.Property == nil {
		return "property", errors.New("property field shouldn't be nil")
	}
	field, err = pt.Property.Validate()
	if err != nil {
		return field, err
	}
	return "", nil
}

func IsAsDefaultValue(asDefaultValue *bool) bool {
	if asDefaultValue != nil {
		return *asDefaultValue
	}
	return false
}

func (pt *ProcessTemplate) NewProcess(bizID int64, supplierAccount string) *Process {
	now := time.Now()
	processInstance := &Process{
		LastTime:        now,
		CreateTime:      now,
		BusinessID:      bizID,
		SupplierAccount: supplierAccount,
	}

	property := pt.Property

	processName := ""
	processInstance.ProcessName = &processName
	if IsAsDefaultValue(property.ProcessName.AsDefaultValue) {
		processInstance.ProcessName = property.ProcessName.Value
	}

	processInstance.ProcNum = nil
	if IsAsDefaultValue(property.ProcNum.AsDefaultValue) {
		processInstance.ProcNum = property.ProcNum.Value
	}

	processInstance.StopCmd = nil
	if IsAsDefaultValue(property.StopCmd.AsDefaultValue) {
		processInstance.StopCmd = property.StopCmd.Value
	}

	processInstance.RestartCmd = nil
	if IsAsDefaultValue(property.RestartCmd.AsDefaultValue) {
		processInstance.RestartCmd = property.RestartCmd.Value
	}

	processInstance.ForceStopCmd = nil
	if IsAsDefaultValue(property.ForceStopCmd.AsDefaultValue) {
		processInstance.ForceStopCmd = property.ForceStopCmd.Value
	}

	processInstance.FuncName = nil
	if IsAsDefaultValue(property.FuncName.AsDefaultValue) {
		processInstance.FuncName = property.FuncName.Value
	}

	processInstance.WorkPath = nil
	if IsAsDefaultValue(property.WorkPath.AsDefaultValue) {
		processInstance.WorkPath = property.WorkPath.Value
	}

	processInstance.BindIP = nil
	if IsAsDefaultValue(property.BindIP.AsDefaultValue) {
		processInstance.BindIP = new(string)
		*processInstance.BindIP = property.BindIP.Value.IP()
	}

	processInstance.Priority = nil
	if IsAsDefaultValue(property.Priority.AsDefaultValue) {
		processInstance.Priority = property.Priority.Value
	}

	processInstance.ReloadCmd = nil
	if IsAsDefaultValue(property.ReloadCmd.AsDefaultValue) {
		processInstance.ReloadCmd = property.ReloadCmd.Value
	}

	processInstance.Port = nil
	if IsAsDefaultValue(property.Port.AsDefaultValue) {
		processInstance.Port = property.Port.Value
	}

	processInstance.PidFile = nil
	if IsAsDefaultValue(property.PidFile.AsDefaultValue) {
		processInstance.PidFile = property.PidFile.Value
	}

	processInstance.AutoStart = nil
	if IsAsDefaultValue(property.AutoStart.AsDefaultValue) {
		processInstance.AutoStart = property.AutoStart.Value
	}

	processInstance.AutoTimeGap = nil
	if IsAsDefaultValue(property.AutoTimeGapSeconds.AsDefaultValue) {
		processInstance.AutoTimeGap = property.AutoTimeGapSeconds.Value
	}

	processInstance.StartCmd = nil
	if IsAsDefaultValue(property.StartCmd.AsDefaultValue) {
		processInstance.StartCmd = property.StartCmd.Value
	}

	processInstance.FuncID = nil
	if IsAsDefaultValue(property.FuncID.AsDefaultValue) {
		processInstance.FuncID = property.FuncID.Value
	}

	processInstance.User = nil
	if IsAsDefaultValue(property.User.AsDefaultValue) {
		processInstance.User = property.User.Value
	}

	processInstance.TimeoutSeconds = nil
	if IsAsDefaultValue(property.TimeoutSeconds.AsDefaultValue) {
		processInstance.TimeoutSeconds = property.TimeoutSeconds.Value
	}

	processInstance.Protocol = nil
	if IsAsDefaultValue(property.Protocol.AsDefaultValue) {
		processInstance.Protocol = property.Protocol.Value
	}

	processInstance.Description = nil
	if IsAsDefaultValue(property.Description.AsDefaultValue) {
		processInstance.Description = property.Description.Value
	}

	processInstance.StartParamRegex = nil
	if IsAsDefaultValue(property.StartParamRegex.AsDefaultValue) {
		processInstance.StartParamRegex = property.StartParamRegex.Value
	}

	return processInstance
}

func FilterValidFields(fields []string) []string {
	allFields := GetAllProcessPropertyFields()

	result := make([]string, 0)
	for _, field := range fields {
		if util.InStrArr(allFields, field) {
			result = append(result, field)
		}
	}
	return result
}

func GetAllProcessPropertyFields() []string {
	fields := make([]string, 0)
	fields = append(fields, "bk_func_name")
	fields = append(fields, "bk_process_name")
	fields = append(fields, "bk_func_id")
	fields = append(fields, "bk_start_param_regex")
	fields = append(fields, "auto_time_gap")
	fields = append(fields, "user")
	fields = append(fields, "stop_cmd")
	fields = append(fields, "proc_num")
	fields = append(fields, "port")
	fields = append(fields, "description")
	fields = append(fields, "protocol")
	fields = append(fields, "timeout")
	fields = append(fields, "auto_start")
	fields = append(fields, "pid_file")
	fields = append(fields, "reload_cmd")
	fields = append(fields, "restart_cmd")
	fields = append(fields, "face_stop_cmd")
	fields = append(fields, "work_path")
	fields = append(fields, "bind_ip")
	fields = append(fields, "priority")
	fields = append(fields, "start_cmd")
	return fields
}

// ExtractChangeInfo get changes that will be applied to process instance
func (pt *ProcessTemplate) ExtractChangeInfo(i *Process) (mapstr.MapStr, bool) {
	t := pt.Property
	var changed bool
	if t == nil || i == nil {
		return nil, false
	}

	process := make(mapstr.MapStr)
	if IsAsDefaultValue(t.ProcNum.AsDefaultValue) {
		if t.ProcNum.Value == nil && i.ProcNum != nil {
			process["proc_num"] = nil
			changed = true
		} else if t.ProcNum.Value != nil && i.ProcNum == nil {
			process["proc_num"] = *t.ProcNum.Value
			changed = true
		} else if t.ProcNum.Value != nil && i.ProcNum != nil && *t.ProcNum.Value != *i.ProcNum {
			process["proc_num"] = *t.ProcNum.Value
			changed = true
		}
	}

	if IsAsDefaultValue(t.StopCmd.AsDefaultValue) {
		if t.StopCmd.Value == nil && i.StopCmd != nil {
			process["stop_cmd"] = nil
			changed = true
		} else if t.StopCmd.Value != nil && i.StopCmd == nil {
			process["stop_cmd"] = *t.StopCmd.Value
			changed = true
		} else if t.StopCmd.Value != nil && i.StopCmd != nil && *t.StopCmd.Value != *i.StopCmd {
			process["stop_cmd"] = *t.StopCmd.Value
			changed = true
		}
	}

	if IsAsDefaultValue(t.RestartCmd.AsDefaultValue) {
		if t.RestartCmd.Value == nil && i.RestartCmd != nil {
			process["restart_cmd"] = nil
			changed = true
		} else if t.RestartCmd.Value != nil && i.RestartCmd == nil {
			process["restart_cmd"] = *t.RestartCmd.Value
			changed = true
		} else if t.RestartCmd.Value != nil && i.RestartCmd != nil && *t.RestartCmd.Value != *i.RestartCmd {
			process["restart_cmd"] = *t.RestartCmd.Value
			changed = true
		}
	}

	if IsAsDefaultValue(t.ForceStopCmd.AsDefaultValue) {
		if t.ForceStopCmd.Value == nil && i.ForceStopCmd != nil {
			process["face_stop_cmd"] = nil
			changed = true
		} else if t.ForceStopCmd.Value != nil && i.ForceStopCmd == nil {
			process["face_stop_cmd"] = *t.ForceStopCmd.Value
			changed = true
		} else if t.ForceStopCmd.Value != nil && i.ForceStopCmd != nil && *t.ForceStopCmd.Value != *i.ForceStopCmd {
			process["face_stop_cmd"] = *t.ForceStopCmd.Value
			changed = true
		}
	}

	if IsAsDefaultValue(t.FuncName.AsDefaultValue) {
		if t.FuncName.Value == nil && i.FuncName != nil {
			process["bk_func_name"] = nil
			changed = true
		} else if t.FuncName.Value != nil && i.FuncName == nil {
			process["bk_func_name"] = *t.FuncName.Value
			changed = true
		} else if t.FuncName.Value != nil && i.FuncName != nil && *t.FuncName.Value != *i.FuncName {
			process["bk_func_name"] = *t.FuncName.Value
			changed = true
		}
	}

	if IsAsDefaultValue(t.WorkPath.AsDefaultValue) {
		if t.WorkPath.Value == nil && i.WorkPath != nil {
			process["work_path"] = nil
			changed = true
		} else if t.WorkPath.Value != nil && i.WorkPath == nil {
			process["work_path"] = *t.WorkPath.Value
			changed = true
		} else if t.WorkPath.Value != nil && i.WorkPath != nil && *t.WorkPath.Value != *i.WorkPath {
			process["work_path"] = *t.WorkPath.Value
			changed = true
		}
	}

	if IsAsDefaultValue(t.BindIP.AsDefaultValue) {
		if t.BindIP.Value == nil && i.BindIP != nil {
			process["bind_ip"] = nil
			changed = true
		} else if t.BindIP.Value != nil && i.BindIP == nil {
			process["bind_ip"] = *t.BindIP.Value
			changed = true
		} else if t.BindIP.Value != nil && i.BindIP != nil && t.BindIP.Value.IP() != *i.BindIP {
			process["bind_ip"] = t.BindIP.Value.IP()
			changed = true
		}
	}

	if IsAsDefaultValue(t.Priority.AsDefaultValue) {
		if t.Priority.Value != nil && i.Priority == nil {
			process["priority"] = *t.Priority.Value
			changed = true
		} else if t.Priority.Value == nil && i.Priority != nil {
			process["priority"] = nil
			changed = true
		} else if t.Priority.Value != nil && i.Priority != nil && *t.Priority.Value != *i.Priority {
			process["priority"] = *t.Priority.Value
			changed = true
		}
	}

	if IsAsDefaultValue(t.ReloadCmd.AsDefaultValue) {
		if t.ReloadCmd.Value == nil && i.ReloadCmd != nil {
			process["reload_cmd"] = nil
			changed = true
		} else if t.ReloadCmd.Value != nil && i.ReloadCmd == nil {
			process["reload_cmd"] = *t.ReloadCmd.Value
			changed = true
		} else if t.ReloadCmd.Value != nil && i.ReloadCmd != nil && *t.ReloadCmd.Value != *i.ReloadCmd {
			process["reload_cmd"] = *t.ReloadCmd.Value
			changed = true
		}
	}

	if IsAsDefaultValue(t.ProcessName.AsDefaultValue) {
		if t.ProcessName.Value == nil && i.ProcessName != nil {
			process["bk_process_name"] = nil
			changed = true
		} else if t.ProcessName.Value != nil && i.ProcessName == nil {
			process["bk_process_name"] = *t.ProcessName.Value
			changed = true
		} else if t.ProcessName.Value != nil && i.ProcessName != nil && *t.ProcessName.Value != *i.ProcessName {
			process["bk_process_name"] = *t.ProcessName.Value
			changed = true
		}
	}

	if IsAsDefaultValue(t.Port.AsDefaultValue) {
		if t.Port.Value == nil && i.Port != nil {
			process["port"] = nil
			changed = true
		} else if t.Port.Value != nil && i.Port == nil {
			process["port"] = *t.Port.Value
			changed = true
		} else if t.Port.Value != nil && i.Port != nil && *t.Port.Value != *i.Port {
			process["port"] = *t.Port.Value
			changed = true
		}
	}

	if IsAsDefaultValue(t.PidFile.AsDefaultValue) {
		if t.PidFile.Value == nil && i.PidFile != nil {
			process["pid_file"] = nil
			changed = true
		} else if t.PidFile.Value != nil && i.PidFile == nil {
			process["pid_file"] = *t.PidFile.Value
			changed = true
		} else if t.PidFile.Value != nil && i.PidFile != nil && *t.PidFile.Value != *i.PidFile {
			process["pid_file"] = *t.PidFile.Value
			changed = true
		}
	}

	if IsAsDefaultValue(t.AutoStart.AsDefaultValue) {
		if t.AutoStart.Value == nil && i.AutoStart != nil {
			process["auto_start"] = nil
			changed = true
		} else if t.AutoStart.Value != nil && i.AutoStart == nil {
			process["auto_start"] = *t.AutoStart.Value
			changed = true
		} else if t.AutoStart.Value != nil && i.AutoStart != nil && *t.AutoStart.Value != *i.AutoStart {
			process["auto_start"] = *t.AutoStart.Value
			changed = true
		}
	}

	if IsAsDefaultValue(t.AutoTimeGapSeconds.AsDefaultValue) {
		if t.AutoTimeGapSeconds.Value != nil && i.AutoTimeGap == nil {
			process["auto_time_gap"] = *t.AutoTimeGapSeconds.Value
			changed = true
		} else if t.AutoTimeGapSeconds.Value == nil && i.AutoTimeGap != nil {
			process["auto_time_gap"] = *t.AutoTimeGapSeconds.Value
			changed = true
		} else if t.AutoTimeGapSeconds.Value != nil && i.AutoTimeGap != nil && *t.AutoTimeGapSeconds.Value != *i.AutoTimeGap {
			process["auto_time_gap"] = *t.AutoTimeGapSeconds.Value
			changed = true
		}
	}

	if IsAsDefaultValue(t.StartCmd.AsDefaultValue) {
		if t.StartCmd.Value == nil && i.StartCmd != nil {
			process["start_cmd"] = nil
			changed = true
		} else if t.StartCmd.Value != nil && i.StartCmd == nil {
			process["start_cmd"] = *t.StartCmd.Value
			changed = true
		} else if t.StartCmd.Value != nil && i.StartCmd != nil && *t.StartCmd.Value != *i.StartCmd {
			process["start_cmd"] = *t.StartCmd.Value
			changed = true
		}
	}

	if IsAsDefaultValue(t.FuncID.AsDefaultValue) {
		if t.FuncID.Value == nil && i.FuncID != nil {
			process["bk_func_id"] = nil
			changed = true
		} else if t.FuncID.Value != nil && i.FuncID == nil {
			process["bk_func_id"] = *t.FuncID.Value
			changed = true
		} else if t.FuncID.Value != nil && i.FuncID != nil && *t.FuncID.Value != *i.FuncID {
			process["bk_func_id"] = *t.FuncID.Value
			changed = true
		}
	}

	if IsAsDefaultValue(t.User.AsDefaultValue) {
		if t.User.Value == nil && i.User != nil {
			process["user"] = nil
			changed = true
		} else if t.User.Value != nil && i.User == nil {
			process["user"] = *t.User.Value
			changed = true
		} else if t.User.Value != nil && i.User != nil && *t.User.Value != *i.User {
			process["user"] = *t.User.Value
			changed = true
		}
	}

	if IsAsDefaultValue(t.TimeoutSeconds.AsDefaultValue) {
		if t.TimeoutSeconds.Value != nil && i.TimeoutSeconds == nil {
			process["timeout"] = *t.TimeoutSeconds.Value
			changed = true
		} else if t.TimeoutSeconds.Value == nil && i.TimeoutSeconds != nil {
			process["timeout"] = nil
			changed = true
		} else if t.TimeoutSeconds.Value != nil && i.TimeoutSeconds != nil && *t.TimeoutSeconds.Value != *i.TimeoutSeconds {
			process["timeout"] = *t.TimeoutSeconds.Value
			changed = true
		}
	}

	if IsAsDefaultValue(t.Protocol.AsDefaultValue) {
		if t.Protocol.Value == nil && i.Protocol != nil {
			process["protocol"] = nil
			changed = true
		} else if t.Protocol.Value != nil && i.Protocol == nil {
			process["protocol"] = *t.Protocol.Value
			changed = true
		} else if t.Protocol.Value != nil && i.Protocol != nil && *t.Protocol.Value != *i.Protocol {
			process["protocol"] = *t.Protocol.Value
			changed = true
		}
	}

	if IsAsDefaultValue(t.Description.AsDefaultValue) {
		if t.Description.Value == nil && i.Description != nil {
			process["description"] = nil
			changed = true
		} else if t.Description.Value != nil && i.Description == nil {
			process["description"] = *t.Description.Value
			changed = true
		} else if t.Description.Value != nil && i.Description != nil && *t.Description.Value != *i.Description {
			process["description"] = *t.Description.Value
			changed = true
		}
	}

	if IsAsDefaultValue(t.StartParamRegex.AsDefaultValue) {
		if t.StartParamRegex.Value == nil && i.StartParamRegex != nil {
			process["bk_start_param_regex"] = nil
			changed = true
		} else if t.StartParamRegex.Value != nil && i.StartParamRegex == nil {
			process["bk_start_param_regex"] = *t.StartParamRegex.Value
			changed = true
		} else if t.StartParamRegex.Value != nil && i.StartParamRegex != nil && *t.StartParamRegex.Value != *i.StartParamRegex {
			process["bk_start_param_regex"] = *t.StartParamRegex.Value
			changed = true
		}
	}

	return process, changed
}

// FilterEditableFields only return editable fields
func (pt *ProcessTemplate) GetEditableFields(fields []string) []string {
	editableFields := pt.ExtractEditableFields()
	result := make([]string, 0)
	for _, field := range fields {
		if util.InStrArr(editableFields, field) {
			result = append(result, field)
		}
	}
	return result
}

func (pt *ProcessTemplate) ExtractEditableFields() []string {
	editableFields := make([]string, 0)
	property := pt.Property
	if IsAsDefaultValue(property.FuncName.AsDefaultValue) == false {
		editableFields = append(editableFields, "bk_func_name")
	}
	if IsAsDefaultValue(property.ProcessName.AsDefaultValue) == false {
		editableFields = append(editableFields, "bk_process_name")
	}
	if IsAsDefaultValue(property.FuncID.AsDefaultValue) == false {
		editableFields = append(editableFields, "bk_func_id")
	}
	if IsAsDefaultValue(property.StartParamRegex.AsDefaultValue) == false {
		editableFields = append(editableFields, "bk_start_param_regex")
	}
	if IsAsDefaultValue(property.AutoTimeGapSeconds.AsDefaultValue) == false {
		editableFields = append(editableFields, "auto_time_gap")
	}
	if IsAsDefaultValue(property.User.AsDefaultValue) == false {
		editableFields = append(editableFields, "user")
	}
	if IsAsDefaultValue(property.StopCmd.AsDefaultValue) == false {
		editableFields = append(editableFields, "stop_cmd")
	}
	if IsAsDefaultValue(property.ProcNum.AsDefaultValue) == false {
		editableFields = append(editableFields, "proc_num")
	}
	if IsAsDefaultValue(property.Port.AsDefaultValue) == false {
		editableFields = append(editableFields, "port")
	}
	if IsAsDefaultValue(property.Description.AsDefaultValue) == false {
		editableFields = append(editableFields, "description")
	}
	if IsAsDefaultValue(property.Protocol.AsDefaultValue) == false {
		editableFields = append(editableFields, "protocol")
	}
	if IsAsDefaultValue(property.TimeoutSeconds.AsDefaultValue) == false {
		editableFields = append(editableFields, "timeout")
	}
	if IsAsDefaultValue(property.AutoStart.AsDefaultValue) == false {
		editableFields = append(editableFields, "auto_start")
	}
	if IsAsDefaultValue(property.PidFile.AsDefaultValue) == false {
		editableFields = append(editableFields, "pid_file")
	}
	if IsAsDefaultValue(property.ReloadCmd.AsDefaultValue) == false {
		editableFields = append(editableFields, "reload_cmd")
	}
	if IsAsDefaultValue(property.RestartCmd.AsDefaultValue) == false {
		editableFields = append(editableFields, "restart_cmd")
	}
	if IsAsDefaultValue(property.ForceStopCmd.AsDefaultValue) == false {
		editableFields = append(editableFields, "face_stop_cmd")
	}
	if IsAsDefaultValue(property.WorkPath.AsDefaultValue) == false {
		editableFields = append(editableFields, "work_path")
	}
	if IsAsDefaultValue(property.BindIP.AsDefaultValue) == false {
		editableFields = append(editableFields, "bind_ip")
	}
	if IsAsDefaultValue(property.Priority.AsDefaultValue) == false {
		editableFields = append(editableFields, "priority")
	}
	if IsAsDefaultValue(property.StartCmd.AsDefaultValue) == false {
		editableFields = append(editableFields, "start_cmd")
	}
	return editableFields
}

// InstanceUpdate is used for update instance's value
func (pt *ProcessTemplate) ExtractInstanceUpdateData(input *Process) map[string]interface{} {
	data := make(map[string]interface{})
	property := pt.Property
	if IsAsDefaultValue(property.FuncName.AsDefaultValue) == false {
		if input.FuncName != nil {
			data["bk_func_name"] = *input.FuncName
		}
	}
	if IsAsDefaultValue(property.ProcessName.AsDefaultValue) == false {
		if input.ProcessName != nil {
			data["bk_process_name"] = *input.ProcessName
		}
	}
	if IsAsDefaultValue(property.FuncID.AsDefaultValue) == false {
		if input.FuncID != nil {
			data["bk_func_id"] = *input.FuncID
		}
	}
	if IsAsDefaultValue(property.StartParamRegex.AsDefaultValue) == false {
		if input.StartParamRegex != nil {
			data["bk_start_param_regex"] = *input.StartParamRegex
		}
	}
	if IsAsDefaultValue(property.AutoTimeGapSeconds.AsDefaultValue) == false {
		if input.AutoTimeGap != nil {
			data["auto_time_gap"] = *input.AutoTimeGap
		}
	}
	if IsAsDefaultValue(property.User.AsDefaultValue) == false {
		if input.User != nil {
			data["user"] = *input.User
		}
	}
	if IsAsDefaultValue(property.StopCmd.AsDefaultValue) == false {
		if input.StopCmd != nil {
			data["stop_cmd"] = *input.StopCmd
		}
	}
	if IsAsDefaultValue(property.ProcNum.AsDefaultValue) == false {
		if input.ProcNum != nil {
			data["proc_num"] = *input.ProcNum
		}
	}
	if IsAsDefaultValue(property.Port.AsDefaultValue) == false {
		if input.Port != nil {
			data["port"] = *input.Port
		}
	}
	if IsAsDefaultValue(property.Description.AsDefaultValue) == false {
		if input.Description != nil {
			data["description"] = *input.Description
		}
	}
	if IsAsDefaultValue(property.Protocol.AsDefaultValue) == false {
		if input.Protocol != nil {
			data["protocol"] = *input.Protocol
		}
	}
	if IsAsDefaultValue(property.TimeoutSeconds.AsDefaultValue) == false {
		if input.TimeoutSeconds != nil {
			data["timeout"] = *input.TimeoutSeconds
		}
	}
	if IsAsDefaultValue(property.AutoStart.AsDefaultValue) == false {
		if input.AutoStart != nil {
			data["auto_start"] = *input.AutoStart
		}
	}
	if IsAsDefaultValue(property.PidFile.AsDefaultValue) == false {
		if input.PidFile != nil {
			data["pid_file"] = *input.PidFile
		}
	}
	if IsAsDefaultValue(property.ReloadCmd.AsDefaultValue) == false {
		if input.ReloadCmd != nil {
			data["reload_cmd"] = *input.ReloadCmd
		}
	}
	if IsAsDefaultValue(property.RestartCmd.AsDefaultValue) == false {
		if input.RestartCmd != nil {
			data["restart_cmd"] = *input.RestartCmd
		}
	}
	if IsAsDefaultValue(property.ForceStopCmd.AsDefaultValue) == false {
		if input.ForceStopCmd != nil {
			data["face_stop_cmd"] = *input.ForceStopCmd
		}
	}
	if IsAsDefaultValue(property.WorkPath.AsDefaultValue) == false {
		if input.WorkPath != nil {
			data["work_path"] = *input.WorkPath
		}
	}
	if IsAsDefaultValue(property.BindIP.AsDefaultValue) == false {
		if input.BindIP != nil {
			data["bind_ip"] = *input.BindIP
		}
	}
	if IsAsDefaultValue(property.Priority.AsDefaultValue) == false {
		if input.Priority != nil {
			data["priority"] = *input.Priority
		}
	}
	if IsAsDefaultValue(property.StartCmd.AsDefaultValue) == false {
		if input.StartCmd != nil {
			data["start_cmd"] = *input.StartCmd
		}
	}
	return data
}

type ProcessProperty struct {
	ProcNum            PropertyInt64    `field:"proc_num" json:"proc_num" bson:"proc_num" validate:"max=10000,min=1"`
	StopCmd            PropertyString   `field:"stop_cmd" json:"stop_cmd" bson:"stop_cmd"`
	RestartCmd         PropertyString   `field:"restart_cmd" json:"restart_cmd" bson:"restart_cmd"`
	ForceStopCmd       PropertyString   `field:"face_stop_cmd" json:"face_stop_cmd" bson:"face_stop_cmd"`
	FuncName           PropertyString   `field:"bk_func_name" json:"bk_func_name" bson:"bk_func_name" validate:"required"`
	WorkPath           PropertyString   `field:"work_path" json:"work_path" bson:"work_path"`
	BindIP             PropertyBindIP   `field:"bind_ip" json:"bind_ip" bson:"bind_ip"`
	Priority           PropertyInt64    `field:"priority" json:"priority" bson:"priority" validate:"max=10000,min=1"`
	ReloadCmd          PropertyString   `field:"reload_cmd" json:"reload_cmd" bson:"reload_cmd"`
	ProcessName        PropertyString   `field:"bk_process_name" json:"bk_process_name" bson:"bk_process_name" validate:"required"`
	Port               PropertyPort     `field:"port" json:"port" bson:"port"`
	PidFile            PropertyString   `field:"pid_file" json:"pid_file" bson:"pid_file"`
	AutoStart          PropertyBool     `field:"auto_start" json:"auto_start" bson:"auto_start"`
	AutoTimeGapSeconds PropertyInt64    `field:"auto_time_gap" json:"auto_time_gap" bson:"auto_time_gap" validate:"max=10000,min=1"`
	StartCmd           PropertyString   `field:"start_cmd" json:"start_cmd" bson:"start_cmd"`
	FuncID             PropertyString   `field:"bk_func_id" json:"bk_func_id" bson:"bk_func_id"`
	User               PropertyString   `field:"user" json:"user" bson:"user"`
	TimeoutSeconds     PropertyInt64    `field:"timeout" json:"timeout" bson:"timeout" validate:"max=10000,min=1"`
	Protocol           PropertyProtocol `field:"protocol" json:"protocol" bson:"protocol"`
	Description        PropertyString   `field:"description" json:"description" bson:"description"`
	StartParamRegex    PropertyString   `field:"bk_start_param_regex" json:"bk_start_param_regex" bson:"bk_start_param_regex"`
}

func (pt *ProcessProperty) Validate() (field string, err error) {
	// call all field's Validate method one by one
	propertyInterfaceType := reflect.TypeOf((*ProcessPropertyInterface)(nil)).Elem()
	selfVal := reflect.ValueOf(pt).Elem()
	selfType := reflect.TypeOf(pt).Elem()
	fieldCount := selfVal.NumField()
	for fieldIdx := 0; fieldIdx < fieldCount; fieldIdx++ {
		field := selfType.Field(fieldIdx)
		fieldVal := selfVal.Field(fieldIdx)

		// check implements interface
		fieldValType := fieldVal.Addr().Type()
		if !fieldValType.Implements(propertyInterfaceType) {
			msg := fmt.Sprintf("field %s of type: %s should implements %s", field.Name, fieldVal.Type().Elem().Name(), propertyInterfaceType.Name())
			panic(msg)
		}

		// call validate method by interface
		checkResult := fieldVal.Addr().MethodByName("Validate").Call([]reflect.Value{})
		out := checkResult[0]
		if !out.IsNil() {
			err := out.Interface().(error)
			tag := field.Tag.Get("json")
			fieldName := strings.Split(tag, ",")[0]
			return fieldName, err
		}
	}

	if pt.ProcessName.Value == nil || len(*pt.ProcessName.Value) == 0 {
		return "bk_process_name", fmt.Errorf("field [%s] is required", "bk_process_name")
	}
	if pt.FuncName.Value == nil || len(*pt.FuncName.Value) == 0 {
		return "bk_func_name", fmt.Errorf("field [%s] is required", "bk_func_name")
	}
	if pt.AutoTimeGapSeconds.Value != nil {
		if *pt.AutoTimeGapSeconds.Value < 1 || *pt.AutoTimeGapSeconds.Value > 10000 {
			return "auto_time_gap", fmt.Errorf("field %s value must in range [1, 10000]", "auto_time_gap")
		}
	}
	if pt.TimeoutSeconds.Value != nil {
		if *pt.TimeoutSeconds.Value < 1 || *pt.TimeoutSeconds.Value > 10000 {
			return "timeout", fmt.Errorf("field %s value must in range [1, 10000]", "timeout")
		}
	}
	if pt.ProcNum.Value != nil {
		if *pt.ProcNum.Value < 1 || *pt.ProcNum.Value > 10000 {
			return "proc_num", fmt.Errorf("field %s value must in range [1, 10000]", "proc_num")
		}
	}
	if pt.Priority.Value != nil {
		if *pt.Priority.Value < 1 || *pt.Priority.Value > 10000 {
			return "priority", fmt.Errorf("field %s value must in range [1, 10000]", "priority")
		}
	}
	return "", nil
}

// Update all not nil field from input to pt
// rawProperty allows us set property field to nil
func (pt *ProcessProperty) Update(input ProcessProperty, rawProperty map[string]interface{}) {
	selfType := reflect.TypeOf(pt).Elem()
	selfVal := reflect.ValueOf(pt).Elem()
	inputVal := reflect.ValueOf(input)
	fieldCount := selfVal.NumField()
	updateIgnoreField := []string{"FuncName", "ProcessName"}
	for fieldIdx := 0; fieldIdx < fieldCount; fieldIdx++ {
		fieldName := selfType.Field(fieldIdx).Name
		if util.InArray(fieldName, updateIgnoreField) == true {
			continue
		}
		fieldTag := selfType.Field(fieldIdx).Tag.Get("json")
		if _, ok := rawProperty[fieldTag]; ok == false {
			continue
		}
		inputField := inputVal.Field(fieldIdx)
		selfField := selfVal.Field(fieldIdx)
		subFieldCount := inputField.NumField()
		// subFields: Value, AsDefaultValue
		for subFieldIdx := 0; subFieldIdx < subFieldCount; subFieldIdx++ {
			selfFieldValuePtr := selfField.Field(subFieldIdx)
			inputFieldPtr := inputField.Field(subFieldIdx)
			if inputFieldPtr.IsNil() {
				selfFieldValuePtr.Set(inputFieldPtr)
				continue
			}
			inputFieldValue := inputFieldPtr.Elem()

			if selfFieldValuePtr.Kind() == reflect.Ptr {
				if selfFieldValuePtr.IsNil() && selfFieldValuePtr.CanSet() {
					selfFieldValuePtr.Set(reflect.New(selfFieldValuePtr.Type().Elem()))
				}
			}

			selfFieldValue := selfFieldValuePtr.Elem()
			selfFieldValue.Set(inputFieldValue)
		}
	}
	return
}

type ProcessPropertyInterface interface {
	Validate() error
}

type PropertyInt64 struct {
	Value *int64 `field:"value" json:"value" bson:"value"`

	// AsDefaultValue records the relations between process instance's property and
	// whether it's used as a default value, the empty value can also be a default value.
	// If the property's value is used as a default value, then this property
	// can not be changed in all the process instance's created by this process
	// template. or, it can only be changed to this default value.
	AsDefaultValue *bool `field:"as_default_value" json:"as_default_value" bson:"as_default_value"`
}

func (ti *PropertyInt64) Validate() error {
	return nil
}

// PropertyInt64String is a string field that parse into int64
type PropertyInt64String struct {
	Value *string `field:"value" json:"value" bson:"value"`

	// AsDefaultValue records the relations between process instance's property and
	// whether it's used as a default value, the empty value can also be a default value.
	// If the property's value is used as a default value, then this property
	// can not be changed in all the process instance's created by this process
	// template. or, it can only be changed to this default value.
	AsDefaultValue *bool `field:"as_default_value" json:"as_default_value" bson:"as_default_value"`
}

func (ti *PropertyInt64String) Validate() error {
	if ti.Value != nil {
		// 兼容前端
		if *ti.Value == "" {
			ti.Value = nil
			return nil
		}

		if _, err := strconv.ParseInt(*ti.Value, 10, 64); err != nil {
			return err
		}
	}
	return nil
}

type PropertyBool struct {
	Value          *bool `field:"value" json:"value" bson:"value"`
	AsDefaultValue *bool `field:"as_default_value" json:"as_default_value" bson:"as_default_value"`
}

func (ti *PropertyBool) Validate() error {
	return nil
}

type PropertyString struct {
	Value          *string `field:"value" json:"value" bson:"value"`
	AsDefaultValue *bool   `field:"as_default_value" json:"as_default_value" bson:"as_default_value"`
}

func (ti *PropertyString) Validate() error {
	if ti == nil {
		return nil
	}
	if ti.Value != nil {
		value := *ti.Value
		if len(value) == 0 {
			return nil
		}
		matched, err := regexp.MatchString(common.FieldTypeSingleCharRegexp, value)
		if err != nil {
			blog.Errorf("Validate failed, regex:[%s], value:[%s]", common.FieldTypeSingleCharRegexp, value)
			return fmt.Errorf("value:[%s] doesn't match regex:[%s], err: %+v", value, common.FieldTypeSingleCharRegexp, err)
		}
		if matched == false {
			return fmt.Errorf("value:[%s] doesn't match regex:[%s]", value, common.FieldTypeSingleCharRegexp)
		}

	}
	return nil
}

var (
	ProcessPortFormat = regexp.MustCompile(`^(((([1-9][0-9]{0,3})|([1-5][0-9]{4})|(6[0-4][0-9]{3})|(65[0-4][0-9]{2})|(655[0-2][0-9])|(6553[0-5]))-(([1-9][0-9]{0,3})|([1-5][0-9]{4})|(6[0-4][0-9]{3})|(65[0-4][0-9]{2})|(655[0-2][0-9])|(6553[0-5])))|((([1-9][0-9]{0,3})|([1-5][0-9]{4})|(6[0-4][0-9]{3})|(65[0-4][0-9]{2})|(655[0-2][0-9])|(6553[0-5]))))(,(((([1-9][0-9]{0,3})|([1-5][0-9]{4})|(6[0-4][0-9]{3})|(65[0-4][0-9]{2})|(655[0-2][0-9])|(6553[0-5])))|((([1-9][0-9]{0,3})|([1-5][0-9]{4})|(6[0-4][0-9]{3})|(65[0-4][0-9]{2})|(655[0-2][0-9])|(6553[0-5]))-(([1-9][0-9]{0,3})|([1-5][0-9]{4})|(6[0-4][0-9]{3})|(65[0-4][0-9]{2})|(655[0-2][0-9])|(6553[0-5])))))*$`)
)

type PropertyPort struct {
	Value          *string `field:"value" json:"value" bson:"value"`
	AsDefaultValue *bool   `field:"as_default_value" json:"as_default_value" bson:"as_default_value"`
}

func (ti *PropertyPort) Validate() error {
	if ti.Value != nil {
		if len(*ti.Value) == 0 {
			return nil
		}
		if matched := ProcessPortFormat.MatchString(*ti.Value); matched == false {
			return fmt.Errorf("port format invalid")
		}
	}
	return nil
}

type PropertyBindIP struct {
	Value          *SocketBindType `field:"value" json:"value" bson:"value"`
	AsDefaultValue *bool           `field:"as_default_value" json:"as_default_value" bson:"as_default_value"`
}

func (ti *PropertyBindIP) Validate() error {
	if ti.Value != nil && len(*ti.Value) != 0 {
		if err := ti.Value.Validate(); err != nil {
			return err
		}
	}
	return nil
}

type PropertyProtocol struct {
	Value          *ProtocolType `field:"value" json:"value" bson:"value"`
	AsDefaultValue *bool         `field:"as_default_value" json:"as_default_value" bson:"as_default_value"`
}

func (ti *PropertyProtocol) Validate() error {
	if ti.Value != nil {
		if err := ti.Value.Validate(); err != nil {
			return err
		}
	}
	return nil
}

// ServiceInstance is a service, which created when a host binding with a service template.
type ServiceInstance struct {
	BizID  int64           `field:"bk_biz_id" json:"bk_biz_id" bson:"bk_biz_id"`
	ID     int64           `field:"id" json:"id" bson:"id"`
	Name   string          `field:"name" json:"name" bson:"name"`
	Labels selector.Labels `field:"labels" json:"labels" bson:"labels"`

	// the template id can not be updated, once the service is created.
	// it can be 0 when the service is not created with a service template.
	ServiceTemplateID int64  `field:"service_template_id" json:"service_template_id" bson:"service_template_id"`
	HostID            int64  `field:"bk_host_id" json:"bk_host_id" bson:"bk_host_id"`
	InnerIP           string `field:"bk_host_innerip" json:"bk_host_innerip" bson:"bk_host_innerip"`

	// the module that this service belongs to.
	ModuleID int64 `field:"bk_module_id" json:"bk_module_id" bson:"bk_module_id"`

	Creator         string    `field:"creator" json:"creator" bson:"creator"`
	Modifier        string    `field:"modifier" json:"modifier" bson:"modifier"`
	CreateTime      time.Time `field:"create_time" json:"create_time" bson:"create_time"`
	LastTime        time.Time `field:"last_time" json:"last_time" bson:"last_time"`
	SupplierAccount string    `field:"bk_supplier_account" json:"bk_supplier_account" bson:"bk_supplier_account"`
}

func (si *ServiceInstance) Validate() (field string, err error) {
	/*
		if len(si.Name) == 0 {
			return "name", errors.New("name can't be empty")
		}
	*/

	if len(si.Name) > common.NameFieldMaxLength {
		return "name", fmt.Errorf("name too long, input: %d > max: %d", len(si.Name), common.NameFieldMaxLength)
	}
	return "", nil
}

type ServiceInstanceDetail struct {
	ServiceInstance
	ServiceCategoryID int64               `field:"service_category_id" json:"service_category_id" bson:"service_category_id"`
	ProcessInstances  []ProcessInstanceNG `field:"process_instances" json:"process_instances" bson:"process_instances"`
}

type ServiceInstanceWithTopoPath struct {
	ServiceInstance
	TopoPath []TopoInstanceNodeSimplify `field:"topo_path" json:"topo_path" bson:"topo_path"`
}

// ProcessInstanceRelation record which service instance and process template are current process binding, process identified by ProcessID
type ProcessInstanceRelation struct {
	BizID int64 `field:"bk_biz_id" json:"bk_biz_id" bson:"bk_biz_id"`

	// unique field, 1:1 mapping with ProcessInstance.
	ProcessID         int64 `field:"bk_process_id" json:"bk_process_id" bson:"bk_process_id"`
	ServiceInstanceID int64 `field:"service_instance_id" json:"service_instance_id" bson:"service_instance_id"`

	// ProcessTemplateID indicate which template are current process instantiate from.
	ProcessTemplateID int64 `field:"process_template_id" json:"process_template_id" bson:"process_template_id"`

	// redundant field for accelerating processes by HostID
	HostID          int64  `field:"bk_host_id" json:"bk_host_id" bson:"bk_host_id"`
	SupplierAccount string `field:"bk_supplier_account" json:"bk_supplier_account" bson:"bk_supplier_account"`
}

func (pir *ProcessInstanceRelation) Validate() (field string, err error) {
	return "", nil
}

type ProcessInstance struct {
	Property mapstr.MapStr           `json:"property"`
	Relation ProcessInstanceRelation `json:"relation"`
}

type ProcessInstanceNG struct {
	Process  Process                 `json:"process"`
	Relation ProcessInstanceRelation `json:"relation"`
}

type GetProc2ModuleOption struct {
	ProcessID int64 `json:"bk_process_id"`
	BizID     int64 `json:"bk_biz_id"`
}

type Proc2Module struct {
	BizID           int64  `json:"bk_biz_id"`
	ModuleName      string `json:"bk_module_name"`
	ProcessID       int64  `json:"bk_process_id"`
	SupplierAccount string `json:"bk_supplier_account"`
}

type LabelAggregationOption struct {
	Metadata *Metadata `json:"metadata"`
	BizID    int64     `json:"bk_biz_id"`
	ModuleID *int64    `json:"bk_module_id" bson:"bk_module_id" field:"bk_module_id"`
}<|MERGE_RESOLUTION|>--- conflicted
+++ resolved
@@ -227,22 +227,11 @@
 	Processes []ProcessInstanceDetail `json:"processes"`
 }
 
-type CreateServiceInstanceOption struct {
-	ModuleID int64 `json:"bk_module_id"`
-	HostID   int64 `json:"bk_host_id"`
-	// Processes parameter usable only when create instance with raw
-	Processes []ProcessInstanceDetail `json:"processes"`
-}
 
 type ProcessInstanceDetail struct {
-<<<<<<< HEAD
 	// ProcessTemplateID indicate which process to update if service instance bound with a template
 	ProcessTemplateID int64                  `json:"process_template_id"`
 	ProcessData       map[string]interface{} `json:"process_info"`
-=======
-	ProcessTemplateID int64   `json:"process_template_id"`
-	ProcessInfo       Process `json:"process_info"`
->>>>>>> 8c06c4ed
 }
 
 type ListProcessTemplateWithServiceTemplateInput struct {
