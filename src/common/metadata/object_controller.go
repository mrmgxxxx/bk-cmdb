--- conflicted
+++ resolved
@@ -129,24 +129,12 @@
 	Data     []Association `json:"data"`
 }
 
-<<<<<<< HEAD
-=======
-// QueryInstInput query common input params
-type QueryInstInput struct {
-	Condition interface{} `json:"condition"`
-	Fields    string      `json:"fields"`
-	Start     int         `json:"start"`
-	Limit     int         `json:"limit"`
-	Sort      string      `json:"sort"`
-}
-
 // InstResult inst item result
 type InstResult struct {
 	Count int            `json:"count"`
 	Info  []types.MapStr `json:"info"`
 }
 
->>>>>>> 465fc1e5
 // QueryInstResult query inst result
 type QueryInstResult struct {
 	BaseResp `json:",inline"`
