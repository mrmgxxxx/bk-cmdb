--- conflicted
+++ resolved
@@ -50,12 +50,8 @@
 type CreateUniqueRequest struct {
 	ObjID     string      `json:"bk_obj_id" bson:"bk_obj_id"`
 	MustCheck bool        `json:"must_check" bson:"must_check"`
-<<<<<<< HEAD
-	Keys      []UinqueKey `json:"keys" bson:"keys"`
+	Keys      []UniqueKey `json:"keys" bson:"keys"`
 	Metadata  `field:"metadata" json:"metadata" bson:"metadata"`
-=======
-	Keys      []UniqueKey `json:"keys" bson:"keys"`
->>>>>>> 61dea4a8
 }
 
 type CreateUniqueResult struct {
