/*
 * Tencent is pleased to support the open source community by making 蓝鲸 available.
 * Copyright (C) 2017-2018 THL A29 Limited, a Tencent company. All rights reserved.
 * Licensed under the MIT License (the "License"); you may not use this file except
 * in compliance with the License. You may obtain a copy of the License at
 * http://opensource.org/licenses/MIT
 * Unless required by applicable law or agreed to in writing, software distributed under
 * the License is distributed on an "AS IS" BASIS, WITHOUT WARRANTIES OR CONDITIONS OF ANY KIND,
 * either express or implied. See the License for the specific language governing permissions and
 * limitations under the License.
 */

package common

import "math"

const (
	// HTTPCreate create method
	HTTPCreate = "POST"

	// HTTPSelectPost select method
	HTTPSelectPost = "POST"

	// HTTPSelectGet select method
	HTTPSelectGet = "GET"

	// HTTPUpdate update method
	HTTPUpdate = "PUT"

	// HTTPDelete delete method
	HTTPDelete = "DELETE"

	// BKTrue the true definition
	BKTrue = 1

	// BKFalse the false definition
	BKFalse = 2

	// BKNoLimit no limit definition
	BKNoLimit = 999999999

	// BKDefaultLimit the default limit definition
	BKDefaultLimit = 20

	// BKParent the parent code
	BKParent = 1
	// BKChild the child code
	BKChild = 2

	// BKParentStr the parent name
	BKParentStr = "bk_parentid"

	// BKChildStr the child name
	BKChildStr = "bk_childid"

	// BKInstParentStr the inst parent name
	BKInstParentStr = "bk_parent_id"

	// BKDefaultOwnerID the default owner value
	BKDefaultOwnerID = "0"

	// BKDefaultSupplierID the default owner id
	BKDefaultSupplierID = 0

	// BKSuperOwnerID the super owner value
	BKSuperOwnerID = "superadmin"

	// BKDefaultDirSubArea the default dir subarea
	BKDefaultDirSubArea = 0

	// BKTimeTypeParseFlag the time flag
	BKTimeTypeParseFlag = "cc_time_type"

	// BKTopoBusinessLevelLimit the mainline topo level limit
	BKTopoBusinessLevelLimit = "level.businessTopoMax"

	// BKTopoBusinessLevelDefault the mainline topo level default level
	BKTopoBusinessLevelDefault = 7
)

const (
	// BKInnerObjIDApp the inner object
	BKInnerObjIDApp = "biz"

	// BKInnerObjIDSet the inner object
	BKInnerObjIDSet = "set"

	// BKInnerObjIDModule the inner object
	BKInnerObjIDModule = "module"

	// BKInnerObjIDHost the inner object
	BKInnerObjIDHost = "host"

	// BKInnerObjIDObject the inner object
	BKInnerObjIDObject = "object"

	// BKInnerObjIDProc the inner object
	BKInnerObjIDProc = "process"

	// BKInnerObjIDConfigTemp the inner object
	BKInnerObjIDConfigTemp = "config_template"

	// BKInnerObjIDTempVerion the inner object
	BKInnerObjIDTempVersion = "template_version"

	// BKInnerObjIDPlat the inner object
	BKInnerObjIDPlat = "plat"

	// BKInnerObjIDSwitch the inner object
	BKInnerObjIDSwitch = "bk_switch"
	// BKInnerObjIDRouter the inner object
	BKInnerObjIDRouter = "bk_router"
	// BKInnerObjIDBlance the inner object
	BKInnerObjIDBlance = "bk_load_balance"
	// BKInnerObjIDFirewall the inner object
	BKInnerObjIDFirewall = "bk_firewall"
	// BKInnerObjIDWeblogic the inner object
	BKInnerObjIDWeblogic = "bk_weblogic"
	// BKInnerObjIDTomcat the inner object
	BKInnerObjIDTomcat = "bk_tomcat"
	// BKInnerObjIDApache the inner object
	BKInnerObjIDApache = "bk_apache"
)

// Revision
const (
	RevisionEnterprise = "enterprise"
	RevisionCommunity  = "community"
	RevisionOpensource = "opensource"
)

const (
	// BKDBIN the db operator
	BKDBIN = "$in"

	// BKDBOR the db operator
	BKDBOR = "$or"

	// BKDBAND the db operator
	BKDBAND = "$and"

	// BKDBLIKE the db operator
	BKDBLIKE = "$regex"

	// BKDBEQ the db operator
	BKDBEQ = "$eq"

	// BKDBNE the db operator
	BKDBNE = "$ne"

	// BKDBNIN the db oeprator
	BKDBNIN = "$nin"

	// BKDBLT the db operator
	BKDBLT = "$lt"

	// BKDBLTE the db operator
	BKDBLTE = "$lte"

	// BKDBGT the db operator
	BKDBGT = "$gt"

	// BKDBGTE the db opeartor
	BKDBGTE = "$gte"

	// BKDBExists the db opeartor
	BKDBExists = "$exists"

	// BKDBNot the db opeartor
	BKDBNot = "$not"

	// BKDBCount the db opeartor
	BKDBCount = "$count"

	// BKDBGroup the db opeartor
	BKDBGroup = "$group"

	// BKDBMatch the db opeartor
	BKDBMatch = "$match"

	// BKDBSum the db opeartor
	BKDBSum = "$sum"

	// BKDBPush the db opeartor
	BKDBPush = "$push"

	// BKDBUNSET the db opeartor
	BKDBUNSET = "$unset"

	// BKDBSortFieldSep the db sort field split char
	BKDBSortFieldSep = ","
)

const (
	// DefaultResModuleName the default idle module name
	DefaultResModuleName string = "空闲机"
	// DefaultFaultModuleName the default fault module name
	DefaultFaultModuleName string = "故障机"
)

const (
	// BKFieldID the id definition
	BKFieldID   = "id"
	BKFieldName = "name"

	// BKDefaultField the default field
	BKDefaultField = "default"

	// BKOwnerIDField the owner field
	BKOwnerIDField = "bk_supplier_account"

	// BKSupplierIDField the supplier id field
	BKSupplierIDField = "bk_supplier_id"

	// BKAppIDField the appid field
	BKAppIDField = "bk_biz_id"

	// BKIPArr the ip address
	BKIPArr = "ipArr"

	// BKAssetIDField  the asset id field
	BKAssetIDField = "bk_asset_id"

	// BKHostInnerIPField the host innerip field
	BKHostInnerIPField = "bk_host_innerip"

	// BKHostCloudRegionField the host cloud region field
	BKHostCloudRegionField = "bk_cloud_region"

	// BKHostOuterIPField the host outerip field
	BKHostOuterIPField = "bk_host_outerip"

	// TimeTransferModel the time transferModel field
	TimeTransferModel = "2006-01-02 15:04:05"

	// BKLastTimeCloudSync the last time cloud sync
	BKLastTimeCloudSync = "bk_last_sync_time"

	// BKCloudTaskID the cloud sync task id
	BKCloudTaskID = "bk_task_id"

	// BKSyncStatus the cloud sync status
	BKSyncStatus = "bk_sync_status"

	// BKNewAddHost the cloud sync new add hosts
	BKNewAddHost = "new_add"

	// BKAttrChangedHost the cloud sync attr changed hosts
	BKAttrChangedHost = "attr_changed"

	// BKCloudConfirm whether new add cloud hosts need confirm
	BKCloudConfirm = "bk_confirm"

	// BKAttrConfirm the cloud hosts attr changed need confirm
	BKAttrConfirm = "bk_attr_confirm"

	// BKCloudSyncTaskName the cloud sync task name field
	BKCloudSyncTaskName = "bk_task_name"

	// BKCloudAccountType the cloud account type field
	BKCloudAccountType = "bk_account_type"

	// BKCloudSyncAccountAdmin the cloud sync account admin
	BKCloudSyncAccountAdmin = "bk_account_admin"

	// BKResourceType the cloud sync resource type
	BKResourceType = "bk_resource_type"

	// BKImportFrom the host import from field
	BKImportFrom = "import_from"

	// BKHostIDField the host id field
	BKHostIDField = "bk_host_id"

	// BKHostNameField the host name field
	BKHostNameField = "bk_host_name"

	// BKAppNameField the app name field
	BKAppNameField = "bk_biz_name"

	// BKSetIDField the setid field
	BKSetIDField = "bk_set_id"

	// BKSetNameField the set name field
	BKSetNameField = "bk_set_name"

	// BKModuleIDField the module id field
	BKModuleIDField = "bk_module_id"

	// BKModuleNameField the module name field
	BKModuleNameField = "bk_module_name"

	// BKSubscriptionIDField the subscription id field
	BKSubscriptionIDField = "subscription_id"
	// BKSubscriptionNameField the subscription name field
	BKSubscriptionNameField = "subscription_name"

	// BKOSTypeField the os type field
	BKOSTypeField = "bk_os_type"

	// BKOSNameField the os name field
	BKOSNameField = "bk_os_name"

	// BKHttpGet the http get
	BKHttpGet = "GET"

	// BKTencentCloudTimeOut the tencent cloud timeout
	BKTencentCloudTimeOut = 10

	// TencentCloudUrl the tencent cloud url
	TencentCloudUrl = "cvm.tencentcloudapi.com"

	// TencentCloudSignMethod the tencent cloud sign method
	TencentCloudSignMethod = "HmacSHA1"

	// BKCloudIDField the cloud id field
	BKCloudIDField = "bk_cloud_id"

	// BKCloudNameField the cloud name field
	BKCloudNameField = "bk_cloud_name"

	// BKObjIDField the obj id field
	BKObjIDField = "bk_obj_id"

	// BKObjNameField the obj name field
	BKObjNameField = "bk_obj_name"

	// BKObjIconField the obj icon field
	BKObjIconField = "bk_obj_icon"

	// BKInstIDField the inst id field
	BKInstIDField = "bk_inst_id"

	// BKInstNameField the inst name field
	BKInstNameField = "bk_inst_name"

	// ExportCustomFields the use custom display columns
	ExportCustomFields = "export_custom_fields"

	// BKProcIDField the proc id field
	BKProcIDField = "bk_process_id"

	// BKConfTempId is the config template id field
	BKConfTempIdField = "bk_conftemp_id"

	// BKProcNameField the proc name field
	BKProcNameField = "bk_process_name"

	// BKTemlateIDField the process template id field
	BKTemlateIDField = "template_id"

	// BKVesionIDField the version id field
	BKVersionIDField = "version_id"

	// BKTemplateNameField the template name field
	BKTemplateNameField = "template_name"

	// BKFileNameField the file name field
	BKFileNameField = "file_name"

	// BKPropertyIDField the propety id field
	BKPropertyIDField = "bk_property_id"

	// BKPropertyNameField the property name field
	BKPropertyNameField = "bk_property_name"

	// BKPropertyTypeField the property type field
	BKPropertyTypeField = "bk_property_type"

	BKPropertyGroupField = "bk_property_group"

	// BKPropertyValueField the property value field
	BKPropertyValueField = "bk_property_value"

	// BKObjAttIDField the obj att id field
	BKObjAttIDField = "bk_object_att_id"

	// BKClassificationIDField the classification id field
	BKClassificationIDField = "bk_classification_id"

	// BKClassificationNameField the classification name field
	BKClassificationNameField = "bk_classification_name"

	// BKClassificationIconField the classification icon field
	BKClassificationIconField = "bk_classification_icon"

	// BKPropertyGroupIDField the property group id field
	BKPropertyGroupIDField = "bk_group_id"

	// BKPropertyGroupNameField the property group name field
	BKPropertyGroupNameField = "bk_group_name"

	// BKPropertyGroupIndexField the property group index field
	BKPropertyGroupIndexField = "bk_group_index"

	// BKAsstObjIDField the property obj id field
	BKAsstObjIDField = "bk_asst_obj_id"

	// BKAsstInstIDField the property inst id field
	BKAsstInstIDField = "bk_asst_inst_id"

	// BKOptionField the option field
	BKOptionField = "option"

	// BKPrivilegeField the privilege field
	BKPrivilegeField = "privilege"

	// BKUserGroupIDField the group id field
	BKUserGroupIDField = "group_id"

	// BKUserListField the user list field
	BKUserListField = "user_list"

	// BKContentField the content field
	BKContentField = "content"

	// BKExtKeyField the ext key field
	BKExtKeyField = "ext_key"

	// BKOpDescField the op desc field
	BKOpDescField = "op_desc"

	// BKOpTypeField the op type field
	BKOpTypeField = "op_type"

	// BKOpTargetField the op target field
	BKOpTargetField = "op_target"

	// BKOpTimeField the op time field
	BKOpTimeField = "op_time"

	// BKSetEnvField the set env field
	BKSetEnvField = "bk_set_env"

	// BKSetStatusField the set status field
	BKSetStatusField = "bk_service_status"

	// BKSetDescField the set desc field
	BKSetDescField = "bk_set_desc"

	// BKSetCapacityField the set capacity field
	BKSetCapacityField = "bk_capacity"

	// BKPort the port
	BKPort = "port"

	// BKUser the user
	BKUser = "user"

	// BKProtocol the protocol
	BKProtocol = "protocol"

	// BKProcessIDField the process id field
	BKProcessIDField = "bk_process_id"

	// BKProcessNameField the process name field
	BKProcessNameField = "bk_process_name"

	// BKFuncIDField the func id field
	BKFuncIDField = "bk_func_id"

	// BKFuncName the function name
	BKFuncName = "bk_func_name"

	// BKBindIP the bind ip
	BKBindIP = "bind_ip"

	// BKWorkPath the work path
	BKWorkPath = "work_path"

	// BKIsPre the ispre field
	BKIsPre = "ispre"

	// BKIsIncrementField the isincrement field
	BKIsIncrementField = "is_increment"

	// BKProxyListField the proxy list field
	BKProxyListField = "bk_proxy_list"

	// BKIPListField the ip list field
	BKIPListField = "ip_list"

	// BKInvalidIPSField the invalid ips field
	BKInvalidIPSField = "invalid_ips"

	// BKGseProxyField the gse proxy
	BKGseProxyField = "bk_gse_proxy"

	// BKSubAreaField the sub area field
	BKSubAreaField = "bk_cloud_id"

	// BKProcField the proc field
	BKProcField = "bk_process"

	// BKMaintainersField the maintainers field
	BKMaintainersField = "bk_biz_maintainer"

	// BKProductPMField the product pm field
	BKProductPMField = "bk_biz_productor"

	// BKTesterField the tester field
	BKTesterField = "bk_biz_tester"

	// BKOperatorField the operator field
	BKOperatorField = "operator" // the operator of app of module, is means a job position

	// BKLifeCycleField the life cycle field
	BKLifeCycleField = "life_cycle"

	// BKDeveloperField the developer field
	BKDeveloperField = "bk_biz_developer"

	// BKLanguageField the language field
	BKLanguageField = "language"

	// BKBakOperatorField the bak operator field
	BKBakOperatorField = "bk_bak_operator"

	// BKTimeZoneField the time zone field
	BKTimeZoneField = "time_zone"

	// BKIsRequiredField the required field
	BKIsRequiredField = "isrequired"

	// BKModuleTypeField the module type field
	BKModuleTypeField = "bk_module_type"

	// BKOrgIPField the org ip field
	BKOrgIPField = "bk_org_ip"

	// BKDstIPField the dst ip field
	BKDstIPField = "bk_dst_ip"

	// BKDescriptionField the description field
	BKDescriptionField = "description"

	// BKIsOnlyField the isonly name field
	BKIsOnlyField = "isonly"
	// BKGseTaskIdField the gse taskid
	BKGseTaskIDField = "task_id"
	// BKTaskIdField the gse taskid
	BKTaskIDField = "task_id"
	// BKGseOpTaskIDField the gse taskid
	BKGseOpTaskIDField = "gse_task_id"
	BKProcPidFile      = "pid_file"
	BKProcStartCmd     = "start_cmd"
	BKProcStopCmd      = "stop_cmd"
	BKProcReloadCmd    = "reload_cmd"
	BKProcRestartCmd   = "restart_cmd"
	BKProcTimeOut      = "timeout"
	BKProcWorkPath     = "work_path"
	BKProcInstNum      = "proc_num"

	// BKInstKeyField the inst key field for metric discover
	BKInstKeyField = "bk_inst_key"

	// for net collect device
	BKDeviceIDField    = "device_id"
	BKDeviceNameField  = "device_name"
	BKDeviceModelField = "device_model"
	BKVendorField      = "bk_vendor"

	// for net collect property of device
	BKNetcollectPropertyIDField = "netcollect_property_id"
	BKOIDField                  = "oid"
	BKPeriodField               = "period"
	BKActionField               = "action"
	BKProcinstanceID            = "proc_instance_id"

	// BKGseOpProcTaskDetailField gse operate process return detail
	BKGseOpProcTaskDetailField = "detail"
	BKGroupField               = "group"
)

const (
	BKRequestField = "bk_request_id"
	BKTxnIDField   = "bk_txn_id"
)

// DefaultResSetName the inner module set
const DefaultResSetName string = "空闲机池"

// WhiteListAppName the white list app name
const WhiteListAppName = "蓝鲸"

// WhiteListSetName the white list set name
const WhiteListSetName = "公共组件"

// WhiteListModuleName the white list module name
const WhiteListModuleName = "gitserver"

// the inst record's logging information
const (
	// CreatorField the creator
	CreatorField = "creator"

	// CreateTimeField the create time field
	CreateTimeField = "create_time"

	// ConfirmTimeField the cloud resource confirm time filed
	ConfirmTimeField = "confirm_time"

	// StartTimeField the cloud sync start time field
	StartTimeFiled = "start_time"

	// ModifierField the modifier field
	ModifierField = "modifier"

	// LastTimeField the last time field
	LastTimeField = "last_time"
)

const (
	// ValidCreate valid create
	ValidCreate = "create"

	// ValidUpdate valid update
	ValidUpdate = "update"
)

// DefaultResSetFlag the default resource set flat
const DefaultResSetFlag int = 1

// DefaultAppFlag the default app flag
const DefaultAppFlag int = 1

// DefaultAppName the default app name
const DefaultAppName string = "资源池"

const DefaultCloudName string = "default area"

const DefaultInstName string = "实例名"

// BKAppName the default app name
const BKAppName string = "蓝鲸"

const BKMainLine = "mainline"

// bk_classification_id value
const BKNetwork = "bk_network"

const (
	SNMPActionGet = "get"

	SNMPActionGetNext = "getnext"
)

const (
	// DefaultResModuleFlag the default resource module flag
	DefaultResModuleFlag int = 1

	// DefaultFaultModuleFlag the default fault module flag
	DefaultFaultModuleFlag int = 2
)
const (
	// FieldTypeSingleChar the single char filed type
	FieldTypeSingleChar string = "singlechar"

	// FieldTypeLongChar the long char field type
	FieldTypeLongChar string = "longchar"

	// FieldTypeInt the int field type
	FieldTypeInt string = "int"

	// FieldTypeFloat the float field type
	FieldTypeFloat string = "float"

	// FieldTypeEnum the enum field type
	FieldTypeEnum string = "enum"

	// FieldTypeDate the date field type
	FieldTypeDate string = "date"

	// FieldTypeTime the time field type
	FieldTypeTime string = "time"

	// FieldTypeUser the user field type
	FieldTypeUser string = "objuser"

	// FieldTypeSingleAsst the single association
	FieldTypeSingleAsst string = "singleasst"

	// FieldTypeMultiAsst the multi association
	FieldTypeMultiAsst string = "multiasst"

	// FieldTypeForeignKey the multi association
	FieldTypeForeignKey string = "foreignkey"

	// FieldTypeTimeZone the timezone field type
	FieldTypeTimeZone string = "timezone"

	// FieldTypeBool the bool type
	FieldTypeBool string = "bool"

	// FieldTypeSingleLenChar the single char length limit
	FieldTypeSingleLenChar int = 256

	// FieldTypeLongLenChar the long char length limit
	FieldTypeLongLenChar int = 2000
)

const (
	// HostAddMethodExcel add a host method
	HostAddMethodExcel = "1"

	// HostAddMethodAgent add a  agent method
	HostAddMethodAgent = "2"

	// HostAddMethodAPI add api method
	HostAddMethodAPI = "3"

	// HostAddMethodExcelIndexOffset the height of the table header
	HostAddMethodExcelIndexOffset = 3

	// HostAddMethodExcelAssociationIndexOffset
	HostAddMethodExcelAssociationIndexOffset = 1

	/*EXCEL color AARRGGBB :
	AA means Alpha
	RRGGBB means Red, in hex.
	GG means Red, in hex.
	BB means Red, in hex.
	*/

	// ExcelHeaderFirstRowColor cell bg color
	ExcelHeaderFirstRowColor = "FF92D050"
	// ExcelHeaderFirstRowFontColor  font color
	ExcelHeaderFirstRowFontColor = "00000000"
	// ExcelHeaderFirstRowRequireFontColor require font color
	ExcelHeaderFirstRowRequireFontColor = "FFFF0000"
	// ExcelHeaderOtherRowColor cell bg color
	ExcelHeaderOtherRowColor = "FFC6EFCE"
	// ExcelHeaderOtherRowFontColor font color
	ExcelHeaderOtherRowFontColor = "FF000000"
	// ExcelCellDefaultBorderColor black color
	ExcelCellDefaultBorderColor = "FFD4D4D4"

	// ExcelAsstPrimaryKeySplitChar split char
	ExcelAsstPrimaryKeySplitChar = ","
	// ExcelAsstPrimaryKeyJoinChar split char
	ExcelAsstPrimaryKeyJoinChar = "="
	// ExcelAsstPrimaryKeyRowChar split char
	ExcelAsstPrimaryKeyRowChar = "\n"

	// ExcelDelAsstObjectRelation delete asst object relation
	ExcelDelAsstObjectRelation = "/"

	// ExcelDataValidationListLen excel dropdown list item count
	ExcelDataValidationListLen = 50

	// ExcelCommentSheetCotentLangPrefixKey excel comment sheet centent language prefixe key
	ExcelCommentSheetCotentLangPrefixKey = "import_comment"
)

const (
	// InputTypeExcel  data from excel
	InputTypeExcel = "excel"

	// InputTypeApiHostSync data from api for synchronize new host
	InputTypeApiNewHostSync = "api_sync_host"

	// BatchHostAddMaxRow batch sync add host max row
	BatchHostAddMaxRow = 128
)

const (
	// HTTPBKAPIErrorMessage apiserver error message
	HTTPBKAPIErrorMessage = "bk_error_msg"

	// HTTPBKAPIErrorCode apiserver error code
	HTTPBKAPIErrorCode = "bk_error_code"
)

// KvMap the map definition
type KvMap map[string]interface{}

const (
	// CCSystemOperatorUserName the system user
	CCSystemOperatorUserName  = "cc_system"
	CCSystemCollectorUserName = "cc_collector"
)

// APIRsp the result the http requst
type APIRsp struct {
	HTTPCode int         `json:"-"`
	Result   bool        `json:"result"`
	Code     int         `json:"code"`
	Message  interface{} `json:"message"`
	Data     interface{} `json:"data"`
}

const (
	// BKCacheKeyV3Prefix the prefix definition
	BKCacheKeyV3Prefix = "cc:v3:"
)

// event cache keys
const (
	EventCacheEventIDKey          = BKCacheKeyV3Prefix + "event:inst_id"
	EventCacheEventQueueKey       = BKCacheKeyV3Prefix + "event:inst_queue"
	EventCacheEventTxnQueuePrefix = BKCacheKeyV3Prefix + "event:inst_txn_queue:"
	EventCacheEventTxnSet         = BKCacheKeyV3Prefix + "event:txn_set"
	RedisSnapKeyPrefix            = BKCacheKeyV3Prefix + "snapshot:"
)

const (
	BKSTRIDPrefix = "cc"
)

const (
	// LocalHostName the local host name definition
	LocalHostName = "localhost"

	// LocalHostIP the local host ip definition
	LocalHostIP = "127.0.0.1"
)

const (
	// BKHTTPHeaderUser current request http request header fields name for login user
	BKHTTPHeaderUser = "BK_User"
	// BKHTTPLanguage the language key word
	BKHTTPLanguage = "HTTP_BLUEKING_LANGUAGE"
	// BKHTTPOwnerID the owner
	BKHTTPOwner = "HTTP_BK_SUPPLIER_ACCOUNT"
	// BKHTTPOwnerID the owner id
	BKHTTPOwnerID = "HTTP_BLUEKING_SUPPLIER_ID"
	//BKHTTPOwnerID = "HTTP_BLUEKING_OWNERID"
	BKHTTPCookieLanugageKey = "blueking_language"
	BKSessionLanugageKey    = "language"
	BKHTTPSupplierID        = "bk_supplier_id"

	// BKHTTPCCRequestID cc request id cc_request_id
	BKHTTPCCRequestID = "Cc_Request_Id"
	// BKHTTPOtherRequestID esb request id  X-Bkapi-Request-Id
	BKHTTPOtherRequestID  = "X-Bkapi-Request-Id"
	BKHTTPCCRequestTime   = "Cc_Request_Time"
	BKHTTPCCTransactionID = "Cc_Txn_Id"
)

type CCContextKey string

const (
	CCContextKeyJoinOption = CCContextKey("cc_context_joinoption")
)

const (
	// DefaultAppLifeCycleNormal  biz life cycle normal
	DefaultAppLifeCycleNormal = "2"
)

// Host OS type enumeration value
const (
	HostOSTypeEnumLinux   = "1"
	HostOSTypeEnumWindows = "2"
	HostOSTypeEnumAIX     = "3"
)

// integer const
const (
	MaxUint64  = ^uint64(0)
	MinUint64  = 0
	MaxInt64   = int64(MaxUint64 >> 1)
	MinInt64   = -MaxInt64 - 1
	MaxUint    = ^uint(0)
	MinUint    = 0
	MaxInt     = int(MaxUint >> 1)
	MinInt     = -MaxInt - 1
	MaxFloat64 = math.MaxFloat64
	MinFloat64 = -math.MaxFloat64
)

// flag
const HostCrossBizField = "hostcrossbiz"
const HostCrossBizValue = "e76fd4d1683d163e4e7e79cef45a74c1"

const (
	// APPConfigWaitTime application wait config from zookeeper time (unit sencend)
	APPConfigWaitTime = 15
)

const (
	// URLFilterWhiteList url filter white list not execute any filter
	// multiple url separated by commas
	URLFilterWhiteListSuffix = "/healthz"

	URLFilterWhiteListSepareteChar = ","
)

type DataStatusFlag string

const (
	DataStatusDisabled DataStatusFlag = "disabled"
	DataStatusEnable   DataStatusFlag = "enable"
)

const (
	BKDataStatusField   = "bk_data_status"
	BKDataRecoverSuffix = "(recover)"
)

const (
	// period default value
	Infinite = "∞"
)

// netcollect
const (
	BKNetDevice   = "net_device"
	BKNetProperty = "net_property"
)

const (
	BKDefaultLoginUserPluginVersion = "self"
	HTTPCookieBKToken               = "bk_token"

	WEBSessionUinKey           = "username"
	WEBSessionChineseNameKey   = "chName"
	WEBSessionPhoneKey         = "phone"
	WEBSessionEmailKey         = "email"
	WEBSessionRoleKey          = "role"
	WEBSessionOwnerUinKey      = "owner_uin"
	WEBSessionOwnerUinListeKey = "owner_uin_list"
	WEBSessionAvatarUrlKey     = "avatar_url"
	WEBSessionMultiSupplierKey = "multisupplier"
	WEBSessionLanguageKey      = "language"
	WEBSessionSupplierID       = "supplier_id"

	LoginSystemMultiSupplierTrue  = "1"
	LoginSystemMultiSupplierFalse = "0"

	LogoutHTTPSchemeCookieKey = "http_scheme"
	LogoutHTTPSchemeHTTP      = "http"
	LogoutHTTPSchemeHTTPS     = "https"
)

const (
	HostFieldDockerClientVersion = "docker_client_version"
	HostFieldDockerServerVersion = "docker_server_version"
)

const TemplateStatusField = "status"
const BKStatusField = "status"

const (
	TemplateStatusDraft   = "draft"
	TemplateStatusOnline  = "online"
	TemplateStatusHistory = "history"
)

const (
	BKProcInstanceOpUser             = "proc instance user"
	BKSynchronizeDataTaskDefaultUser = "synchronize task user"
)

const (
	GSEProcOPStop           = 1
	GSEProcOPQueryStatus    = 2
	GSEProcOPRegister       = 3
	GSEProcOPUnregister     = 4
	GSEProcOPRegisterStart  = 5
	GSEProcOPUnregisterStop = 6
	GSEProcOPRestart        = 7
	GSEProcOPReload         = 8
	GSEProcOPKill           = 9
)
const (
	RedisProcSrvHostInstanceRefreshModuleKey  = BKCacheKeyV3Prefix + "prochostinstancerefresh:set"
	RedisProcSrvHostInstanceAllRefreshLockKey = BKCacheKeyV3Prefix + "lock:prochostinstancerefresh"
	RedisProcSrvQueryProcOPResultKey          = BKCacheKeyV3Prefix + "procsrv:query:opresult:set"
	RedisCloudSyncInstancePendingStart        = BKCacheKeyV3Prefix + "cloudsyncinstancependingstart:list"
	RedisCloudSyncInstanceStarted             = BKCacheKeyV3Prefix + "cloudsyncinstancestarted:list"
	RedisCloudSyncInstancePendingStop         = BKCacheKeyV3Prefix + "cloudsyncinstancependingstop:list"
)

// association fields
const (
	// the id of the association kind
	AssociationKindIDField    = "bk_asst_id"
	AssociationKindNameField  = "bk_asst_name"
	AssociationObjAsstIDField = "bk_obj_asst_id"
	AssociatedObjectIDField   = "bk_asst_obj_id"
)

// association
const (
	AssociationKindMainline = "bk_mainline"
	AssociationTypeBelong   = "belong"
	AssociationTypeGroup    = "group"
	AssociationTypeRun      = "run"
	AssociationTypeConnect  = "connect"
	AssociationTypeDefault  = "default"
)

const (
	// MetadataField data business key
	MetadataField = "metadata"
)

const (
	BKBizDefault = "bizdefault"
)

const (
	MetaDataSynchronizeFlagField    = "metadata_sync_flag"
	MetaDataSynchronizeVersionField = "metadata_sync_version"

	// SynchronizeSignPrefix  synchronize sign , Should appear in the configuration file
	SynchronizeSignPrefix = "sync_blueking"

	/* synchronize model description classify*/

	// SynchronizeModelTypeClassification synchroneize model classification
	SynchronizeModelTypeClassification = "model_classification"
	// SynchronizeModelTypeAttribute synchroneize model attribute
	SynchronizeModelTypeAttribute = "model_attribute"
	// SynchronizeModelTypeAttributeGroup synchroneize model attribute group
	SynchronizeModelTypeAttributeGroup = "model_atrribute_group"
	// SynchronizeModelTypeBase synchroneize model attribute group
	SynchronizeModelTypeBase = "model"
	// SynchronizeModelTypeModelClassificationRelation synchroneize model classification relation
	SynchronizeModelTypeModelClassificationRelation = "model_classification_relation"

	/* synchronize instance assoication sign*/

	// SynchronizeAssociationTypeModelHost synchroneize model ggroup
	SynchronizeAssociationTypeModelHost = "module_host"
)

const (
	AttributePlaceHolderMaxLength = 300
	AttributeOptionMaxLength      = 1000
	AttributeIDMaxLength          = 20
	AttributeNameMaxLength        = 20
)

const (
<<<<<<< HEAD
	OperationCustom     = "custom"
	OperationReportType = "report_type"
=======
	ContextRequestIDField = "request_id"
>>>>>>> 2c5c5a8d
)<|MERGE_RESOLUTION|>--- conflicted
+++ resolved
@@ -1034,10 +1034,5 @@
 )
 
 const (
-<<<<<<< HEAD
-	OperationCustom     = "custom"
-	OperationReportType = "report_type"
-=======
 	ContextRequestIDField = "request_id"
->>>>>>> 2c5c5a8d
 )