/*
 * Tencent is pleased to support the open source community by making 蓝鲸 available.
 * Copyright (C) 2017-2018 THL A29 Limited, a Tencent company. All rights reserved.
 * Licensed under the MIT License (the "License"); you may not use this file except
 * in compliance with the License. You may obtain a copy of the License at
 * http://opensource.org/licenses/MIT
 * Unless required by applicable law or agreed to in writing, software distributed under
 * the License is distributed on an "AS IS" BASIS, WITHOUT WARRANTIES OR CONDITIONS OF ANY KIND,
 * either express or implied. See the License for the specific language governing permissions and
 * limitations under the License.
 */

package common

const (
	// HTTPCreate create method
	HTTPCreate = "POST"

	// HTTPSelectPost select method
	HTTPSelectPost = "POST"

	// HTTPSelectGet select method
	HTTPSelectGet = "GET"

	// HTTPUpdate update method
	HTTPUpdate = "PUT"

	// HTTPDelete delete method
	HTTPDelete = "DELETE"

	// BKTrue the true definition
	BKTrue = 1

	// BKFalse the false definition
	BKFalse = 2

	// BKNoLimit no limit definition
	BKNoLimit = 999999999

	// BKDefaultLimit the default limit definition
	BKDefaultLimit = 20

	// BKParent the parent code
	BKParent = 1
	// BKChild the child code
	BKChild = 2

	// BKParentStr the parent name
	BKParentStr = "bk_parentid"

	// BKChildStr the child name
	BKChildStr = "bk_childid"

	// BKInstParentStr the inst parent name
	BKInstParentStr = "bk_parent_id"

	// BKDefaultOwnerID the default owner value
	BKDefaultOwnerID = "0"

	// BKDefaultSupplierID the default owner id
	BKDefaultSupplierID = 0

	// BKSuperOwnerID the super owner value
	BKSuperOwnerID = "supperowner"

	// BKDefaultDirSubArea the default dir subarea
	BKDefaultDirSubArea = 0

	// BKTimeTypeParseFlag the time flag
	BKTimeTypeParseFlag = "cc_time_type"

	// BKTopoBusinessLevelLimit the mainline topo level limit
	BKTopoBusinessLevelLimit = "level.businessTopoMax"

	// BKTopoBusinessLevelDefault the mainline topo level default level
	BKTopoBusinessLevelDefault = 7
)

const (
	// BKInnerObjIDApp the inner object
	BKInnerObjIDApp = "biz"

	// BKInnerObjIDSet the inner object
	BKInnerObjIDSet = "set"

	// BKInnerObjIDModule the inner object
	BKInnerObjIDModule = "module"

	// BKInnerObjIDHost the inner object
	BKInnerObjIDHost = "host"

	// BKINnerObjIDObject the inner object
	BKINnerObjIDObject = "object"

	// BKInnerObjIDProc the inner object
	BKInnerObjIDProc = "process"

	// BKInnerObjIDPlat the inner object
	BKInnerObjIDPlat = "plat"

	// BKInnerObjIDSwitch the inner object
	BKInnerObjIDSwitch = "bk_switch"
	// BKInnerObjIDRouter the inner object
	BKInnerObjIDRouter = "bk_router"
	// BKInnerObjIDBlance the inner object
	BKInnerObjIDBlance = "bk_load_balance"
	// BKInnerObjIDFirewall the inner object
	BKInnerObjIDFirewall = "bk_firewall"
	// BKInnerObjIDWeblogic the inner object
	BKInnerObjIDWeblogic = "bk_weblogic"
	// BKInnerObjIDTomcat the inner object
	BKInnerObjIDTomcat = "bk_tomcat"
	// BKInnerObjIDApache the inner object
	BKInnerObjIDApache = "bk_apache"
)

// Revision
const (
	RevisionEnterprise = "enterprise"
	RevisionCommunity  = "community"
	RevisionOpensource = "opensource"
)

const (
	// BKDBIN the db operator
	BKDBIN = "$in"

	// BKDBOR the db operator
	BKDBOR = "$or"

	// BKDBLIKE the db operator
	BKDBLIKE = "$regex"

	// BKDBEQ the db operator
	BKDBEQ = "$eq"

	// BKDBNE the db operator
	BKDBNE = "$ne"

	// BKDBNIN the db oeprator
	BKDBNIN = "$nin"

	// BKDBLT the db operator
	BKDBLT = "$lt"

	// BKDBLTE the db operator
	BKDBLTE = "$lte"

	// BKDBGT the db operator
	BKDBGT = "$gt"

	// BKDBGTE the db opeartor
	BKDBGTE = "$gte"
	// BKDBSortFieldSep the db sort field split char
	BKDBSortFieldSep = ","
)

const (
	// DefaultResModuleName the default idle module name
	DefaultResModuleName string = "空闲机"
	// DefaultFaultModuleName the default fault module name
	DefaultFaultModuleName string = "故障机"
)

const (
	// BKFIeldID the id definition
	BKFieldID = "id"

	// BKDefaultField the default field
	BKDefaultField = "default"

	// BKOwnerIDField the owner field
	BKOwnerIDField = "bk_supplier_account"

	// BKSupplierIDField the supplier id field
	BKSupplierIDField = "bk_supplier_id"

	// BKAppIDField the appid field
	BKAppIDField = "bk_biz_id"

	// BKIPAddr the ip address
	BKIPArr = "ipArr"

	// BKHostInnerIPField the host innerip field
	BKHostInnerIPField = "bk_host_innerip"

	// BKHostOuterIPField the host outerip field
	BKHostOuterIPField = "bk_host_outerip"

	// BKHostIDField the host id field
	BKHostIDField = "bk_host_id"

	// BKHostNameField the host name field
	BKHostNameField = "bk_host_name"

	// BKAppNameField the app name field
	BKAppNameField = "bk_biz_name"

	// BKSetIDField the setid field
	BKSetIDField = "bk_set_id"

	// BKSetNameField the set name field
	BKSetNameField = "bk_set_name"

	// BKModuleIDField the module id field
	BKModuleIDField = "bk_module_id"

	// BKModuleNameField the module name field
	BKModuleNameField = "bk_module_name"

	// BKSubscriptionIDField the subscription id field
	BKSubscriptionIDField = "subscription_id"
	// BKSubscriptionNameField the subscription name field
	BKSubscriptionNameField = "subscription_name"

	// BKOSTypeField the os type field
	BKOSTypeField = "bk_os_type"

	// BKOSNameField the os name field
	BKOSNameField = "bk_os_name"

	// BKCloudIDField the cloud id field
	BKCloudIDField = "bk_cloud_id"

	// BKCloudNameField the cloud name field
	BKCloudNameField = "bk_cloud_name"

	// BKObjIDField the obj id field
	BKObjIDField = "bk_obj_id"

	// BKObjNameField the obj name field
	BKObjNameField = "bk_obj_name"

	// BKObjIconField the obj icon field
	BKObjIconField = "bk_obj_icon"

	// BKInstIDField the inst id field
	BKInstIDField = "bk_inst_id"

	// BKInstNameField the inst name field
	BKInstNameField = "bk_inst_name"

	// BKProcIDField the proc id field
	BKProcIDField = "bk_process_id"

	// BKConfTempId is the config template id field
	BKConfTempIdField = "bk_conftemp_id"

	// BKProcNameField the proc name field
	BKProcNameField = "bk_process_name"

	// BKPropertyIDField the propety id field
	BKPropertyIDField = "bk_property_id"

	// BKPropertyNameField the property name field
	BKPropertyNameField = "bk_property_name"

	// BKPropertyTypeField the property type field
	BKPropertyTypeField = "bk_property_type"

	BKPropertyGroupField = "bk_property_group"

	// BKPropertyValueField the property value field
	BKPropertyValueField = "bk_property_value"

	// BKObjAttIDField the obj att id field
	BKObjAttIDField = "bk_object_att_id"

	// BKClassificationIDField the classification id field
	BKClassificationIDField = "bk_classification_id"

	// BKClassificationNameField the classification name field
	BKClassificationNameField = "bk_classification_name"

	// BKClassificationIconField the classification icon field
	BKClassificationIconField = "bk_classification_icon"

	// BKPropertyGroupIDField the property group id field
	BKPropertyGroupIDField = "bk_group_id"

	// BKPropertyGroupNameField the property group name field
	BKPropertyGroupNameField = "bk_group_name"

	// BKPropertyGroupIndexField the property group index field
	BKPropertyGroupIndexField = "bk_group_index"

	// BKAsstObjIDField the property obj id field
	BKAsstObjIDField = "bk_asst_obj_id"

	// BKAsstInstIDField the property inst id field
	BKAsstInstIDField = "bk_asst_inst_id"

	// BKOptionField the option field
	BKOptionField = "option"

	// BKPrivilegeField the privilege field
	BKPrivilegeField = "privilege"

	// BKUserGroupIDField the group id field
	BKUserGroupIDField = "group_id"

	// BKUserListField the user list field
	BKUserListField = "user_list"

	// BKContentField the content field
	BKContentField = "content"

	// BKExtKeyField the ext key field
	BKExtKeyField = "ext_key"

	// BKOpDescField the op desc field
	BKOpDescField = "op_desc"

	// BKOpTypeField the op type field
	BKOpTypeField = "op_type"

	// BKOpTargetField the op target field
	BKOpTargetField = "op_target"

	// BKOpTimeField the op time field
	BKOpTimeField = "op_time"

	// BKSetEnvField the set env field
	BKSetEnvField = "bk_set_env"

	// BKSetStatusField the set status field
	BKSetStatusField = "bk_service_status"

	// BKSetDescField the set desc field
	BKSetDescField = "bk_set_desc"

	// BKSetCapacityField the set capacity field
	BKSetCapacityField = "bk_capacity"

	// BKPort the port
	BKPort = "port"

	// BKUser the user
	BKUser = "user"

	// BKProtocol the protocol
	BKProtocol = "protocol"

	// BKProcessIDField the process id field
	BKProcessIDField = "bk_process_id"

	// BKProcessNameField the process name field
	BKProcessNameField = "bk_process_name"

	// BKFuncIDField the func id field
	BKFuncIDField = "bk_func_id"

	// BKFuncName the function name
	BKFuncName = "bk_func_name"

	// BKBindIP the bind ip
	BKBindIP = "bind_ip"

	// BKWorkPath the work path
	BKWorkPath = "work_path"

	// BKIsPre the ispre field
	BKIsPre = "ispre"

	// bkIsOnly the isonly field, is primary key
	BKIsOnly = "isonly"

	// BKIsIncrementField the isincrement field
	BKIsIncrementField = "is_increment"

	// BKProxyListField the proxy list field
	BKProxyListField = "bk_proxy_list"

	// BKIPListField the ip list field
	BKIPListField = "ip_list"

	// BKInvalidIPSField the invalid ips field
	BKInvalidIPSField = "invalid_ips"

	// BKGseProxyField the gse proxy
	BKGseProxyField = "bk_gse_proxy"

	// BKSubAreaField the sub area field
	BKSubAreaField = "bk_cloud_id"

	// BKProcField the proc field
	BKProcField = "bk_process"

	// BKMaintainersField the maintainers field
	BKMaintainersField = "bk_biz_maintainer"

	// BKProductPMField the product pm field
	BKProductPMField = "bk_biz_productor"

	// BKTesterField the tester field
	BKTesterField = "bk_biz_tester"

	// BKOperatorField the operator field
	BKOperatorField = "operator" // the operator of app of module, is means a job position

	// BKLifeCycleField the life cycle field
	BKLifeCycleField = "life_cycle"

	// BKDeveloperField the developer field
	BKDeveloperField = "bk_biz_developer"

	// BKLanguageField the language field
	BKLanguageField = "language"

	// BKBakOperatorField the bak operator field
	BKBakOperatorField = "bk_bak_operator"

	// BKTimeZoneField the time zone field
	BKTimeZoneField = "time_zone"

	// BKIsRequiredField the required field
	BKIsRequiredField = "isrequired"

	// BKModuleTypeField the module type field
	BKModuleTypeField = "bk_module_type"

	// BKOrgIPField the org ip field
	BKOrgIPField = "bk_org_ip"

	// BKDstIPField the dst ip field
	BKDstIPField = "bk_dst_ip"

	// BKDescriptionField the description field
	BKDescriptionField = "description"

	// BKIsOnlyField the isonly name field
	BKIsOnlyField = "isonly"
	// BKGseTaskIdField the gse taskid
	BKGseTaskIdField = "task_id"
	// BKProcPidFile the process pid file
	BKProcPidFile    = "pid_file"
	BKProcStartCmd   = "start_cmd"
	BKProcStopCmd    = "stop_cmd"
	BKProcReloadCmd  = "reload_cmd"
	BKProcRestartCmd = "restart_cmd"
	BKProcTimeOut    = "timeout"
	BKProcWorkPath   = "work_path"
	BKProcInstNum    = "proc_num"

	// BKInstKeyField the inst key field for metric discover
	BKInstKeyField = "bk_inst_key"

	// for net collect device
	BKDeviceIDField    = "device_id"
	BKDeviceNameField  = "device_name"
	BKDeviceModelField = "device_model"
	BKVendorField      = "bk_vendor"

	// for net collect property of device
	BKNetcollectPropertyIDlField = "netcollect_property_id"
	BKOIDField                   = "oid"
	BKPeriodField                = "period"
	BKActionField                = "action"
)

// DefaultResSetName the inner module set
const DefaultResSetName string = "空闲机池"

// WhiteListAppName the white list app name
const WhiteListAppName = "蓝鲸"

// WhiteListSetName the white list set name
const WhiteListSetName = "公共组件"

// WhiteListModuleName the white list module name
const WhiteListModuleName = "gitserver"

// the inst record's logging information
const (
	// CreatorField the creator
	CreatorField = "creator"

	// CreateTimeField the create time field
	CreateTimeField = "create_time"

	// ModifierField the modifier field
	ModifierField = "modifier"

	// LastTimeField the last time field
	LastTimeField = "last_time"
)

const (
	// ValidCreate valid create
	ValidCreate = "create"

	// ValidUpdate valid update
	ValidUpdate = "update"
)

// DefaultResSetFlag the default resource set flat
const DefaultResSetFlag int = 1

// DefaultAppFlag the default app flag
const DefaultAppFlag int = 1

// DefaultAppName the default app name
const DefaultAppName string = "资源池"

const DefaultCloudName string = "default area"

// BKAppName the default app name
const BKAppName string = "蓝鲸"

const BKMainLine = "mainline"

// bk_classification_id value
const BKNetwork = "bk_network"

const (
	SNMPActionGet = "get"

	SNMPActionWalk = "walk"
)

const (
	// DefaultResModuleFlag the default resource module flag
	DefaultResModuleFlag int = 1

	// DefaultFaultModuleFlag the default fault module flag
	DefaultFaultModuleFlag int = 2
)
const (
	// FieldTypeSingleChar the single char filed type
	FieldTypeSingleChar string = "singlechar"

	// FieldTypeLongChar the long char field type
	FieldTypeLongChar string = "longchar"

	// FieldTypeInt the int field type
	FieldTypeInt string = "int"

	// FieldTypeEnum the enum field type
	FieldTypeEnum string = "enum"

	// FieldTypeDate the date field type
	FieldTypeDate string = "date"

	// FieldTypeTime the time field type
	FieldTypeTime string = "time"

	// FieldTypeUser the user field type
	FieldTypeUser string = "objuser"

	// FieldTypeSingleAsst the single association
	FieldTypeSingleAsst string = "singleasst"

	// FieldTypeMultiAsst the multi association
	FieldTypeMultiAsst string = "multiasst"

	// FieldTypeTimeZone the timezone field type
	FieldTypeTimeZone string = "timezone"

	// FieldTypeBool the bool type
	FieldTypeBool string = "bool"

	// FieldTypeSingleLenChar the single char length limit
	FieldTypeSingleLenChar int = 256

	// FieldTypeLongLenChar the long char length limit
	FieldTypeLongLenChar int = 2000
)

const (
	// HostAddMethodExcel add a host method
	HostAddMethodExcel = "1"

	// HostAddMethodAgent add a  agent method
	HostAddMethodAgent = "2"

	// HostAddMethodAPI add api method
	HostAddMethodAPI = "3"

	// HostAddMethodExcelIndexOffset the height of the table header
	HostAddMethodExcelIndexOffset = 3

	/*EXCEL color AARRGGBB :
	AA means Alpha
	RRGGBB means Red, in hex.
	GG means Red, in hex.
	BB means Red, in hex.
	*/

	// ExcelHeaderFirstRowColor cell bg color
	ExcelHeaderFirstRowColor = "FF92D050"
	// ExcelHeaderFirstRowFontColor  font color
	ExcelHeaderFirstRowFontColor = "00000000"
	// ExcelHeaderFirstRowRequireFontColor require font color
	ExcelHeaderFirstRowRequireFontColor = "FFFF0000"
	// ExcelHeaderOtherRowColor cell bg color
	ExcelHeaderOtherRowColor = "FFC6EFCE"
	// ExcelHeaderOtherRowFontColor font color
	ExcelHeaderOtherRowFontColor = "FF000000"
	// ExcelCellDefaultBorderColor black color
	ExcelCellDefaultBorderColor = "FFD4D4D4"

	// ExcelAsstPrimaryKeySplitChar split char
	ExcelAsstPrimaryKeySplitChar = "##"
	// ExcelAsstPrimaryKeyRowChar split char
	ExcelAsstPrimaryKeyRowChar = "\n"

	// ExcelDelAsstObjectRelation delete asst object relation
	ExcelDelAsstObjectRelation = "/"

	// ExcelDataValidationListLen excel dropdown list item count
	ExcelDataValidationListLen = 50

	// ExcelCommentSheetCotentLangPrefixKey excel comment sheet centent language prefixe key
	ExcelCommentSheetCotentLangPrefixKey = "import_comment"
)

const (
	// InputTypeExcel  data from excel
	InputTypeExcel = "excel"

	// InputTypeApiHostSync data from api for synchronize new host
	InputTypeApiNewHostSync = "api_sync_host"

	// BatchHostAddMaxRow batch sync add host max row
	BatchHostAddMaxRow = 128
)

const (
	// HTTPBKAPIErrorMessage apiserver error message
	HTTPBKAPIErrorMessage = "bk_error_msg"

	// HTTPBKAPIErrorCode apiserver error code
	HTTPBKAPIErrorCode = "bk_error_code"
)

// KvMap the map definition
type KvMap map[string]interface{}

const (
	// CCSystemOperatorUserName the system user
	CCSystemOperatorUserName  = "cc_system"
	CCSystemCollectorUserName = "cc_collector"
)

// APIRsp the result the http requst
type APIRsp struct {
	HTTPCode int         `json:"-"`
	Result   bool        `json:"result"`
	Code     int         `json:"code"`
	Message  interface{} `json:"message"`
	Data     interface{} `json:"data"`
}

const (
	// BKCacheKeyV3Prefix the prefix definition
	BKCacheKeyV3Prefix = "cc:v3:"
)

// event cache keys
const (
	EventCacheEventIDKey    = BKCacheKeyV3Prefix + "event:inst_id"
	EventCacheEventQueueKey = BKCacheKeyV3Prefix + "event:inst_queue"
	RedisSnapKeyPrefix      = BKCacheKeyV3Prefix + "snapshot:"
)

const (
	// LocalHostName the local host name definition
	LocalHostName = "localhost"

	// LocalHostIP the local host ip definition
	LocalHostIP = "127.0.0.1"
)

const (
	// BKHTTPHeaderUser current request http request header fields name for login user
	BKHTTPHeaderUser = "BK_User"
	// BKHTTPLanguage the language key word
	BKHTTPLanguage = "HTTP_BLUEKING_LANGUAGE"
	// BKHTTPOwnerID the owner id
	BKHTTPOwnerID = "HTTP_BLUEKING_SUPPLIER_ID"
	//BKHTTPOwnerID = "HTTP_BLUEKING_OWNERID"
	BKHTTPCookieLanugageKey = "blueking_language"
	BKSessionLanugageKey    = "language"

	BKHTTPCCRequestID = "rid"
)

const (
	// DefaultAppLifeCycleNormal  biz life cycle normal
	DefaultAppLifeCycleNormal = "2"
)

// Host OS type enumeration value
const (
	HostOSTypeEnumLinux   = "1"
	HostOSTypeEnumWindows = "2"
)

const (
	// InstAsstIDSplit instance associated fields, separators between mulitple ids of associated objects
	InstAsstIDSplit = ","
)

// integer const
const (
	MaxUint64 = ^uint64(0)
	MinUint64 = 0
	MaxInt64  = int64(MaxUint64 >> 1)
	MinInt64  = -MaxInt64 - 1
	MaxUint   = ^uint(0)
	MinUint   = 0
	MaxInt    = int(MaxUint >> 1)
	MinInt    = -MaxInt - 1
)

//flag
const HostCrossBizField = "hostcrossbiz"
const HostCrossBizValue = "e76fd4d1683d163e4e7e79cef45a74c1"

const (
	BKHTTPMIMEJSON = "application/json"
)

const (
	// APPConfigWaitTime application wait config from zookeeper time (unit sencend)
	APPConfigWaitTime = 15
)

const (
	// URLFilterWhiteList url filter white list not execute any filter
	// multiple url separeted by commas
	URLFilterWhiteListSuffix = "/healthz"

	URLFilterWhiteListSepareteChar = ","
)

type DataStatusFlag string

const (
	DataStatusDisabled DataStatusFlag = "disabled"
	DataStatusEnable   DataStatusFlag = "enable"
)

const (
	BKDataStatusField   = "bk_data_status"
	BKDataRecoverSuffix = "(recover)"
)

const (
<<<<<<< HEAD
	// period default value
	Infinite = "∞"
=======
	BKDefaultLoginUserPluginVersion = "self"
	HTTPCookieBKToken               = "bk_token"

	WEBSessionUinKey           = "username"
	WEBSessionChineseNameKey   = "chName"
	WEBSessionPhoneKey         = "phone"
	WEBSessionEmailKey         = "email"
	WEBSessionRoleKey          = "role"
	WEBSessionOwnerUinKey      = "owner_uin"
	WEBSessionOwnerUinListeKey = "owner_uin_list"
	WEBSessionAvatarUrlKey     = "avatar_url"
	WEBSessionMultiSupplierKey = "multisupplier"
	WEBSessionLanguageKey      = "language"

	LoginSystemMultiSupplierTrue  = "1"
	LoginSystemMultiSupplierFalse = "0"

	LogoutHTTPSchemeCookieKey = "http_scheme"
	LogoutHTTPSchemeHTTP      = "http"
	LogoutHTTPSchemeHTTPS     = "https"
)

const (
	HostFieldDockerClientVersion = "docker_client_version"
	HostFieldDockerServerVersion = "docker_server_version"
>>>>>>> fbdc2cbe
)<|MERGE_RESOLUTION|>--- conflicted
+++ resolved
@@ -747,10 +747,12 @@
 )
 
 const (
-<<<<<<< HEAD
 	// period default value
 	Infinite = "∞"
-=======
+)
+
+const (
+	// period default value
 	BKDefaultLoginUserPluginVersion = "self"
 	HTTPCookieBKToken               = "bk_token"
 
@@ -776,5 +778,4 @@
 const (
 	HostFieldDockerClientVersion = "docker_client_version"
 	HostFieldDockerServerVersion = "docker_server_version"
->>>>>>> fbdc2cbe
 )