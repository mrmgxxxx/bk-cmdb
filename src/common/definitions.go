--- conflicted
+++ resolved
@@ -601,8 +601,6 @@
 const (
 	// DefaultAppLifeCycleNormal  biz life cycle normal
 	DefaultAppLifeCycleNormal = "2"
-<<<<<<< HEAD
-=======
 )
 
 // Host OS type enumeration value
@@ -621,5 +619,4 @@
 	MinUint   = 0
 	MaxInt    = int(MaxUint >> 1)
 	MinInt    = -MaxInt - 1
->>>>>>> c50b8044
 )