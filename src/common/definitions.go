/*
 * Tencent is pleased to support the open source community by making 蓝鲸 available.
 * Copyright (C) 2017-2018 THL A29 Limited, a Tencent company. All rights reserved.
 * Licensed under the MIT License (the "License"); you may not use this file except
 * in compliance with the License. You may obtain a copy of the License at
 * http://opensource.org/licenses/MIT
 * Unless required by applicable law or agreed to in writing, software distributed under
 * the License is distributed on an "AS IS" BASIS, WITHOUT WARRANTIES OR CONDITIONS OF ANY KIND,
 * either express or implied. See the License for the specific language governing permissions and
 * limitations under the License.
 */

package common

import "math"

const (
	// HTTPCreate create method
	HTTPCreate = "POST"

	// HTTPSelectPost select method
	HTTPSelectPost = "POST"

	// HTTPSelectGet select method
	HTTPSelectGet = "GET"

	// HTTPUpdate update method
	HTTPUpdate = "PUT"

	// HTTPDelete delete method
	HTTPDelete = "DELETE"

	// BKTrue the true definition
	BKTrue = 1

	// BKFalse the false definition
	BKFalse = 2

	// BKNoLimit no limit definition
	BKNoLimit = 999999999

	// BKDefaultLimit the default limit definition
	BKDefaultLimit = 20

	// BKParent the parent code
	BKParent = 1
	// BKChild the child code
	BKChild = 2

	// BKParentStr the parent name
	BKParentStr = "bk_parentid"

	// BKChildStr the child name
	BKChildStr = "bk_childid"

	// BKInstParentStr the inst parent name
	BKInstParentStr = "bk_parent_id"

	// BKDefaultOwnerID the default owner value
	BKDefaultOwnerID = "0"

	// BKDefaultSupplierID the default owner id
	BKDefaultSupplierID = 0

	// BKSuperOwnerID the super owner value
	BKSuperOwnerID = "superadmin"

	// BKDefaultDirSubArea the default dir subarea
	BKDefaultDirSubArea = 0

	// BKTimeTypeParseFlag the time flag
	BKTimeTypeParseFlag = "cc_time_type"

	// BKTopoBusinessLevelLimit the mainline topo level limit
	BKTopoBusinessLevelLimit = "level.businessTopoMax"

	// BKTopoBusinessLevelDefault the mainline topo level default level
	BKTopoBusinessLevelDefault = 7
)

const (
	// BKInnerObjIDApp the inner object
	BKInnerObjIDApp = "biz"

	// BKInnerObjIDSet the inner object
	BKInnerObjIDSet = "set"

	// BKInnerObjIDModule the inner object
	BKInnerObjIDModule = "module"

	// BKInnerObjIDHost the inner object
	BKInnerObjIDHost = "host"

	// BKInnerObjIDObject the inner object
	BKInnerObjIDObject = "object"

	// BKInnerObjIDProc the inner object
	BKInnerObjIDProc = "process"

	// BKInnerObjIDConfigTemp the inner object
	BKInnerObjIDConfigTemp = "config_template"

	// BKInnerObjIDTempVerion the inner object
	BKInnerObjIDTempVersion = "template_version"

	// BKInnerObjIDPlat the inner object
	BKInnerObjIDPlat = "plat"

	// BKInnerObjIDSwitch the inner object
	BKInnerObjIDSwitch = "bk_switch"
	// BKInnerObjIDRouter the inner object
	BKInnerObjIDRouter = "bk_router"
	// BKInnerObjIDBlance the inner object
	BKInnerObjIDBlance = "bk_load_balance"
	// BKInnerObjIDFirewall the inner object
	BKInnerObjIDFirewall = "bk_firewall"
	// BKInnerObjIDWeblogic the inner object
	BKInnerObjIDWeblogic = "bk_weblogic"
	// BKInnerObjIDTomcat the inner object
	BKInnerObjIDTomcat = "bk_tomcat"
	// BKInnerObjIDApache the inner object
	BKInnerObjIDApache = "bk_apache"
)

// Revision
const (
	RevisionEnterprise = "enterprise"
	RevisionCommunity  = "community"
	RevisionOpensource = "opensource"
)

const (
	// BKDBIN the db operator
	BKDBIN = "$in"

	// BKDBOR the db operator
	BKDBOR = "$or"

	// BKDBAND the db operator
	BKDBAND = "$and"

	// BKDBLIKE the db operator
	BKDBLIKE = "$regex"

	// BKDBEQ the db operator
	BKDBEQ = "$eq"

	// BKDBNE the db operator
	BKDBNE = "$ne"

	// BKDBNIN the db oeprator
	BKDBNIN = "$nin"

	// BKDBLT the db operator
	BKDBLT = "$lt"

	// BKDBLTE the db operator
	BKDBLTE = "$lte"

	// BKDBGT the db operator
	BKDBGT = "$gt"

	// BKDBGTE the db opeartor
	BKDBGTE = "$gte"

	// BKDBExists the db opeartor
	BKDBExists = "$exists"

	// BKDBNot the db opeartor
	BKDBNot = "$not"

	// BKDBCount the db opeartor
	BKDBCount = "$count"

	// BKDBGroup the db opeartor
	BKDBGroup = "$group"

	// BKDBMatch the db opeartor
	BKDBMatch = "$match"

	// BKDBSum the db opeartor
	BKDBSum = "$sum"

	// BKDBPush the db opeartor
	BKDBPush = "$push"

	// BKDBUNSET the db opeartor
	BKDBUNSET = "$unset"

	// BKDBSortFieldSep the db sort field split char
	BKDBSortFieldSep = ","
)

const (
	// DefaultResModuleName the default idle module name
	DefaultResModuleName string = "空闲机"
	// DefaultFaultModuleName the default fault module name
	DefaultFaultModuleName string = "故障机"
)

const (
	// BKFieldID the id definition
	BKFieldID   = "id"
	BKFieldName = "name"

	// BKDefaultField the default field
	BKDefaultField = "default"

	// BKOwnerIDField the owner field
	BKOwnerIDField = "bk_supplier_account"

	// BKSupplierIDField the supplier id field
	BKSupplierIDField = "bk_supplier_id"

	// BKAppIDField the appid field
	BKAppIDField = "bk_biz_id"

	// BKIPArr the ip address
	BKIPArr = "ipArr"

	// BKAssetIDField  the asset id field
	BKAssetIDField = "bk_asset_id"

	// BKHostInnerIPField the host innerip field
	BKHostInnerIPField = "bk_host_innerip"

	// BKHostCloudRegionField the host cloud region field
	BKHostCloudRegionField = "bk_cloud_region"

	// BKHostOuterIPField the host outerip field
	BKHostOuterIPField = "bk_host_outerip"

	// TimeTransferModel the time transferModel field
	TimeTransferModel = "2006-01-02 15:04:05"

	// BKLastTimeCloudSync the last time cloud sync
	BKLastTimeCloudSync = "bk_last_sync_time"

	// BKCloudTaskID the cloud sync task id
	BKCloudTaskID = "bk_task_id"

	// BKSyncStatus the cloud sync status
	BKSyncStatus = "bk_sync_status"

	// BKNewAddHost the cloud sync new add hosts
	BKNewAddHost = "new_add"

	// BKAttrChangedHost the cloud sync attr changed hosts
	BKAttrChangedHost = "attr_changed"

	// BKCloudConfirm whether new add cloud hosts need confirm
	BKCloudConfirm = "bk_confirm"

	// BKAttrConfirm the cloud hosts attr changed need confirm
	BKAttrConfirm = "bk_attr_confirm"

	// BKCloudSyncTaskName the cloud sync task name field
	BKCloudSyncTaskName = "bk_task_name"

	// BKCloudAccountType the cloud account type field
	BKCloudAccountType = "bk_account_type"

	// BKCloudSyncAccountAdmin the cloud sync account admin
	BKCloudSyncAccountAdmin = "bk_account_admin"

	// BKResourceType the cloud sync resource type
	BKResourceType = "bk_resource_type"

	// BKImportFrom the host import from field
	BKImportFrom = "import_from"

	// BKHostIDField the host id field
	BKHostIDField = "bk_host_id"

	// BKHostNameField the host name field
	BKHostNameField = "bk_host_name"

	// BKAppNameField the app name field
	BKAppNameField = "bk_biz_name"

	// BKSetIDField the setid field
	BKSetIDField = "bk_set_id"

	// BKSetNameField the set name field
	BKSetNameField = "bk_set_name"

	// BKModuleIDField the module id field
	BKModuleIDField = "bk_module_id"

	// BKModuleNameField the module name field
	BKModuleNameField = "bk_module_name"

	// BKSubscriptionIDField the subscription id field
	BKSubscriptionIDField = "subscription_id"
	// BKSubscriptionNameField the subscription name field
	BKSubscriptionNameField = "subscription_name"

	// BKOSTypeField the os type field
	BKOSTypeField = "bk_os_type"

	// BKOSNameField the os name field
	BKOSNameField = "bk_os_name"

	// BKHttpGet the http get
	BKHttpGet = "GET"

	// BKTencentCloudTimeOut the tencent cloud timeout
	BKTencentCloudTimeOut = 10

	// TencentCloudUrl the tencent cloud url
	TencentCloudUrl = "cvm.tencentcloudapi.com"

	// TencentCloudSignMethod the tencent cloud sign method
	TencentCloudSignMethod = "HmacSHA1"

	// BKCloudIDField the cloud id field
	BKCloudIDField = "bk_cloud_id"

	// BKCloudNameField the cloud name field
	BKCloudNameField = "bk_cloud_name"

	// BKObjIDField the obj id field
	BKObjIDField = "bk_obj_id"

	// BKObjNameField the obj name field
	BKObjNameField = "bk_obj_name"

	// BKObjIconField the obj icon field
	BKObjIconField = "bk_obj_icon"

	// BKInstIDField the inst id field
	BKInstIDField = "bk_inst_id"

	// BKInstNameField the inst name field
	BKInstNameField = "bk_inst_name"

	// ExportCustomFields the use custom display columns
	ExportCustomFields = "export_custom_fields"

	// BKProcIDField the proc id field
	BKProcIDField = "bk_process_id"

	// BKConfTempId is the config template id field
	BKConfTempIdField = "bk_conftemp_id"

	// BKProcNameField the proc name field
	BKProcNameField = "bk_process_name"

	// BKTemlateIDField the process template id field
	BKTemlateIDField = "template_id"

	// BKVesionIDField the version id field
	BKVersionIDField = "version_id"

	// BKTemplateNameField the template name field
	BKTemplateNameField = "template_name"

	// BKFileNameField the file name field
	BKFileNameField = "file_name"

	// BKPropertyIDField the propety id field
	BKPropertyIDField = "bk_property_id"

	// BKPropertyNameField the property name field
	BKPropertyNameField = "bk_property_name"

	// BKPropertyTypeField the property type field
	BKPropertyTypeField = "bk_property_type"

	BKPropertyGroupField = "bk_property_group"

	// BKPropertyValueField the property value field
	BKPropertyValueField = "bk_property_value"

	// BKObjAttIDField the obj att id field
	BKObjAttIDField = "bk_object_att_id"

	// BKClassificationIDField the classification id field
	BKClassificationIDField = "bk_classification_id"

	// BKClassificationNameField the classification name field
	BKClassificationNameField = "bk_classification_name"

	// BKClassificationIconField the classification icon field
	BKClassificationIconField = "bk_classification_icon"

	// BKPropertyGroupIDField the property group id field
	BKPropertyGroupIDField = "bk_group_id"

	// BKPropertyGroupNameField the property group name field
	BKPropertyGroupNameField = "bk_group_name"

	// BKPropertyGroupIndexField the property group index field
	BKPropertyGroupIndexField = "bk_group_index"

	// BKAsstObjIDField the property obj id field
	BKAsstObjIDField = "bk_asst_obj_id"

	// BKAsstInstIDField the property inst id field
	BKAsstInstIDField = "bk_asst_inst_id"

	// BKOptionField the option field
	BKOptionField = "option"

	// BKPrivilegeField the privilege field
	BKPrivilegeField = "privilege"

	// BKUserGroupIDField the group id field
	BKUserGroupIDField = "group_id"

	// BKUserListField the user list field
	BKUserListField = "user_list"

	// BKContentField the content field
	BKContentField = "content"

	// BKExtKeyField the ext key field
	BKExtKeyField = "ext_key"

	// BKOpDescField the op desc field
	BKOpDescField = "op_desc"

	// BKOpTypeField the op type field
	BKOpTypeField = "op_type"

	// BKOpTargetField the op target field
	BKOpTargetField = "op_target"

	// BKOpTimeField the op time field
	BKOpTimeField = "op_time"

	// BKSetEnvField the set env field
	BKSetEnvField = "bk_set_env"

	// BKSetStatusField the set status field
	BKSetStatusField = "bk_service_status"

	// BKSetDescField the set desc field
	BKSetDescField = "bk_set_desc"

	// BKSetCapacityField the set capacity field
	BKSetCapacityField = "bk_capacity"

	// BKPort the port
	BKPort = "port"

	// BKUser the user
	BKUser = "user"

	// BKProtocol the protocol
	BKProtocol = "protocol"

	// BKProcessIDField the process id field
	BKProcessIDField = "bk_process_id"

	// BKProcessNameField the process name field
	BKProcessNameField = "bk_process_name"

	// BKFuncIDField the func id field
	BKFuncIDField = "bk_func_id"

	// BKFuncName the function name
	BKFuncName = "bk_func_name"

	// BKBindIP the bind ip
	BKBindIP = "bind_ip"

	// BKWorkPath the work path
	BKWorkPath = "work_path"

	// BKIsPre the ispre field
	BKIsPre = "ispre"

	// BKIsIncrementField the isincrement field
	BKIsIncrementField = "is_increment"

	// BKProxyListField the proxy list field
	BKProxyListField = "bk_proxy_list"

	// BKIPListField the ip list field
	BKIPListField = "ip_list"

	// BKInvalidIPSField the invalid ips field
	BKInvalidIPSField = "invalid_ips"

	// BKGseProxyField the gse proxy
	BKGseProxyField = "bk_gse_proxy"

	// BKSubAreaField the sub area field
	BKSubAreaField = "bk_cloud_id"

	// BKProcField the proc field
	BKProcField = "bk_process"

	// BKMaintainersField the maintainers field
	BKMaintainersField = "bk_biz_maintainer"

	// BKProductPMField the product pm field
	BKProductPMField = "bk_biz_productor"

	// BKTesterField the tester field
	BKTesterField = "bk_biz_tester"

	// BKOperatorField the operator field
	BKOperatorField = "operator" // the operator of app of module, is means a job position

	// BKLifeCycleField the life cycle field
	BKLifeCycleField = "life_cycle"

	// BKDeveloperField the developer field
	BKDeveloperField = "bk_biz_developer"

	// BKLanguageField the language field
	BKLanguageField = "language"

	// BKBakOperatorField the bak operator field
	BKBakOperatorField = "bk_bak_operator"

	// BKTimeZoneField the time zone field
	BKTimeZoneField = "time_zone"

	// BKIsRequiredField the required field
	BKIsRequiredField = "isrequired"

	// BKModuleTypeField the module type field
	BKModuleTypeField = "bk_module_type"

	// BKOrgIPField the org ip field
	BKOrgIPField = "bk_org_ip"

	// BKDstIPField the dst ip field
	BKDstIPField = "bk_dst_ip"

	// BKDescriptionField the description field
	BKDescriptionField = "description"

	// BKIsOnlyField the isonly name field
	BKIsOnlyField = "isonly"
	// BKGseTaskIdField the gse taskid
	BKGseTaskIDField = "task_id"
	// BKTaskIdField the gse taskid
	BKTaskIDField = "task_id"
	// BKGseOpTaskIDField the gse taskid
	BKGseOpTaskIDField = "gse_task_id"
	BKProcPidFile      = "pid_file"
	BKProcStartCmd     = "start_cmd"
	BKProcStopCmd      = "stop_cmd"
	BKProcReloadCmd    = "reload_cmd"
	BKProcRestartCmd   = "restart_cmd"
	BKProcTimeOut      = "timeout"
	BKProcWorkPath     = "work_path"
	BKProcInstNum      = "proc_num"

	// BKInstKeyField the inst key field for metric discover
	BKInstKeyField = "bk_inst_key"

	// for net collect device
	BKDeviceIDField    = "device_id"
	BKDeviceNameField  = "device_name"
	BKDeviceModelField = "device_model"
	BKVendorField      = "bk_vendor"

	// for net collect property of device
	BKNetcollectPropertyIDField = "netcollect_property_id"
	BKOIDField                  = "oid"
	BKPeriodField               = "period"
	BKActionField               = "action"
	BKProcinstanceID            = "proc_instance_id"

	// BKGseOpProcTaskDetailField gse operate process return detail
	BKGseOpProcTaskDetailField = "detail"
	BKGroupField               = "group"
)

const (
	BKRequestField = "bk_request_id"
	BKTxnIDField   = "bk_txn_id"
)

// DefaultResSetName the inner module set
const DefaultResSetName string = "空闲机池"

// WhiteListAppName the white list app name
const WhiteListAppName = "蓝鲸"

// WhiteListSetName the white list set name
const WhiteListSetName = "公共组件"

// WhiteListModuleName the white list module name
const WhiteListModuleName = "gitserver"

// the inst record's logging information
const (
	// CreatorField the creator
	CreatorField = "creator"

	// CreateTimeField the create time field
	CreateTimeField = "create_time"

	// ConfirmTimeField the cloud resource confirm time filed
	ConfirmTimeField = "confirm_time"

	// StartTimeField the cloud sync start time field
	StartTimeFiled = "start_time"

	// ModifierField the modifier field
	ModifierField = "modifier"

	// LastTimeField the last time field
	LastTimeField = "last_time"
)

const (
	// ValidCreate valid create
	ValidCreate = "create"

	// ValidUpdate valid update
	ValidUpdate = "update"
)

// DefaultResSetFlag the default resource set flat
const DefaultResSetFlag int = 1

// DefaultAppFlag the default app flag
const DefaultAppFlag int = 1

// DefaultAppName the default app name
const DefaultAppName string = "资源池"

const DefaultCloudName string = "default area"

const DefaultInstName string = "实例名"

// BKAppName the default app name
const BKAppName string = "蓝鲸"

const BKMainLine = "mainline"

// bk_classification_id value
const BKNetwork = "bk_network"

const (
	SNMPActionGet = "get"

	SNMPActionGetNext = "getnext"
)

const (
	// DefaultResModuleFlag the default resource module flag
	DefaultResModuleFlag int = 1

	// DefaultFaultModuleFlag the default fault module flag
	DefaultFaultModuleFlag int = 2
)
const (
	// FieldTypeSingleChar the single char filed type
	FieldTypeSingleChar string = "singlechar"

	// FieldTypeLongChar the long char field type
	FieldTypeLongChar string = "longchar"

	// FieldTypeInt the int field type
	FieldTypeInt string = "int"

	// FieldTypeFloat the float field type
	FieldTypeFloat string = "float"

	// FieldTypeEnum the enum field type
	FieldTypeEnum string = "enum"

	// FieldTypeDate the date field type
	FieldTypeDate string = "date"

	// FieldTypeTime the time field type
	FieldTypeTime string = "time"

	// FieldTypeUser the user field type
	FieldTypeUser string = "objuser"

	// FieldTypeSingleAsst the single association
	FieldTypeSingleAsst string = "singleasst"

	// FieldTypeMultiAsst the multi association
	FieldTypeMultiAsst string = "multiasst"

	// FieldTypeForeignKey the multi association
	FieldTypeForeignKey string = "foreignkey"

	// FieldTypeTimeZone the timezone field type
	FieldTypeTimeZone string = "timezone"

	// FieldTypeBool the bool type
	FieldTypeBool string = "bool"

	// FieldTypeSingleLenChar the single char length limit
	FieldTypeSingleLenChar int = 256

	// FieldTypeLongLenChar the long char length limit
	FieldTypeLongLenChar int = 2000
)

const (
	// HostAddMethodExcel add a host method
	HostAddMethodExcel = "1"

	// HostAddMethodAgent add a  agent method
	HostAddMethodAgent = "2"

	// HostAddMethodAPI add api method
	HostAddMethodAPI = "3"

	// HostAddMethodExcelIndexOffset the height of the table header
	HostAddMethodExcelIndexOffset = 3

	// HostAddMethodExcelAssociationIndexOffset
	HostAddMethodExcelAssociationIndexOffset = 1

	/*EXCEL color AARRGGBB :
	AA means Alpha
	RRGGBB means Red, in hex.
	GG means Red, in hex.
	BB means Red, in hex.
	*/

	// ExcelHeaderFirstRowColor cell bg color
	ExcelHeaderFirstRowColor = "FF92D050"
	// ExcelHeaderFirstRowFontColor  font color
	ExcelHeaderFirstRowFontColor = "00000000"
	// ExcelHeaderFirstRowRequireFontColor require font color
	ExcelHeaderFirstRowRequireFontColor = "FFFF0000"
	// ExcelHeaderOtherRowColor cell bg color
	ExcelHeaderOtherRowColor = "FFC6EFCE"
	// ExcelHeaderOtherRowFontColor font color
	ExcelHeaderOtherRowFontColor = "FF000000"
	// ExcelCellDefaultBorderColor black color
	ExcelCellDefaultBorderColor = "FFD4D4D4"

	// ExcelAsstPrimaryKeySplitChar split char
	ExcelAsstPrimaryKeySplitChar = ","
	// ExcelAsstPrimaryKeyJoinChar split char
	ExcelAsstPrimaryKeyJoinChar = "="
	// ExcelAsstPrimaryKeyRowChar split char
	ExcelAsstPrimaryKeyRowChar = "\n"

	// ExcelDelAsstObjectRelation delete asst object relation
	ExcelDelAsstObjectRelation = "/"

	// ExcelDataValidationListLen excel dropdown list item count
	ExcelDataValidationListLen = 50

	// ExcelCommentSheetCotentLangPrefixKey excel comment sheet centent language prefixe key
	ExcelCommentSheetCotentLangPrefixKey = "import_comment"
)

const (
	// InputTypeExcel  data from excel
	InputTypeExcel = "excel"

	// InputTypeApiHostSync data from api for synchronize new host
	InputTypeApiNewHostSync = "api_sync_host"

	// BatchHostAddMaxRow batch sync add host max row
	BatchHostAddMaxRow = 128
)

const (
	// HTTPBKAPIErrorMessage apiserver error message
	HTTPBKAPIErrorMessage = "bk_error_msg"

	// HTTPBKAPIErrorCode apiserver error code
	HTTPBKAPIErrorCode = "bk_error_code"
)

// KvMap the map definition
type KvMap map[string]interface{}

const (
	// CCSystemOperatorUserName the system user
	CCSystemOperatorUserName  = "cc_system"
	CCSystemCollectorUserName = "cc_collector"
)

// APIRsp the result the http requst
type APIRsp struct {
	HTTPCode int         `json:"-"`
	Result   bool        `json:"result"`
	Code     int         `json:"code"`
	Message  interface{} `json:"message"`
	Data     interface{} `json:"data"`
}

const (
	// BKCacheKeyV3Prefix the prefix definition
	BKCacheKeyV3Prefix = "cc:v3:"
)

// event cache keys
const (
	EventCacheEventIDKey          = BKCacheKeyV3Prefix + "event:inst_id"
	EventCacheEventQueueKey       = BKCacheKeyV3Prefix + "event:inst_queue"
	EventCacheEventTxnQueuePrefix = BKCacheKeyV3Prefix + "event:inst_txn_queue:"
	EventCacheEventTxnSet         = BKCacheKeyV3Prefix + "event:txn_set"
	RedisSnapKeyPrefix            = BKCacheKeyV3Prefix + "snapshot:"
)

const (
	BKSTRIDPrefix = "cc"
)

const (
	// LocalHostName the local host name definition
	LocalHostName = "localhost"

	// LocalHostIP the local host ip definition
	LocalHostIP = "127.0.0.1"
)

const (
	// BKHTTPHeaderUser current request http request header fields name for login user
	BKHTTPHeaderUser = "BK_User"
	// BKHTTPLanguage the language key word
	BKHTTPLanguage = "HTTP_BLUEKING_LANGUAGE"
	// BKHTTPOwnerID the owner
	BKHTTPOwner = "HTTP_BK_SUPPLIER_ACCOUNT"
	// BKHTTPOwnerID the owner id
	BKHTTPOwnerID = "HTTP_BLUEKING_SUPPLIER_ID"
	//BKHTTPOwnerID = "HTTP_BLUEKING_OWNERID"
	BKHTTPCookieLanugageKey = "blueking_language"
	BKSessionLanugageKey    = "language"
	BKHTTPSupplierID        = "bk_supplier_id"

	// BKHTTPCCRequestID cc request id cc_request_id
	BKHTTPCCRequestID = "Cc_Request_Id"
	// BKHTTPOtherRequestID esb request id  X-Bkapi-Request-Id
	BKHTTPOtherRequestID  = "X-Bkapi-Request-Id"
	BKHTTPCCRequestTime   = "Cc_Request_Time"
	BKHTTPCCTransactionID = "Cc_Txn_Id"
)

type CCContextKey string

const (
	CCContextKeyJoinOption = CCContextKey("cc_context_joinoption")
)

const (
	// DefaultAppLifeCycleNormal  biz life cycle normal
	DefaultAppLifeCycleNormal = "2"
)

// Host OS type enumeration value
const (
	HostOSTypeEnumLinux   = "1"
	HostOSTypeEnumWindows = "2"
	HostOSTypeEnumAIX     = "3"
)

// integer const
const (
	MaxUint64  = ^uint64(0)
	MinUint64  = 0
	MaxInt64   = int64(MaxUint64 >> 1)
	MinInt64   = -MaxInt64 - 1
	MaxUint    = ^uint(0)
	MinUint    = 0
	MaxInt     = int(MaxUint >> 1)
	MinInt     = -MaxInt - 1
	MaxFloat64 = math.MaxFloat64
	MinFloat64 = -math.MaxFloat64
)

// flag
const HostCrossBizField = "hostcrossbiz"
const HostCrossBizValue = "e76fd4d1683d163e4e7e79cef45a74c1"

const (
	// APPConfigWaitTime application wait config from zookeeper time (unit sencend)
	APPConfigWaitTime = 15
)

const (
	// URLFilterWhiteList url filter white list not execute any filter
	// multiple url separated by commas
	URLFilterWhiteListSuffix = "/healthz"

	URLFilterWhiteListSepareteChar = ","
)

type DataStatusFlag string

const (
	DataStatusDisabled DataStatusFlag = "disabled"
	DataStatusEnable   DataStatusFlag = "enable"
)

const (
	BKDataStatusField   = "bk_data_status"
	BKDataRecoverSuffix = "(recover)"
)

const (
	// period default value
	Infinite = "∞"
)

// netcollect
const (
	BKNetDevice   = "net_device"
	BKNetProperty = "net_property"
)

const (
	BKDefaultLoginUserPluginVersion = "self"
	HTTPCookieBKToken               = "bk_token"

	WEBSessionUinKey           = "username"
	WEBSessionChineseNameKey   = "chName"
	WEBSessionPhoneKey         = "phone"
	WEBSessionEmailKey         = "email"
	WEBSessionRoleKey          = "role"
	WEBSessionOwnerUinKey      = "owner_uin"
	WEBSessionOwnerUinListeKey = "owner_uin_list"
	WEBSessionAvatarUrlKey     = "avatar_url"
	WEBSessionMultiSupplierKey = "multisupplier"
	WEBSessionLanguageKey      = "language"
	WEBSessionSupplierID       = "supplier_id"

	LoginSystemMultiSupplierTrue  = "1"
	LoginSystemMultiSupplierFalse = "0"

	LogoutHTTPSchemeCookieKey = "http_scheme"
	LogoutHTTPSchemeHTTP      = "http"
	LogoutHTTPSchemeHTTPS     = "https"
)

const (
	HostFieldDockerClientVersion = "docker_client_version"
	HostFieldDockerServerVersion = "docker_server_version"
)

const TemplateStatusField = "status"
const BKStatusField = "status"

const (
	TemplateStatusDraft   = "draft"
	TemplateStatusOnline  = "online"
	TemplateStatusHistory = "history"
)

const (
	BKProcInstanceOpUser             = "proc instance user"
	BKSynchronizeDataTaskDefaultUser = "synchronize task user"
)

const (
	GSEProcOPStop           = 1
	GSEProcOPQueryStatus    = 2
	GSEProcOPRegister       = 3
	GSEProcOPUnregister     = 4
	GSEProcOPRegisterStart  = 5
	GSEProcOPUnregisterStop = 6
	GSEProcOPRestart        = 7
	GSEProcOPReload         = 8
	GSEProcOPKill           = 9
)
const (
	RedisProcSrvHostInstanceRefreshModuleKey  = BKCacheKeyV3Prefix + "prochostinstancerefresh:set"
	RedisProcSrvHostInstanceAllRefreshLockKey = BKCacheKeyV3Prefix + "lock:prochostinstancerefresh"
	RedisProcSrvQueryProcOPResultKey          = BKCacheKeyV3Prefix + "procsrv:query:opresult:set"
	RedisCloudSyncInstancePendingStart        = BKCacheKeyV3Prefix + "cloudsyncinstancependingstart:list"
	RedisCloudSyncInstanceStarted             = BKCacheKeyV3Prefix + "cloudsyncinstancestarted:list"
	RedisCloudSyncInstancePendingStop         = BKCacheKeyV3Prefix + "cloudsyncinstancependingstop:list"
)

// association fields
const (
	// the id of the association kind
	AssociationKindIDField    = "bk_asst_id"
	AssociationKindNameField  = "bk_asst_name"
	AssociationObjAsstIDField = "bk_obj_asst_id"
	AssociatedObjectIDField   = "bk_asst_obj_id"
)

// association
const (
	AssociationKindMainline = "bk_mainline"
	AssociationTypeBelong   = "belong"
	AssociationTypeGroup    = "group"
	AssociationTypeRun      = "run"
	AssociationTypeConnect  = "connect"
	AssociationTypeDefault  = "default"
)

const (
	// MetadataField data business key
	MetadataField = "metadata"
)

const (
	BKBizDefault = "bizdefault"
)

const (
	MetaDataSynchronizeFlagField    = "metadata_sync_flag"
	MetaDataSynchronizeVersionField = "metadata_sync_version"

	// SynchronizeSignPrefix  synchronize sign , Should appear in the configuration file
	SynchronizeSignPrefix = "sync_blueking"

	/* synchronize model description classify*/

	// SynchronizeModelTypeClassification synchroneize model classification
	SynchronizeModelTypeClassification = "model_classification"
	// SynchronizeModelTypeAttribute synchroneize model attribute
	SynchronizeModelTypeAttribute = "model_attribute"
	// SynchronizeModelTypeAttributeGroup synchroneize model attribute group
	SynchronizeModelTypeAttributeGroup = "model_atrribute_group"
	// SynchronizeModelTypeBase synchroneize model attribute group
	SynchronizeModelTypeBase = "model"
	// SynchronizeModelTypeModelClassificationRelation synchroneize model classification relation
	SynchronizeModelTypeModelClassificationRelation = "model_classification_relation"

	/* synchronize instance assoication sign*/

	// SynchronizeAssociationTypeModelHost synchroneize model ggroup
	SynchronizeAssociationTypeModelHost = "module_host"
)

const (
	AttributePlaceHolderMaxLength = 300
	AttributeOptionMaxLength      = 1000
	AttributeIDMaxLength          = 20
	AttributeNameMaxLength        = 20
)

const (
<<<<<<< HEAD
	OperationCustom     = "custom"
	OperationReportType = "report_type"
=======
	ContextRequestIDField = "request_id"
>>>>>>> b4641ecc
)<|MERGE_RESOLUTION|>--- conflicted
+++ resolved
@@ -1034,10 +1034,5 @@
 )
 
 const (
-<<<<<<< HEAD
-	OperationCustom     = "custom"
-	OperationReportType = "report_type"
-=======
 	ContextRequestIDField = "request_id"
->>>>>>> b4641ecc
 )