--- conflicted
+++ resolved
@@ -1038,9 +1038,9 @@
 )
 
 const (
-<<<<<<< HEAD
 	NameFieldMaxLength = 256
-=======
+)
+
+const (
 	ContextRequestIDField = "request_id"
->>>>>>> e2c32ec6
 )