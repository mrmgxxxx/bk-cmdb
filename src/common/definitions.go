--- conflicted
+++ resolved
@@ -719,8 +719,7 @@
 	FieldTypeSingleLenChar int = 256
 
 	// FieldTypeLongLenChar the long char length limit
-<<<<<<< HEAD
-	FieldTypeLongLenChar int = 2000
+	FieldTypeLongLenChar int = 15000
 
 	//FieldTypeStrictCharRegexp the single char regex expression
 	FieldTypeStrictCharRegexp string = `^[a-zA-Z]\w*$`
@@ -730,9 +729,6 @@
 
 	//FieldTypeSingleCharRegexp the single char regex expression
 	FieldTypeLongCharRegexp string = `^([\w\p{Han}]|[\+\-《》、,，；:;“”‘’。@#\."'\\\/\s])+$`
-=======
-	FieldTypeLongLenChar int = 15000
->>>>>>> 8c9870df
 )
 
 const (
