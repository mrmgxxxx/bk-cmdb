/*
 * Tencent is pleased to support the open source community by making 蓝鲸 available.
 * Copyright (C) 2017-2018 THL A29 Limited, a Tencent company. All rights reserved.
 * Licensed under the MIT License (the "License"); you may not use this file except
 * in compliance with the License. You may obtain a copy of the License at
 * http://opensource.org/licenses/MIT
 * Unless required by applicable law or agreed to in writing, software distributed under
 * the License is distributed on an "AS IS" BASIS, WITHOUT WARRANTIES OR CONDITIONS OF ANY KIND,
 * either express or implied. See the License for the specific language governing permissions and
 * limitations under the License.
 */

package common

import (
	"math"
<<<<<<< HEAD
	"time"
=======
>>>>>>> 74d06c3f
)

const (
	// HTTPCreate create method
	HTTPCreate = "POST"

	// HTTPSelectPost select method
	HTTPSelectPost = "POST"

	// HTTPSelectGet select method
	HTTPSelectGet = "GET"

	// HTTPUpdate update method
	HTTPUpdate = "PUT"

	// HTTPDelete delete method
	HTTPDelete = "DELETE"

	// BKNoLimit no limit definition
	BKNoLimit = 999999999
	// max limit of a page
	BKMaxPageSize = 1000

	// 一次最大操作记录数
	BKMaxRecordsAtOnce = 2000

	// BKDefaultLimit the default limit definition
	BKDefaultLimit = 20

	// BKParent the parent code
	BKParent = 1
	// BKChild the child code
	BKChild = 2

	// BKParentStr the parent name
	BKParentStr = "bk_parentid"

	// BKChildStr the child name
	BKChildStr = "bk_childid"

	// BKInstParentStr the inst parent name
	BKInstParentStr = "bk_parent_id"

	// BKDefaultOwnerID the default owner value
	BKDefaultOwnerID = "0"

	// BKDefaultSupplierID the default owner id
	BKDefaultSupplierID = 0

	// BKSuperOwnerID the super owner value
	BKSuperOwnerID = "superadmin"

	// BKDefaultDirSubArea the default dir subarea
	BKDefaultDirSubArea = 0

	// BKTimeTypeParseFlag the time flag
	BKTimeTypeParseFlag = "cc_time_type"

	// BKTopoBusinessLevelLimit the mainline topo level limit
	BKTopoBusinessLevelLimit = "level.businessTopoMax"

	// BKTopoBusinessLevelDefault the mainline topo level default level
	BKTopoBusinessLevelDefault = 7
)

const (
	// BKInnerObjIDApp the inner object
	BKInnerObjIDApp = "biz"

	// BKInnerObjIDSet the inner object
	BKInnerObjIDSet = "set"

	// BKInnerObjIDModule the inner object
	BKInnerObjIDModule = "module"

	// BKInnerObjIDHost the inner object
	BKInnerObjIDHost = "host"

	// BKInnerObjIDObject the inner object
	BKInnerObjIDObject = "object"

	// BKInnerObjIDProc the inner object
	BKInnerObjIDProc = "process"

	// BKInnerObjIDConfigTemp the inner object
	BKInnerObjIDConfigTemp = "config_template"

	// BKInnerObjIDTempVerion the inner object
	BKInnerObjIDTempVersion = "template_version"

	// BKInnerObjIDPlat the inner object
	BKInnerObjIDPlat = "plat"

	// BKInnerObjIDSwitch the inner object
	BKInnerObjIDSwitch = "bk_switch"
	// BKInnerObjIDRouter the inner object
	BKInnerObjIDRouter = "bk_router"
	// BKInnerObjIDBlance the inner object
	BKInnerObjIDBlance = "bk_load_balance"
	// BKInnerObjIDFirewall the inner object
	BKInnerObjIDFirewall = "bk_firewall"
	// BKInnerObjIDWeblogic the inner object
	BKInnerObjIDWeblogic = "bk_weblogic"
	// BKInnerObjIDTomcat the inner object
	BKInnerObjIDTomcat = "bk_tomcat"
	// BKInnerObjIDApache the inner object
	BKInnerObjIDApache = "bk_apache"
)

// Revision
const (
	RevisionEnterprise = "enterprise"
	RevisionCommunity  = "community"
	RevisionOpensource = "opensource"
)

const (
	// used only for host search
	BKDBMULTIPLELike = "$multilike"

	// BKDBIN the db operator
	BKDBIN = "$in"

	// BKDBOR the db operator
	BKDBOR = "$or"

	// BKDBAND the db operator
	BKDBAND = "$and"

	// BKDBLIKE the db operator
	BKDBLIKE = "$regex"

	// BKDBOPTIONS the db operator,used with $regex
	// detail to see https://docs.mongodb.com/manual/reference/operator/query/regex/#op._S_options
	BKDBOPTIONS = "$options"

	// BKDBEQ the db operator
	BKDBEQ = "$eq"

	// BKDBNE the db operator
	BKDBNE = "$ne"

	// BKDBNIN the db oeprator
	BKDBNIN = "$nin"

	// BKDBLT the db operator
	BKDBLT = "$lt"

	// BKDBLTE the db operator
	BKDBLTE = "$lte"

	// BKDBGT the db operator
	BKDBGT = "$gt"

	// BKDBGTE the db opeartor
	BKDBGTE = "$gte"

	// BKDBExists the db opeartor
	BKDBExists = "$exists"

	// BKDBNot the db opeartor
	BKDBNot = "$not"

	// BKDBCount the db opeartor
	BKDBCount = "$count"

	// BKDBGroup the db opeartor
	BKDBGroup = "$group"

	// BKDBMatch the db opeartor
	BKDBMatch = "$match"

	// BKDBSum the db opeartor
	BKDBSum = "$sum"

	// BKDBPush the db opeartor
	BKDBPush = "$push"

	// BKDBUNSET the db opeartor
	BKDBUNSET = "$unset"

	// BKDBAddToSet The $addToSet operator adds a value to an array unless the value is already present, in which case $addToSet does nothing to that array.
	BKDBAddToSet = "$addToSet"

	// BKDBPull The $pull operator removes from an existing array all instances of a value or values that match a specified condition.
	BKDBPull = "$pull"

	// BKDBSortFieldSep the db sort field split char
	BKDBSortFieldSep = ","
)

const (
	// DefaultResModuleName the default idle module name
	DefaultResModuleName string = "空闲机"
	// DefaultFaultModuleName the default fault module name
	DefaultFaultModuleName string = "故障机"
	// DefaultRecycleModuleName the default fault module name
	DefaultRecycleModuleName string = "待回收"
)

const (
	// BKFieldID the id definition
	BKFieldID   = "id"
	BKFieldName = "name"

	// BKDefaultField the default field
	BKDefaultField = "default"

	// BKOwnerIDField the owner field
	BKOwnerIDField = "bk_supplier_account"

	// BKSupplierIDField the supplier id field
	BKSupplierIDField = "bk_supplier_id"

	// BKAppIDField the appid field
	BKAppIDField = "bk_biz_id"

	// BKIPArr the ip address
	BKIPArr = "ipArr"

	// BKAssetIDField  the asset id field
	BKAssetIDField = "bk_asset_id"

	// BKSNField  the sn  field
	BKSNField = "bk_sn"

	// BKHostInnerIPField the host innerip field
	BKHostInnerIPField = "bk_host_innerip"

	// BKHostCloudRegionField the host cloud region field
	BKHostCloudRegionField = "bk_cloud_region"

	// BKHostOuterIPField the host outerip field
	BKHostOuterIPField = "bk_host_outerip"

	// TimeTransferModel the time transferModel field
	TimeTransferModel = "2006-01-02 15:04:05"

	// BKLastTimeCloudSync the last time cloud sync
	BKLastTimeCloudSync = "bk_last_sync_time"

	// BKCloudTaskID the cloud sync task id
	BKCloudTaskID = "bk_task_id"

	// BKSyncStatus the cloud sync status
	BKSyncStatus = "bk_sync_status"

	// BKNewAddHost the cloud sync new add hosts
	BKNewAddHost = "new_add"

	// BKAttrChangedHost the cloud sync attr changed hosts
	BKAttrChangedHost = "attr_changed"

	// BKCloudConfirm whether new add cloud hosts need confirm
	BKCloudConfirm = "bk_confirm"

	// BKAttrConfirm the cloud hosts attr changed need confirm
	BKAttrConfirm = "bk_attr_confirm"

	// BKCloudSyncTaskName the cloud sync task name field
	BKCloudSyncTaskName = "bk_task_name"

	// BKCloudAccountType the cloud account type field
	BKCloudAccountType = "bk_account_type"

	// BKCloudSyncAccountAdmin the cloud sync account admin
	BKCloudSyncAccountAdmin = "bk_account_admin"

	// BKResourceType the cloud sync resource type
	BKResourceType = "bk_resource_type"

	// BKImportFrom the host import from field
	BKImportFrom = "import_from"

	// BKHostIDField the host id field
	BKHostIDField = "bk_host_id"

	// BKHostNameField the host name field
	BKHostNameField = "bk_host_name"

	// BKAppNameField the app name field
	BKAppNameField = "bk_biz_name"

	// BKSetIDField the setid field
	BKSetIDField = "bk_set_id"

	// BKSetNameField the set name field
	BKSetNameField = "bk_set_name"

	// BKModuleIDField the module id field
	BKModuleIDField = "bk_module_id"

	// BKModuleNameField the module name field
	BKModuleNameField = "bk_module_name"

	HostApplyEnabledField = "host_apply_enabled"

	// BKSubscriptionIDField the subscription id field
	BKSubscriptionIDField = "subscription_id"
	// BKSubscriptionNameField the subscription name field
	BKSubscriptionNameField = "subscription_name"

	// BKOSTypeField the os type field
	BKOSTypeField = "bk_os_type"

	// BKOSNameField the os name field
	BKOSNameField = "bk_os_name"

	// BKHttpGet the http get
	BKHttpGet = "GET"

	// BKTencentCloudTimeOut the tencent cloud timeout
	BKTencentCloudTimeOut = 10

	// TencentCloudUrl the tencent cloud url
	TencentCloudUrl = "cvm.tencentcloudapi.com"

	// TencentCloudSignMethod the tencent cloud sign method
	TencentCloudSignMethod = "HmacSHA1"

	// BKCloudIDField the cloud id field
	BKCloudIDField = "bk_cloud_id"

	// BKCloudNameField the cloud name field
	BKCloudNameField = "bk_cloud_name"

	// BKObjIDField the obj id field
	BKObjIDField = "bk_obj_id"

	// BKObjNameField the obj name field
	BKObjNameField = "bk_obj_name"

	// BKObjIconField the obj icon field
	BKObjIconField = "bk_obj_icon"

	// BKInstIDField the inst id field
	BKInstIDField = "bk_inst_id"

	// BKInstNameField the inst name field
	BKInstNameField = "bk_inst_name"

	// ExportCustomFields the use custom display columns
	ExportCustomFields = "export_custom_fields"

	// BKProcIDField the proc id field
	BKProcIDField = "bk_process_id"

	// BKConfTempId is the config template id field
	BKConfTempIdField = "bk_conftemp_id"

	// BKProcNameField the proc name field
	BKProcNameField = "bk_process_name"

	// BKTemlateIDField the process template id field
	BKTemlateIDField = "template_id"

	// BKVesionIDField the version id field
	BKVersionIDField = "version_id"

	// BKTemplateNameField the template name field
	BKTemplateNameField = "template_name"

	// BKFileNameField the file name field
	BKFileNameField = "file_name"

	// BKPropertyIDField the propety id field
	BKPropertyIDField = "bk_property_id"

	// BKPropertyNameField the property name field
	BKPropertyNameField = "bk_property_name"

	BKPropertyIndexField = "bk_property_index"

	// BKPropertyTypeField the property type field
	BKPropertyTypeField = "bk_property_type"

	BKPropertyGroupField = "bk_property_group"

	// BKPropertyValueField the property value field
	BKPropertyValueField = "bk_property_value"

	// BKObjAttIDField the obj att id field
	BKObjAttIDField = "bk_object_att_id"

	// BKClassificationIDField the classification id field
	BKClassificationIDField = "bk_classification_id"

	// BKClassificationNameField the classification name field
	BKClassificationNameField = "bk_classification_name"

	// BKClassificationIconField the classification icon field
	BKClassificationIconField = "bk_classification_icon"

	// BKPropertyGroupIDField the property group id field
	BKPropertyGroupIDField = "bk_group_id"

	// BKPropertyGroupNameField the property group name field
	BKPropertyGroupNameField = "bk_group_name"

	// BKPropertyGroupIndexField the property group index field
	BKPropertyGroupIndexField = "bk_group_index"

	// BKAsstObjIDField the property obj id field
	BKAsstObjIDField = "bk_asst_obj_id"

	// BKAsstInstIDField the property inst id field
	BKAsstInstIDField = "bk_asst_inst_id"

	// BKOptionField the option field
	BKOptionField = "option"

	// BKAuditTypeField the audit type field
	BKAuditTypeField = "audit_type"

	// BKResourceTypeField the audit resource type field
	BKResourceTypeField = "resource_type"

	// BKOperateFromField the platform where operation from field
	BKOperateFromField = "operate_from"

	// BKOperationDetailField the audit operation detail field
	BKOperationDetailField = "operation_detail"

	// BKOperationTimeField the audit operation time field
	BKOperationTimeField = "operation_time"

	// BKResourceIDField the audit resource ID field
	BKResourceIDField = "resource_id"

	// BKResourceNameField the audit resource name field
	BKResourceNameField = "resource_name"

	// BKLabelField the audit resource name field
	BKLabelField = "label"

	// BKSetEnvField the set env field
	BKSetEnvField = "bk_set_env"

	// BKSetStatusField the set status field
	BKSetStatusField = "bk_service_status"

	// BKSetDescField the set desc field
	BKSetDescField = "bk_set_desc"

	// BKSetCapacityField the set capacity field
	BKSetCapacityField = "bk_capacity"

	// BKPort the port
	BKPort = "port"

	// BKProcPortEnable whether enable port,  enable port use for monitor app. default value
	BKProcPortEnable = "bk_enable_port"

	// BKUser the user
	BKUser = "user"

	// BKProtocol the protocol
	BKProtocol = "protocol"

	// the process object name
	BKProcessObjectName = "process"

	// BKProcessIDField the process id field
	BKProcessIDField = "bk_process_id"

	BKServiceInstanceIDField = "service_instance_id"
	BKServiceTemplateIDField = "service_template_id"
	BKProcessTemplateIDField = "process_template_id"
	BKServiceCategoryIDField = "service_category_id"

	BKSetTemplateIDField      = "set_template_id"
	BKSetTemplateVersionField = "set_template_version"

	HostApplyRuleIDField = "host_apply_rule_id"

	BKParentIDField = "bk_parent_id"
	BKRootIDField   = "bk_root_id"

	// BKProcessNameField the process name field
	BKProcessNameField = "bk_process_name"

	// BKFuncIDField the func id field
	BKFuncIDField = "bk_func_id"

	// BKFuncName the function name
	BKFuncName = "bk_func_name"

	BKStartParamRegex = "bk_start_param_regex"

	// BKBindIP the bind ip
	BKBindIP = "bind_ip"

	// BKWorkPath the work path
	BKWorkPath = "work_path"

	// BKIsPre the ispre field
	BKIsPre = "ispre"

	// BKIsIncrementField the isincrement field
	BKIsIncrementField = "is_increment"

	BKIsCollapseField = "is_collapse"

	// BKProxyListField the proxy list field
	BKProxyListField = "bk_proxy_list"

	// BKIPListField the ip list field
	BKIPListField = "ip_list"

	// BKInvalidIPSField the invalid ips field
	BKInvalidIPSField = "invalid_ips"

	// BKGseProxyField the gse proxy
	BKGseProxyField = "bk_gse_proxy"

	// BKSubAreaField the sub area field
	BKSubAreaField = "bk_cloud_id"

	// BKProcField the proc field
	BKProcField = "bk_process"

	// BKMaintainersField the maintainers field
	BKMaintainersField = "bk_biz_maintainer"

	// BKProductPMField the product pm field
	BKProductPMField = "bk_biz_productor"

	// BKTesterField the tester field
	BKTesterField = "bk_biz_tester"

	// BKOperatorField the operator field
	BKOperatorField = "operator" // the operator of app of module, is means a job position

	// BKLifeCycleField the life cycle field
	BKLifeCycleField = "life_cycle"

	// BKDeveloperField the developer field
	BKDeveloperField = "bk_biz_developer"

	// BKLanguageField the language field
	BKLanguageField = "language"

	// BKBakOperatorField the bak operator field
	BKBakOperatorField = "bk_bak_operator"

	// BKTimeZoneField the time zone field
	BKTimeZoneField = "time_zone"

	// BKIsRequiredField the required field
	BKIsRequiredField = "isrequired"

	// BKModuleTypeField the module type field
	BKModuleTypeField = "bk_module_type"

	// BKOrgIPField the org ip field
	BKOrgIPField = "bk_org_ip"

	// BKDstIPField the dst ip field
	BKDstIPField = "bk_dst_ip"

	// BKDescriptionField the description field
	BKDescriptionField = "description"

	// BKIsOnlyField the isonly name field
	BKIsOnlyField = "isonly"
	// BKGseTaskIdField the gse taskid
	BKGseTaskIDField = "task_id"
	// BKTaskIdField the gse taskid
	BKTaskIDField = "task_id"
	// BKGseOpTaskIDField the gse taskid
	BKGseOpTaskIDField = "gse_task_id"
	BKProcPidFile      = "pid_file"
	BKProcStartCmd     = "start_cmd"
	BKProcStopCmd      = "stop_cmd"
	BKProcReloadCmd    = "reload_cmd"
	BKProcRestartCmd   = "restart_cmd"
	BKProcTimeOut      = "timeout"
	BKProcWorkPath     = "work_path"
	BKProcInstNum      = "proc_num"

	// BKInstKeyField the inst key field for metric discover
	BKInstKeyField = "bk_inst_key"

	// for net collect device
	BKDeviceIDField    = "device_id"
	BKDeviceNameField  = "device_name"
	BKDeviceModelField = "device_model"
	BKVendorField      = "bk_vendor"

	// for net collect property of device
	BKNetcollectPropertyIDField = "netcollect_property_id"
	BKOIDField                  = "oid"
	BKPeriodField               = "period"
	BKActionField               = "action"
	BKProcinstanceID            = "proc_instance_id"

	// BKGseOpProcTaskDetailField gse operate process return detail
	BKGseOpProcTaskDetailField = "detail"
	BKGroupField               = "group"

	BKAttributeIDField = "bk_attribute_id"
)

const (
	BKRequestField = "bk_request_id"
	BKTxnIDField   = "bk_txn_id"
)

// DefaultResSetName the inner module set
const DefaultResSetName string = "空闲机池"

// WhiteListAppName the white list app name
const WhiteListAppName = "蓝鲸"

// WhiteListSetName the white list set name
const WhiteListSetName = "公共组件"

// WhiteListModuleName the white list module name
const WhiteListModuleName = "gitserver"

// the inst record's logging information
const (
	// CreatorField the creator
	CreatorField = "creator"

	// CreateTimeField the create time field
	CreateTimeField = "create_time"

	// ConfirmTimeField the cloud resource confirm time filed
	ConfirmTimeField = "confirm_time"

	// StartTimeField the cloud sync start time field
	StartTimeFiled = "start_time"

	// ModifierField the modifier field
	ModifierField = "modifier"

	// LastTimeField the last time field
	LastTimeField = "last_time"
)

const (
	// ValidCreate valid create
	ValidCreate = "create"

	// ValidUpdate valid update
	ValidUpdate = "update"
)

// DefaultResSetFlag the default resource set flat
const DefaultResSetFlag int = 1

const DefaultFlagDefaultValue int = 0

// DefaultAppFlag the default app flag
const DefaultAppFlag int = 1

// DefaultAppName the default app name
const DefaultAppName string = "资源池"

const DefaultCloudName string = "default area"

const DefaultInstName string = "实例名"

// BKAppName the default app name
const BKAppName string = "蓝鲸"

const BKMainLine = "mainline"

// bk_classification_id value
const BKNetwork = "bk_network"

const (
	SNMPActionGet = "get"

	SNMPActionGetNext = "getnext"
)

const (
	// DefaultResModuleFlag the default resource module flag
	DefaultResModuleFlag int = 1

	// DefaultFaultModuleFlag the default fault module flag
	DefaultFaultModuleFlag int = 2

	// NormalModuleFlag create module by user , default =0
	NormalModuleFlag int = 0

	// NormalSetDefaultFlag user create set default field value
	NormalSetDefaultFlag int64 = 0

	// default recycle module flat
	DefaultRecycleModuleFlag int = 3
)

const (
	DefaultModuleType string = "1"
)

const (
	// FieldTypeSingleChar the single char filed type
	FieldTypeSingleChar string = "singlechar"

	// FieldTypeLongChar the long char field type
	FieldTypeLongChar string = "longchar"

	// FieldTypeInt the int field type
	FieldTypeInt string = "int"

	// FieldTypeFloat the float field type
	FieldTypeFloat string = "float"

	// FieldTypeEnum the enum field type
	FieldTypeEnum string = "enum"

	// FieldTypeDate the date field type
	FieldTypeDate string = "date"

	// FieldTypeTime the time field type
	FieldTypeTime string = "time"

	// FieldTypeUser the user field type
	FieldTypeUser string = "objuser"

	// FieldTypeTimeZone the timezone field type
	FieldTypeTimeZone string = "timezone"

	// FieldTypeBool the bool type
	FieldTypeBool string = "bool"

	// FieldTypeList the lis type
	FieldTypeList string = "list"

	// FieldTypeOrganization the organization field type
	FieldTypeOrganization string = "organization"

	// FieldTypeSingleLenChar the single char length limit
	FieldTypeSingleLenChar int = 256

	// FieldTypeLongLenChar the long char length limit
	FieldTypeLongLenChar int = 2000

	// FieldTypeUserLenChar the user char length limit
	FieldTypeUserLenChar int = 2000

	//FieldTypeStrictCharRegexp the single char regex expression
	FieldTypeStrictCharRegexp string = `^[a-zA-Z]\w*$`

	//FieldTypeSingleCharRegexp the single char regex expression
	//FieldTypeSingleCharRegexp string = `^([\w\p{Han}]|[，。？！={}|?<>~～、：＃；％＊——……＆·＄（）‘’“”\[\]『』〔〕｛｝【】￥￡♀‖〖〗《》「」:,;\."'\/\\\+\-\s#@\(\)])+$`
	FieldTypeSingleCharRegexp string = `\S`

	//FieldTypeLongCharRegexp the long char regex expression\
	//FieldTypeLongCharRegexp string = `^([\w\p{Han}]|[，。？！={}|?<>~～、：＃；％＊——……＆·＄（）‘’“”\[\]『』〔〕｛｝【】￥￡♀‖〖〗《》「」:,;\."'\/\\\+\-\s#@\(\)])+$`
	FieldTypeLongCharRegexp string = `\S`
)

const (
	// HostAddMethodExcel add a host method
	HostAddMethodExcel = "1"

	// HostAddMethodAgent add a  agent method
	HostAddMethodAgent = "2"

	// HostAddMethodAPI add api method
	HostAddMethodAPI = "3"

	// HostAddMethodExcelIndexOffset the height of the table header
	HostAddMethodExcelIndexOffset = 3

	// HostAddMethodExcelAssociationIndexOffset
	HostAddMethodExcelAssociationIndexOffset = 1

	/*EXCEL color AARRGGBB :
	AA means Alpha
	RRGGBB means Red, in hex.
	GG means Red, in hex.
	BB means Red, in hex.
	*/

	// ExcelHeaderFirstRowColor cell bg color
	ExcelHeaderFirstRowColor = "FF92D050"
	// ExcelHeaderFirstRowFontColor  font color
	ExcelHeaderFirstRowFontColor = "00000000"
	// ExcelHeaderFirstRowRequireFontColor require font color
	ExcelHeaderFirstRowRequireFontColor = "FFFF0000"
	// ExcelHeaderOtherRowColor cell bg color
	ExcelHeaderOtherRowColor = "FFC6EFCE"
	// ExcelHeaderOtherRowFontColor font color
	ExcelHeaderOtherRowFontColor = "FF000000"
	// ExcelCellDefaultBorderColor black color
	ExcelCellDefaultBorderColor = "FFD4D4D4"
	// ExcelHeaderFirstColumnColor light gray
	ExcelHeaderFirstColumnColor = "fee9da"
	// ExcelFirstColumnCellColor dark gray
	ExcelFirstColumnCellColor = "fabf8f"

	// ExcelAsstPrimaryKeySplitChar split char
	ExcelAsstPrimaryKeySplitChar = ","
	// ExcelAsstPrimaryKeyJoinChar split char
	ExcelAsstPrimaryKeyJoinChar = "="
	// ExcelAsstPrimaryKeyRowChar split char
	ExcelAsstPrimaryKeyRowChar = "\n"

	// ExcelDelAsstObjectRelation delete asst object relation
	ExcelDelAsstObjectRelation = "/"

	// ExcelDataValidationListLen excel dropdown list item count
	ExcelDataValidationListLen = 50

	// ExcelCommentSheetCotentLangPrefixKey excel comment sheet centent language prefixe key
	ExcelCommentSheetCotentLangPrefixKey = "import_comment"

	// ExcelFirstColumnFieldName export excel first column for tips
	ExcelFirstColumnFieldName = "field_name"
	ExcelFirstColumnFieldType = "field_type"
	ExcelFirstColumnFieldID   = "field_id"
	ExcelFirstColumnInstData  = "inst_data"
)

const (
	// InputTypeExcel  data from excel
	InputTypeExcel = "excel"

	// InputTypeApiHostSync data from api for synchronize new host
	InputTypeApiNewHostSync = "api_sync_host"

	// BatchHostAddMaxRow batch sync add host max row
	BatchHostAddMaxRow = 128
)

const (
	// HTTPBKAPIErrorMessage apiserver error message
	HTTPBKAPIErrorMessage = "bk_error_msg"

	// HTTPBKAPIErrorCode apiserver error code
	HTTPBKAPIErrorCode = "bk_error_code"
)

// KvMap the map definition
type KvMap map[string]interface{}

const (
	// CCSystemOperatorUserName the system user
	CCSystemOperatorUserName  = "cc_system"
	CCSystemCollectorUserName = "cc_collector"
)

// APIRsp the result the http requst
type APIRsp struct {
	HTTPCode int         `json:"-"`
	Result   bool        `json:"result"`
	Code     int         `json:"code"`
	Message  interface{} `json:"message"`
	Data     interface{} `json:"data"`
}

const (
	// BKCacheKeyV3Prefix the prefix definition
	BKCacheKeyV3Prefix = "cc:v3:"
)

// event cache keys
const (
	EventCacheEventIDKey          = BKCacheKeyV3Prefix + "event:inst_id"
	EventCacheEventQueueKey       = BKCacheKeyV3Prefix + "event:inst_queue"
	EventCacheEventTxnQueuePrefix = BKCacheKeyV3Prefix + "event:inst_txn_queue:"
	EventCacheEventTxnSet         = BKCacheKeyV3Prefix + "event:txn_set"
	RedisSnapKeyPrefix            = BKCacheKeyV3Prefix + "snapshot:"
)

const (
	// BKHTTPHeaderUser current request http request header fields name for login user
	BKHTTPHeaderUser = "BK_User"
	// BKHTTPLanguage the language key word
	BKHTTPLanguage = "HTTP_BLUEKING_LANGUAGE"
	// BKHTTPOwnerID the owner
	BKHTTPOwner = "HTTP_BK_SUPPLIER_ACCOUNT"
	// BKHTTPOwnerID the owner id
	BKHTTPOwnerID           = "HTTP_BLUEKING_SUPPLIER_ID"
	BKHTTPCookieLanugageKey = "blueking_language"
	BKHTTPSupplierID        = "bk_supplier_id"
	BKHTTPRequestAppCode    = "Bk-App-Code"

	// BKHTTPCCRequestID cc request id cc_request_id
	BKHTTPCCRequestID = "Cc_Request_Id"
	// BKHTTPOtherRequestID esb request id  X-Bkapi-Request-Id
	BKHTTPOtherRequestID = "X-Bkapi-Request-Id"
)

// transaction related
const (
	TransactionIdHeader      = "cc_transaction_id_string"
	TransactionTimeoutHeader = "cc_transaction_timeout"

	// mongodb default transaction timeout is 1 minute.
	TransactionDefaultTimeout = 2 * time.Minute
)

const (
	// DefaultAppLifeCycleNormal  biz life cycle normal
	DefaultAppLifeCycleNormal = "2"
)

// Host OS type enumeration value
const (
	HostOSTypeEnumLinux   = "1"
	HostOSTypeEnumWindows = "2"
	HostOSTypeEnumAIX     = "3"
)

// integer const
const (
	MaxUint64  = ^uint64(0)
	MinUint64  = 0
	MaxInt64   = int64(MaxUint64 >> 1)
	MinInt64   = -MaxInt64 - 1
	MaxUint    = ^uint(0)
	MinUint    = 0
	MaxInt     = int(MaxUint >> 1)
	MinInt     = -MaxInt - 1
	MaxFloat64 = math.MaxFloat64
	MinFloat64 = -math.MaxFloat64
)

// flag
const HostCrossBizField = "hostcrossbiz"
const HostCrossBizValue = "e76fd4d1683d163e4e7e79cef45a74c1"

const (
	// APPConfigWaitTime application wait config from zookeeper time (unit sencend)
	APPConfigWaitTime = 15
)

const (
	// URLFilterWhiteList url filter white list not execute any filter
	// multiple url separated by commas
	URLFilterWhiteListSuffix = "/healthz,/version"

	URLFilterWhiteListSepareteChar = ","
)

type DataStatusFlag string

const (
	DataStatusDisabled DataStatusFlag = "disabled"
	DataStatusEnable   DataStatusFlag = "enable"
)

const (
	BKDataStatusField   = "bk_data_status"
	BKDataRecoverSuffix = "(recover)"
)

const (
	// period default value
	Infinite = "∞"
)

// netcollect
const (
	BKNetDevice   = "net_device"
	BKNetProperty = "net_property"
)

const (
	// BKDefaultLoginUserPluginVersion 默认的登录方式
	BKDefaultLoginUserPluginVersion = "blueking"
	HTTPCookieBKToken               = "bk_token"

	WEBSessionUinKey           = "username"
	WEBSessionChineseNameKey   = "chName"
	WEBSessionPhoneKey         = "phone"
	WEBSessionEmailKey         = "email"
	WEBSessionRoleKey          = "role"
	WEBSessionOwnerUinKey      = "owner_uin"
	WEBSessionOwnerUinListeKey = "owner_uin_list"
	WEBSessionAvatarUrlKey     = "avatar_url"
	WEBSessionMultiSupplierKey = "multisupplier"
	WEBSessionSupplierID       = "supplier_id"

	LoginSystemMultiSupplierTrue  = "1"
	LoginSystemMultiSupplierFalse = "0"

	LogoutHTTPSchemeCookieKey = "http_scheme"
	LogoutHTTPSchemeHTTP      = "http"
	LogoutHTTPSchemeHTTPS     = "https"
)

const (
	HostFieldDockerClientVersion = "docker_client_version"
	HostFieldDockerServerVersion = "docker_server_version"
)

const TemplateStatusField = "status"
const BKStatusField = "status"

const (
	TemplateStatusDraft   = "draft"
	TemplateStatusOnline  = "online"
	TemplateStatusHistory = "history"
)

const (
	BKProcInstanceOpUser             = "proc instance user"
	BKSynchronizeDataTaskDefaultUser = "synchronize task user"
)

const (
	GSEProcOPStop           = 1
	GSEProcOPQueryStatus    = 2
	GSEProcOPRegister       = 3
	GSEProcOPUnregister     = 4
	GSEProcOPRegisterStart  = 5
	GSEProcOPUnregisterStop = 6
	GSEProcOPRestart        = 7
	GSEProcOPReload         = 8
	GSEProcOPKill           = 9
)
const (
	RedisProcSrvHostInstanceRefreshModuleKey  = BKCacheKeyV3Prefix + "prochostinstancerefresh:set"
	RedisProcSrvHostInstanceAllRefreshLockKey = BKCacheKeyV3Prefix + "lock:prochostinstancerefresh"
	RedisProcSrvQueryProcOPResultKey          = BKCacheKeyV3Prefix + "procsrv:query:opresult:set"
	RedisCloudSyncInstancePendingStart        = BKCacheKeyV3Prefix + "cloudsyncinstancependingstart:list"
	RedisCloudSyncInstanceStarted             = BKCacheKeyV3Prefix + "cloudsyncinstancestarted:list"
	RedisCloudSyncInstancePendingStop         = BKCacheKeyV3Prefix + "cloudsyncinstancependingstop:list"
)

// association fields
const (
	// the id of the association kind
	AssociationKindIDField    = "bk_asst_id"
	AssociationKindNameField  = "bk_asst_name"
	AssociationObjAsstIDField = "bk_obj_asst_id"
	AssociatedObjectIDField   = "bk_asst_obj_id"
)

// association
const (
	AssociationKindMainline = "bk_mainline"
	AssociationTypeBelong   = "belong"
	AssociationTypeGroup    = "group"
	AssociationTypeRun      = "run"
	AssociationTypeConnect  = "connect"
	AssociationTypeDefault  = "default"
)

const (
	// MetadataField data business key
	MetadataField = "metadata"
)

const (
	BKBizDefault = "bizdefault"
)

const (
	// MetaDataSynchronizeField Synchronous data aggregation field
	MetaDataSynchronizeField = "sync"
	// MetaDataSynchronizeFlagField synchronize flag
	MetaDataSynchronizeFlagField = "flag"
	// MetaDataSynchronizeVersionField synchronize version
	MetaDataSynchronizeVersionField = "version"
	// MetaDataSynchronizeIdentifierField 数据需要同步cmdb系统的身份标识， 值是数组
	MetaDataSynchronizeIdentifierField = "identifier"
	// MetaDataSynchronIdentifierFlagSyncAllValue 数据可以被任何系统同步
	MetaDataSynchronIdentifierFlagSyncAllValue = "__bk_cmdb__"

	// SynchronizeSignPrefix  synchronize sign , Should appear in the configuration file
	SynchronizeSignPrefix = "sync_blueking"

	/* synchronize model description classify*/

	// SynchronizeModelTypeClassification synchroneize model classification
	SynchronizeModelTypeClassification = "model_classification"
	// SynchronizeModelTypeAttribute synchroneize model attribute
	SynchronizeModelTypeAttribute = "model_attribute"
	// SynchronizeModelTypeAttributeGroup synchroneize model attribute group
	SynchronizeModelTypeAttributeGroup = "model_atrribute_group"
	// SynchronizeModelTypeBase synchroneize model attribute
	SynchronizeModelTypeBase = "model"

	/* synchronize instance assoication sign*/

	// SynchronizeAssociationTypeModelHost synchroneize model ggroup
	SynchronizeAssociationTypeModelHost = "module_host"
)

const (
	AttributePlaceHolderMaxLength = 2000
	AttributeOptionMaxLength      = 2000
	AttributeIDMaxLength          = 128
	AttributeNameMaxLength        = 128
	AttributeUnitMaxLength        = 20
	AttributeOptionValueMaxLength = 128
	AttributeOptionArrayMaxLength = 200
)

const (
	NameFieldMaxLength = 256

	// 用于表示还未设置服务模板的情况，比如没有绑定服务模板
	ServiceTemplateIDNotSet = 0
	SetTemplateIDNotSet     = 0

	MetadataLabelBiz = "metadata.label.bk_biz_id"

	DefaultServiceCategoryName = "Default"
)

const (
	ContextRequestIDField    = "request_id"
	ContextRequestUserField  = "request_user"
	ContextRequestOwnerField = "request_owner"
)

const (
	OperationCustom      = "custom"
	OperationReportType  = "report_type"
	OperationConfigID    = "config_id"
	BizModuleHostChart   = "biz_module_host_chart"
	HostOSChart          = "host_os_chart"
	HostBizChart         = "host_biz_chart"
	HostCloudChart       = "host_cloud_chart"
	HostChangeBizChart   = "host_change_biz_chart"
	ModelAndInstCount    = "model_and_inst_count"
	ModelInstChart       = "model_inst_chart"
	ModelInstChangeChart = "model_inst_change_chart"
	CreateObject         = "create object"
	DeleteObject         = "delete object"
	UpdateObject         = "update object"
	OperationDescription = "op_desc"
	OptionOther          = "其他"
	TimerPattern         = "^[\\d]+\\:[\\d]+$"
	SyncSetTaskName      = "sync-settemplate2set"

	BKHostState = "bk_state"
)

// multiple language support
type LanguageType string

const (
	Chinese LanguageType = "zh-cn"
	English LanguageType = "en"
)<|MERGE_RESOLUTION|>--- conflicted
+++ resolved
@@ -14,10 +14,7 @@
 
 import (
 	"math"
-<<<<<<< HEAD
 	"time"
-=======
->>>>>>> 74d06c3f
 )
 
 const (
