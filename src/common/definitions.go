--- conflicted
+++ resolved
@@ -1045,7 +1045,6 @@
 )
 
 const (
-<<<<<<< HEAD
 	NameFieldMaxLength = 256
 
 	// 用于表示还未设置服务模板的情况，比如没有绑定服务模板
@@ -1057,7 +1056,8 @@
 )
 
 const (
-	ContextRequestIDField = "request_id"
+	ContextRequestIDField   = "request_id"
+	ContextRequestUserField = "request_user"
 )
 
 // 云同步
@@ -1067,8 +1067,4 @@
 	CloudSyncResourceConfirmID = "bk_resource_id"
 	CloudSyncConfirmTime       = "confirm_time"
 	CloudSyncConfirmHistoryID  = "confirm_history_id"
-=======
-	ContextRequestIDField   = "request_id"
-	ContextRequestUserField = "request_user"
->>>>>>> 5b2caa40
 )