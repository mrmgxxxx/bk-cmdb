--- conflicted
+++ resolved
@@ -105,12 +105,6 @@
 			c.queueLock.Lock()
 			c.pending = nil
 			var ok bool
-<<<<<<< HEAD
-			for i := 0; i < 200; i++ {
-				_, ok = <-c.queue
-				if !ok {
-					break
-=======
 		loop:
 			for i := 0; i < 200; i++ {
 				select {
@@ -124,7 +118,6 @@
 				default:
 					// c.queue is already empty.
 					break loop
->>>>>>> 57116160
 				}
 			}
 			c.queue <- et
