--- conflicted
+++ resolved
@@ -46,20 +46,14 @@
 }
 
 func (esb *EsbConfigServ) GetEsbServDiscoveryInterace() EsbServDiscoveryInterace {
-<<<<<<< HEAD
-	// mabye will deal some logics about server
-=======
+
 	// mabye will deal some core about server
->>>>>>> b3e6e305
 	return esb
 }
 
 func (esb *EsbConfigServ) GetServers() ([]string, error) {
-<<<<<<< HEAD
-	// mabye will deal some logics about server
-=======
+
 	// mabye will deal some core about server
->>>>>>> b3e6e305
 	esb.RLock()
 	defer esb.RUnlock()
 	return []string{esb.addrs}, nil
