--- conflicted
+++ resolved
@@ -38,13 +38,8 @@
 	v2   CompatibleV2Operation
 }
 
-<<<<<<< HEAD
-// New create a new logics instance
-func New(auth AuthOperation, v2 CompatibleV2Operation) Core {
-=======
 // New create a new core instance
 func New(auth AuthOperation) Core {
->>>>>>> c903755d
 	return &core{
 		auth: auth,
 	}
