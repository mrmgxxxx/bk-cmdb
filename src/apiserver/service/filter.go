--- conflicted
+++ resolved
@@ -39,12 +39,8 @@
 	DataCollectType RequestType = "collect"
 	OperationType   RequestType = "operation"
 	TaskType        RequestType = "task"
-<<<<<<< HEAD
+	AdminType       RequestType = "admin"
 	CloudType       RequestType = "cloud"
-=======
-	AdminType       RequestType = "admin"
-
->>>>>>> 194ae9b4
 )
 
 func (s *service) URLFilterChan(req *restful.Request, resp *restful.Response, chain *restful.FilterChain) {
@@ -104,13 +100,11 @@
 	case TaskType:
 		servers, err = s.discovery.TaskServer().GetServers()
 
-<<<<<<< HEAD
+	case AdminType:
+		servers, err = s.discovery.MigrateServer().GetServers()
+
 	case CloudType:
 		servers, err = s.discovery.CloudServer().GetServers()
-=======
-	case AdminType:
-		servers, err = s.discovery.MigrateServer().GetServers()
->>>>>>> 194ae9b4
 	}
 
 	if err != nil {
