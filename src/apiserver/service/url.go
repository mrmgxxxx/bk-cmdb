/*
 * Tencent is pleased to support the open source community by making 蓝鲸 available.,
 * Copyright (C) 2017-2018 THL A29 Limited, a Tencent company. All rights reserved.
 * Licensed under the MIT License (the ",License",); you may not use this file except
 * in compliance with the License. You may obtain a copy of the License at
 * http://opensource.org/licenses/MIT
 * Unless required by applicable law or agreed to in writing, software distributed under
 * the License is distributed on an ",AS IS" BASIS, WITHOUT WARRANTIES OR CONDITIONS OF ANY KIND,
 * either express or implied. See the License for the specific language governing permissions and
 * limitations under the License.
 */

package service

import (
	"configcenter/src/common/blog"
	"errors"
	"fmt"
	"regexp"
	"strings"

	restful "github.com/emicklei/go-restful"
)

// URLPath url path filter
type URLPath string

// FilterChain url path filter
func (u URLPath) FilterChain(req *restful.Request) (RequestType, error) {
	switch {
	case u.WithTopo(req):
		return TopoType, nil
	case u.WithHost(req):
		return HostType, nil
	case u.WithProc(req):
		return ProcType, nil
	case u.WithEvent(req):
		return EventType, nil
	case u.WithDataCollect(req):
		return DataCollectType, nil
	case u.WithOperation(req):
		return OperationType, nil
	default:
		return UnknownType, errors.New("unknown requested with backend process")
	}
}

// WithTopo parse topo api's url
func (u *URLPath) WithTopo(req *restful.Request) (isHit bool) {
	topoRoot := "/topo/v3"
	from, to := rootPath, topoRoot
	switch {
	case strings.HasPrefix(string(*u), rootPath+"/audit/"):
		from, to, isHit = rootPath, topoRoot, true

	case strings.HasPrefix(string(*u), rootPath+"/biz/"):
		from, to, isHit = rootPath+"/biz", topoRoot+"/app", true

	case strings.HasPrefix(string(*u), rootPath+"/topo/"):
		from, to, isHit = rootPath, topoRoot, true

	case strings.HasPrefix(string(*u), rootPath+"/identifier/"):
		from, to, isHit = rootPath, topoRoot, true

	case strings.HasPrefix(string(*u), rootPath+"/inst/"):
		from, to, isHit = rootPath, topoRoot, true

	case strings.HasPrefix(string(*u), rootPath+"/module/"):
		from, to, isHit = rootPath, topoRoot, true

		// Attention:
		// do not change the check sequences.
	case string(*u) == rootPath+"/object":
		from, to, isHit = rootPath, topoRoot, true

	case string(*u) == rootPath+"/objects":
		from, to, isHit = rootPath, topoRoot, true

	case strings.HasPrefix(string(*u), rootPath+"/object/attr"):
		from, to, isHit = rootPath+"/object/attr", topoRoot+"/objectattr", true

	case strings.HasPrefix(string(*u), rootPath+"/object/"):
		from, to, isHit = rootPath, topoRoot, true

	case strings.HasPrefix(string(*u), rootPath+"/objects/"):
		from, to, isHit = rootPath, topoRoot, true

	case strings.HasPrefix(string(*u), rootPath+"/objectatt/"):
		from, to, isHit = rootPath, topoRoot, true

	case strings.HasPrefix(string(*u), rootPath+"/set/"):
		from, to, isHit = rootPath, topoRoot, true

	case strings.Contains(string(*u), "/objectclassification"):
		from, to, isHit = rootPath, topoRoot, true

	case strings.Contains(string(*u), "/classificationobject"):
		from, to, isHit = rootPath, topoRoot, true

	case strings.Contains(string(*u), "/objectattr"):
		from, to, isHit = rootPath, topoRoot, true

	case strings.Contains(string(*u), "/object"):
		from, to, isHit = rootPath, topoRoot, true

	case strings.Contains(string(*u), "/objectunique"):
		from, to, isHit = rootPath, topoRoot, true

	case strings.Contains(string(*u), "/objectattgroup"):
		from, to, isHit = rootPath, topoRoot, true

	case strings.Contains(string(*u), "/objectattgroupproperty"):
		from, to, isHit = rootPath, topoRoot, true

	case strings.Contains(string(*u), "/objectattgroupasst"):
		from, to, isHit = rootPath, topoRoot, true

	case strings.Contains(string(*u), "/objecttopo"):
		from, to, isHit = rootPath, topoRoot, true

	case strings.Contains(string(*u), "/topomodelmainline"):
		from, to, isHit = rootPath, topoRoot, true

	case strings.Contains(string(*u), "/topoinst"):
		from, to, isHit = rootPath, topoRoot, true

	case strings.Contains(string(*u), "/topoassociationtype"):
		from, to, isHit = rootPath, topoRoot, true

	case strings.Contains(string(*u), "/objectassociation"):
		from, to, isHit = rootPath, topoRoot, true

	case strings.Contains(string(*u), "/instassociation"):
		from, to, isHit = rootPath, topoRoot, true

	case strings.Contains(string(*u), "/insttopo"):
		from, to, isHit = rootPath, topoRoot, true

	case strings.Contains(string(*u), "/instance"):
		from, to, isHit = rootPath, topoRoot, true

	case strings.Contains(string(*u), "/instassociationdetail"):
		from, to, isHit = rootPath, topoRoot, true

	case strings.Contains(string(*u), "/instassociationdetail"):
		from, to, isHit = rootPath, topoRoot, true

	case strings.Contains(string(*u), "/associationtype"):
		from, to, isHit = rootPath, topoRoot, true

	default:
		isHit = false
	}

	if isHit {
		u.revise(req, from, to)
		return true
	}
	return false
}

// WithHost transform the host's url
func (u *URLPath) WithHost(req *restful.Request) (isHit bool) {
	hostRoot := "/host/v3"
	from, to := rootPath, hostRoot

	switch {
	case strings.HasPrefix(string(*u), rootPath+"/host/"):
		from, to, isHit = rootPath, hostRoot, true

	case strings.HasPrefix(string(*u), rootPath+"/hosts/"):
		from, to, isHit = rootPath, hostRoot, true

	case string(*u) == (rootPath + "/userapi"):
		from, to, isHit = rootPath, hostRoot, true

	case strings.HasPrefix(string(*u), rootPath+"/userapi/"):
		from, to, isHit = rootPath, hostRoot, true

	case string(*u) == (rootPath + "/usercustom"):
		from, to, isHit = rootPath, hostRoot, true

	case strings.HasPrefix(string(*u), rootPath+"/usercustom/"):
		from, to, isHit = rootPath, hostRoot, true

	case string(*u) == (rootPath + "/modulehost"):
		from, to, isHit = rootPath, hostRoot, true

	default:
		isHit = false
	}

	if isHit {
		u.revise(req, from, to)
		return true
	}
	return false
}

// WithEvent transform event's url
func (u *URLPath) WithEvent(req *restful.Request) (isHit bool) {
	eventRoot := "/event/v3"
	from, to := rootPath, eventRoot

	switch {
	case strings.HasPrefix(string(*u), rootPath+"/event/"):
		from, to, isHit = rootPath+"/event", eventRoot, true

	default:
		isHit = false
	}

	if isHit {
		u.revise(req, from, to)
		return true
	}
	return false
}

const verbs = "create|createmany|update|updatemany|delete|deletemany|find|findmany"

var procUrlRegexp = regexp.MustCompile(fmt.Sprintf("^/api/v3/(%s)/proc/.*$", verbs))

// WithProc transform the proc's url
func (u *URLPath) WithProc(req *restful.Request) (isHit bool) {
	procRoot := "/process/v3"
	from, to := rootPath, procRoot

	switch {
	case strings.HasPrefix(string(*u), rootPath+"/proc/"):
		from, to, isHit = rootPath+"/proc", procRoot, true
	case procUrlRegexp.MatchString(string(*u)):
		from, to, isHit = rootPath, procRoot, true
	default:
		isHit = false
	}

	if isHit {
		u.revise(req, from, to)
		return true
	}
	return false
}

// WithDataCollect transform DataCollect's url
func (u *URLPath) WithDataCollect(req *restful.Request) (isHit bool) {
	dataCollectRoot := "/collector/v3"
	from, to := rootPath, dataCollectRoot

	switch {
	case strings.HasPrefix(string(*u), rootPath+"/collector/"):
		from, to, isHit = rootPath+"/collector", dataCollectRoot, true

	default:
		isHit = false
	}

	if isHit {
		u.revise(req, from, to)
		return true
	}
	return false
}

// WithOperation transform OperationStatistic's url
func (u *URLPath) WithOperation(req *restful.Request) (isHit bool) {
	operationRoot := "/operation/v3"
	from, to := rootPath, operationRoot

	blog.Debug("here----------------------")
	switch {
	case strings.Contains(string(*u), "/operation/"):
<<<<<<< HEAD
		from, to, isHit = rootPath+"/operation", operationRoot, true
=======
		from, to, isHit = rootPath, operationRoot, true
>>>>>>> 52973de4

	default:
		isHit = false
	}

	blog.Debug("isHit: %v", isHit)
	blog.Debug("to: %v. from: %v", to, from)
	if isHit {
		u.revise(req, from, to)
		return true
	}
	return false
}

func (u URLPath) revise(req *restful.Request, from, to string) {
	req.Request.RequestURI = to + req.Request.RequestURI[len(from):]
	req.Request.URL.Path = to + req.Request.URL.Path[len(from):]
	blog.Debug("path:%v,  uri: %v", req.Request.URL.Path, req.Request.RequestURI)
}<|MERGE_RESOLUTION|>--- conflicted
+++ resolved
@@ -13,13 +13,12 @@
 package service
 
 import (
-	"configcenter/src/common/blog"
 	"errors"
 	"fmt"
 	"regexp"
 	"strings"
 
-	restful "github.com/emicklei/go-restful"
+	"github.com/emicklei/go-restful"
 )
 
 // URLPath url path filter
@@ -264,24 +263,17 @@
 
 // WithOperation transform OperationStatistic's url
 func (u *URLPath) WithOperation(req *restful.Request) (isHit bool) {
-	operationRoot := "/operation/v3"
-	from, to := rootPath, operationRoot
-
-	blog.Debug("here----------------------")
+	statisticsRoot := "/operation/v3"
+	from, to := rootPath, statisticsRoot
+
 	switch {
 	case strings.Contains(string(*u), "/operation/"):
-<<<<<<< HEAD
-		from, to, isHit = rootPath+"/operation", operationRoot, true
-=======
-		from, to, isHit = rootPath, operationRoot, true
->>>>>>> 52973de4
-
-	default:
-		isHit = false
-	}
-
-	blog.Debug("isHit: %v", isHit)
-	blog.Debug("to: %v. from: %v", to, from)
+		from, to, isHit = rootPath, statisticsRoot, true
+
+	default:
+		isHit = false
+	}
+
 	if isHit {
 		u.revise(req, from, to)
 		return true
@@ -292,5 +284,4 @@
 func (u URLPath) revise(req *restful.Request, from, to string) {
 	req.Request.RequestURI = to + req.Request.RequestURI[len(from):]
 	req.Request.URL.Path = to + req.Request.URL.Path[len(from):]
-	blog.Debug("path:%v,  uri: %v", req.Request.URL.Path, req.Request.RequestURI)
 }