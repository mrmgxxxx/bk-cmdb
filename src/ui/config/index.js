--- conflicted
+++ resolved
@@ -18,18 +18,6 @@
 const dev = {
     // custom config
     config: Object.assign({}, config, {
-<<<<<<< HEAD
-        'API_URL': '"http://{host}:{port}/proxy/"',
-        'API_VERSION': '"v3"',
-        'API_LOGIN': '""',
-        'AGENT_URL': 'null',
-        'AUTH_SCHEME': '"internal"',
-        'AUTH_CENTER': '{}',
-        'BUILD_VERSION': 'dev',
-        'USER_ROLE': '"1"',
-        'USER_NAME': '"admin"',
-        'FULL_TEXT_SEARCH': '"off"'
-=======
         API_URL: JSON.stringify('http://{host}:{port}/proxy/'),
         API_VERSION: JSON.stringify('v3'),
         API_LOGIN: JSON.stringify(''),
@@ -40,9 +28,7 @@
         USER_ROLE: JSON.stringify(1),
         USER_NAME: JSON.stringify('admin'),
         FULL_TEXT_SEARCH: JSON.stringify('off'),
-        BK_DESKTOP: JSON.stringify(''),
         USER_MANAGE: JSON.stringify('')
->>>>>>> b4e95141
     }),
 
     // Paths
@@ -101,18 +87,6 @@
     build: {
         // custom config
         config: Object.assign({}, config, {
-<<<<<<< HEAD
-            'API_URL': '{{.site}}',
-            'API_VERSION': '{{.version}}',
-            'BUILD_VERSION': '{{.ccversion}}',
-            'API_LOGIN': '{{.curl}}',
-            'AGENT_URL': '{{.agentAppUrl}}',
-            'AUTH_SCHEME': '{{.authscheme}}',
-            'AUTH_CENTER': '{{.authCenter}}',
-            'USER_ROLE': '{{.role}}',
-            'USER_NAME': '{{.userName}}',
-            'FULL_TEXT_SEARCH': '{{.fullTextSearch}}'
-=======
             API_URL: '{{.site}}',
             API_VERSION: '{{.version}}',
             BUILD_VERSION: '{{.ccversion}}',
@@ -123,9 +97,7 @@
             USER_ROLE: '{{.role}}',
             USER_NAME: '{{.userName}}',
             FULL_TEXT_SEARCH: '{{.fullTextSearch}}',
-            BK_DESKTOP: '{{.bkDesktop}}',
             USER_MANAGE: '{{.userManage}}'
->>>>>>> b4e95141
         }),
 
         // Template for index.html
