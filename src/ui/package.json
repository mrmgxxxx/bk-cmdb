{
  "name": "bk-cmdb-ui",
  "version": "1.0.0",
  "description": "ui of bk-cmdb",
  "author": {
    "name": "blueking"
  },
  "private": true,
  "scripts": {
    "dev": "webpack-dev-server --inline --progress --config build/webpack.dev.conf.js",
    "start": "npm run dev",
    "lint": "eslint --ext .js,.vue src",
    "build": "node build/build.js",
    "sync-magicbox": "node build/sync-magicbox.js"
  },
  "dependencies": {
    "@blueking/paas-login": "0.0.6",
    "@icon-cool/bk-icon-cmdb": "0.0.15",
    "axios": "0.18.0",
<<<<<<< HEAD
    "bk-magic-vue": "^2.1.17-beta.1",
=======
    "bk-magic-vue": "2.1.17-beta.3",
>>>>>>> eecb5a65
    "cytoscape": "3.10.0",
    "cytoscape-dagre": "2.2.2",
    "cytoscape-edgehandles": "3.6.0",
    "cytoscape-popper": "1.0.4",
    "date-fns": "1.29.0",
    "deep-equal": "1.1.0",
    "echarts": "4.1.0",
    "get-value": "^3.0.1",
    "js-base64": "^2.5.2",
    "js-cookie": "2.2.0",
    "json-beautify": "1.0.1",
    "lodash.debounce": "4.0.8",
    "lodash.throttle": "4.1.1",
    "md5": "2.2.1",
    "moment": "2.22.2",
    "plotly.js": "^1.51.3",
    "sortablejs": "1.8.4",
    "utf8-byte-length": "^1.0.4",
    "v-click-outside": "1.0.5",
    "vee-validate": "^2.2.14",
    "vue": "2.5.22",
    "vue-clipboard2": "0.2.1",
    "vue-i18n": "8.12.0",
    "vue-infinite-loading": "^2.4.4",
    "vue-router": "3.0.1",
    "vuedraggable": "2.16.0",
    "vuex": "3.0.1"
  },
  "devDependencies": {
    "@babel/helper-module-imports": "^7.7.4",
    "autoprefixer": "^7.1.2",
    "babel-core": "^6.22.1",
    "babel-eslint": "^10.0.1",
    "babel-helper-vue-jsx-merge-props": "^2.0.3",
    "babel-loader": "^7.1.1",
    "babel-plugin-import-bk-magic-vue": "^2.0.10",
    "babel-plugin-syntax-jsx": "^6.18.0",
    "babel-plugin-transform-runtime": "^6.22.0",
    "babel-plugin-transform-vue-jsx": "^3.5.0",
    "babel-preset-env": "^1.3.2",
    "babel-preset-stage-2": "^6.22.0",
    "chalk": "^2.0.1",
    "copy-webpack-plugin": "^4.0.1",
    "css-loader": "^0.28.0",
    "eslint": "^5.15.1",
    "eslint-config-standard": "^12.0.0",
    "eslint-friendly-formatter": "^4.0.1",
    "eslint-loader": "^2.1.2",
    "eslint-plugin-html": "^4.0.5",
    "eslint-plugin-import": "^2.19.1",
    "eslint-plugin-node": "^8.0.1",
    "eslint-plugin-promise": "^4.0.1",
    "eslint-plugin-standard": "^4.0.0",
    "eslint-plugin-vue": "^5.2.2",
    "extract-text-webpack-plugin": "^3.0.0",
    "file-loader": "^1.1.4",
    "friendly-errors-webpack-plugin": "^1.6.1",
    "html-webpack-plugin": "^2.30.1",
    "node-notifier": "^5.1.2",
    "node-sass": "^4.9.2",
    "optimize-css-assets-webpack-plugin": "^3.2.0",
    "ora": "^1.2.0",
    "portfinder": "^1.0.13",
    "postcss-import": "^11.0.0",
    "postcss-loader": "^2.0.8",
    "postcss-url": "^7.2.1",
    "progress-bar-webpack-plugin": "^1.12.1",
    "read-pkg": "^4.0.1",
    "resolve-url-loader": "^2.3.0",
    "rimraf": "^2.6.0",
    "sass-loader": "^7.0.3",
    "sass-resources-loader": "^1.3.3",
    "semver": "^5.3.0",
    "shelljs": "^0.7.6",
    "uglifyjs-webpack-plugin": "^1.1.1",
    "url-loader": "^0.5.8",
    "vue-loader": "^13.3.0",
    "vue-style-loader": "^3.0.1",
    "vue-template-compiler": "2.5.22",
    "webpack": "^3.6.0",
    "webpack-bundle-analyzer": "^2.9.0",
    "webpack-dev-server": "^2.9.1",
    "webpack-merge": "^4.1.0",
    "write-pkg": "^3.2.0"
  },
  "engines": {
    "node": ">= 6.0.0",
    "npm": ">= 3.0.0"
  },
  "browserslist": [
    "> 1%",
    "last 2 versions",
    "not ie <= 8"
  ],
  "readme": "ERROR: No README data found!",
  "_id": "bk-cmdb-ui@1.0.0",
  "peerDependencies": {
    "vue": "2.5.22"
  }
}<|MERGE_RESOLUTION|>--- conflicted
+++ resolved
@@ -17,11 +17,7 @@
     "@blueking/paas-login": "0.0.6",
     "@icon-cool/bk-icon-cmdb": "0.0.15",
     "axios": "0.18.0",
-<<<<<<< HEAD
-    "bk-magic-vue": "^2.1.17-beta.1",
-=======
-    "bk-magic-vue": "2.1.17-beta.3",
->>>>>>> eecb5a65
+    "bk-magic-vue": "2.1.17",
     "cytoscape": "3.10.0",
     "cytoscape-dagre": "2.2.2",
     "cytoscape-edgehandles": "3.6.0",
