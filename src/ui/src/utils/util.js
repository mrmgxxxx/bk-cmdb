--- conflicted
+++ resolved
@@ -20,7 +20,6 @@
     })
     return list
 }
-<<<<<<< HEAD
 const HEX_TO_RGB = (hex) => {
     let rgb = []
     hex = hex.substr(1)
@@ -78,7 +77,7 @@
                     </foreignObject>
                 </svg>`
     }
-=======
+}
 
 /**
  * 加载图片
@@ -114,5 +113,4 @@
     return new Promise((resolve, reject) => {
         loadImage(url, img => resolve(img), e => reject(e))
     })
->>>>>>> bbaa5828
 }