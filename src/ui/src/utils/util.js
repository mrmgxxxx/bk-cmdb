/**
 * 获取主机关联关系
 * @param data - 主机列表信息
 * @return list - 列表 ['XXX业务 > xxx集群 > XXX模块']
 */
export function getHostRelation (data) {
    let list = []
    data.module.map(module => {
        let set = data.set.find(set => {
            return set['bk_set_id'] === module['bk_set_id']
        })
        if (set) {
            let biz = data.biz.find(biz => {
                return biz['bk_biz_id'] === set['bk_biz_id']
            })
            if (biz) {
                list.push(`${biz['bk_biz_name']} > ${set['bk_set_name']} > ${module['bk_module_name']}`)
            }
        }
    })
    return list
}
<<<<<<< HEAD
=======
const HEX_TO_RGB = (hex) => {
    let rgb = []
    hex = hex.substr(1)
    if (hex.length === 3) {
        hex = hex.replace(/(.)/g, '$1$1')
    }
    hex.replace(/../g, function (color) {
        rgb.push(parseInt(color, 0x10))
    })
    return rgb
}
const GET_FILE_EXTENSION = (fileName) => {
    return fileName.substr((~-fileName.lastIndexOf('.') >>> 0) + 2)
}
const GET_BASE_64_IMAGE = (image, color) => {
    let canvas = document.createElement('canvas')
    let ctx = canvas.getContext('2d')
    ctx.clearRect(0, 0, canvas.width, canvas.height)
    canvas.width = image.width
    canvas.height = image.height
    ctx.drawImage(image, 0, 0, image.width, image.height)
    const imageData = ctx.getImageData(0, 0, image.width, image.height)
    const rgbColor = HEX_TO_RGB(color)
    for (let i = 0; i < imageData.data.length; i += 4) {
        imageData.data[i] = rgbColor[0]
        imageData.data[i + 1] = rgbColor[1]
        imageData.data[i + 2] = rgbColor[2]
    }
    ctx.putImageData(imageData, 0, 0)
    return canvas.toDataURL(`image/${GET_FILE_EXTENSION(image.src)}`)
}

export function generateObjIcon (image, options) {
    if (image instanceof Image) {
        const base64Image = GET_BASE_64_IMAGE(image, options.iconColor)
        return `<svg xmlns="http://www.w3.org/2000/svg" stroke="rgba(0, 0, 0, .1)" xmlns:xlink="http://www.w3.org/1999/xlink" width="100" height="100">
                    <circle cx="50" cy="50" r="49" fill="${options.backgroundColor}"/>
                    <svg xmlns="http://www.w3.org/2000/svg" stroke="rgba(0, 0, 0, 0)" viewBox="0 0 18 18" x="35" y="-12" fill="${options.iconColor}" width="35" >
                        <image width="15" xlink:href="${base64Image}"></image>
                    </svg>
                    <foreignObject x="0" y="58" width="100%" height="100%">
                        <div xmlns="http://www.w3.org/1999/xhtml" style="font-size:14px">
                            <div style="color:${options.fontColor};text-align: center;width: 60px;overflow:hidden;white-space:nowrap;text-overflow:ellipsis;margin:0 auto">${options.name}</div>
                        </div>
                    </foreignObject>
                </svg>`
    } else {
        options = image
        return `<svg xmlns="http://www.w3.org/2000/svg" stroke="rgba(0, 0, 0, .1)" xmlns:xlink="http://www.w3.org/1999/xlink" width="100" height="100">
                    <circle cx="50" cy="50" r="49" fill="${options.backgroundColor}"/>
                    <foreignObject x="0" y="43" width="100%" height="100%">
                        <div xmlns="http://www.w3.org/1999/xhtml" style="font-size:14px">
                            <div style="color:${options.fontColor};text-align: center;width: 60px;overflow:hidden;white-space:nowrap;text-overflow:ellipsis;margin:0 auto">${options.name}</div>
                        </div>
                    </foreignObject>
                </svg>`
    }
}
>>>>>>> a49d7c2a

/**
 * 加载图片
 * @param {String} src - 图片路径
 * @param {Function} successFunc - 成功回调
 * @param {Function} failFunc - 失败回调
 */
export function loadImage (src, successFunc, failFunc) {
    const image = new Image()
    image.onload = () => {
        if ('naturalHeight' in image) {
            if (image.naturalHeight + image.naturalWidth === 0) {
                image.onerror()
                return
            }
        } else if (image.width + image.height === 0) {
            image.onerror()
            return
        }
        successFunc(image)
    }
    image.onerror = () => {
        failFunc(image)
    }
    image.src = src
}

/**
 * 封装加载图片方法
 * @param {String} url - 图片路径
 */
export function getImgUrl (url) {
    return new Promise((resolve, reject) => {
        loadImage(url, img => resolve(img), e => reject(e))
    })
}<|MERGE_RESOLUTION|>--- conflicted
+++ resolved
@@ -20,8 +20,6 @@
     })
     return list
 }
-<<<<<<< HEAD
-=======
 const HEX_TO_RGB = (hex) => {
     let rgb = []
     hex = hex.substr(1)
@@ -80,7 +78,6 @@
                 </svg>`
     }
 }
->>>>>>> a49d7c2a
 
 /**
  * 加载图片
