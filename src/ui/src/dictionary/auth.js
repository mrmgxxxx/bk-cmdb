// 模型分组
export const C_MODEL_GROUP = 'modelClassification.create'
export const U_MODEL_GROUP = 'modelClassification.update'
export const D_MODEL_GROUP = 'modelClassification.delete'

// 模型
export const C_MODEL = 'model.create'
export const R_MODEL = 'model.findMany'
export const U_MODEL = 'model.update'
export const D_MODEL = 'model.delete'

// 实例
export const C_INST = 'modelInstance.create'
export const U_INST = 'modelInstance.update'
export const D_INST = 'modelInstance.delete'
export const R_INST = 'modelInstance.findMany'

// 动态分组
export const C_CUSTOM_QUERY = 'dynamicGrouping.create'
export const U_CUSTOM_QUERY = 'dynamicGrouping.update'
export const D_CUSTOM_QUERY = 'dynamicGrouping.delete'
export const R_CUSTOM_QUERY = 'dynamicGrouping.findMany'

// 进程管理
export const C_PROCESS = 'process.create'
export const U_PROCESS = 'process.update'
export const D_PROCESS = 'process.delete'
export const R_PROCESS = 'process.findMany'
export const PROCESS_BIND_MODULE = 'process.boundModuleToProcess'
export const PROCESS_UNBIND_MODULE = 'process.unboundModelToProcess'
export const PROCESS_SEARCH_MODULE = 'process.findBoundModuleProcess'

// 业务拓扑
export const C_TOPO = 'mainlineInstanceTopology.create'
export const U_TOPO = 'mainlineInstanceTopology.update'
export const D_TOPO = 'mainlineInstanceTopology.delete'
export const R_TOPO = 'mainlineInstanceTopology.findMany'
export const TOPO_TRANSFER_HOST = 'mainlineInstanceTopology.transferHost'

// 主机管理
export const C_HOST = 'hostInstance.create'
export const R_HOST = 'hostInstance.findMany'
export const U_HOST = 'hostInstance.update'
export const D_HOST = 'hostInstance.delete'
export const HOST_TO_RESOURCE = 'hostInstance.moveHostFromModuleToResPool'
export const HOST_ASSIGN = 'hostInstance.moveResPoolHostToBizIdleModule'

// 关联类型
export const C_RELATION = 'associationType.create'
export const U_RELATION = 'associationType.update'
export const D_RELATION = 'associationType.delete'

// 业务
export const C_BUSINESS = 'business.create'
export const U_BUSINESS = 'business.update'
export const R_BUSINESS = 'business.findMany'
export const BUSINESS_ARCHIVE = 'business.archive'

// 事件推送
export const C_EVENT = 'eventPushing.create'
export const U_EVENT = 'eventPushing.update'
export const D_EVENT = 'eventPushing.delete'
export const R_EVENT = 'eventPushing.findMany'

// 操作审计
export const R_AUDIT = 'auditlog.findMany'

// 系统基础
export const SYSTEM_TOPOLOGY = 'systemBase.modelTopologyOperation'
export const SYSTEM_MANAGEMENT = 'systemBase.adminEntrance'
export const SYSTEM_MODEL_GRAPHICS = 'systemBase.modelTopologyView'

export const STATIC_BUSINESS_MODE = [
    C_MODEL,
    R_MODEL,
    U_MODEL,
    D_MODEL,

    C_MODEL_GROUP,
    U_MODEL_GROUP,
    D_MODEL_GROUP,

<<<<<<< HEAD
export const GET_AUTH_META = auth => {
    const [type, action] = auth.split('.')
=======
    C_CUSTOM_QUERY,
    U_CUSTOM_QUERY,
    D_CUSTOM_QUERY,
    R_CUSTOM_QUERY,

    C_PROCESS,
    U_PROCESS,
    D_PROCESS,
    R_PROCESS,
    PROCESS_BIND_MODULE,
    PROCESS_UNBIND_MODULE,
    PROCESS_SEARCH_MODULE,
    
    C_HOST,
    U_HOST,
    D_HOST
]

export const DYNAMIC_BUSINESS_MODE = [
    C_INST,
    U_INST,
    D_INST,
    R_INST
]

export const GET_AUTH_META = (auth, options = {}) => {
    const [ type, action ] = auth.split('.')
>>>>>>> e01d6b0b
    return {
        resource_type: type,
        action: action
    }
}<|MERGE_RESOLUTION|>--- conflicted
+++ resolved
@@ -80,10 +80,6 @@
     U_MODEL_GROUP,
     D_MODEL_GROUP,
 
-<<<<<<< HEAD
-export const GET_AUTH_META = auth => {
-    const [type, action] = auth.split('.')
-=======
     C_CUSTOM_QUERY,
     U_CUSTOM_QUERY,
     D_CUSTOM_QUERY,
@@ -110,8 +106,7 @@
 ]
 
 export const GET_AUTH_META = (auth, options = {}) => {
-    const [ type, action ] = auth.split('.')
->>>>>>> e01d6b0b
+    const [type, action] = auth.split('.')
     return {
         resource_type: type,
         action: action
