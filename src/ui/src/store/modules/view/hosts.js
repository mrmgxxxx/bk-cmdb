--- conflicted
+++ resolved
@@ -13,11 +13,8 @@
     },
     collection: null,
     collectionList: [],
-<<<<<<< HEAD
-    propertyList: []
-=======
+    propertyList: [],
     isHostSearch: null
->>>>>>> e861f12e
 }
 
 const getters = {
@@ -69,13 +66,10 @@
             ...defaultParams
         }
         state.collection = null
-<<<<<<< HEAD
+        state.isHostSearch = false
     },
     setPropertyList (state, list) {
         state.propertyList = list
-=======
-        state.isHostSearch = false
->>>>>>> e861f12e
     }
 }
 
