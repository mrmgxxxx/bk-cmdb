--- conflicted
+++ resolved
@@ -13,11 +13,8 @@
     },
     collection: null,
     collectionList: [],
-<<<<<<< HEAD
-    propertyList: []
-=======
+    propertyList: [],
     isHostSearch: null
->>>>>>> 8ad565a7
 }
 
 const getters = {
@@ -69,13 +66,10 @@
             ...defaultParams
         }
         state.collection = null
-<<<<<<< HEAD
+        state.isHostSearch = false
     },
     setPropertyList (state, list) {
         state.propertyList = list
-=======
-        state.isHostSearch = false
->>>>>>> 8ad565a7
     }
 }
 
