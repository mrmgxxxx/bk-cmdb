--- conflicted
+++ resolved
@@ -33,8 +33,6 @@
 const getters = {
     classifications: state => state.classifications,
     staticClassifyId: state => state.staticClassifyId,
-<<<<<<< HEAD
-=======
     models: state => {
         const models = []
         state.classifications.forEach(classification => {
@@ -47,7 +45,6 @@
     getModelById: (state, getters) => id => {
         return getters.models.find(model => model['bk_obj_id'] === id)
     },
->>>>>>> b1f8935f
     activeClassifications: state => {
         let classifications = state.classifications
         // 1.去掉停用模型
@@ -94,24 +91,6 @@
         return models
     },
     authorizedNavigation: (state, getters, rootState, rootGetters) => {
-<<<<<<< HEAD
-        let authorizedClassifications = JSON.parse(JSON.stringify(getters.authorizedClassifications))
-        // 构造模型导航数据
-        let navigation = authorizedClassifications.map(classification => {
-            return {
-                'icon': classification['bk_classification_icon'],
-                'id': classification['bk_classification_id'],
-                'name': classification['bk_classification_name'],
-                'order': 3,
-                'children': classification['bk_objects'].map(model => {
-                    return {
-                        'path': model['bk_obj_id'] === 'biz' ? '/business' : `/general-model/${model['bk_obj_id']}`,
-                        'id': model['bk_obj_id'],
-                        'name': model['bk_obj_name'],
-                        'icon': model['bk_obj_icon'],
-                        'classificationId': model['bk_classification_id']
-                    }
-=======
         const authority = rootGetters['userPrivilege/privilege']
         const collectionKey = 'bk_collection'
         const collection = []
@@ -134,7 +113,6 @@
                 collection.push({
                     ...special,
                     classificationId: collectionKey
->>>>>>> b1f8935f
                 })
             }
         })
@@ -175,13 +153,8 @@
                 navigation.authorized = backConfig.includes(id)
             })
         }
-<<<<<<< HEAD
-        const authorizedNavigation = Object.keys(staticNavigation).map(key => staticNavigation[key]).concat(navigation)
-        return authorizedNavigation.sort((A, B) => A.order - B.order)
-=======
         const navigation = Object.keys(STATIC_NAVIGATION).map(classificationId => STATIC_NAVIGATION[classificationId])
         return navigation.sort((A, B) => A.order - B.order)
->>>>>>> b1f8935f
     }
 }
 
