import Vue from 'vue'
import Vuex from 'vuex'

import global from './modules/global.js'
import request from './modules/request.js'

import index from './modules/view/index.js'
import hostDetails from './modules/view/host-details.js'
import serviceProcess from './modules/view/service-process.js'
import businessTopology from './modules/view/business-topology.js'
import businessSync from './modules/view/business-sync.js'

import auth from './modules/api/auth.js'
import menu from './modules/menu.js'
import eventSub from './modules/api/event-sub.js'
import hostBatch from './modules/api/host-batch.js'
import hostCustomApi from './modules/api/host-custom-api.js'
import hostDelete from './modules/api/host-delete.js'
import hostFavorites from './modules/api/host-favorites.js'
import hostRelation from './modules/api/host-relation.js'
import hostSearchHistory from './modules/api/host-search-history.js'
import hostSearch from './modules/api/host-search.js'
import hostUpdate from './modules/api/host-update.js'
import objectAssociation from './modules/api/object-association.js'
import objectBatch from './modules/api/object-batch.js'
import objectBiz from './modules/api/object-biz.js'
import objectCommonInst from './modules/api/object-common-inst.js'
import objectMainLineModule from './modules/api/object-main-line-module.js'
import objectModelClassify from './modules/api/object-model-classify.js'
import objectModelFieldGroup from './modules/api/object-model-field-group.js'
import objectModelProperty from './modules/api/object-model-property.js'
import objectModel from './modules/api/object-model.js'
import objectModule from './modules/api/object-module.js'
import objectRelation from './modules/api/object-relation.js'
import objectSet from './modules/api/object-set.js'
import objectUnique from './modules/api/object-unique.js'
import operationAudit from './modules/api/operation-audit.js'
import procConfig from './modules/api/proc-config.js'
import userCustom from './modules/api/user-custom.js'
import userPrivilege from './modules/api/user-privilege.js'
import globalModels from './modules/api/global-models.js'
import cloudDiscover from './modules/api/cloud-discover'
import netCollectDevice from './modules/api/net-collect-device.js'
import netCollectProperty from './modules/api/net-collect-property.js'
import netDataCollection from './modules/api/net-data-collection.js'
import netDiscovery from './modules/api/net-discovery.js'
<<<<<<< HEAD
import fullTextSearch from './modules/api/full-text-search.js'
=======
import serviceTemplate from './modules/api/service-template.js'
import serviceClassification from './modules/api/service-classification.js'
import processTemplate from './modules/api/process-template.js'
import businessSynchronous from './modules/api/business-synchronous.js'
import serviceInstance from './modules/api/service-instance.js'
import processInstance from './modules/api/process-instance.js'
>>>>>>> a5c87b60

Vue.use(Vuex)

export default new Vuex.Store({
    ...global,
    modules: {
        index,
        hostDetails,
        serviceProcess,
        businessTopology,
        businessSync,
        
        auth,
        menu,
        request,
        eventSub,
        hostBatch,
        hostCustomApi,
        hostDelete,
        hostFavorites,
        hostRelation,
        hostSearchHistory,
        hostSearch,
        hostUpdate,
        objectAssociation,
        objectBatch,
        objectBiz,
        objectCommonInst,
        objectMainLineModule,
        objectModelClassify,
        objectModelFieldGroup,
        objectModelProperty,
        objectModel,
        objectModule,
        objectRelation,
        objectSet,
        objectUnique,
        operationAudit,
        procConfig,
        userCustom,
        userPrivilege,
        globalModels,
        cloudDiscover,
        netCollectDevice,
        netCollectProperty,
        netDataCollection,
        netDiscovery,
<<<<<<< HEAD
        fullTextSearch
=======
        serviceTemplate,
        serviceClassification,
        processTemplate,
        businessSynchronous,
        serviceInstance,
        processInstance
>>>>>>> a5c87b60
    }
})<|MERGE_RESOLUTION|>--- conflicted
+++ resolved
@@ -44,16 +44,13 @@
 import netCollectProperty from './modules/api/net-collect-property.js'
 import netDataCollection from './modules/api/net-data-collection.js'
 import netDiscovery from './modules/api/net-discovery.js'
-<<<<<<< HEAD
-import fullTextSearch from './modules/api/full-text-search.js'
-=======
 import serviceTemplate from './modules/api/service-template.js'
 import serviceClassification from './modules/api/service-classification.js'
 import processTemplate from './modules/api/process-template.js'
 import businessSynchronous from './modules/api/business-synchronous.js'
 import serviceInstance from './modules/api/service-instance.js'
 import processInstance from './modules/api/process-instance.js'
->>>>>>> a5c87b60
+import fullTextSearch from './modules/api/full-text-search.js'
 
 Vue.use(Vuex)
 
@@ -101,15 +98,13 @@
         netCollectProperty,
         netDataCollection,
         netDiscovery,
-<<<<<<< HEAD
-        fullTextSearch
-=======
         serviceTemplate,
         serviceClassification,
         processTemplate,
         businessSynchronous,
         serviceInstance,
         processInstance
->>>>>>> a5c87b60
+        netDiscovery,
+        fullTextSearch
     }
 })