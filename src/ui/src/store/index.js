import Vue from 'vue'
import Vuex from 'vuex'

import global from './modules/global.js'
import request from './modules/request.js'

import eventSub from './modules/api/event-sub.js'
import hostCustomApi from './modules/api/host-custom-api.js'
import hostDelete from './modules/api/host-delete.js'
import hostFavorites from './modules/api/host-favorites.js'
import hostRelation from './modules/api/host-relation.js'
import hostSearchHistory from './modules/api/host-search-history.js'
import hostSearch from './modules/api/host-search.js'
import hostUpdate from './modules/api/host-update.js'
import objectAssociation from './modules/api/object-association.js'
import objectBatch from './modules/api/object-batch.js'
import objectBiz from './modules/api/object-biz.js'
import objectCommonInst from './modules/api/object-common-inst.js'
import objectMainLineModule from './modules/api/object-main-line-module.js'
import objectModelClassify from './modules/api/object-model-classify.js'
import objectModelFieldGroup from './modules/api/object-model-field-group.js'
import objectModelProperty from './modules/api/object-model-property.js'
import objectModel from './modules/api/object-model.js'
import objectModule from './modules/api/object-module.js'
import objectRelation from './modules/api/object-relation.js'
import objectSet from './modules/api/object-set.js'
import objectUnique from './modules/api/object-unique.js'
import operationAudit from './modules/api/operation-audit.js'
import procConfig from './modules/api/proc-config.js'
import userCustom from './modules/api/user-custom.js'
import userPrivilege from './modules/api/user-privilege.js'
import globalModels from './modules/api/global-models.js'
<<<<<<< HEAD
import cloudDiscover from './modules/api/cloud-discover'
=======
import netCollectDevice from './modules/api/net-collect-device.js'
import netCollectProperty from './modules/api/net-collect-property.js'
import netDataCollection from './modules/api/net-data-collection.js'
import netDiscovery from './modules/api/net-discovery.js'
>>>>>>> c7a310ed

Vue.use(Vuex)

export default new Vuex.Store({
    ...global,
    modules: {
        request,
        eventSub,
        hostCustomApi,
        hostDelete,
        hostFavorites,
        hostRelation,
        hostSearchHistory,
        hostSearch,
        hostUpdate,
        objectAssociation,
        objectBatch,
        objectBiz,
        objectCommonInst,
        objectMainLineModule,
        objectModelClassify,
        objectModelFieldGroup,
        objectModelProperty,
        objectModel,
        objectModule,
        objectRelation,
        objectSet,
        objectUnique,
        operationAudit,
        procConfig,
        userCustom,
        userPrivilege,
        globalModels,
<<<<<<< HEAD
        cloudDiscover
=======
        netCollectDevice,
        netCollectProperty,
        netDataCollection,
        netDiscovery
>>>>>>> c7a310ed
    }
})<|MERGE_RESOLUTION|>--- conflicted
+++ resolved
@@ -30,14 +30,11 @@
 import userCustom from './modules/api/user-custom.js'
 import userPrivilege from './modules/api/user-privilege.js'
 import globalModels from './modules/api/global-models.js'
-<<<<<<< HEAD
 import cloudDiscover from './modules/api/cloud-discover'
-=======
 import netCollectDevice from './modules/api/net-collect-device.js'
 import netCollectProperty from './modules/api/net-collect-property.js'
 import netDataCollection from './modules/api/net-data-collection.js'
 import netDiscovery from './modules/api/net-discovery.js'
->>>>>>> c7a310ed
 
 Vue.use(Vuex)
 
@@ -71,13 +68,10 @@
         userCustom,
         userPrivilege,
         globalModels,
-<<<<<<< HEAD
-        cloudDiscover
-=======
+        cloudDiscover,
         netCollectDevice,
         netCollectProperty,
         netDataCollection,
         netDiscovery
->>>>>>> c7a310ed
     }
 })