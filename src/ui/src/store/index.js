--- conflicted
+++ resolved
@@ -1,19 +1,13 @@
 import Vue from 'vue'
 import Vuex from 'vuex'
-
 import global from './modules/global.js'
 import request from './modules/request.js'
-
 import index from './modules/view/index.js'
 import hostDetails from './modules/view/host-details.js'
-<<<<<<< HEAD
-=======
 import serviceProcess from './modules/view/service-process.js'
 import businessTopology from './modules/view/business-topology.js'
 import businessSync from './modules/view/business-sync.js'
 import hosts from './modules/view/hosts.js'
->>>>>>> 20586ba0
-
 import auth from './modules/api/auth.js'
 import menu from './modules/menu.js'
 import eventSub from './modules/api/event-sub.js'
@@ -54,11 +48,8 @@
 import businessSynchronous from './modules/api/business-synchronous.js'
 import serviceInstance from './modules/api/service-instance.js'
 import processInstance from './modules/api/process-instance.js'
-<<<<<<< HEAD
 import operationChart from './modules/api/operation-chart'
-=======
 import instanceLabel from './modules/api/instance-label.js'
->>>>>>> 20586ba0
 import fullTextSearch from './modules/api/full-text-search.js'
 
 Vue.use(Vuex)
@@ -68,14 +59,10 @@
     modules: {
         index,
         hostDetails,
-<<<<<<< HEAD
-=======
         serviceProcess,
         businessTopology,
         businessSync,
         hosts,
->>>>>>> 20586ba0
-        
         auth,
         menu,
         request,
@@ -117,11 +104,8 @@
         businessSynchronous,
         serviceInstance,
         processInstance,
-<<<<<<< HEAD
         operationChart,
-=======
         instanceLabel,
->>>>>>> 20586ba0
         fullTextSearch
     }
 })