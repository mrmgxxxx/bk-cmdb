--- conflicted
+++ resolved
@@ -54,15 +54,15 @@
 import setTemplate from './modules/api/set-template.js'
 import cloud from './modules/api/cloud.js'
 import hostApply from './modules/api/host-apply'
-<<<<<<< HEAD
+
 import resourceDirectory from './modules/api/resource-directory.js'
 import resource from './modules/api/resource.js'
 
-=======
 import organization from './modules/api/organization'
->>>>>>> 9c9100fd
+
 import businessHost from './modules/view/business-host.js'
 import resourceHost from './modules/view/resource-host.js'
+import cloudarea from './modules/api/cloudarea'
 
 Vue.use(Vuex)
 
@@ -121,16 +121,12 @@
         setSync,
         setTemplate,
         businessHost,
-<<<<<<< HEAD
         cloud,
         hostApply,
         resourceHost,
         resourceDirectory,
-        resource
-=======
+        resource,
         cloudarea,
-        hostApply,
         organization
->>>>>>> 9c9100fd
     }
 })