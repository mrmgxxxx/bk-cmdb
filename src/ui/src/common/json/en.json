{
    "Common": {
        "logo": "en",
        "您没有当前业务的权限": "You do not have permission to the current business",
        "页码": "{count} rows total　Page {current} / {total}",
        "每页显示": "{page} rows per page",
        "每页显示XXX行": "XXX rows per page",
        "首页": "First",
        "尾页": "Last",
        "上一页": "Previous",
        "下一页": "Next",
        "保存": "Save",
        "取消": "Cancel",
        "确认": "Confirm",
        "暂时没有数据": "No Data",
        "sorry，您的权限不足": "Sorry, your lack of permissions",
        "内网IP": "Intranet IP",
        "等于": "Equal",
        "不等于": "Different",
        "包含": "Contain",
        "不包含": "Not Contain",
        "列表": "Lists",
        "该查询条件对应的业务不存在": "No Eligible Business",
        "收藏成功": "Collection Success",
        "管理员": "Admin",
        "普通用户": "User",
        "注销": "Log Out",
        "主机转移": "Host Transfer",
        "业务": "Business",
        "已选N项": "{N} items selected",
        "已选N行": "{N} rows selected",
        "确认转移": "Confirm",
        "覆盖": "Cover",
        "更新": "Update",
        "转移确认": "Transfer to {target} will clear the current module binding, confirm?",
        "转移成功": "Successful Transfer",
        "您没有主机转移的权限": "You do not have permission to transfer from the host",
        "主机资源池": "Host Resource Pool",
        "后台配置": "System config",
        "属性编辑": "Modify",
        "当前还未有关联项": "There are no related items yet",
        "系统出现异常，请记录下错误场景并与开发人员联系，谢谢": "The system is abnormal. Please record the error scene and contact the developer. Thank you.",
        "请输入合法的XXX": "Please enter legal XXX",
        "请输入XXX": "Please enter XXX",
        "请输入正确的内容": "Please enter the correct content",
        "请输入以http://开头的URL": "Please enter a URL beginning with http://",
        "请输入数字": "Please enter the number",
        "XXX不合法": "XXX is illegal",
        "保存成功": "Save Success",
        "权限不足": "Insufficient permissions",
        "快速查询": "Quick Search",
        "属性": "Properties",
        "全选": "Select All",
        "编辑": "Modify",
        "新增": "Add",
        "修改": "Modify",
        "删除": "Delete",
        "删除成功": "Delete Success",
        "新建成功": "Create Success",
        "修改成功": "Update Success",
        "确定删除": "Are you sure to delete",
        "至少选择N个字段": "Please select at least {N} field(s)",
        "确认要删除": "Confirm to delete {name} ?",
        "确认要归档": "Confirm to archive {name} ?",
        "确定": "Confirm",
        "查询": "Query",
        "正则验证": "Regex",
        "立即创建": "Add Now",
        "该字段": "This field",
        "刷新查询": "Refresh",
        "请选择": "Please Select",
        "更多属性": "More Properties",
        "无可编辑属性": "Unedited attribute",
        "重复的值": "Repeated value",
        "创建": "Create",
        "您的浏览器非Chrome，建议您使用最新版本的Chrome浏览，以保证最好的体验效果": "Your browser is not Chrome, we recommend using the latest version of Chrome for the best experience",
        "已删除历史": "Deleted History",
        "归档历史": "Archive History",
        "返回": "Back",
        "查看删除历史": "Deleted History",
        "查看归档历史": "Archive History",
        "中文名": "Description",
        "跨业务导入": "Cross Business Import",
        "导入成功": "Imported Successfully",
        "复制": "Copy",
        "复制成功": "Copy Success",
        "复制失败": "Copy Fail",
        "退出会导致未保存信息丢失，是否确认？": "The exit will cause the unsaved information to be lost. Are you sure?",
        "内容不合法": "Illegal content",
        "下属层级都会被删除，请先转移其下所有的主机": "The subordinate hierarchy will be deleted. Please transfer all the hosts under it first.",
        "详情": "Detail",
        "删除关联": "Delete Association"
    },
    "Index": {
        "首页": "Index",
        "添加导航": "Add Navigation",
        "取消导航": "Cancel Navigation",
        "添加导航成功": "Add navigation success",
        "取消导航成功": "Cancel navigation success",
        "模型数量": "Model: 1 item | Models: {count} items",
        "返回上级": "Return",
        "开始查询": "Please enter at least 3 characters to start the query"
    },
    "OperationAudit": {
        "操作审计": "Operation Audit",
        "请选择业务": "Please Select Business",
        "模型": "Model",
        "使用逗号分隔": "Separated By Commas",
        "查询": "Query",
        "操作账号": "Account",
        "对象": "Object",
        "描述": "Description",
        "所属业务": "Business Name",
        "时间": "Time",
        "类型": "Type",
        "操作时间": "Operation Time",
        "全部": "All",
        "IP": "IP",
        "操作详情": "Operation Details",
        "变更前": "Before Change",
        "变更后": "After Change",
        "关系变更": "relationship change"
    },
    "EventPush": {
        "事件推送": "Event Push",
        "推送名称": "Name",
        "系统名称": "System Name",
        "操作人": "Operator",
        "更新时间": "Update Time",
        "推送情况（近一周）": "Push Summary",
        "配置": "Configuration",
        "失败": "Fail",
        "总量": "Total",
        "新增推送": "Add Push",
        "请输入推送名称": "Please enter a push name",
        "请输入系统名称": "Please enter the system name",
        "请输入URL": "Please enter URL",
        "成功确认方式": "Confirm By",
        "HTTP状态": "HTTP Status",
        "成功标志": "Success",
        "正则验证": "Regex",
        "请输入正则验证": "Please enter regex",
        "超时时间": "Timeout",
        "单位：秒": "Unit(second)",
        "测试推送": "Push Testing",
        "推送测试": "Push Testing",
        "配置平台以POST方法推送以下示例数据到您配置的URL": "Push the following sample data to your configured URL in the Post method",
        "只测试连通性": "Connectivity",
        "推送成功": "Success",
        "推送失败": "Push Failed",
        "已选择": "{number} selected",
        "至少选择1个事件": "Select at least 1 events",
        "新增主机": "Add Host",
        "删除主机": "Delete Host",
        "模块转移": "Module Transfer",
        "获取推送列表失败": "Failed to get push list",
        "编辑推送": "Edit Push",
        "删除推送确认": "Confirm deletion of the push with the name {name} ?",
        "删除推送成功": "Delete Push Success",
        "删除推送失败": "Delete Push Fail",
        "保存成功": "Save Success",
        "主机业务": "Business",
        "资源池": "Resource Pool",
        "主机": "Host",
        "收起": "Collapse",
        "展开": "Expand",
        "主机身份": "Host Identifier"
    },
    "Permission": {
        "权限管理": "Permission Manage",
        "角色名搜索": "Role Name Search",
        "成员搜索": "Member Search",
        "角色名称": "Role name",
        "成员": "Member",
        "操作": "Operate",
        "新增角色": "Add Role",
        "编辑角色": "Modify Role",
        "角色名": "Name",
        "没有创建角色": "Do not create roles",
        "角色选择": "Role Select",
        "系统相关": "System",
        "全局业务": "Global Business",
        "资源池管理": "Resource Pool",
        "后台配置": "System config",
        "事件推送配置": "Event Push Configuration ",
        "模型配置": "Module Configuration ",
        "模型相关": "Model-Related",
        "业务角色": "Business Role",
        "功能选择": "Function Select",
        "主机编辑": "Host Modify",
        "主机转移": "Host Transfer",
        "拓扑编辑": "Topo Modify",
        "自定义查询": "Custom Query",
        "进程管理": "Process Management",
        "角色": "Role",
        "权限": "Permission",
        "业务权限": "Business Permission",
        "确认删除角色": "Confirm deletion of the role of {name}?",
        "删除成功": "Delete Success",
        "与PaaS同步成员": "Members of sync with the PaaS",
        "跳转配置": "Jump Configuration",
        "角色成员": "Member",
        "新建角色成功": "Successful New Role",
        "更新角色成功": "Updates the role of success",
        "点击新增": "Click to add"
    },
    "ModelManagement": {
        "模型管理": "Model Manage",
        "新增": "Add",
        "还原": "Restore",
        "放大": "Zoom In",
        "缩小": "Zoom Out",
        "删除": "Delete",
        "已禁用模型": "Model Disabled",
        "模型配置": "Model Configuration",
        "图标选择": "Icon",
        "中文名称": "Desc",
        "英文名称": "Name",
        "新增字段": "Add Field",
        "请填写模型名": "Please fill in the model name",
        "下划线，数字，英文小写的组合": "Underline, number, combination of English lowercase",
        "导入": "Import",
        "导出": "Export",
        "唯一": "Unique",
        "必填字段": "Required",
        "类型": "Type",
        "字段名": "Field Name",
        "操作": "Operate",
        "中文名": "Desc",
        "英文名": "Name",
        "下划线/数字/字母": "Underline/ number/English lowercase",
        "单位": "Unit",
        "请输入单位": "Enter unit",
        "提示语": "Prompt",
        "请输入提示语": "Please enter prompt",
        "选项": "Option",
        "是否可编辑": "Editable",
        "是否必填": "Is Required",
        "是否唯一": "Is Unique",
        "短字符": "Short Text",
        "数字": "Number",
        "枚举": "Enumeration",
        "日期": "Date",
        "时间": "Time",
        "长字符": "Long Text",
        "单关联": "Single Association",
        "多关联": "Multiple Association",
        "用户": "User",
        "时区": "Timezone",
        "bool": "bool",
        "表格": "Table",
        "列名称": "Column Name",
        "列描述": "Column Description",
        "最小值": "Min",
        "请输入最小值": "Please enter a minimum value",
        "最大值": "Max",
        "请输入最大值": "Please enter the maximum value",
        "请输入名称英文数字": "Please enter the name of the English number",
        "字段分组": "Field Group",
        "隐藏字段": "Hidden Fields",
        "新增字段分组": "Add Field Group",
        "其他操作": "Deactivation",
        "模型停用": "Model Deactivation",
        "保留模型和相应实例，隐藏关联关系": "Keep the model and all its instance",
        "停用模型": "Disable Model",
        "模型删除": "Model Delete",
        "删除模型": "Delete Model",
        "删除模型和其下所有实例，此动作不可逆，请谨慎操作": "Delete a model and all its instances, this action is not reversible, please be careful",
        "启用模型": "Enable Model",
        "系统内建模型不可停用": "The model is not deactivated within the system",
        "系统内建模型不可删除": "System model cannot be deleted",
        "新增模型": "Add Model",
        "此分类下无已启用模型": "This category has no model is enable",
        "此分类下无模型": "No model for this group",
        "确认要删除此分类？": "Confirm that you want to delete this group?",
        "该字段是必填项": "This field is required",
        "格式不正确，只能包含下划线，数字，英文小写": "The format is incorrect and can only contain underscores, numbers, and lowercase English",
        "修改成功": "Successfully Modified",
        "字段配置": "Field Configuration",
        "包含了非下划线的特殊字符": "Contains non-underlined special characters",
        "必须以英文开头，由英文、数字及下划线组成": "Must start with English, consisting of English, numbers and underscores",
        "包含了非法字符": "Include illegal characters",
        "请先设置枚举内容": "Please set the enumeration content first",
        "请选择关联模型": "Please select the associated model",
        "内置字段不可删除": "Built-in fields cannot be deleted",
        "导入成功": "Imported Successfully",
        "导入失败": "Failed to import",
        "确定删除字段？": "Are you sure to delete the field?",
        "未命名": "unnamed",
        "该名字已经存在": "The name already exists",
        "已经存在未命名分组": "Unnamed grouping already exists",
        "分组长度超出限制": "Group Name Length exceeds limit",
        "系统内置分组不可删除": "System built-in grouping cannot be deleted",
        "默认字段分组不可删除": "Default field grouping cannot be deleted",
        "该分组中存在必填字段，不可删除": "A required field exists in this group and cannot be deleted",
        "删除分组成功": "Delete Group Successfully",
        "隐藏成功": "Hide Success",
        "确认要启用该模型？": "Are you sure you want to enable this model?",
        "确认要停用该模型？": "Are you sure you want to disable this model?",
        "确认要删除该模型？": "Are you sure you want to delete this model?",
        "更新位置信息失败": "Failed to update location information",
        "关联模型": "Associated Model",
        "请输入字段名称": "Please enter field name",
        "新增分组": "Add Group",
        "编辑分组": "Modify Group",
        "单击选择对应图标": "Click to select the corresponding icon",
        "设置为默认值": "Set as default",
        "请输入ID": "Enter ID"
    },
    "HostResourcePool": {
        "资源池": "Resource Pool",
        "主机资源池": "Host Resource Pool",
        "分配到业务空闲机池": "Assigned to business idle pool",
        "导出选中": "Export",
        "导入主机": "Import Host",
        "筛选": "Filter",
        "内网": "Intranet IP",
        "外网": "Extranet IP",
        "精确": "Accurate",
        "刷新查询": "Refresh",
        "清空": "Empty",
        "设置筛选项": "Set up filter items",
        "主机筛选项设置": "Host filter item settings",
        "主机属性": "Host Properties",
        "关联": "Relation",
        "实时状态": "Real-Time Status",
        "当前主机没有安装 Agent 或者 Agent 已经离线": "The current host does not have an Agent installed or the Agent is offline",
        "基本值": "Basic Value",
        "最近更新时间": "Updated Time",
        "总流入量": "Total Inflow",
        "启动时间": "Start Time",
        "总流出量": "Total Outflow",
        "磁盘总量": "Total Disk",
        "内存总量": "Total Memory",
        "变更记录": "Change Log",
        "时间范围": "Time Range",
        "操作账号": "Account",
        "变更内容": "Change Content",
        "操作时间": "Operation Time",
        "agent安装说明": "Note: After the Blue Whale Agent is installed on the host, it will be automatically entered in the \"Host Resource Pool\".",
        "点此进入Agent安装APP": "Click here to enter the Agent installation APP",
        "批量导入": "Batch Import",
        "自动导入": "Auto Import",
        "说明：内网IP为必填列": "Note: Intranet IP is required",
        "请确认是否转移": "Please confirm whether to transfer",
        "选中的XXX个主机转移到XXX下的空闲机模块": "Selected XXX Hosts Transfer to Idle machine under XXX",
        "分配成功": "Allocated successfully",
        "确定删除选中的主机": "Sure you want to delete the selected host",
        "成功删除选中的主机": "Successfully deleted the selected host",
        "未配置Agent安装APP地址": "The Agent install APP address is not configured"
    },
    "CustomQuery": {
        "自定义查询": "Custom Query",
        "新增查询": "Add Query",
        "名称": "Name",
        "查询内容": "Query Content",
        "新增条件": "Add Filters",
        "预览": "Preview",
        "保存": "Save",
        "测试": "Test",
        "新增指引": "新增指引",
        "查询名称": "Name",
        "创建用户": "Create User",
        "创建时间": "Creation Time",
        "修改人": "Modified Person",
        "修改时间": "Update Time",
        "查询定义": "Query Definition",
        "确认要删除": "Confirm to delete {name}?"
    },
    "ProcessManagement": {
        "进程管理": "Process Manage",
        "新增进程": "New Process",
        "编辑进程": "Modify Process",
        "进程名称搜索": "Process Name Search",
        "更多属性": "More Properties",
        "模块绑定": "Module Binding",
        "模块名": "Module Name",
        "所属集群数": "The number of set",
        "状态": "Status",
        "未绑定": "Unbound",
        "已绑定": "Binding",
        "绑定进程到该模块成功": "Bind the process to this module successfully",
        "绑定进程到该模块失败": "Bound process to this module failed",
        "解绑进程模块成功": "Untie the process module successfully",
        "解绑进程模块失败": "Failed to untie the process module",
        "属性": "Property",
        "新增进程成功": "Add process succeeded",
        "修改进程成功": "Modification process succeeded",
        "删除进程失败": "Failed to delete process",
        "确认要删除进程": "Are you sure you want to delete process {processName}?",
        "删除进程成功": "The delete process succeeded"
    },
    "BusinessTopology": {
        "业务拓扑": "Business Topology",
        "空闲机": "Idle Machine",
        "故障机": "Failure Machine",
        "主机调配": "Host Deployment",
        "修改": "Modify",
        "转移": "Transfer",
        "列表显示属性配置": "List display property configuration",
        "节点属性": "Node properties",
        "请输入IP地址": "Please Input IP Address",
        "未查询到该IP地址对应的主机": "Do not find host with this IP address",
        "请输入完整IP地址进行查询": "Please input full IP address to search"
    },
    "Hosts": {
        "主机管理": "Hosts Manage",
        "主机": "Hosts",
        "模块": "Module",
        "模块名": "Module Name",
        "集群": "Set",
        "集群名": "Set Name",
        "云区域": "Cloud Area",
        "选择业务": "Business",
        "收藏": "Collection",
        "名称": "Name",
        "默认": "Default",
        "确认": "Confirm",
        "频率": "Frequency",
        "确认删除": "Confirm Deletion",
        "历史": "History",
        "收藏此查询": "Collect this query",
        "请填写名称": "Please fill in the name",
        "主机筛选项配置": "Host Filter Item Configuration",
        "获取主机快照信息失败": "Failed to get host snapshot information",
        "权限不足": "Insufficient permissions",
        "总CPU使用率": "Total CPU usage",
        "总内存使用率": "Total memory usage",
        "磁盘使用情况": "Disk Usage",
        "变更关联": "Change Association",
        "清空": "Refresh",
        "主机名称": "Hosts Name",
        "操作系统类型": "Operating System Type",
        "关联关系": "Association Relationship"
    },
    "Inst": {
        "立即创建": "Add",
        "快速查询": "Quick Search",
        "导入提示": "Drag a file here or {clickUpload}{breakRow}You can only upload {allowType} files up to {maxSize}kb",
        "点击上传": "click upload",
        "下载模版": "Download Template",
        "隐藏属性": "Hidden Properties",
        "已显示属性": "Displayed Properties",
        "搜索属性": "Search",
        "应用": "Apply",
        "您没有当前模型的权限": "You do not have permissions for the current model",
        "创建成功": "Created Successfully",
        "请至少选择一项": "Please select at least one",
        "成功上传N条数据": "Successfully uploaded {N} data!",
        "上传失败列表": "Upload failed list",
        "更新失败列表": "Update failure list",
        "文件大小溢出": "File size cannot exceed {maxSize}kb",
        "文件格式非法": "The file format is illegal and only {allowType} files can be uploaded!",
        "部分成功": "Partially successful",
        "失败": "failure",
        "成功": "Successful",
        "恢复业务": "Recovery",
        "是否确认恢复业务？": "Are you sure you want to recovery business?",
        "恢复业务提示": "Business recovery will be renamed to “{bizName}(recovery)”",
        "归档": "Archive"
<<<<<<< HEAD
=======
    },
    "Association": {
        "实例名": "Instance Name",
        "业务名": "Business Name",
        "新增关联": "New Association",
        "解除选中关联": "Remove Selected Association",
        "关联列表": "Model",
        "搜索": "Search",
        "操作": "operation",
        "取消关联": "Remove Association",
        "取消关联成功": "Remove association success",
        "添加关联": "Add Association",
        "添加关联成功": "Add association success",
        "条件筛选": "Filter",
        "树形": "Tree",
        "拓扑": "Topo"
>>>>>>> 9f578498
    }
}<|MERGE_RESOLUTION|>--- conflicted
+++ resolved
@@ -458,8 +458,6 @@
         "是否确认恢复业务？": "Are you sure you want to recovery business?",
         "恢复业务提示": "Business recovery will be renamed to “{bizName}(recovery)”",
         "归档": "Archive"
-<<<<<<< HEAD
-=======
     },
     "Association": {
         "实例名": "Instance Name",
@@ -476,6 +474,5 @@
         "条件筛选": "Filter",
         "树形": "Tree",
         "拓扑": "Topo"
->>>>>>> 9f578498
     }
 }