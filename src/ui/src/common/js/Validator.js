--- conflicted
+++ resolved
@@ -1,126 +1,121 @@
-/*
- * Tencent is pleased to support the open source community by making 蓝鲸 available.
- * Copyright (C) 2017-2018 THL A29 Limited, a Tencent company. All rights reserved.
- * Licensed under the MIT License (the "License"); you may not use this file except in compliance with the License.
- * You may obtain a copy of the License at http://opensource.org/licenses/MIT
- * Unless required by applicable law or agreed to in writing, software distributed under the License is distributed on an "AS IS" BASIS,
- * WITHOUT WARRANTIES OR CONDITIONS OF ANY KIND, either express or implied.
- * See the License for the specific language governing permissions and limitations under the License.
- */
-
-// import VeeValidate, {Validator} from 'vee-validate'
-import VeeValidate, {Validator} from 'vee-validate'
-/*
-    名称
-*/
-const isName = {
-    getMessage (field, args) { // 錯誤提示
-        return '请输入合法的' + field
-    },
-    validate: value => { // 驗證規則
-        return /^([a-zA-Z0-9_]|[\u4e00-\u9fa5]|[\uac00-\ud7ff]|[\u0800-\u4e00]){1,20}$/.test(value)
-    }
-}
-Validator.extend('name', isName)
-/*
-    id
-*/
-const isID = {
-    getMessage (field, args) { // 错误提示
-        // zh_CN: field => '请输入' + field
-        return '请输入' + field
-    },
-    validate: value => { // 验证规则
-        var reg = /^[a-z0-9_]{1,20}$/
-        return reg.test(value)
-    }
-}
-Validator.extend('id', isID)
-
-const isHttp = {
-    getMessage (field, args) { // 错误提示
-        // zh_CN: field => '请输入' + field
-        return '请输入' + field
-    },
-    validate: value => { // 验证规则
-        var reg = /^http:\/\/[^\s]+/
-        return reg.test(value)
-    }
-}
-Validator.extend('http', isHttp)
-/*
-    宽松字符
-*/
-const isChar = {
-    getMessage (field, args) { // 错误提示
-        return '请输入' + field
-    },
-    validate: value => { // 验证规则
-        return /^([a-zA-Z0-9_]|[\u4e00-\u9fa5]|[\(\)+-《》,，；;“”‘’。."' \\\/])*$/.test(value)
-    }
-}
-Validator.extend('char', isChar)
-/*
-    更新Validator
-*/
-const dictionary = {
-    zh_CN: {
-        messages: {
-            name: () => '请输入正确的内容',
-            char: () => '请输入正确的内容',
-            id: () => '格式不正确，只能包含下划线，数字，英文小写',
-            http: () => '请输入以http://开头的URL',
-            required: (field) => '请输入' + field,
-            numeric: (field) => '请输入数字',
-            regex: (field) => field + '不合法'
-        },
-        attributes: {
-<<<<<<< HEAD
-            // name: '中文名',
-            // name: '英文名'
-            // lifeCycle: '生命周期',
-            // maintainers: '运维人员',
-            // strictCharacter: '严格字符',
-            // looseCharacter: '宽松字符',
-            // number: '数字',
-            // ipAddress: 'ip地址',
-            // commonName: '名称'
-=======
-            id: '英文名'
->>>>>>> b1086c99
-
-        }
-    },
-    en: {
-        messages: {
-            name: () => 'Please enter the correct content',
-            char: () => 'Please enter the correct content',
-            id: () => 'The format is incorrect and can only contain underscores, numbers, and lowercase English',
-            http: () => 'Please enter a URL beginning with http://',
-            // lifeCycle: () => '请输入格式为 yyyy-MM-dd 的生命周期',
-            // maintainers: () => '请选择运维人员',
-            // strictCharacter: () => '请输入正确的验证字符',
-            // looseCharacter: () => '请输入正确的宽松字符',
-            // number: () => '请输入正确的数字',
-            // ipAddress: () => '请输入正确的IP地址',
-            // commonName: () => '请输入正确的名称',
-            required: (field) => 'Please enter ' + field,
-            numeric: (field) => 'Please enter the number',
-            regex: (field) => field + ' is illegal'
-        },
-        attributes: {
-            Description: 'Description',
-            Name: 'Name'
-            // lifeCycle: '生命周期',
-            // maintainers: '运维人员',
-            // strictCharacter: '严格字符',
-            // looseCharacter: '宽松字符',
-            // number: '数字',
-            // ipAddress: 'ip地址',
-            // commonName: '名称'
-        }
-    }
-}
-Validator.localize(dictionary)
-
+/*
+ * Tencent is pleased to support the open source community by making 蓝鲸 available.
+ * Copyright (C) 2017-2018 THL A29 Limited, a Tencent company. All rights reserved.
+ * Licensed under the MIT License (the "License"); you may not use this file except in compliance with the License.
+ * You may obtain a copy of the License at http://opensource.org/licenses/MIT
+ * Unless required by applicable law or agreed to in writing, software distributed under the License is distributed on an "AS IS" BASIS,
+ * WITHOUT WARRANTIES OR CONDITIONS OF ANY KIND, either express or implied.
+ * See the License for the specific language governing permissions and limitations under the License.
+ */
+
+// import VeeValidate, {Validator} from 'vee-validate'
+import VeeValidate, {Validator} from 'vee-validate'
+/*
+    名称
+*/
+const isName = {
+    getMessage (field, args) { // 錯誤提示
+        return '请输入合法的' + field
+    },
+    validate: value => { // 驗證規則
+        return /^([a-zA-Z0-9_]|[\u4e00-\u9fa5]|[\uac00-\ud7ff]|[\u0800-\u4e00]){1,20}$/.test(value)
+    }
+}
+Validator.extend('name', isName)
+/*
+    id
+*/
+const isID = {
+    getMessage (field, args) { // 错误提示
+        // zh_CN: field => '请输入' + field
+        return '请输入' + field
+    },
+    validate: value => { // 验证规则
+        var reg = /^[a-z0-9_]{1,20}$/
+        return reg.test(value)
+    }
+}
+Validator.extend('id', isID)
+
+const isHttp = {
+    getMessage (field, args) { // 错误提示
+        // zh_CN: field => '请输入' + field
+        return '请输入' + field
+    },
+    validate: value => { // 验证规则
+        var reg = /^http:\/\/[^\s]+/
+        return reg.test(value)
+    }
+}
+Validator.extend('http', isHttp)
+/*
+    宽松字符
+*/
+const isChar = {
+    getMessage (field, args) { // 错误提示
+        return '请输入' + field
+    },
+    validate: value => { // 验证规则
+        return /^([a-zA-Z0-9_]|[\u4e00-\u9fa5]|[\(\)+-《》,，；;“”‘’。."' \\\/])*$/.test(value)
+    }
+}
+Validator.extend('char', isChar)
+/*
+    更新Validator
+*/
+const dictionary = {
+    zh_CN: {
+        messages: {
+            name: () => '请输入正确的内容',
+            char: () => '请输入正确的内容',
+            id: () => '格式不正确，只能包含下划线，数字，英文小写',
+            http: () => '请输入以http://开头的URL',
+            required: (field) => '请输入' + field,
+            numeric: (field) => '请输入数字',
+            regex: (field) => field + '不合法'
+        },
+        attributes: {
+            // name: '中文名',
+            // name: '英文名'
+            // lifeCycle: '生命周期',
+            // maintainers: '运维人员',
+            // strictCharacter: '严格字符',
+            // looseCharacter: '宽松字符',
+            // number: '数字',
+            // ipAddress: 'ip地址',
+            // commonName: '名称'
+        }
+    },
+    en: {
+        messages: {
+            name: () => 'Please enter the correct content',
+            char: () => 'Please enter the correct content',
+            id: () => 'The format is incorrect and can only contain underscores, numbers, and lowercase English',
+            http: () => 'Please enter a URL beginning with http://',
+            // lifeCycle: () => '请输入格式为 yyyy-MM-dd 的生命周期',
+            // maintainers: () => '请选择运维人员',
+            // strictCharacter: () => '请输入正确的验证字符',
+            // looseCharacter: () => '请输入正确的宽松字符',
+            // number: () => '请输入正确的数字',
+            // ipAddress: () => '请输入正确的IP地址',
+            // commonName: () => '请输入正确的名称',
+            required: (field) => 'Please enter ' + field,
+            numeric: (field) => 'Please enter the number',
+            regex: (field) => field + ' is illegal'
+        },
+        attributes: {
+            Description: 'Description',
+            Name: 'Name'
+            // lifeCycle: '生命周期',
+            // maintainers: '运维人员',
+            // strictCharacter: '严格字符',
+            // looseCharacter: '宽松字符',
+            // number: '数字',
+            // ipAddress: 'ip地址',
+            // commonName: '名称'
+        }
+    }
+}
+Validator.localize(dictionary)
+
 export default dictionary