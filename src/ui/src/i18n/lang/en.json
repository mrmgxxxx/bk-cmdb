{
    "logo": "en",
    "您没有当前业务的权限": "You do not have permission to the current business",
    "您没有业务权限": "You do not have business permission",
    "页码": "{count} rows total　Page {current} / {total}",
    "每页显示": "{page} rows per page",
    "每页显示XXX行": "XXX rows per page",
    "首页": "First",
    "尾页": "Last",
    "上一页": "Previous",
    "下一页": "Next",
    "保存": "Save",
    "取消": "Cancel",
    "确认": "Confirm",
    "暂时没有数据": "No Data",
    "Sorry，您没有业务管理的权限，请联系配置平台管理员": "You do not have permission to manage your business, please contact your configuration platform administrator",
    "内网IP": "Intranet IP",
    "等于": "Equal",
    "不等于": "Different",
    "包含": "Contain",
    "不包含": "Not Contain",
    "列表": "Lists",
    "该查询条件对应的业务不存在": "No Eligible Business",
    "收藏成功": "Collection Success",
    "管理员": "Admin",
    "普通用户": "User",
    "注销": "Log Out",
    "业务": "Business",
    "已选N项": "{N} items selected",
    "已选N行": "{N} rows selected",
    "确认转移": "Confirm",
    "覆盖": "Cover",
    "更新": "Update",
    "转移确认": "Transfer to {target} will clear the current module binding, confirm?",
    "转移成功": "Successful Transfer",
    "您没有主机转移的权限": "You do not have permission to transfer from the host",
    "主机资源池": "Host Resource Pool",
    "后台配置": "System config",
    "属性编辑": "Modify",
    "当前还未有关联项": "There are no related items yet",
    "系统出现异常，请记录下错误场景并与开发人员联系，谢谢": "The system is abnormal. Please record the error scene and contact the developer. Thank you.",
    "请输入合法的XXX": "Please enter legal XXX",
    "请输入": "Please enter",
    "请输入正确的内容": "Please enter the correct content",
    "请输入以http://开头的URL": "Please enter a URL beginning with http://",
    "XXX不合法": "XXX is illegal",
    "保存成功": "Save Success",
    "更新成功": "Update Success",
    "权限不足": "Insufficient permissions",
    "属性": "Properties",
    "全选": "Select All",
    "编辑": "Edit",
    "新增": "Add",
    "新建": "Create",
    "修改": "Modify",
    "删除": "Delete",
    "删除成功": "Delete Success",
    "新建成功": "Create Success",
    "修改成功": "Update Success",
    "确定删除": "Are you sure to delete",
    "至少选择N个字段": "Please select at least {N} field(s)",
    "确认要删除": "Confirm to delete {name} ?",
    "确认要归档": "Confirm to archive {name} ?",
    "归档成功": "Archive success",
    "确定": "Confirm",
    "查询": "Query",
    "正则验证": "Regex",
    "立即创建": "Add Now",
    "该字段": "This field",
    "刷新查询": "Refresh",
    "请选择": "Please Select",
    "无可编辑属性": "Unedited attribute",
    "重复的值": "Repeated value",
    "创建": "Create",
    "您的浏览器非Chrome，建议您使用最新版本的Chrome浏览，以保证最好的体验效果": "Your browser is not Chrome, we recommend using the latest version of Chrome for the best experience",
    "已删除历史": "Deleted History",
    "归档历史": "Archive History",
    "返回": "Back",
    "查看删除历史": "Deleted History",
    "查看归档历史": "Archive History",
    "中文名": "Description",
    "跨业务导入": "Cross Business Import",
    "导入成功": "Imported Successfully",
    "复制": "Copy",
    "复制属性": "Copy Property",
    "复制成功": "Copy Success",
    "复制失败": "Copy Fail",
    "退出会导致未保存信息丢失": "The exit will cause the unsaved information to be lost.",
    "确认退出": "sure to exit?",
    "内容不合法": "Illegal content",
    "下属层级都会被删除，请先转移其下所有的主机": "The subordinate hierarchy will be deleted. Please transfer all the hosts under it first.",
    "详情信息": "Detail",
    "请先转移其下所有的主机": "Please transfer all the hosts under it first.",
    "退出": "Exit",
    "全屏": "Full Screen",
    "关键业务不能够修改": "Key Business cannot be modified",
    "还原默认": "Restore Default",
    "是否要还原回系统默认显示属性？": "Do you want to restore the default display properties back to the system?",
    "隐藏": "Hide",
    "更新时间": "Update time",
    "最多选择N项": "Select {n} item(s) at most",
    "至少选择N项": "Select {n} item(s) at least",
    "该字段无可复制的值": "There are no available values to copy for selected property",
    "全选本页": "Select current page",
    "跨页全选": "Select all page",
    "获取人员列表失败": "Failed to get user list",
    "其他筛选项": "Other filters",
    "清空": "Clear",
    "帮助文档": "Help",
    "开源社区": "Community",
    "确定离开页面？": "Make sure to leave the page?",
    "系统不会保存您所做的修改，确认要离开？": "Your changes will not be saved. Are you sure you want to leave?",
    "确定删除选中的实例": "Confirm to delete selected instance(s)?",
    "管理员后台": "Administrator Backstage",
    "返回业务管理": "Return to Business Management",
    "无业务权限": "Sorry, you have no business rights",
    "点击下方按钮申请": "You don't have any business permission yet, you can click 'Apply for business permission' to get permission.",
    "申请业务权限": "Apply for business permission",
    "申请创建业务": "Apply to create business",
    "搜索结果": "Search results",
    "请输入搜索内容": "Enter search content",
    "共计N条": "Total {N}",
    "每页显示条数": "{num} data per page",
    "请选择时间": "Please select time",
    "更多详情": "More details",
    "更多信息": "Show All",
    "请输入关键字": "Please input keyword...",
    "添加": "Add",
    "全部展开": "Expand all",
    "暂无数据": "No data",
    "选择日期范围": "Select date range",
    "立即添加": "Add it now",
    "您暂无创建权限": "You have no permission to create",
    "添加成功": "Added successfully",
    "克隆成功": "Cloned successfully",
    "首页": "Index",
    "我的收藏": "My Collection",
    "业务资源": "Business Resource",
    "服务拓扑": "Service Topology",
    "进程管理": "Process Management",
    "动态分组": "Dynamic Grouping",
    "审计与分析": "Audit & Analysis",
    "权限控制": "Authority Control",
    "业务权限管理": "Business Authority",
    "系统权限管理": "System Authority",
    "模型管理": "Model Management",
    "模型拓扑": "Model Topology",
    "业务层级": "Business Level",
    "关联模型": "Association Model",
    "事件推送": "Event Push",
    "主机查询": "Host Query",
    "模型": "Model",
    "关联类型": "Association Type",
    "蓝鲸配置平台": "BK CMDB",
    "基础资源": "Basic Resource",
    "后台管理": "Back-stage",
    "后台管理标题": "Back-stage Management",
    "资源确认": "Resource confirm",
    "服务管理": "Service Management",
    "服务模板": "Service Template",
    "服务分类": "Service Category",
    "限制添加导航提示": "Add {max} custom navigation at most",
    "添加导航": "Add Navigation",
    "取消导航": "Cancel Navigation",
    "添加导航成功": "Add navigation success",
    "取消导航成功": "Cancel navigation success",
    "模型数量": "Model: 1 item | Models: {count} items",
    "返回上级": "Return",
    "开始查询": "Please enter IP address to start host query",
    "固定到导航": "Collections to navigation",
    "固定导航": "Fixed navigation",
    "收起导航": "retract navigation",
    "置顶": "Top",
    "更多": "More",
    "查看更多结果": "More",
    "数量": "Amount",
    "暂无使用记录": "No record",
    "搜不到相关内容": "Sorry, I can't find the relevant content, try another word~",
    "全部结果": "all",
    "该模型已停用": "The model has been disabled",
    "主线模型无法查看": "Mainline model connot be viewed",
    "模型ID": "Model ID:",
    "主机ID": "Host ID:",
    "最大支持搜索32个字符": "Maximum support for searching 32 characters",
    "操作审计": "Operation Audit",
    "请选择业务": "Please Select Business",
    "使用逗号分隔": "Separated By Commas",
    "操作账号": "Account",
    "对象": "Object",
    "描述": "Description",
    "所属业务": "Business Name",
    "时间": "Time",
    "类型": "Type",
    "操作时间": "Operation Time",
    "全部": "All",
    "IP": "IP",
    "操作详情": "Operation Details",
    "关系变更": "relationship change",
    "推送名称": "Name",
    "系统名称": "System Name",
    "操作人": "Operator",
    "推送情况（近一周）": "Push Summary",
    "新增推送": "Add new push",
    "配置": "Configuration",
    "失败": "Fail",
    "总量": "Total",
    "请输入推送名称": "Please enter a push name",
    "请输入系统名称": "Please enter the system name",
    "请输入URL": "Please enter http(s)://",
    "成功确认方式": "Confirm By",
    "HTTP状态": "HTTP Status",
    "成功标志": "Success",
    "请输入正则验证": "Please enter regex",
    "超时时间": "Timeout",
    "单位：秒": "Unit(second)",
    "测试推送": "Test",
    "推送测试": "Test",
    "配置平台以POST方法推送以下示例数据到您配置的URL": "Push the following sample data to your configured URL in the Post method",
    "只测试连通性": "Connectivity",
    "推送成功": "Success",
    "推送失败": "Push Failed",
    "已选择": "{number} selected",
    "至少选择1个事件": "Select at least 1 events,",
    "新增主机": "Add Host",
    "删除主机": "Delete Host",
    "模块转移": "Module Transfer",
    "获取推送列表失败": "Failed to get push list",
    "编辑推送": "Edit Push",
    "删除推送确认": "Confirm deletion of the push with the name {name} ?",
    "删除推送成功": "Delete Push Success",
    "删除推送失败": "Delete Push Fail",
    "主机业务": "Business",
    "主机": "Host",
    "收起": "Collapse",
    "展开": "Expand",
    "主机身份": "Host Identifier",
    "事件推送功能提示": "The event push function can realize real-time notification to the associated system when the configuration information changes, and currently supports the push mode of http.",
    "事件推送顶部提示": "The “event push” function enables real-time notification to the associated system when configuration information changes.",
    "权限管理": "Permission Manage",
    "角色名搜索": "Role Name Search",
    "成员搜索": "Member Search",
    "角色名称": "Role name",
    "成员": "Member",
    "操作": "Operation",
    "新建角色": "Create Role",
    "编辑角色": "Modify Role",
    "角色名": "Name",
    "没有创建角色": "Do not create roles",
    "角色选择": "Role Select",
    "系统权限": "System Permission",
    "全局业务": "Global Business",
    "资源池管理": "Resource Pool",
    "事件推送配置": "Event Push Configuration ",
    "模型配置": "Module Configuration ",
    "模型权限": "Model Permission",
    "业务角色": "Business Role",
    "权限设置": "Permission setting",
    "主机编辑": "Host Modify",
    "主机转移": "Host Transfer",
    "拓扑编辑": "Topo Modify",
    "角色": "Role",
    "权限": "Permission",
    "业务权限": "Business Permission",
    "确认删除角色": "Confirm deletion of the role of {name}?",
    "与PaaS同步成员": "Members of sync with the PaaS",
    "权限详情": "Permission Details",
    "角色成员": "Member",
    "新建角色成功": "Successful New Role",
    "更新角色成功": "Updates the role of success",
    "点击新增": "Click to add",
    "当前并无角色，可点击下方按钮新增": "Currently does not have a role, click the button below to add",
    "还原": "Restore",
    "放大": "Zoom In",
    "缩小": "Zoom Out",
    "请填写模型名": "Please fill in the model name",
    "下划线，数字，英文小写的组合": "Underline, number, combination of English lowercase",
    "导出": "Export",
    "导入": "Import",
    "下划线/数字/字母": "Underline/Number/Lowercase Letter",
    "单位": "Unit",
    "请输入单位": "Enter unit",
    "可编辑": "Editable",
    "必填": "Required",
    "短字符": "Short Text",
    "数字": "Number",
    "浮点": "Float",
    "枚举": "Enumeration",
    "日期": "Date",
    "长字符": "Long Text",
    "用户": "User",
    "时区": "Timezone",
    "最小值": "Min",
    "最大值": "Max",
    "请输入名称英文数字": "Please enter the name of the English number",
    "字段分组": "Field Group",
    "保留模型和相应实例，隐藏关联关系": "Keep the model and all its instance",
    "删除模型和其下所有实例，此动作不可逆，请谨慎操作": "Delete a model and all its instances, this action is not reversible, please be careful",
    "新建模型": "Create Model",
    "新建业务模型": "Create business Model",
    "请输入字段名称": "Please enter field name",
    "请输入ID": "Please enter ID",
    "请输入关键词": "Enter key word",
    "模型分组": "Model group",
    "新建分组": "New group",
    "新建业务分组": "New business group",
    "唯一标识": "ID",
    "下划线": "Underline",
    "名称": "Name",
    "点击切换": "Modify",
    "选择图标": "Choose Icon",
    "所属分组": "Direction",
    "新建关联类型": "Create association type",
    "编辑关联类型": "Modify association type",
    "关联类型详情": "Association type details",
    "源->目标描述": "Source to target description",
    "目标->源描述": "Target to source description",
    "请输入关联类型名称": "Enter type name",
    "请输入英文标识": "Enter ID",
    "请输入名称": "Enter name",
    "请输入关联描述如：连接、运行": "Enter association description",
    "请输入关联描述如：属于、上联": "Enter association description",
    "是否有方向": "Direction",
    "有，源指向目标": "Source to target",
    "无方向": "None",
    "双向": "Two-way",
    "新建层级": "New level",
    "模型字段": "Fields",
    "模型关联": "Associations",
    "新建字段": "New field",
    "字段类型": "Field type",
    "创建时间": "Create time",
    "用户提示": "Tips",
    "字段设置": "Field feature",
    "正则校验": "Regex",
    "将设置为下拉选项默认选项": "The default option will be set to the drop-down option",
    "编辑字段": "Modify field",
    "源-目标约束": "Constraint",
    "源模型": "Source model",
    "目标模型": "Target model",
    "新建关联": "New association",
    "查看关联": "View association",
    "关联描述": "Association description",
    "关联": "Association",
    "上移": "Up",
    "下移": "Down",
    "删除分组": "Delete group",
    "停用": "Disable",
    "已停用": "Disabled",
    "启用": "Enable",
    "编辑拓扑": "Modify topo",
    "拓扑显示设置": "View settings",
    "图例": "Legend",
    "业务私有模型": "Business Private models",
    "公有模型": "Public models",
    "自定义模型": "Custom models",
    "内置模型": "System models",
    "显示模型名称": "Show model name",
    "显示关联名称": "Show association name",
    "即视图中的连线": "Line of association",
    "重置": "Reset",
    "删除关联": "Delete association",
    "自定义关联": "Custom association",
    "请输入关联描述": "Enter association description",
    "编辑关联": "Modify association",
    "确定删除关联类型？": "Confirm delete this association type",
    "确定删除字段？": "Confirm delete field",
    "使用数": "Amount used",
    "确定删除关联关系?": "Confirm delete this association?",
    "确定移除模型?": "Confirm remove this model?",
    "移除模型提示": "The removed model is placed in the left model group and is no longer displayed in the topology view",
    "移除失败": "Remove failed",
    "移除失败提示": "There are {asstNum} associations in the model. To remove the model, all associations under the model must be deleted.",
    "确认要启用该模型？": "Are you sure you want to enable this model?",
    "确认要停用该模型？": "Are you sure you want to disable this model?",
    "确认要删除该模型？": "Are you sure you want to delete this model?",
    "所有更改已自动保存": "All changes saved automatically",
    "启用模型": "Enable Models",
    "停用模型": "Disabled Models",
    "唯一校验": "Unique check",
    "校验规则": "Regex",
    "是否为必须校验": "Is required",
    "属性为空值是否校验": "Whether to check the null value",
    "新建校验": "New rule",
    "编辑校验": "Modify rule",
    "查看校验": "View rule",
    "是": "Yes",
    "确定删除唯一校验": "Confirm delete rule",
    "暂无字段": "Empty",
    "内置": "Built-in",
    "确认要删除此分组": "Confirm to delete this group",
    "编辑分组": "Modify group",
    "请输入唯一标识": "Enter ID",
    "公共": "Public",
    "自定义": "Custom",
    "新增模型提示": "Can only add in custom group",
    "无自定义分组": "There are no custom groups",
    "停用模型提示": "No model disabled",
    "模型顶部提示": "The model can view and dynamically change the current data structure of the CMDB. For example, a new device needs to be recorded to the CMDB, which can be implemented by creating a new corresponding model.",
    "业务层级提示": "The service level shows the hierarchical settings of the current service topology. You can modify the attributes of each layer or increase the topology level according to the needs of the enterprise.",
    "关联关系提示": "The “association type” is the classification associated with the model. For example, the relationship between the host and the switch can be classified as “uplink” type.",
    "添加字段": "Add field",
    "字段详情": "Field Details",
    "资源池": "Resource Pool",
    "分配到业务空闲机池": "Assigned to business idle pool",
    "导出选中": "Export",
    "导入主机": "Import Host",
    "筛选": "Filter",
    "内网": "Intranet IP",
    "外网": "Extranet IP",
    "精确": "Accurate",
    "清空查询条件": "Clear query conditions",
    "设置筛选项": "Set up filter items",
    "主机筛选项设置": "Host filter item settings",
    "主机属性": "Host Properties",
    "关联Relation": "Relation",
    "当前主机没有安装 Agent 或者 Agent 已经离线": "The current host does not have an Agent installed or the Agent is offline",
    "基本值": "Basic Value",
    "总流入量": "Total Inflow",
    "启动时间": "Start Time",
    "总流出量": "Total Outflow",
    "磁盘总量": "Total Disk",
    "内存总量": "Total Memory",
    "变更记录": "Change Log",
    "时间范围": "Time Range",
    "变更内容": "Change Content",
    "agent安装说明": "Note: When the host installs the Blue Whale Agent, it will be automatically entered into the service host.",
    "点此进入节点管理": "Click here to enter the Node Manager",
    "批量导入": "Batch Import",
    "自动导入": "Auto Import",
    "说明：内网IP为必填列": "Note: Intranet IP is required",
    "请确认是否转移": "Please confirm whether to transfer",
    "选中的XXX个主机转移到XXX下的空闲机模块": "Selected XXX Hosts Transfer to Idle machine under XXX",
    "分配成功": "Allocated successfully",
    "确定删除选中的主机": "Sure you want to delete the selected host",
    "成功删除选中的主机": "Successfully deleted the selected host",
    "未配置Agent安装APP地址": "The Agent install APP address is not configured",
    "自定义查询": "Dynamic Group",
    "新建查询": "Create Group",
    "编辑查询": "Update Group",
    "预览查询": "Preview Group",
    "查询内容": "Group Content",
    "新增查询条件": "Add Filters",
    "预览": "Preview",
    "测试": "Test",
    "新增指引": "新增指引",
    "查询名称": "Name",
    "创建用户": "Create User",
    "修改人": "Modifier",
    "修改时间": "Update Time",
    "查询定义": "Group Definition",
    "确认要删除分组": "Confirm to delete \"{name}\" group?",
    "保存后的查询可通过接口调用生效": "The saved group can be validated through an interface call",
    "动态分组提示": "Dynamic grouping is mainly used to define commonly used conditional queries, and can quickly retrieve target hosts based on dynamic grouping when operating platforms or standard operations",
    "进程": "Process",
    "进程名称搜索": "Process Name Search",
    "更多属性": "More Properties",
    "模块绑定": "Module Binding",
    "模块名": "Module Name",
    "所属集群数": "The number of set",
    "状态": "Status",
    "未绑定": "Unbound",
    "已绑定": "Binding",
    "绑定进程到该模块成功": "Bind the process to this module successfully",
    "绑定进程到该模块失败": "Bound process to this module failed",
    "解绑进程模块成功": "Untie the process module successfully",
    "解绑进程模块失败": "Failed to untie the process module",
    "新增进程成功": "Add process succeeded",
    "修改进程成功": "Modification process succeeded",
    "删除进程失败": "Failed to delete process",
    "确认要删除进程": "Are you sure you want to delete process {processName}?",
    "删除进程成功": "The delete process succeeded",
    "批量编辑": "Batch Modify",
    "在进程管理中绑定进程到模块，": "To bind a process to a module in process management,",
    "点击此跳转": "click to jump",
    "进程信息": "Process information",
    "当前业务并无进程，可点击下方按钮新增": "The current business does not have a process, click the button below to add",
    "进程管理提示": "The \"process management\" function can help the business management process port and other basic information. The main application scenario is the monitoring system of Blue Whale monitoring the process.",
    "进程名称": "Process Name",
    "监听IP": "Listening IP",
    "端口": "Port",
    "启动路径": "Work Path",
    "启动用户": "User",
    "锁定": "Locking",
    "添加进程提示": "The fields defined in the template cannot be modified in the service instance.",
    "基本属性": "Basic Attribute",
    "端口信息": "Port Information",
    "其他属性": "Other Attributes",
    "进程别名": "Process alias",
    "启动参数匹配规则": "Start parameter matching rule",
    "进程描述": "Process description",
    "协议": "protocol",
    "服务进程": "Service Process",
    "主机管理": "Hosts Manage",
    "模块": "Module",
    "集群": "Set",
    "集群名": "Set Name",
    "云区域": "Cloud Area",
    "选择业务": "Business",
    "收藏": "Collection",
    "默认": "Default",
    "频率": "Frequency",
    "确认删除": "Confirm Deletion",
    "历史": "History",
    "收藏此查询": "Collect this query",
    "请填写名称": "Please fill in the name",
    "主机筛选项配置": "Host Filter Item Configuration",
    "获取主机快照信息失败": "Failed to get host snapshot information",
    "总CPU使用率": "Total CPU usage",
    "总内存使用率": "Total memory usage",
    "磁盘使用情况": "Disk Usage",
    "变更关联": "Change Association",
    "主机名称": "Hosts Name",
    "操作系统类型": "Operating System Type",
    "关联关系": "Association Relationship",
    "已选中模块": "Selected Modules",
    "增量更新": "Increment update, keep exist modules",
    "完全替换": "Replacement update，do not keep exist modules",
    "搜索范围": "Search Scope",
    "已分配主机": "Assigned Hosts",
    "未分配主机": "Unassigned Hosts",
    "请勿选择已分配主机": "Please do not select assigned host",
    "快速查询": "Quick Search",
    "导入提示": "Drag a file here or {clickUpload}{breakRow}You can only upload {allowType} files up to {maxSize}kb",
    "点击上传": "click upload",
    "下载模版": "Download Template",
    "隐藏属性": "Hidden Properties",
    "已显示属性": "Displayed Properties",
    "搜索属性": "Search",
    "应用": "Apply",
    "您没有当前模型的权限": "You do not have permissions for the current model",
    "创建成功": "Created Successfully",
    "请至少选择一项": "Please select at least one",
    "成功上传N条数据": "Successfully uploaded {N} data!",
    "上传失败列表": "Upload failed list",
    "更新失败列表": "Update failure list",
    "文件大小溢出": "File size cannot exceed {maxSize}kb",
    "文件格式非法": "The file format is illegal and only {allowType} files can be uploaded!",
    "部分成功": "Partially successful",
    "成功": "Successful",
    "恢复业务": "Recovery",
    "恢复业务成功": "Recovery successful",
    "是否确认恢复业务？": "Are you sure you want to recovery business?",
    "恢复业务提示": "Business recovery will be renamed to “{bizName}(recovery)”",
    "归档": "Archive",
    "批量更新": "Batch Update",
    "暂无可批量更新的属性": "There are no batch update properties",
    "实例名": "Instance Name",
    "业务名": "Business Name",
    "关联管理": "Association Management",
    "解除选中关联": "Remove Selected Association",
    "关联列表": "Model",
    "搜索": "Search",
    "取消关联": "Remove Association",
    "取消关联成功": "Remove association success",
    "添加关联": "Add Association",
    "添加关联成功": "Add association success",
    "条件筛选": "Filter",
    "树形": "Tree",
    "拓扑": "Topo",
    "更新确认": "It's single relationship with current model, update relationship will cancel the previous relationship, confirm to update?",
    "确认取消": "Confirm to cancel association?",
    "请输入长字符": "Please input long char",
    "请输入短字符": "Please input single char",
    "请输入用户": "Please input user",
    "请输入数字": "Please input integer",
    "请输入浮点数": "Please input float",
    "云资源发现": "Cloud resource discovery",
    "确认记录": "Confirm history",
    "新建云同步任务": "Create new cloud synchronization task",
    "任务名称搜索": "Task name search",
    "同步历史": "Synchronous history",
    "任务名称": "Task name",
    "ID和Key认证失败": "AuthFailure",
    "服务器错误": "Server Error",
    "直接入库，不需要确认": "Direct storage, no confirmation required",
    "账号类型": "Account type",
    "腾讯云": "Tencent cloud",
    "同步周期": "Synchronization cycle",
    "同步资源": "Synchronous resources",
    "请先停止同步": "Please stop sync first",
    "交换机": "Switch",
    "ID": "ID",
    "Key": "Key",
    "任务详情": "Task details",
    "详情": "Details",
    "任务维护人": "Task maintenance person",
    "资源自动确认": "Automatic resource confirm",
    "新增需要确认": "New need confirmation",
    "属性变化需要确认": "Attribute changes need to be confirmed",
    "自动同步": "Automatic synchronization",
    "每五分钟": "Every 5 minutes",
    "每小时": "Hourly",
    "每天": "Daily",
    "变更": "Changed",
    "批量确认": "Batch confirmation",
    "新增需要确认、属性变化需要确认": "Added confirmation, attribute change needs confirmation",
    "查看确认记录": "View confirmation record",
    "来源类型": "Source type",
    "资源名称": "Resource name",
    "资源类型": "Resource type",
    "开启": "On",
    "关闭": "Off",
    "查看同步任务详情": "View Synchronization Task Details",
    "修改云同步任务": "Modifying Cloud Synchronization Tasks",
    "请输入任务名称": "Please enter the task name",
    "请选择账号类型": "Please choose the account type.",
    "请输入key": "Please input key",
    "去添加": "Go to add",
    "确认时间": "Confirm time",
    "是否启用": "Enable",
    "处理耗时": "Processing time consumed",
    "确认删除该任务?": "Sure to delete the task?",
    "删除任务成功": "Delete Task Successfully",
    "确认成功": "Confirm success",
    "您将批量确认": "You will confirm ",
    "例如: 30": "For example: 30",
    "例如: 19:30": "For example: 19:30",
    "同步中": "synchronizing",
    "个资源实例，": "Resource instances,",
    "最近同步时间": "Recent Synchronization Time",
    "最近同步结果": "Recent synchronization results",
    "暂时没有数据，请先": "No data, please ",
    "资源批量确认确认成功": "Successful batch confirmation of resources",
    "批量资源确认": "Batch Resource Recognition",
    "请选择时间维度": "Please choose the time dimension",
    "请输入具体时间": "Please enter a specific time.",
    "如何获取ID和Key?": "How to get ID and Key?",
    "启用成功，约有五分钟延迟": "Successfully enabled, with a delay of about five minutes",
    "确认后的资源实例将被录入到主机资源池中": "Confirmed resource instances will be entered into the host resource pool",
    "暂时没有数据，请确保先添加云资源发现任务，": "There is no data for the time being. Make sure you add the cloud resource discovery task first.",
    "(不勾选，发现实例将不需要确认直接录入主机资源池)": "(Without checking, discovering instances will not require confirmation to enter directly into the host resource pool)",
    "网络发现": "Network Discovery",
    "配置网络发现": "Manage",
    "请输入云区域名称": "Area name",
    "查看完成历史": "Action history",
    "配置信息": "Description",
    "发现时间": "Discovery time",
    "详情确认": "Detail",
    "变更update": "Update",
    "变更方式": "Action",
    "完成历史": "History",
    "全部变更": "All action",
    "全部类型": "All device type",
    "变更确认": "Apply confirmation",
    "批量操作": "Batch operation",
    "忽略": "Ignore",
    "取消忽略": "Cancel ignore",
    "显示忽略": "Display ignore items",
    "确认变更": "Apply now",
    "执行结果": "Result",
    "属性变更成功": "Apply attribute success",
    "关联关系变更成功": "Apply association success",
    "属性变更失败": "Apply attribute fail",
    "关联关系变更失败": "Apply association fail",
    "展开详情": "Expand detail",
    "退出确认": "Exit confirmation",
    "放弃改动": "Discard",
    "当前改动尚未生效，是否放弃？": "Do not apply to exit?",
    "网络发现配置": "Network discovery manage",
    "采集器管理": "Collector manage",
    "设备管理": "Collect device type manage",
    "属性管理": "Attribute manage",
    "确认删除设备": "Are you sure to delete the device",
    "确认删除属性": "Are you sure to delete the attribute",
    "版本": "Version",
    "采集频率": "Frequency",
    "采集统计": "Statistics",
    "手动": "Manual",
    "12H": "12 hours",
    "24H": "24 hours",
    "7D": "7 days",
    "执行发现": "Discover now",
    "搜索IP、云区域": "IP,area name",
    "配置采集器": "Collector manage",
    "SNMP扫描范围": "Scope",
    "团体字": "Community string",
    "保存并下发": "Save and push",
    "下发配置失败，请重新下发": "Push fail，please try again",
    "正常": "Normal",
    "设备型号": "Device type",
    "设备名称": "Device name",
    "对应模型": "Module",
    "厂商": "Brand Name",
    "新增设备": "Add device",
    "编辑设备": "Update device",
    "所属设备": "Device",
    "模型属性": "Module attribute",
    "计量单位": "Unit",
    "新增属性": "Add attribute",
    "编辑属性": "Update attribute",
    "填写格式": "Prompt",
    "指定IP": "IP",
    "范围": "Scope",
    "采集器状态": "Collector status",
    "异常": "Error",
    "配置状态": "Status",
    "更新失败": "Push error",
    "上报状态": "Upload status",
    "完成": "Complete",
    "上报中": "Uploading",
    "下发中": "Pending",
    "属性名": "Attribute name",
    "必须": "Required",
    "原值": "Current",
    "新值": "Descovery",
    "操作方式": "Action",
    "关系": "Associations",
    "忽略此实例": "Ignore this instance",
    "上一个": "Next",
    "下一个": "Previous",
    "否": "NO",
    "条": "",
    "最新": "Latest",
    "采集方式": "Action",
    "获取单个": "Single",
    "服务模板功能提示": "When there are a large number of common services, you can help the service to implement more efficient batch service deployment and change by configuring service templates.",
    "模板名称": "Template name",
    "进程数量": "Number of processes",
    "应用模块数": "Number of application modules",
    "新建服务模版": "New Service Template",
    "不可删除": "The template has been applied and cannot be deleted. To delete it, please clear the instance under the template first.",
    "确认删除模版": "Confirm delete template?",
    "即将删除服务模版": " Service template {name} will be deleted",
    "请输入模版名称": "Please enter the template name",
    "新建进程": "Create Process",
    "应用实例": "Applications",
    "新建进程提示": "The first process in the template defaults to a critical process, and the instantiated name of the service contains the basic information of the process.",
    "请选择一级分类": "primary category",
    "请选择二级分类": "secondary category",
    "进程名称已存在": "Process name already exists.",
    "确认删除模板进程": "Confirm delete template process?",
    "服务模板创建成功": "The service template was created successfully.",
    "创建成功前往服务拓扑": "The {name} is created successfully. You can go to the service topology to create a service instance.",
    "创建服务实例": "Create service instance",
    "返回列表": "Back to list",
    "模板名称搜索": "Please enter template name",
    "所有一级分类": "(primary category)",
    "所有二级分类": "(secondary category)",
    "没有二级分类": "No secondary category",
    "纳入模板管理": "Incorporate template management, the instance will not support modification",
    "服务分类功能提示": "Service category can help the business sort out service usage. Configuring platform initialization includes some common classifications and supports more classifications based on business development.",
    "请输入一级分类": "primary category",
    "请输入二级分类": "secondary category",
    "一级分类": "primary category",
    "二级分类": "Secondary category",
    "确认删除分类": "Confirm delete category?",
    "请输入分类名称": "Please enter category name",
    "添加二级分类": "Add Secondary Category",
    "二级分类删除提示": "This category cannot be deleted because there is service instance",
    "请先清空二级分类": "Please clear the secondary category first.",
    "主机详情": "Host Details",
    "实时状态": "Real-Time Status",
    "最近更新时间": "Update Time",
    "新增关联": "New Association",
    "批量取消": "Batch Cancel",
    "暂无关联关系": "No Association",
    "服务列表": "Service List",
    "已选择主机": "{count}host selected",
    "暂无模板进程": "There are no process in template, {link}",
    "模板添加": "add process",
    "业务拓扑": "Business Topology",
    "空闲机": "Idle Machine",
    "故障机": "Failure Machine",
    "主机调配": "Host Deployment",
    "转移": "Transfer",
    "列表显示属性配置": "List display property configuration",
    "节点属性": "Node properties",
    "请输入IP地址": "Please Input IP Address",
    "未查询到该IP地址对应的主机": "Do not find host with this IP address",
    "请输入完整IP地址进行查询": "Please input full IP address to search",
    "新建节点": "Create Node",
    "请输入IP": "Please enter IP",
    "添加主机": "Add host",
    "业务主机": "Business host",
    "新增模块": "Create Module",
    "创建方式": "Create method",
    "模块名称": "Module name",
    "服务实例分类": "Service instance category",
    "从模板创建": "Create from template",
    "直接创建": "Create directly",
    "添加进程": "Add Process",
    "克隆": "Clone",
    "确认删除实例": "Confirm to delete instance？",
    "即将删除实例": "Will delete instalce {name}",
    "添加服务实例": "Add service instance",
    "请输入IP搜索": "Please input IP to search",
    "批量删除": "Batch delete",
    "复制IP": "Copy IP",
    "即将删除选中的实例": "Will delete {count} instance(s) selected",
    "解除模板": "Unbind template",
    "服务模板信息": "Service template info",
    "确认解除模板": "Confirm to unbind template?",
    "解除模板影响": "Unbind the {name} service template will cause those effects：<br><br> &nbsp;&nbsp; 1. Service instance will not synchronous template anymore.<br> &nbsp;&nbsp;2. Can not use template to create instance anymore. ",
    "服务实例": "Service instance",
    "节点信息": "Node info",
    "源实例主机提示": "Please update process, can not repeat with source instance",
    "编辑进程": "Update process",
    "克隆到": "Clone to",
    "当前主机": "Current host",
    "其他主机": "Other host",
    "模板未定义进程": "Template named with {template} has not difine process, can not create service.",
    "模板未定义进程提示": "You can add process in template fist or add host directly",
    "暂无符合条件的实例": "There are no matched instances with input condition",
    "删除模块提示": "Need to remove all service instances under the module first",
    "模块名称提示": "The module name must be the same as the service template name.",
    "请为主机添加进程": "Please add process to the host",
    "实例名称/标签": "Instance name / Tag",
    "标签键": "Label key, English / number",
    "标签值": "Label value, English / number",
    "已有标签": "Existing tag",
    "已有标签提示": "(The list is the selected instance tag collection)",
    "批量添加标签": "Add tags in bulk",
    "标签": "Tag",
    "编辑标签": "Edit tag",
    "请填写完整标签键/值": "Please fill in the full tag key/value",
    "已选择实例": "({num} instances have been selected)",
    "服务实例名": "Service Instance Name",
    "服务实例名重复": "Service instance name can only enter one",
    "跳转模板添加进程": "Jump template add process",
    "创建实例提示": "You have not created any service instances yet,",
    "模板未添加进程": "No process added, please add to the template and sync",
    "跳转服务拓扑": "Jump service topology",
    "暂无实例": "No instance",
    "新建模板": "Create Template",
    "删除节点": "Delete Node",
    "同步模版功能提示": "Synchronization Template: The latest attribute and process information of the service template will be synchronized to the service instance.",
    "确认并同步": "Confirm and synchronize",
    "同步成功": "Successful Synchronization",
    "从模版中删除": "process has been removed from the template.",
    "模板中新增进程": "New process in the template：",
    "涉及实例": "Involved Instance",
    "属性名称": "Attribute Name",
    "变更前": "Before Change",
    "变更后": "After Change",
    "找不到更新信息": "Sorry, the corresponding service template update information could not be found~",
    "该进程已删除": "The process has been deleted",
    "请确认": "Please confirm the",
    "模版更新信息": "template update information:",
    "同步模板": "Sync Template",
    "最新数据": "The current template is the latest version, no need to update ~",
    "已选择条数": "{count} properties selected",
    "没有权限访问或操作此资源": "No permission to access this resource",
    "系统": "System",
    "需要申请的权限": "Permissions need to apply",
    "无数据": "No Data",
    "去申请": "Go to Apply",
    "资源所属": "Belongs to",
    "资源": "Resource",
    "查看已归档业务": "View archived business",
<<<<<<< HEAD
    "数量": "Total",
    "考虑显示效果，上限为25个，100%宽度建议显示20个，50%宽度10个": "Considering the display effect, the upper limit is 25, the 100% width is recommended to display 20, and the 50% width is 10.",
    "横轴坐标数量": "Number of abscissal coordinates",
    "新增图表": "Add Chart",
    "所有更改将自动保存": "All changes will be saved automatically",
    "编辑图表": "Edit Chart",
    "实例总数": "Inst Amount",
    "模型总数":"Model Amount",
    "主机总数": "Host Amount",
    "业务总数": "Business Amount",
    "编辑": "Edit",
    "主机统计": "Host statistics",
    "统计报表": "Statistical report forms",
    "实例": "Example",
    "图表类型": "Chart type",
    "图表选择": "Chart selection",
    "图表宽度": "Chart width",
    "图表名称": "Chart name",
    "统计维度": "Statistical dimension",
    "图表展示": "Chart presentation",
    "统计对象": "Statistical object",
    "饼图": "Pie chart",
    "柱状图": "Histogram",
    "实例统计": "Case statistics",
    "该图表暂无数据": "The chart has no data for the time being.",
    "编辑模式": "Editorial Model",
    "退出编辑模式": "Exit editing",
    "是否确认删除": "Whether to confirm deletion?",
    "不包含业务、主机模型及实例": "Does not include business, host model and examples",
    "添加主机图表": "Add Host Chart",
    "添加实例图表": "Add Instance Chart",
    "新增主机统计图表": "New Host Statistical Chart",
    "新增实例统计图表": "Statistical Charts of New Instances",
    "已置顶，无法上移": "Top set, unable to move up",
    "已置底，无法下移": "Bottom set, unable to move down",
    "该图表可视区横轴的坐标数量": "The number of abscissal coordinates in the visual area of the chart",
    "请输入图表名称": "Please enter the name of the chart",
    "按操作系统类型统计": "Statistics by Operating System Type",
    "按业务统计": "Statistics by business",
    "按云区域统计": "Statistics by cloud region",
    "主机数量变化趋势": "Trend of Host Number Change",
    "实例数量统计": "Statistics of Number of Examples",
    "实例变更统计": "Case change statistics",
    "已经超出可显示的最大数量": "Has exceeded the maximum number that can be displayed"
=======
    "请选择或输入IP": "Please select or enter IP",
    "请选择或输入内容": "Please select or enter content",
    "管理员后台提示": "The administrator backstage has been moved to here",
    "管理员后台描述": "In the administrator backstage, you can manage cross-business resources such as hardware devices and network devices.",
    "我知道了": "I know",
    "高级筛选": "Senior Filter",
    "更多条件": "More conditions",
    "筛选条件": "Filter Conditions",
    "标签或路径切换": "Here you can switch the display label or path",
    "应用收藏条件失败，转换数据错误": "Application collection condition failed, conversion data error",
    "请选择收藏条件": "Please select condition",
    "新增条件": "Add condition",
    "收藏此条件": "Collect this condition",
    "全部主机": "All Hosts",
    "添加节点已选择": "Selected"
>>>>>>> 1deb9ef1
}<|MERGE_RESOLUTION|>--- conflicted
+++ resolved
@@ -847,8 +847,6 @@
     "资源所属": "Belongs to",
     "资源": "Resource",
     "查看已归档业务": "View archived business",
-<<<<<<< HEAD
-    "数量": "Total",
     "考虑显示效果，上限为25个，100%宽度建议显示20个，50%宽度10个": "Considering the display effect, the upper limit is 25, the 100% width is recommended to display 20, and the 50% width is 10.",
     "横轴坐标数量": "Number of abscissal coordinates",
     "新增图表": "Add Chart",
@@ -858,7 +856,6 @@
     "模型总数":"Model Amount",
     "主机总数": "Host Amount",
     "业务总数": "Business Amount",
-    "编辑": "Edit",
     "主机统计": "Host statistics",
     "统计报表": "Statistical report forms",
     "实例": "Example",
@@ -891,8 +888,7 @@
     "主机数量变化趋势": "Trend of Host Number Change",
     "实例数量统计": "Statistics of Number of Examples",
     "实例变更统计": "Case change statistics",
-    "已经超出可显示的最大数量": "Has exceeded the maximum number that can be displayed"
-=======
+    "已经超出可显示的最大数量": "Has exceeded the maximum number that can be displayed",
     "请选择或输入IP": "Please select or enter IP",
     "请选择或输入内容": "Please select or enter content",
     "管理员后台提示": "The administrator backstage has been moved to here",
@@ -908,5 +904,4 @@
     "收藏此条件": "Collect this condition",
     "全部主机": "All Hosts",
     "添加节点已选择": "Selected"
->>>>>>> 1deb9ef1
 }