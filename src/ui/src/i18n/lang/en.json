{
    "logo": "en",
    "您没有当前业务的权限": "You do not have permission to the current business",
    "您没有业务权限": "You do not have business permission",
    "页码": "{count} rows total　Page {current} / {total}",
    "每页显示": "{page} rows per page",
    "每页显示XXX行": "XXX rows per page",
    "首页": "First",
    "尾页": "Last",
    "上一页": "Previous",
    "下一页": "Next",
    "保存": "Save",
    "取消": "Cancel",
    "确认": "Confirm",
    "暂时没有数据": "No Data",
    "Sorry，您没有业务管理的权限，请联系配置平台管理员": "You do not have permission to manage your business, please contact your configuration platform administrator",
    "内网IP": "Intranet IP",
    "等于": "Equal",
    "不等于": "Different",
    "包含": "Contain",
    "不包含": "Not Contain",
    "列表": "Lists",
    "该查询条件对应的业务不存在": "No Eligible Business",
    "收藏成功": "Collection Success",
    "管理员": "Admin",
    "普通用户": "User",
    "注销": "Log Out",
    "业务": "Business",
    "已选N项": "{N} items selected",
    "已选N行": "{N} rows selected",
    "确认转移": "Confirm",
    "覆盖": "Cover",
    "更新": "Update",
    "转移确认": "Transfer to {target} will clear the current module binding, confirm?",
    "转移成功": "Successful Transfer",
    "您没有主机转移的权限": "You do not have permission to transfer from the host",
    "主机资源池": "Host Resource Pool",
    "后台配置": "System config",
    "属性编辑": "Modify",
    "当前还未有关联项": "There are no related items yet",
    "系统出现异常，请记录下错误场景并与开发人员联系，谢谢": "The system is abnormal. Please record the error scene and contact the developer. Thank you.",
    "请输入合法的XXX": "Please enter legal XXX",
    "请输入": "Please enter",
    "请输入正确的内容": "Please enter the correct content",
    "请输入以http://开头的URL": "Please enter a URL beginning with http://",
    "XXX不合法": "XXX is illegal",
    "保存成功": "Save Success",
    "更新成功": "Update Success",
    "权限不足": "Insufficient permissions",
    "属性": "Properties",
    "全选": "Select All",
    "编辑": "Edit",
    "新增": "Add",
    "新建": "Create",
    "修改": "Modify",
    "删除": "Delete",
    "删除成功": "Delete Success",
    "新建成功": "Create Success",
    "修改成功": "Update Success",
    "确定删除": "Are you sure to delete",
    "至少选择N个字段": "Please select at least {N} field(s)",
    "确认要删除": "Confirm to delete {name} ?",
    "确认要归档": "Confirm to archive {name} ?",
    "归档成功": "Archive success",
    "确定": "Confirm",
    "查询": "Query",
    "正则验证": "Regex",
    "立即创建": "Add Now",
    "该字段": "This field",
    "刷新查询": "Refresh",
    "请选择": "Please Select",
    "无可编辑属性": "Unedited attribute",
    "重复的值": "Repeated value",
    "创建": "Create",
    "您的浏览器非Chrome，建议您使用最新版本的Chrome浏览，以保证最好的体验效果": "Your browser is not Chrome, we recommend using the latest version of Chrome for the best experience",
    "已删除历史": "Deleted History",
    "归档历史": "Archive History",
    "返回": "Back",
    "查看删除历史": "Deleted History",
    "查看归档历史": "Archive History",
    "中文名": "Description",
    "跨业务导入": "Cross Business Import",
    "导入成功": "Imported Successfully",
    "复制": "Copy",
    "复制属性": "Copy Property",
    "复制成功": "Copy Success",
    "复制失败": "Copy Fail",
    "退出会导致未保存信息丢失": "The exit will cause the unsaved information to be lost.",
    "确认退出": "sure to exit?",
    "内容不合法": "Illegal content",
    "下属层级都会被删除，请先转移其下所有的主机": "The subordinate hierarchy will be deleted. Please transfer all the hosts under it first.",
    "详情信息": "Detail",
    "请先转移其下所有的主机": "Please transfer all the hosts under it first.",
    "退出": "Exit",
    "全屏": "Full Screen",
    "关键业务不能够修改": "Key Business cannot be modified",
    "还原默认": "Restore Default",
    "是否要还原回系统默认显示属性？": "Do you want to restore the default display properties back to the system?",
    "隐藏": "Hide",
    "更新时间": "Update time",
    "最多选择N项": "Select {n} item(s) at most",
    "至少选择N项": "Select {n} item(s) at least",
    "该字段无可复制的值": "There are no available values to copy for selected property",
    "全选本页": "Select current page",
    "跨页全选": "Select all page",
    "获取人员列表失败": "Failed to get user list",
    "其他筛选项": "Other filters",
    "清空": "Clear",
    "帮助文档": "Help",
    "开源社区": "Community",
    "确定离开页面？": "Make sure to leave the page?",
    "系统不会保存您所做的修改，确认要离开？": "Your changes will not be saved. Are you sure you want to leave?",
    "确定删除选中的实例": "Confirm to delete selected instance(s)?",
    "管理员后台": "Administrator Backstage",
    "返回业务管理": "Return to Business Management",
    "无业务权限": "Sorry, you have no business rights",
    "点击下方按钮申请": "You don't have any business permission yet, you can click 'Apply for business permission' to get permission.",
    "申请业务权限": "Apply for business permission",
    "申请创建业务": "Apply to create business",
    "搜索结果": "Search results",
    "请输入搜索内容": "Enter search content",
    "共计N条": "Total {N}",
    "每页显示条数": "{num} data per page",
    "请选择时间": "Please select time",
    "更多详情": "More details",
    "更多信息": "Show All",
    "请输入关键字": "Please input keyword...",
    "添加": "Add",
    "全部展开": "Expand all",
    "暂无数据": "No data",
    "选择日期范围": "Select date range",
    "立即添加": "Add it now",
    "您暂无创建权限": "You have no permission to create",
    "添加成功": "Added successfully",
    "克隆成功": "Cloned successfully",
    "首页": "Index",
    "我的收藏": "My Collection",
    "业务资源": "Business Resource",
    "服务拓扑": "Service Topology",
    "进程管理": "Process Management",
    "动态分组": "Dynamic Grouping",
    "审计与分析": "Audit & Analysis",
    "权限控制": "Authority Control",
    "业务权限管理": "Business Authority",
    "系统权限管理": "System Authority",
    "模型管理": "Model Management",
    "模型拓扑": "Model Topology",
    "业务层级": "Business Level",
    "关联模型": "Association Model",
    "事件推送": "Event Push",
    "主机查询": "Host Query",
    "模型": "Model",
    "关联类型": "Association Type",
    "蓝鲸配置平台": "BK CMDB",
    "基础资源": "Basic Resource",
    "后台管理": "Back-stage",
    "后台管理标题": "Back-stage Management",
    "资源确认": "Resource confirm",
    "服务管理": "Service Management",
    "服务模板": "Service Template",
    "服务分类": "Service Category",
    "限制添加导航提示": "Add {max} custom navigation at most",
    "添加导航": "Add Navigation",
    "取消导航": "Cancel Navigation",
    "添加导航成功": "Add navigation success",
    "取消导航成功": "Cancel navigation success",
    "模型数量": "Model: 1 item | Models: {count} items",
    "返回上级": "Return",
    "开始查询": "Please enter IP address to start host query",
    "固定到导航": "Collections to navigation",
    "固定导航": "Fixed navigation",
    "收起导航": "retract navigation",
    "置顶": "Top",
    "更多": "More",
    "查看更多结果": "More",
    "数量": "Amount",
    "暂无使用记录": "No record",
    "搜不到相关内容": "Sorry, I can't find the relevant content, try another word~",
    "全部结果": "all",
    "该模型已停用": "The model has been disabled",
    "主线模型无法查看": "Mainline model connot be viewed",
    "模型ID": "Model ID:",
    "主机ID": "Host ID:",
    "最大支持搜索32个字符": "Maximum support for searching 32 characters",
    "操作审计": "Operation Audit",
    "请选择业务": "Please Select Business",
    "使用逗号分隔": "Separated By Commas",
    "操作账号": "Account",
    "对象": "Object",
    "描述": "Description",
    "所属业务": "Business Name",
    "时间": "Time",
    "类型": "Type",
    "操作时间": "Operation Time",
    "全部": "All",
    "IP": "IP",
    "操作详情": "Operation Details",
    "关系变更": "relationship change",
    "推送名称": "Name",
    "系统名称": "System Name",
    "操作人": "Operator",
    "推送情况（近一周）": "Push Summary",
    "新增推送": "Add new push",
    "配置": "Configuration",
    "失败": "Fail",
    "总量": "Total",
    "请输入推送名称": "Please enter a push name",
    "请输入系统名称": "Please enter the system name",
    "请输入URL": "Please enter http(s)://",
    "成功确认方式": "Confirm By",
    "HTTP状态": "HTTP Status",
    "成功标志": "Success",
    "请输入正则验证": "Please enter regex",
    "超时时间": "Timeout",
    "单位：秒": "Unit(second)",
    "测试推送": "Test",
    "推送测试": "Test",
    "配置平台以POST方法推送以下示例数据到您配置的URL": "Push the following sample data to your configured URL in the Post method",
    "只测试连通性": "Connectivity",
    "推送成功": "Success",
    "推送失败": "Push Failed",
    "已选择": "{number} selected",
    "至少选择1个事件": "Select at least 1 events,",
    "新增主机": "Add Host",
    "删除主机": "Delete Host",
    "模块转移": "Module Transfer",
    "获取推送列表失败": "Failed to get push list",
    "编辑推送": "Edit Push",
    "删除推送确认": "Confirm deletion of the push with the name {name} ?",
    "删除推送成功": "Delete Push Success",
    "删除推送失败": "Delete Push Fail",
    "主机业务": "Business",
    "主机": "Host",
    "收起": "Collapse",
    "展开": "Expand",
    "主机身份": "Host Identifier",
    "事件推送功能提示": "The event push function can realize real-time notification to the associated system when the configuration information changes, and currently supports the push mode of http.",
    "事件推送顶部提示": "The “event push” function enables real-time notification to the associated system when configuration information changes.",
    "权限管理": "Permission Manage",
    "角色名搜索": "Role Name Search",
    "成员搜索": "Member Search",
    "角色名称": "Role name",
    "成员": "Member",
    "操作": "Operation",
    "新建角色": "Create Role",
    "编辑角色": "Modify Role",
    "角色名": "Name",
    "没有创建角色": "Do not create roles",
    "角色选择": "Role Select",
    "系统权限": "System Permission",
    "全局业务": "Global Business",
    "资源池管理": "Resource Pool",
    "事件推送配置": "Event Push Configuration ",
    "模型配置": "Module Configuration ",
    "模型权限": "Model Permission",
    "业务角色": "Business Role",
    "权限设置": "Permission setting",
    "主机编辑": "Host Modify",
    "主机转移": "Host Transfer",
    "拓扑编辑": "Topo Modify",
    "角色": "Role",
    "权限": "Permission",
    "业务权限": "Business Permission",
    "确认删除角色": "Confirm deletion of the role of {name}?",
    "与PaaS同步成员": "Members of sync with the PaaS",
    "权限详情": "Permission Details",
    "角色成员": "Member",
    "新建角色成功": "Successful New Role",
    "更新角色成功": "Updates the role of success",
    "点击新增": "Click to add",
    "当前并无角色，可点击下方按钮新增": "Currently does not have a role, click the button below to add",
    "还原": "Restore",
    "放大": "Zoom In",
    "缩小": "Zoom Out",
    "请填写模型名": "Please fill in the model name",
    "下划线，数字，英文小写的组合": "Underline, number, combination of English lowercase",
    "导出": "Export",
    "导入": "Import",
    "下划线/数字/字母": "Underline/Number/Lowercase Letter",
    "单位": "Unit",
    "请输入单位": "Enter unit",
    "可编辑": "Editable",
    "必填": "Required",
    "短字符": "Short Text",
    "数字": "Number",
    "浮点": "Float",
    "枚举": "Enumeration",
    "日期": "Date",
    "长字符": "Long Text",
    "用户": "User",
    "时区": "Timezone",
    "最小值": "Min",
    "最大值": "Max",
    "请输入名称英文数字": "Please enter the name of the English number",
    "字段分组": "Field Group",
    "保留模型和相应实例，隐藏关联关系": "Keep the model and all its instance",
    "删除模型和其下所有实例，此动作不可逆，请谨慎操作": "Delete a model and all its instances, this action is not reversible, please be careful",
    "新建模型": "Create Model",
    "新建业务模型": "Create business Model",
    "请输入字段名称": "Please enter field name",
    "请输入ID": "Please enter ID",
    "请输入关键词": "Enter key word",
    "模型分组": "Model group",
    "新建分组": "New group",
    "新建业务分组": "New business group",
    "唯一标识": "ID",
    "下划线": "Underline",
    "名称": "Name",
    "点击切换": "Modify",
    "选择图标": "Choose Icon",
    "所属分组": "Direction",
    "新建关联类型": "Create association type",
    "编辑关联类型": "Modify association type",
    "关联类型详情": "Association type details",
    "源->目标描述": "Source to target description",
    "目标->源描述": "Target to source description",
    "请输入关联类型名称": "Enter type name",
    "请输入英文标识": "Enter ID",
    "请输入名称": "Enter name",
    "请输入关联描述如：连接、运行": "Enter association description",
    "请输入关联描述如：属于、上联": "Enter association description",
    "是否有方向": "Direction",
    "有，源指向目标": "Source to target",
    "无方向": "None",
    "双向": "Two-way",
    "新建层级": "New level",
    "模型字段": "Fields",
    "模型关联": "Associations",
    "新建字段": "New field",
    "字段类型": "Field type",
    "创建时间": "Create time",
    "用户提示": "Tips",
    "字段设置": "Field feature",
    "正则校验": "Regex",
    "将设置为下拉选项默认选项": "The default option will be set to the drop-down option",
    "编辑字段": "Modify field",
    "源-目标约束": "Constraint",
    "源模型": "Source model",
    "目标模型": "Target model",
    "新建关联": "New association",
    "查看关联": "View association",
    "关联描述": "Association description",
    "关联": "Association",
    "上移": "Up",
    "下移": "Down",
    "删除分组": "Delete group",
    "停用": "Disable",
    "已停用": "Disabled",
    "启用": "Enable",
    "编辑拓扑": "Modify topo",
    "拓扑显示设置": "View settings",
    "图例": "Legend",
    "业务私有模型": "Business Private models",
    "公有模型": "Public models",
    "自定义模型": "Custom models",
    "内置模型": "System models",
    "显示模型名称": "Show model name",
    "显示关联名称": "Show association name",
    "即视图中的连线": "Line of association",
    "重置": "Reset",
    "删除关联": "Delete association",
    "自定义关联": "Custom association",
    "请输入关联描述": "Enter association description",
    "编辑关联": "Modify association",
    "确定删除关联类型？": "Confirm delete this association type",
    "确定删除字段？": "Confirm delete field",
    "使用数": "Amount used",
    "确定删除关联关系?": "Confirm delete this association?",
    "确定移除模型?": "Confirm remove this model?",
    "移除模型提示": "The removed model is placed in the left model group and is no longer displayed in the topology view",
    "移除失败": "Remove failed",
    "移除失败提示": "There are {asstNum} associations in the model. To remove the model, all associations under the model must be deleted.",
    "确认要启用该模型？": "Are you sure you want to enable this model?",
    "确认要停用该模型？": "Are you sure you want to disable this model?",
    "确认要删除该模型？": "Are you sure you want to delete this model?",
    "所有更改已自动保存": "All changes saved automatically",
    "启用模型": "Enable Models",
    "停用模型": "Disabled Models",
    "唯一校验": "Unique check",
    "校验规则": "Regex",
    "是否为必须校验": "Is required",
    "属性为空值是否校验": "Whether to check the null value",
    "新建校验": "New rule",
    "编辑校验": "Modify rule",
    "查看校验": "View rule",
    "是": "Yes",
    "确定删除唯一校验": "Confirm delete rule",
    "暂无字段": "Empty",
    "内置": "Built-in",
    "确认要删除此分组": "Confirm to delete this group",
    "编辑分组": "Modify group",
    "请输入唯一标识": "Enter ID",
    "公共": "Public",
    "自定义": "Custom",
    "新增模型提示": "Can only add in custom group",
    "无自定义分组": "There are no custom groups",
    "停用模型提示": "No model disabled",
    "模型顶部提示": "The model can view and dynamically change the current data structure of the CMDB. For example, a new device needs to be recorded to the CMDB, which can be implemented by creating a new corresponding model.",
    "业务层级提示": "The service level shows the hierarchical settings of the current service topology. You can modify the attributes of each layer or increase the topology level according to the needs of the enterprise.",
    "关联关系提示": "The “association type” is the classification associated with the model. For example, the relationship between the host and the switch can be classified as “uplink” type.",
    "添加字段": "Add field",
    "字段详情": "Field Details",
    "资源池": "Resource Pool",
    "分配到业务空闲机池": "Assigned to business idle pool",
    "导出选中": "Export",
    "导入主机": "Import Host",
    "筛选": "Filter",
    "内网": "Intranet IP",
    "外网": "Extranet IP",
    "精确": "Accurate",
    "清空查询条件": "Clear query conditions",
    "设置筛选项": "Set up filter items",
    "主机筛选项设置": "Host filter item settings",
    "主机属性": "Host Properties",
    "关联Relation": "Relation",
    "当前主机没有安装 Agent 或者 Agent 已经离线": "The current host does not have an Agent installed or the Agent is offline",
    "基本值": "Basic Value",
    "总流入量": "Total Inflow",
    "启动时间": "Start Time",
    "总流出量": "Total Outflow",
    "磁盘总量": "Total Disk",
    "内存总量": "Total Memory",
    "变更记录": "Change Log",
    "时间范围": "Time Range",
    "变更内容": "Change Content",
    "agent安装说明": "Note: When the host installs the Blue Whale Agent, it will be automatically entered into the service host.",
    "点此进入节点管理": "Click here to enter the Node Manager",
    "批量导入": "Batch Import",
    "自动导入": "Auto Import",
    "说明：内网IP为必填列": "Note: Intranet IP is required",
    "请确认是否转移": "Please confirm whether to transfer",
    "选中的XXX个主机转移到XXX下的空闲机模块": "Selected XXX Hosts Transfer to Idle machine under XXX",
    "分配成功": "Allocated successfully",
    "确定删除选中的主机": "Sure you want to delete the selected host",
    "成功删除选中的主机": "Successfully deleted the selected host",
    "未配置Agent安装APP地址": "The Agent install APP address is not configured",
    "自定义查询": "Dynamic Group",
    "新建查询": "Create Group",
    "编辑查询": "Update Group",
    "预览查询": "Preview Group",
    "查询内容": "Group Content",
    "新增查询条件": "Add Filters",
    "预览": "Preview",
    "测试": "Test",
    "新增指引": "新增指引",
    "查询名称": "Name",
    "创建用户": "Create User",
    "修改人": "Modifier",
    "修改时间": "Update Time",
    "查询定义": "Group Definition",
    "确认要删除分组": "Confirm to delete \"{name}\" group?",
    "保存后的查询可通过接口调用生效": "The saved group can be validated through an interface call",
    "动态分组提示": "Dynamic grouping is mainly used to define commonly used conditional queries, and can quickly retrieve target hosts based on dynamic grouping when operating platforms or standard operations",
    "进程": "Process",
    "进程名称搜索": "Process Name Search",
    "更多属性": "More Properties",
    "模块绑定": "Module Binding",
    "模块名": "Module Name",
    "所属集群数": "The number of set",
    "状态": "Status",
    "未绑定": "Unbound",
    "已绑定": "Binding",
    "绑定进程到该模块成功": "Bind the process to this module successfully",
    "绑定进程到该模块失败": "Bound process to this module failed",
    "解绑进程模块成功": "Untie the process module successfully",
    "解绑进程模块失败": "Failed to untie the process module",
    "新增进程成功": "Add process succeeded",
    "修改进程成功": "Modification process succeeded",
    "删除进程失败": "Failed to delete process",
    "确认要删除进程": "Are you sure you want to delete process {processName}?",
    "删除进程成功": "The delete process succeeded",
    "批量编辑": "Batch Modify",
    "在进程管理中绑定进程到模块，": "To bind a process to a module in process management,",
    "点击此跳转": "click to jump",
    "进程信息": "Process information",
    "当前业务并无进程，可点击下方按钮新增": "The current business does not have a process, click the button below to add",
    "进程管理提示": "The \"process management\" function can help the business management process port and other basic information. The main application scenario is the monitoring system of Blue Whale monitoring the process.",
    "进程名称": "Process Name",
    "监听IP": "Listening IP",
    "端口": "Port",
    "启动路径": "Work Path",
    "启动用户": "User",
    "锁定": "Locking",
    "添加进程提示": "The fields defined in the template cannot be modified in the service instance.",
    "基本属性": "Basic Attribute",
    "端口信息": "Port Information",
    "其他属性": "Other Attributes",
    "进程别名": "Process alias",
    "启动参数匹配规则": "Start parameter matching rule",
    "进程描述": "Process description",
    "协议": "protocol",
    "服务进程": "Service Process",
    "主机管理": "Hosts Manage",
    "模块": "Module",
    "集群": "Set",
    "集群名": "Set Name",
    "云区域": "Cloud Area",
    "选择业务": "Business",
    "收藏": "Collection",
    "默认": "Default",
    "频率": "Frequency",
    "确认删除": "Confirm Deletion",
    "历史": "History",
    "收藏此查询": "Collect this query",
    "请填写名称": "Please fill in the name",
    "主机筛选项配置": "Host Filter Item Configuration",
    "获取主机快照信息失败": "Failed to get host snapshot information",
    "总CPU使用率": "Total CPU usage",
    "总内存使用率": "Total memory usage",
    "磁盘使用情况": "Disk Usage",
    "变更关联": "Change Association",
    "主机名称": "Hosts Name",
    "操作系统类型": "Operating System Type",
    "关联关系": "Association Relationship",
    "已选中模块": "Selected Modules",
    "增量更新": "Increment update, keep exist modules",
    "完全替换": "Replacement update，do not keep exist modules",
    "搜索范围": "Search Scope",
    "已分配主机": "Assigned Hosts",
    "未分配主机": "Unassigned Hosts",
    "请勿选择已分配主机": "Please do not select assigned host",
    "快速查询": "Quick Search",
    "导入提示": "Drag a file here or {clickUpload}{breakRow}You can only upload {allowType} files up to {maxSize}kb",
    "点击上传": "click upload",
    "下载模版": "Download Template",
    "隐藏属性": "Hidden Properties",
    "已显示属性": "Displayed Properties",
    "搜索属性": "Search",
    "应用": "Apply",
    "您没有当前模型的权限": "You do not have permissions for the current model",
    "创建成功": "Created Successfully",
    "请至少选择一项": "Please select at least one",
    "成功上传N条数据": "Successfully uploaded {N} data!",
    "上传失败列表": "Upload failed list",
    "更新失败列表": "Update failure list",
    "文件大小溢出": "File size cannot exceed {maxSize}kb",
    "文件格式非法": "The file format is illegal and only {allowType} files can be uploaded!",
    "部分成功": "Partially successful",
    "成功": "Successful",
    "恢复业务": "Recovery",
    "恢复业务成功": "Recovery successful",
    "是否确认恢复业务？": "Are you sure you want to recovery business?",
    "恢复业务提示": "Business recovery will be renamed to “{bizName}(recovery)”",
    "归档": "Archive",
    "批量更新": "Batch Update",
    "暂无可批量更新的属性": "There are no batch update properties",
    "实例名": "Instance Name",
    "业务名": "Business Name",
    "关联管理": "Association Management",
    "解除选中关联": "Remove Selected Association",
    "关联列表": "Model",
    "搜索": "Search",
    "取消关联": "Remove Association",
    "取消关联成功": "Remove association success",
    "添加关联": "Add Association",
    "添加关联成功": "Add association success",
    "条件筛选": "Filter",
    "树形": "Tree",
    "拓扑": "Topo",
    "更新确认": "It's single relationship with current model, update relationship will cancel the previous relationship, confirm to update?",
    "确认取消": "Confirm to cancel association?",
    "请输入长字符": "Please input long char",
    "请输入短字符": "Please input single char",
    "请输入用户": "Please input user",
    "请输入数字": "Please input integer",
    "请输入浮点数": "Please input float",
    "云资源发现": "Cloud resource discovery",
    "确认记录": "Confirm history",
    "新建云同步任务": "Create new cloud synchronization task",
    "任务名称搜索": "Task name search",
    "同步历史": "Synchronous history",
    "任务名称": "Task name",
    "ID和Key认证失败": "AuthFailure",
    "服务器错误": "Server Error",
    "直接入库，不需要确认": "Direct storage, no confirmation required",
    "账号类型": "Account type",
    "腾讯云": "Tencent cloud",
    "同步周期": "Synchronization cycle",
    "同步资源": "Synchronous resources",
    "请先停止同步": "Please stop sync first",
    "交换机": "Switch",
    "ID": "ID",
    "Key": "Key",
    "任务详情": "Task details",
    "详情": "Details",
    "任务维护人": "Task maintenance person",
    "资源自动确认": "Automatic resource confirm",
    "新增需要确认": "New need confirmation",
    "属性变化需要确认": "Attribute changes need to be confirmed",
    "自动同步": "Automatic synchronization",
    "每五分钟": "Every 5 minutes",
    "每小时": "Hourly",
    "每天": "Daily",
    "变更": "Changed",
    "批量确认": "Batch confirmation",
    "新增需要确认、属性变化需要确认": "Added confirmation, attribute change needs confirmation",
    "查看确认记录": "View confirmation record",
    "来源类型": "Source type",
    "资源名称": "Resource name",
    "资源类型": "Resource type",
    "开启": "On",
    "关闭": "Off",
    "查看同步任务详情": "View Synchronization Task Details",
    "修改云同步任务": "Modifying Cloud Synchronization Tasks",
    "请输入任务名称": "Please enter the task name",
    "请选择账号类型": "Please choose the account type.",
    "请输入key": "Please input key",
    "去添加": "Go to add",
    "确认时间": "Confirm time",
    "是否启用": "Enable",
    "处理耗时": "Processing time consumed",
    "确认删除该任务?": "Sure to delete the task?",
    "删除任务成功": "Delete Task Successfully",
    "确认成功": "Confirm success",
    "您将批量确认": "You will confirm ",
    "例如: 30": "For example: 30",
    "例如: 19:30": "For example: 19:30",
    "同步中": "synchronizing",
    "个资源实例，": "Resource instances,",
    "最近同步时间": "Recent Synchronization Time",
    "最近同步结果": "Recent synchronization results",
    "暂时没有数据，请先": "No data, please ",
    "资源批量确认确认成功": "Successful batch confirmation of resources",
    "批量资源确认": "Batch Resource Recognition",
    "请选择时间维度": "Please choose the time dimension",
    "请输入具体时间": "Please enter a specific time.",
    "如何获取ID和Key?": "How to get ID and Key?",
    "启用成功，约有五分钟延迟": "Successfully enabled, with a delay of about five minutes",
    "确认后的资源实例将被录入到主机资源池中": "Confirmed resource instances will be entered into the host resource pool",
    "暂时没有数据，请确保先添加云资源发现任务，": "There is no data for the time being. Make sure you add the cloud resource discovery task first.",
    "(不勾选，发现实例将不需要确认直接录入主机资源池)": "(Without checking, discovering instances will not require confirmation to enter directly into the host resource pool)",
    "网络发现": "Network Discovery",
    "配置网络发现": "Manage",
    "请输入云区域名称": "Area name",
    "查看完成历史": "Action history",
    "配置信息": "Description",
    "发现时间": "Discovery time",
    "详情确认": "Detail",
    "变更update": "Update",
    "变更方式": "Action",
    "完成历史": "History",
    "全部变更": "All action",
    "全部类型": "All device type",
    "变更确认": "Apply confirmation",
    "批量操作": "Batch operation",
    "忽略": "Ignore",
    "取消忽略": "Cancel ignore",
    "显示忽略": "Display ignore items",
    "确认变更": "Apply now",
    "执行结果": "Result",
    "属性变更成功": "Apply attribute success",
    "关联关系变更成功": "Apply association success",
    "属性变更失败": "Apply attribute fail",
    "关联关系变更失败": "Apply association fail",
    "展开详情": "Expand detail",
    "退出确认": "Exit confirmation",
    "放弃改动": "Discard",
    "当前改动尚未生效，是否放弃？": "Do not apply to exit?",
    "网络发现配置": "Network discovery manage",
    "采集器管理": "Collector manage",
    "设备管理": "Collect device type manage",
    "属性管理": "Attribute manage",
    "确认删除设备": "Are you sure to delete the device",
    "确认删除属性": "Are you sure to delete the attribute",
    "版本": "Version",
    "采集频率": "Frequency",
    "采集统计": "Statistics",
    "手动": "Manual",
    "12H": "12 hours",
    "24H": "24 hours",
    "7D": "7 days",
    "执行发现": "Discover now",
    "搜索IP、云区域": "IP,area name",
    "配置采集器": "Collector manage",
    "SNMP扫描范围": "Scope",
    "团体字": "Community string",
    "保存并下发": "Save and push",
    "下发配置失败，请重新下发": "Push fail，please try again",
    "正常": "Normal",
    "设备型号": "Device type",
    "设备名称": "Device name",
    "对应模型": "Module",
    "厂商": "Brand Name",
    "新增设备": "Add device",
    "编辑设备": "Update device",
    "所属设备": "Device",
    "模型属性": "Module attribute",
    "计量单位": "Unit",
    "新增属性": "Add attribute",
    "编辑属性": "Update attribute",
    "填写格式": "Prompt",
    "指定IP": "IP",
    "范围": "Scope",
    "采集器状态": "Collector status",
    "异常": "Error",
    "配置状态": "Status",
    "更新失败": "Push error",
    "上报状态": "Upload status",
    "完成": "Complete",
    "上报中": "Uploading",
    "下发中": "Pending",
    "属性名": "Attribute name",
    "必须": "Required",
    "原值": "Current",
    "新值": "Descovery",
    "操作方式": "Action",
    "关系": "Associations",
    "忽略此实例": "Ignore this instance",
    "上一个": "Next",
    "下一个": "Previous",
    "否": "NO",
    "条": "",
    "最新": "Latest",
    "采集方式": "Action",
    "获取单个": "Single",
    "服务模板功能提示": "When there are a large number of common services, you can help the service to implement more efficient batch service deployment and change by configuring service templates.",
    "模板名称": "Template name",
    "进程数量": "Number of processes",
    "应用模块数": "Number of application modules",
    "新建服务模版": "New Service Template",
    "不可删除": "The template has been applied and cannot be deleted. To delete it, please clear the instance under the template first.",
    "确认删除模版": "Confirm delete template?",
    "即将删除服务模版": " Service template {name} will be deleted",
    "请输入模版名称": "Please enter the template name",
    "新建进程": "Create Process",
    "应用实例": "Applications",
    "新建进程提示": "The first process in the template defaults to a critical process, and the instantiated name of the service contains the basic information of the process.",
    "请选择一级分类": "primary category",
    "请选择二级分类": "secondary category",
    "进程名称已存在": "Process name already exists.",
    "确认删除模板进程": "Confirm delete template process?",
    "服务模板创建成功": "The service template was created successfully.",
    "创建成功前往服务拓扑": "The {name} is created successfully. You can go to the service topology to create a service instance.",
    "创建服务实例": "Create service instance",
    "返回列表": "Back to list",
    "模板名称搜索": "Please enter template name",
    "所有一级分类": "(primary category)",
    "所有二级分类": "(secondary category)",
    "没有二级分类": "No secondary category",
    "纳入模板管理": "Incorporate template management, the instance will not support modification",
    "服务分类功能提示": "Service category can help the business sort out service usage. Configuring platform initialization includes some common classifications and supports more classifications based on business development.",
    "请输入一级分类": "primary category",
    "请输入二级分类": "secondary category",
    "一级分类": "primary category",
    "二级分类": "Secondary category",
    "确认删除分类": "Confirm delete category?",
    "请输入分类名称": "Please enter category name",
    "添加二级分类": "Add Secondary Category",
    "二级分类删除提示": "This category cannot be deleted because there is service instance",
    "请先清空二级分类": "Please clear the secondary category first.",
    "主机详情": "Host Details",
    "实时状态": "Real-Time Status",
    "最近更新时间": "Update Time",
    "新增关联": "New Association",
    "批量取消": "Batch Cancel",
    "暂无关联关系": "No Association",
    "服务列表": "Service List",
    "已选择主机": "{count}host selected",
    "暂无模板进程": "There are no process in template, {link}",
    "模板添加": "add process",
    "业务拓扑": "Business Topology",
    "空闲机": "Idle Machine",
    "故障机": "Failure Machine",
    "主机调配": "Host Deployment",
    "转移": "Transfer",
    "列表显示属性配置": "List display property configuration",
    "节点属性": "Node properties",
    "请输入IP地址": "Please Input IP Address",
    "未查询到该IP地址对应的主机": "Do not find host with this IP address",
    "请输入完整IP地址进行查询": "Please input full IP address to search",
    "新建节点": "Create Node",
    "请输入IP": "Please enter IP",
    "添加主机": "Add host",
    "业务主机": "Business host",
    "新增模块": "Create Module",
    "创建方式": "Create method",
    "模块名称": "Module name",
    "服务实例分类": "Service instance category",
    "从模板创建": "Create from template",
    "直接创建": "Create directly",
    "添加进程": "Add Process",
    "克隆": "Clone",
    "确认删除实例": "Confirm to delete instance？",
    "即将删除实例": "Will delete instalce {name}",
    "添加服务实例": "Add service instance",
    "请输入IP搜索": "Please input IP to search",
    "批量删除": "Batch delete",
    "复制IP": "Copy IP",
    "即将删除选中的实例": "Will delete {count} instance(s) selected",
    "解除模板": "Unbind template",
    "服务模板信息": "Service template info",
    "确认解除模板": "Confirm to unbind template?",
    "解除模板影响": "Unbind the {name} service template will cause those effects：<br><br> &nbsp;&nbsp; 1. Service instance will not synchronous template anymore.<br> &nbsp;&nbsp;2. Can not use template to create instance anymore. ",
    "服务实例": "Service instance",
    "节点信息": "Node info",
    "源实例主机提示": "Please update process, can not repeat with source instance",
    "编辑进程": "Update process",
    "克隆到": "Clone to",
    "当前主机": "Current host",
    "其他主机": "Other host",
    "模板未定义进程": "Template named with {template} has not difine process, can not create service.",
    "模板未定义进程提示": "You can add process in template fist or add host directly",
    "暂无符合条件的实例": "There are no matched instances with input condition",
    "删除模块提示": "Need to remove all service instances under the module first",
    "模块名称提示": "The module name must be the same as the service template name.",
    "请为主机添加进程": "Please add process to the host",
    "实例名称/标签": "Instance name / Tag",
    "标签键": "Label key, English / number",
    "标签值": "Label value, English / number",
    "已有标签": "Existing tag",
    "已有标签提示": "(The list is the selected instance tag collection)",
    "批量添加标签": "Add tags in bulk",
    "标签": "Tag",
    "编辑标签": "Edit tag",
    "请填写完整标签键/值": "Please fill in the full tag key/value",
    "已选择实例": "({num} instances have been selected)",
    "服务实例名": "Service Instance Name",
    "服务实例名重复": "Service instance name can only enter one",
    "跳转模板添加进程": "Jump template add process",
    "创建实例提示": "You have not created any service instances yet,",
    "模板未添加进程": "No process added, please add to the template and sync",
    "跳转服务拓扑": "Jump service topology",
    "暂无实例": "No instance",
    "新建模板": "Create Template",
    "删除节点": "Delete Node",
    "同步模版功能提示": "Synchronization Template: The latest attribute and process information of the service template will be synchronized to the service instance.",
    "确认并同步": "Confirm and synchronize",
    "同步成功": "Successful Synchronization",
    "从模版中删除": "process has been removed from the template.",
    "模板中新增进程": "New process in the template：",
    "涉及实例": "Involved Instance",
    "属性名称": "Attribute Name",
    "变更前": "Before Change",
    "变更后": "After Change",
    "找不到更新信息": "Sorry, the corresponding service template update information could not be found~",
    "该进程已删除": "The process has been deleted",
    "请确认": "Please confirm the",
    "模版更新信息": "template update information:",
    "同步模板": "Sync Template",
    "最新数据": "The current template is the latest version, no need to update ~",
    "已选择条数": "{count} properties selected",
    "没有权限访问或操作此资源": "No permission to access this resource",
    "系统": "System",
    "需要申请的权限": "Permissions need to apply",
    "无数据": "No Data",
    "去申请": "Go to Apply",
    "资源所属": "Belongs to",
    "资源": "Resource",
    "查看已归档业务": "View archived business",
    "请选择或输入IP": "Please select or enter IP",
    "请选择或输入内容": "Please select or enter content",
    "管理员后台提示": "The administrator backstage has been moved to here",
    "管理员后台描述": "In the administrator backstage, you can manage cross-business resources such as hardware devices and network devices.",
    "我知道了": "I know",
    "高级筛选": "Senior Filter",
    "更多条件": "More conditions",
    "筛选条件": "Filter Conditions",
    "标签或路径切换": "Here you can switch the display label or path",
    "应用收藏条件失败，转换数据错误": "Application collection condition failed, conversion data error",
    "请选择收藏条件": "Please select condition",
    "新增条件": "Add condition",
    "收藏此条件": "Collect this condition",
<<<<<<< HEAD
    "全部主机": "All Hosts"
=======
    "添加节点已选择": "Selected"
>>>>>>> 1db95fc8
}<|MERGE_RESOLUTION|>--- conflicted
+++ resolved
@@ -860,9 +860,6 @@
     "请选择收藏条件": "Please select condition",
     "新增条件": "Add condition",
     "收藏此条件": "Collect this condition",
-<<<<<<< HEAD
-    "全部主机": "All Hosts"
-=======
+    "全部主机": "All Hosts",
     "添加节点已选择": "Selected"
->>>>>>> 1db95fc8
 }