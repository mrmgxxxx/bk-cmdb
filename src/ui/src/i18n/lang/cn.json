{
    "logo": "zh",
    "您没有当前业务的权限": "您没有当前业务的权限",
    "您没有业务权限": "您没有业务权限",
    "页码": "总 {count} 行　第 {current}/ {total} 页",
    "第1页/总8页": "第1页/总8页",
    "每页显示": "每页显示 {page} 行",
    "每页显示XXX行": "每页显示XXX行",
    "首页": "首页",
    "尾页": "尾页",
    "上一页": "上一页",
    "下一页": "下一页",
    "保存": "保存",
    "取消": "取消",
    "确认": "确认",
    "暂时没有数据": "暂时没有数据",
    "Sorry，您没有业务管理的权限，请联系配置平台管理员": "Sorry，您没有业务管理的权限，请联系配置平台管理员",
    "内网IP": "内网IP",
    "外网IP": "外网IP",
    "等于": "等于",
    "不等于": "不等于",
    "包含": "包含",
    "不包含": "不包含",
    "列表": "列表",
    "该查询条件对应的业务不存在": "该查询条件对应的业务不存在",
    "收藏成功": "收藏成功",
    "管理员": "管理员",
    "普通用户": "普通用户",
    "注销": "注销",
    "主机转移": "主机转移",
    "业务": "业务",
    "已选N项": "已选{N}项",
    "已选N行": "已选 {N} 行",
    "确认转移": "确认转移",
    "覆盖": "覆盖",
    "更新": "更新",
    "转移确认": "转移到{target}，会清除当前的模块绑定，是否确认？",
    "转移成功": "转移成功",
    "您没有主机转移的权限": "您没有主机转移的权限",
    "主机资源池": "主机资源池",
    "后台配置": "后台配置",
    "属性编辑": "属性编辑",
    "当前还未有关联项": "当前还未有关联项",
    "系统出现异常，请记录下错误场景并与开发人员联系，谢谢": "系统出现异常，请记录下错误场景并与开发人员联系，谢谢",
    "请输入合法的XXX": "请输入合法的XXX",
    "请输入": "请输入",
    "请输入xx": "请输入{name}",
    "请输入正确的内容": "请输入正确的内容",
    "请输入以http://开头的URL": "请输入以http(s)://开头的URL",
    "请输入数字": "请输入数字",
    "XXX不合法": "XXX不合法",
    "保存成功": "保存成功",
    "更新成功": "更新成功",
    "权限不足": "权限不足",
    "快速查询": "快速查询",
    "属性": "属性",
    "全选": "全选",
    "编辑": "编辑",
    "新增": "新增",
    "新建": "新建",
    "修改": "修改",
    "删除": "删除",
    "删除成功": "删除成功",
    "新建成功": "新建成功",
    "修改成功": "修改成功",
    "确定删除": "确定删除",
    "至少选择N个字段": "至少选择{N}个字段",
    "确认要删除": "确认要删除{name}？",
    "确认要归档": "确认要归档{name}？",
    "归档成功": "归档成功",
    "确定": "确定",
    "查询": "查询",
    "正则验证": "正则验证",
    "立即创建": "立即创建",
    "该字段": "该字段",
    "刷新查询": "刷新查询",
    "请选择": "请选择",
    "更多属性": "更多属性",
    "无可编辑属性": "无可编辑属性",
    "重复的值": "重复的值",
    "创建": "创建",
    "您的浏览器非Chrome，建议您使用最新版本的Chrome浏览，以保证最好的体验效果": "您的浏览器非Chrome，建议您使用最新版本的Chrome浏览，以保证最好的体验效果",
    "已删除历史": "已删除历史",
    "归档历史": "归档历史",
    "返回": "返回",
    "查看删除历史": "查看删除历史",
    "查看归档历史": "查看归档历史",
    "中文名": "中文名",
    "跨业务导入": "跨业务导入",
    "导入成功": "导入成功",
    "复制": "复制",
    "复制属性": "复制属性",
    "复制成功": "复制成功",
    "复制失败": "复制失败",
    "退出会导致未保存信息丢失": "退出会导致未保存信息丢失",
    "确认退出": "确认退出？",
    "内容不合法": "内容不合法",
    "下属层级都会被删除，请先转移其下所有的主机": "下属层级都会被删除，请先转移其下所有的主机",
    "详情信息": "详情信息",
    "请先转移其下所有的主机": "请先转移其下所有的主机",
    "删除关联": "删除关联",
    "退出": "退出",
    "全屏": "全屏",
    "关键业务不能够修改": "关键业务不能够修改",
    "还原默认": "还原默认",
    "是否要还原回系统默认显示属性？": "是否要还原回系统默认显示属性？",
    "隐藏": "隐藏",
    "更新时间": "更新时间",
    "操作": "操作",
    "最多选择N项": "最多选择{n}项",
    "至少选择N项": "至少选择{n}项",
    "该字段无可复制的值": "该字段无可复制的值",
    "全选本页": "全选本页",
    "跨页全选": "跨页全选",
    "获取人员列表失败": "获取人员列表失败",
    "其他筛选项": "其他筛选项",
    "清空": "清空",
    "帮助文档": "帮助文档",
    "开源社区": "开源社区",
    "确定离开页面？": "确定离开页面？",
    "系统不会保存您所做的修改，确认要离开？": "系统不会保存您所做的修改，确认要离开？",
    "搜索": "搜索",
    "确定删除选中的实例": "确定删除选中的实例?",
    "管理员后台": "管理员后台",
    "返回业务管理": "返回业务管理",
    "无功能权限": "抱歉，您暂无该功能的权限",
    "点击下方按钮申请": "您还没有该功能的权限，可以点击下方的\"申请功能权限\"获得权限",
    "申请功能权限": "申请功能权限",
    "无业务权限": "抱歉，您暂无业务权限",
    "申请业务权限": "申请业务权限",
    "申请创建业务": "申请创建业务",
    "请选择时间": "请选择时间",
    "更多详情": "更多详情",
    "更多信息": "更多",
    "请输入关键字": "请输入关键字",
    "添加": "添加",
    "全部展开": "全部展开",
    "暂无数据": "暂无数据",
    "搜索结果": "搜索结果",
    "共计N条": "共计{N}条",
    "每页显示条数": "每页 {num} 条",
    "选择日期范围": "选择日期范围",
    "立即添加": "立即添加",
    "您暂无创建权限": "您暂无创建权限",
    "添加成功": "添加成功",
    "克隆成功": "克隆成功",
    "首页": "首页",
    "我的收藏": "我的收藏",
    "主机": "主机",
    "业务资源": "业务资源",
    "服务拓扑": "服务拓扑",
    "进程管理": "进程管理",
    "动态分组": "动态分组",
    "审计与分析": "审计与分析",
    "操作审计": "操作审计",
    "权限控制": "权限控制",
    "业务权限管理": "业务权限管理",
    "系统权限管理": "系统权限管理",
    "模型管理": "模型管理",
    "模型拓扑": "模型拓扑",
    "业务层级": "业务层级",
    "关联模型": "关联模型",
    "事件推送": "事件推送",
    "主机查询": "主机查询",
    "模型": "模型",
    "关联类型": "关联类型",
    "基础资源": "基础资源",
    "蓝鲸配置平台": "蓝鲸配置平台",
    "后台管理": "后台管理",
    "后台管理标题": "后台管理",
    "服务管理": "服务管理",
    "服务模板": "服务模板",
    "业务主机": "业务主机",
    "限制添加导航提示": "最多可以添加{max}个自定义导航",
    "添加导航": "添加导航",
    "取消导航": "取消导航",
    "添加导航成功": "添加导航成功",
    "取消导航成功": "取消导航成功",
    "模型数量": "模型：{count}个",
    "返回上级": "返回上级",
    "开始查询": "请输入IP开始查询主机...",
    "固定到导航": "固定到导航",
    "固定导航": "固定导航",
    "收起导航": "收起导航",
    "置顶": "置顶",
    "更多": "更多",
    "查看更多结果": "查看更多结果",
    "数量": "数量",
    "暂无使用记录": "暂无使用记录",
    "搜不到相关内容": "抱歉，搜不到相关内容，换个词试一试～",
    "全部结果": "全部结果",
    "该模型已停用": "该模型已停用",
    "主线模型无法查看": "主线模型无法查看",
    "实例ID": "实例ID",
    "主机ID": "主机ID",
    "业务ID": "业务ID",
    "最大支持搜索32个字符": "最大支持搜索32个字符",
    "请选择业务": "请选择业务",
    "使用逗号分隔": "使用逗号分隔",
    "对象": "对象",
    "描述": "描述",
    "所属业务": "所属业务",
    "类型": "类型",
    "全部": "全部",
    "IP": "IP",
    "操作详情": "操作详情",
    "变更前": "变更前",
    "变更后": "变更后",
    "关系变更": "关系变更",
    "订阅名称": "订阅名称",
    "系统名称": "系统名称",
    "操作人": "操作人",
    "推送情况（近一周）": "推送情况（近一周）",
    "新增订阅": "新增订阅",
    "配置": "配置",
    "失败": "失败",
    "总量": "总量",
    "请输入订阅名称": "请输入订阅名称",
    "请输入系统名称": "请输入系统名称",
    "请输入URL": "请输入http(s)://",
    "成功确认方式": "成功确认方式",
    "HTTP状态": "HTTP状态",
    "成功标志": "成功标志",
    "请输入正则验证": "请输入正则验证",
    "超时时间": "超时时间",
    "单位：秒": "单位：秒",
    "测试推送": "测试推送",
    "推送测试": "推送测试",
    "配置平台以POST方法推送以下示例数据到您配置的URL": "配置平台以POST方法推送以下示例数据到您配置的URL",
    "只测试连通性": "只测试连通性",
    "推送成功": "推送成功",
    "推送失败": "推送失败",
    "已选择": "已选择 {number} 个",
    "至少选择1个事件": "至少选择1个事件，",
    "新增主机": "新增主机",
    "删除主机": "删除主机",
    "模块转移": "模块转移",
    "获取推送列表失败": "获取推送列表失败",
    "编辑订阅": "编辑订阅",
    "删除推送确认": "确认删除名称为 {name} 的推送？",
    "删除推送成功": "删除推送成功",
    "删除推送失败": "删除推送失败",
    "主机业务": "主机业务",
    "资源池": "资源池",
    "收起": "收起",
    "展开": "展开",
    "主机身份": "主机身份",
    "事件推送功能提示": "事件订阅功能能够实现当配置信息发生变化的时候，实时通知到关联的系统中，目前支持 http 的推送方式",
    "事件推送顶部提示": "“事件订阅”功能能够实现当配置信息发生变化的时候，实时通知到关联的系统中",
    "权限管理": "权限管理",
    "角色名搜索": "角色名搜索",
    "成员搜索": "成员搜索",
    "角色名称": "角色名称",
    "成员": "成员",
    "新建角色": "新建角色",
    "编辑角色": "编辑角色",
    "角色名": "角色名",
    "没有创建角色": "没有创建角色",
    "角色选择": "角色选择",
    "系统权限": "系统权限",
    "全局业务": "全局业务",
    "资源池管理": "资源池管理",
    "事件推送配置": "事件推送配置",
    "模型配置": "模型配置",
    "模型权限": "模型权限",
    "业务角色": "业务角色",
    "权限设置": "权限设置",
    "主机编辑": "主机编辑",
    "拓扑编辑": "拓扑编辑",
    "角色": "角色",
    "权限": "权限",
    "业务权限": "业务权限",
    "确认删除角色": "确认删除角色{name}?",
    "与PaaS同步成员": "与PaaS同步成员",
    "权限详情": "权限详情",
    "角色成员": "角色成员",
    "新建角色成功": "新建角色成功",
    "更新角色成功": "更新角色成功",
    "点击新增": "点击新增",
    "当前并无角色，可点击下方按钮新增": "当前并无角色，可点击下方按钮新增",
    "模型分组": "模型分组",
    "新建分组": "新建分组",
    "新建业务分组": "新建业务分组",
    "新建模型": "新建模型",
    "新建业务模型": "新建业务模型",
    "唯一标识": "唯一标识",
    "下划线": "下划线",
    "下划线，数字，英文小写的组合": "下划线，数字，英文小写的组合",
    "名称": "名称",
    "点击切换": "点击切换",
    "选择图标": "选择图标",
    "所属分组": "所属分组",
    "请填写模型名": "请填写模型名",
    "请输入关键词": "请输入关键词",
    "新建关联类型": "新建关联类型",
    "编辑关联类型": "编辑关联类型",
    "关联类型详情": "关联类型详情",
    "源->目标描述": "源->目标描述",
    "目标->源描述": "目标->源描述",
    "请输入关联类型名称": "请输入关联类型名称",
    "请输入英文标识": "请输入英文标识",
    "请输入名称": "请输入名称",
    "请输入关联描述如：连接、运行": "请输入关联描述如：连接、运行",
    "请输入关联描述如：属于、上联": "请输入关联描述如：属于、上联",
    "是否有方向": "是否有方向",
    "有，源指向目标": "有，源指向目标",
    "无方向": "无方向",
    "双向": "双向",
    "新建层级": "新建层级",
    "模型字段": "模型字段",
    "模型关联": "模型关联",
    "字段分组": "字段分组",
    "新建字段": "新建字段",
    "短字符": "短字符",
    "数字": "数字",
    "浮点": "浮点",
    "枚举": "枚举",
    "日期": "日期",
    "时间": "时间",
    "长字符": "长字符",
    "用户": "用户",
    "时区": "时区",
    "字段类型": "字段类型",
    "必填": "必填",
    "创建时间": "创建时间",
    "导出": "导出",
    "导入": "导入",
    "下划线/数字/字母": "下划线/数字/小写字母",
    "请输入字段名称": "请输入字段名称",
    "单位": "单位",
    "请输入单位": "请输入单位",
    "用户提示": "用户提示",
    "字段设置": "字段设置",
    "可编辑": "可编辑",
    "正则校验": "正则校验",
    "最小值": "最小值",
    "最大值": "最大值",
    "将设置为下拉选项默认选项": "将设置为下拉选项默认选项",
    "请输入ID": "请输入ID",
    "请输入名称英文数字": "请输入名称英文数字",
    "编辑字段": "编辑字段",
    "源模型": "源模型",
    "目标模型": "目标模型",
    "新建关联": "新建关联",
    "查看关联": "查看关联",
    "关联描述": "关联描述",
    "源-目标约束": "源-目标约束",
    "上移": "上移",
    "下移": "下移",
    "删除分组": "删除分组",
    "保留模型和相应实例，隐藏关联关系": "保留模型和相应实例，隐藏关联关系",
    "停用": "停用",
    "已停用": "已停用",
    "启用": "启用",
    "删除模型和其下所有实例，此动作不可逆，请谨慎操作": "删除模型和其下所有实例，此动作不可逆，请谨慎操作",
    "编辑拓扑": "编辑拓扑",
    "还原": "还原",
    "放大": "放大",
    "缩小": "缩小",
    "拓扑显示设置": "拓扑显示设置",
    "图例": "图例",
    "业务私有模型": "业务私有模型",
    "公有模型": "公有模型",
    "自定义模型": "自定义模型",
    "内置模型": "内置模型",
    "显示模型名称": "显示模型名称",
    "显示关联名称": "显示关联名称",
    "即视图中的连线": "即视图中的连线",
    "重置": "重置",
    "自定义关联": "自定义关联",
    "请输入关联描述": "请输入关联描述",
    "编辑关联": "编辑关联",
    "确定删除关联类型？": "确定删除关联类型？",
    "确定删除字段？": "确定删除字段？",
    "使用数": "使用数",
    "确定删除关联关系?": "确定删除关联关系?",
    "确定移除模型?": "确定移除模型?",
    "移除模型提示": "移除的模型将放置于左侧模型组里，拓扑视图中将不再显示",
    "移除失败": "移除失败",
    "移除失败提示": "该模型尚有{asstNum}条关联关系，移除模型必须先删除模型下的所有关联关系",
    "确认要启用该模型？": "确认要启用该模型？",
    "确认要停用该模型？": "确认要停用该模型？",
    "确认要删除该模型？": "确认要删除该模型？",
    "唯一校验": "唯一校验",
    "校验规则": "校验规则",
    "是否为必须校验": "是否为必须校验",
    "属性为空值是否校验": "属性为空值是否校验",
    "新建校验": "新建校验",
    "编辑校验": "编辑校验",
    "查看校验": "查看校验",
    "是": "是",
    "否": "否",
    "确定删除唯一校验": "确定删除 \"{name}\" 唯一校验？",
    "所有更改已自动保存": "所有更改已自动保存",
    "启用中": "启用中",
    "暂无字段": "暂无字段",
    "内置": "内置",
    "确认要删除此分组": "确认要删除此分组",
    "编辑分组": "编辑分组",
    "请输入唯一标识": "请输入唯一标识",
    "公共": "公共",
    "自定义": "自定义",
    "新增模型提示": "仅能在自定义分组下新增",
    "无自定义分组": "无自定义分组",
    "停用模型提示": "没有已停用的模型",
    "模型顶部提示": "模型可以查看并动态更改CMDB当前的数据结构，例如新增了一种设备需要通过记录到CMDB，可以通过新建对应的模型实现。",
    "业务层级提示": "业务层级展示了当前业务拓扑的层级设置，可以根据企业需要，修改每层的属性或者增加拓扑层级。",
    "关联关系提示": "“关联类型”是模型关联的分类，如主机于交换机、路由之间的关系都可以分类为“上联”类型",
    "添加字段": "添加字段",
    "字段详情": "字段详情",
    "分配到业务空闲机池": "分配到业务空闲机池",
    "导出选中": "导出选中",
    "导入主机": "导入主机",
    "筛选": "筛选",
    "内网": "内网",
    "外网": "外网",
    "精确": "精确",
    "清空查询条件": "清空查询条件",
    "设置筛选项": "设置筛选项",
    "主机筛选项设置": "主机筛选项设置",
    "主机属性": "主机属性",
    "关联Relation": "关联",
    "实时状态": "实时状态",
    "当前主机没有安装 Agent 或者 Agent 已经离线": "当前主机没有安装 Agent 或者 Agent 已经离线",
    "基本值": "基本值",
    "最近更新时间": "最近更新时间",
    "总流入量": "总流入量",
    "启动时间": "启动时间",
    "总流出量": "总流出量",
    "磁盘总量": "磁盘总量",
    "内存总量": "内存总量",
    "变更记录": "变更记录",
    "时间范围": "时间范围",
    "操作账号": "操作账号",
    "变更内容": "变更内容",
    "操作时间": "操作时间",
    "agent安装说明": "说明：当主机安装了蓝鲸Agent后，会自动录入到业务主机中",
    "点此进入节点管理": "点此进入节点管理",
    "批量导入": "批量导入",
    "自动导入": "自动导入",
    "说明：内网IP为必填列": "说明：内网IP为必填列",
    "请确认是否转移": "请确认是否转移",
    "选中的XXX个主机转移到XXX下的空闲机模块": "选中的XXX个主机转移到XXX下的空闲机模块",
    "分配成功": "分配成功",
    "确定删除选中的主机": "确定删除选中的主机",
    "成功删除选中的主机": "成功删除选中的主机",
    "未配置Agent安装APP地址": "未配置Agent安装APP地址",
    "自定义查询": "动态分组",
    "新建动态分组": "新建动态分组",
    "编辑动态分组": "编辑动态分组",
    "预览查询": "预览分组",
    "查询内容": "分组内容",
    "新增查询条件": "新增分组条件",
    "预览": "预览",
    "测试": "测试",
    "新增指引": "新增指引",
    "查询名称": "分组名称",
    "创建用户": "创建用户",
    "修改人": "修改人",
    "修改时间": "修改时间",
    "查询定义": "分组定义",
    "确认要删除分组": "确认要删除\"{name}\"分组？",
    "保存后的查询可通过接口调用生效": "保存后的分组可通过接口调用生效",
    "动态分组提示": "动态分组主要用于定义常用的条件查询，在其他SaaS中可以根据动态分组快速检索目标主机",
    "进程": "进程",
    "编辑进程": "编辑进程",
    "进程名称搜索": "进程名称搜索",
    "模块绑定": "模块绑定",
    "模块名": "模块名",
    "所属集群数": "所属集群数",
    "状态": "状态",
    "未绑定": "未绑定",
    "已绑定": "已绑定",
    "绑定进程到该模块成功": "绑定进程到该模块成功",
    "绑定进程到该模块失败": "绑定进程到该模块失败",
    "解绑进程模块成功": "解绑进程模块成功",
    "解绑进程模块失败": "解绑进程模块失败",
    "新增进程成功": "新增进程成功",
    "修改进程成功": "修改进程成功",
    "删除进程失败": "删除进程失败",
    "确认要删除进程": "确认要删除进程{processName}？",
    "删除进程成功": "删除进程成功",
    "批量编辑": "批量编辑",
    "在进程管理中绑定进程到模块，": "在进程管理中绑定进程到模块，",
    "点击此跳转": "点击此跳转",
    "进程信息": "进程信息",
    "当前业务并无进程，可点击下方按钮新增": "当前业务并无进程，可点击下方按钮新增",
    "进程管理提示": "“进程管理”功能可以帮助业务管理进程端口等基础信息，主要的应用场景有蓝鲸的监控系统对进程进行监控",
    "进程名称": "进程名称",
    "监听IP": "监听IP",
    "端口": "端口",
    "启动路径": "启动路径",
    "启动用户": "启动用户",
    "添加进程": "添加进程",
    "锁定": "锁定",
    "添加进程提示": "模板中定义的字段，在服务实例中不可修改",
    "基本属性": "基本属性",
    "端口信息": "端口信息",
    "其他属性": "其他属性",
    "进程别名": "进程别名",
    "启动参数匹配规则": "启动参数匹配规则",
    "进程描述": "进程描述",
    "协议": "协议",
    "服务进程": "服务进程",
    "主机管理": "主机管理",
    "模块": "模块",
    "集群": "集群",
    "集群名": "集群名",
    "云区域": "云区域",
    "选择业务": "选择业务",
    "收藏": "收藏",
    "默认": "默认",
    "频率": "频率",
    "确认删除": "确认删除",
    "历史": "历史",
    "收藏此查询": "收藏此查询",
    "请填写名称": "请填写名称",
    "主机筛选项配置": "主机筛选项配置",
    "获取主机快照信息失败": "获取主机快照信息失败",
    "总CPU使用率": "总CPU使用率",
    "总内存使用率": "总内存使用率",
    "磁盘使用情况": "磁盘使用情况",
    "变更关联": "变更关联",
    "主机名称": "主机名称",
    "操作系统类型": "操作系统类型",
    "关联关系": "关联关系",
    "已选中模块": "已选中模块",
    "增量更新": "增量更新，保留主机已有模块",
    "完全替换": "完全替换，不保留现有主机模块",
    "搜索范围": "搜索范围",
    "已分配主机": "已分配主机",
    "未分配主机": "未分配主机",
    "请勿选择已分配主机": "请勿选择已分配主机",
    "导入提示": "将文件拖到此处，或{clickUpload}{breakRow}只能上传 {allowType} 文件，且不超过{maxSize}kb",
    "点击上传": "点击上传",
    "下载模板": "下载模板",
    "隐藏属性": "隐藏属性",
    "已选属性": "已选属性",
    "搜索属性": "搜索属性",
    "应用": "应用",
    "您没有当前模型的权限": "您没有当前模型的权限",
    "创建成功": "创建成功",
    "请至少选择一项": "请至少选择一项",
    "成功上传N条数据": "成功上传{N}条数据！",
    "上传失败列表": "上传失败列表",
    "更新失败列表": "更新失败列表",
    "文件大小溢出": "文件大小不能超过{maxSize}kb",
    "文件格式非法": "文件格式非法，只能上传{allowType}文件！",
    "部分成功": "部分成功",
    "成功": "成功",
    "恢复业务": "恢复业务",
    "恢复业务成功": "恢复业务成功",
    "是否确认恢复业务？": "是否确认恢复业务？",
    "恢复业务提示": "“{bizName}”业务恢复以后会被重命名为“{bizName}(recovery)”",
    "归档": "归档",
    "批量更新": "批量更新",
    "暂无可批量更新的属性": "暂无可批量更新的属性",
    "实例名": "实例名",
    "业务名": "业务名",
    "关联管理": "关联管理",
    "解除选中关联": "解除选中关联",
    "关联列表": "关联列表",
    "取消关联": "取消关联",
    "取消关联成功": "取消关联成功",
    "添加关联": "关联",
    "添加关联成功": "添加关联成功",
    "条件筛选": "条件筛选",
    "树形": "树形",
    "拓扑": "拓扑",
    "更新确认": "当前关联具唯一性，新增关联会取消原有关联，是否确认新增？",
    "确认取消": "确认取消关联？",
    "请输入长字符": "请输入长字符",
    "请输入短字符": "请输入短字符",
    "请输入用户": "请输入用户",
    "请输入浮点数": "请输入浮点数",
    "云资源发现": "云资源发现",
    "资源确认": "资源确认",
    "直接入库，不需要确认": "直接入库，不需要确认",
    "新建云同步任务": "新建云同步任务",
    "任务名称搜索": "任务名称搜索",
    "同步历史": "同步历史",
    "任务名称": "任务名称",
    "账号类型": "账号类型",
    "腾讯云": "腾讯云",
    "同步周期": "同步周期",
    "同步资源": "同步资源",
    "交换机": "交换机",
    "ID": "ID",
    "Key": "Key",
    "发现时间": "发现时间",
    "任务详情": "任务详情",
    "详情": "详情",
    "任务维护人": "任务维护人",
    "资源自动确认": "资源自动确认",
    "新增需要确认": "新增需要确认",
    "属性变化需要确认": "属性变化需要确认",
    "ID和Key认证失败": "ID和Key认证失败",
    "服务器错误": "服务器错误",
    "新增需要确认、属性变化需要确认": "新增需要确认、属性变化需要确认",
    "自动同步": "自动同步",
    "每五分钟": "每五分钟",
    "每小时": "每小时",
    "每天": "每天",
    "变更": "变更",
    "开启": "开启",
    "关闭": "关闭",
    "批量确认": "批量确认",
    "查看确认记录": "查看确认记录",
    "请先停止同步": "请先停止同步",
    "确认记录": "确认记录",
    "来源类型": "来源类型",
    "资源名称": "资源名称",
    "来源名称": "来源名称",
    "资源类型": "资源类型",
    "查看同步任务详情": "查看同步任务详情",
    "修改云同步任务": "修改云同步任务",
    "请输入任务名称": "请输入任务名称",
    "请选择账号类型": "请选择账号类型",
    "确认删除该任务?": "确认删除该任务?",
    "删除任务成功": "删除任务成功",
    "请输入key": "请输入key",
    "去添加": "去添加",
    "确认时间": "确认时间",
    "确认成功": "确认成功",
    "是否启用": "是否启用",
    "处理耗时": "处理耗时",
    "同步中": "同步中",
    "批量资源确认": "批量资源确认",
    "您将批量确认": "您将批量确认",
    "个资源实例，": "个资源实例，",
    "请选择时间维度": "请选择时间维度",
    "请输入具体时间": "请输入具体时间",
    "最近同步时间": "最近同步时间",
    "最近同步结果": "最近同步结果",
    "例如: 30": "例如: 30",
    "暂时没有数据，请先": "暂时没有数据，请先",
    "例如: 19:30": "例如: 19:30",
    "如何获取ID和Key?": "如何获取ID和Key?",
    "资源批量确认确认成功": "资源批量确认确认成功",
    "启用成功，约有五分钟延迟": "启用成功，约有五分钟延迟",
    "确认后的资源实例将被录入到主机资源池中": "确认后的资源实例将被录入到主机资源池中",
    "暂时没有数据，请确保先添加云资源发现任务，": "暂时没有数据，请确保先添加云资源发现任务，",
    "(不勾选，发现实例将不需要确认直接录入主机资源池)": "(不勾选，发现实例将不需要确认直接录入主机资源池)",
    "网络发现": "网络发现",
    "配置网络发现": "配置网络发现",
    "请输入云区域名称": "请输入云区域名称",
    "查看完成历史": "查看完成历史",
    "配置信息": "配置信息",
    "详情确认": "详情确认",
    "变更update": "变更",
    "变更方式": "变更方式",
    "完成历史": "完成历史",
    "全部变更": "全部变更",
    "全部类型": "全部类型",
    "变更确认": "变更确认",
    "批量操作": "批量操作",
    "忽略": "忽略",
    "取消忽略": "取消忽略",
    "显示忽略": "显示忽略",
    "确认变更": "确认变更",
    "执行结果": "执行结果",
    "属性变更成功": "属性变更成功",
    "关联关系变更成功": "关联关系变更成功",
    "属性变更失败": "属性变更失败",
    "关联关系变更失败": "关联关系变更失败",
    "展开详情": "展开详情",
    "退出确认": "退出确认",
    "放弃改动": "放弃改动",
    "丢弃": "丢弃",
    "请输入IP": "请输入IP",
    "当前改动尚未生效，是否放弃？": "当前改动尚未生效，是否放弃？",
    "网络发现配置": "网络发现配置",
    "采集器管理": "采集器管理",
    "设备管理": "设备管理",
    "属性管理": "属性管理",
    "确认删除设备": "确认删除设备",
    "确认删除属性": "确认删除属性",
    "版本": "版本",
    "采集频率": "采集频率",
    "采集统计": "采集统计",
    "手动": "手动",
    "12H": "12 小时",
    "24H": "24 小时",
    "7D": "7 天",
    "执行发现": "执行发现",
    "搜索IP、云区域": "搜索IP、云区域",
    "配置采集器": "配置采集器",
    "SNMP扫描范围": "SNMP扫描范围",
    "团体字": "团体字",
    "保存并下发": "保存并下发",
    "下发配置失败，请重新下发": "下发配置失败，请重新下发",
    "正常": "正常",
    "设备型号": "设备型号",
    "设备名称": "设备名称",
    "对应模型": "对应模型",
    "厂商": "厂商",
    "新增设备": "新增设备",
    "编辑设备": "编辑设备",
    "所属设备": "所属设备",
    "模型属性": "模型属性",
    "计量单位": "计量单位",
    "新增属性": "新增属性",
    "编辑属性": "编辑属性",
    "填写格式": "填写格式",
    "指定IP": "指定IP",
    "范围": "范围",
    "采集器状态": "采集器状态",
    "异常": "异常",
    "配置状态": "配置状态",
    "更新失败": "更新失败",
    "上报状态": "上报状态",
    "完成": "完成",
    "上报中": "上报中",
    "下发中": "下发中",
    "属性名": "属性名",
    "必须": "必须",
    "原值": "原值",
    "新值": "新值",
    "操作方式": "操作方式",
    "关系": "关系",
    "忽略此实例": "忽略此实例",
    "上一个": "上一个",
    "下一个": "下一个",
    "条": "条",
    "最新": "最新",
    "采集方式": "采集方式",
    "服务模板功能提示": "当存在大量共性服务时，通过配置服务模板，可以帮助业务实现更高效的批量服务管理与变更。",
    "批量删除": "批量删除",
    "模板名称": "模板名称",
    "进程数量": "进程数量",
    "应用模块数": "应用模块数",
    "新建服务模板": "新建服务模板",
    "不可删除": "模板已被应用不能删除，如需删除，请先清空模板下的实例",
    "确认删除模板": "确认删除模板？",
    "即将删除服务模板": " 即将删除服务模板{name}",
    "请输入模板名称": "请输入模板名称",
    "新建进程": "新建进程",
    "应用实例": "应用实例",
    "新建进程提示": "模板中第一个进程默认为关键进程，服务实例化后的名称会包含此进程的基本信息",
    "请选择一级分类": "请选择一级分类",
    "请选择二级分类": "请选择二级分类",
    "进程名称已存在": "进程名称已存在",
    "确认删除模板进程": "确认删除模板进程？",
    "服务模板创建成功": "服务模板创建成功",
    "创建成功前往服务拓扑": "{name}创建成功，您可以前往服务拓扑创建服务实例",
    "创建服务实例": "创建服务实例",
    "返回列表": "返回列表",
    "模板名称搜索": "请输入模板名称搜索...",
    "所有一级分类": "(所有一级分类)",
    "所有二级分类": "(所有二级分类)",
    "没有二级分类": "没有二级分类",
    "纳入模板管理": "纳入模板管理，实例中将不支持修改",
    "服务分类功能提示": "服务分类可以帮助业务梳理服务用途。配置平台初始化包含一些常见的分类，并支持根据业务拓展更多分类。",
    "请输入一级分类": "请输入一级分类",
    "请输入二级分类": "请输入二级分类",
    "二级分类": "二级分类",
    "一级分类": "一级分类",
    "确认删除分类": "确认删除分类？",
    "请输入分类名称": "请输入分类名称",
    "添加二级分类": "添加二级分类",
    "二级分类删除提示": "该分类有服务实例不能删除",
    "请先清空二级分类": "请先清空二级分类",
    "主机详情": "主机详情",
    "关联": "关联",
    "新增关联": "新增关联",
    "批量取消": "批量取消",
    "暂无关联关系": "暂无关联关系",
    "服务列表": "服务列表",
    "已选择主机": "已选择{count}台主机",
    "暂无模板进程": "暂无模板进程, 请到 {link} ",
    "模板添加": "模板添加",
    "业务拓扑": "业务拓扑",
    "空闲机": "空闲机",
    "故障机": "故障机",
    "主机调配": "主机调配",
    "转移": "转移",
    "列表显示属性配置": "列表显示属性配置",
    "节点属性": "节点属性",
    "请输入IP地址": "请输入IP地址",
    "未查询到该IP地址对应的主机": "未查询到该IP地址对应的主机",
    "请输入完整IP地址进行查询": "请输入完整IP地址进行查询",
    "新建节点": "新建节点",
    "添加主机": "添加主机",
    "新增模块": "新增模块",
    "创建方式": "创建方式",
    "模块名称": "模块名称",
    "服务实例分类": "服务实例分类",
    "从模板创建": "从模板创建",
    "直接创建": "直接创建",
    "克隆": "克隆",
    "确认删除实例": "确认删除实例？",
    "即将删除实例": "即将删除实例{name}",
    "添加服务实例": "添加服务实例",
    "请输入IP搜索": "请输入IP搜索",
    "复制IP": "复制IP",
    "即将删除选中的实例": "即将删除选中的{count}个服务实例",
    "解除模板": "解除模板",
    "服务分类": "服务分类",
    "服务模板信息": "服务模板信息",
    "确认解除模板": "确认解除模板？",
    "解除模板影响": "解除{name}服务模板，将产生以下影响：<br><br> &nbsp;&nbsp;1. 服务实例不能再同步模板的更新<br> &nbsp;&nbsp;2. 不能再使用模板新建服务实例",
    "服务实例": "服务实例",
    "节点信息": "节点信息",
    "源实例主机提示": "请修改进程信息，所有属性不能与源实例进程信息重复",
    "克隆到": "克隆到",
    "当前主机": "当前主机",
    "其他主机": "其他主机",
    "模板未定义进程": "{template}模板尚未定义进程，无法创建服务",
    "模板未定义进程提示": "您可以先跳转模板添加进程或直接添加主机，后续再添加模板进程",
    "暂无符合条件的实例": "暂无符合条件的实例",
    "删除模块提示": "需要确认模块下没有服务实例与主机",
    "模块名称提示": "模块名称需同服务模板名称保持一致",
    "请为主机添加进程": "请为主机添加进程",
    "实例名称/标签": "实例名称 / 标签",
    "标签键": "标签键，英文 / 数字",
    "标签值": "标签值，英文 / 数字",
    "已有标签": "已有标签",
    "已有标签提示": "（列表为所选实例标签集合）",
    "批量添加标签": "批量添加标签",
    "标签": "标签",
    "编辑标签": "编辑标签",
    "请填写完整标签键/值": "请填写完整标签键/值",
    "已选择实例": "（已选择{num}个实例）",
    "服务实例名": "服务实例名",
    "服务实例名重复": "服务实例名只能输入一个",
    "跳转模板添加进程": "跳转模板添加进程",
    "创建实例提示": "您还没有创建任何服务实例，",
    "模板未添加进程": "未添加进程，请到模板添加，并同步",
    "跳转服务拓扑": "跳转服务拓扑",
    "暂无实例": "暂无实例",
    "新建模板": "新建模板",
    "删除节点": "删除节点",
    "同步模板功能提示": "同步模板：将会把服务模板最新的属性和进程信息同步到服务实例当中。",
    "确认并同步": "确认并同步",
    "同步成功": "同步成功",
    "从模板中删除": "进程已从模板中删除。",
    "模板中新增进程": "模板中新增进程：",
    "涉及实例": "涉及实例",
    "属性名称": "属性名称",
    "找不到更新信息": "抱歉，找不到对应的服务模板更新信息~",
    "该进程已删除": "该进程已删除",
    "请确认": "请确认",
    "模板更新信息": "模板更新信息:",
    "同步模板": "同步模板",
    "最新数据": "当前模板已为最新版本，无需更新～",
    "已选择条数": "已选择{count}个条件",
    "没有权限访问或操作此资源": "没有权限访问或操作此资源",
    "系统": "系统",
    "需要申请的权限": "需要申请的权限",
    "无数据": "无数据",
    "去申请": "去申请",
    "资源所属": "资源所属",
    "资源": "资源",
    "查看已归档业务": "查看已归档业务",
    "考虑显示效果，上限为25个，100%宽度建议显示20个，50%宽度10个": "考虑显示效果，上限为25个，100%宽度建议显示20个，50%宽度10个",
    "横轴坐标数量": "横轴坐标数量",
    "新增图表": "新增图表",
    "所有更改将自动保存": "所有更改将自动保存",
    "编辑图表": "编辑图表",
    "实例总数": "实例总数",
    "模型总数": "模型总数",
    "主机总数": "主机总数",
    "业务总数": "业务总数",
    "主机统计": "主机统计",
    "统计报表": "统计报表",
    "实例": "实例",
    "图表类型": "图表类型",
    "图表选择": "图表选择",
    "图表宽度": "图表宽度",
    "图表名称": "图表名称",
    "统计维度": "统计维度",
    "图表展示": "图表展示",
    "统计对象": "统计对象",
    "饼图": "饼图",
    "柱状图": "柱状图",
    "实例统计": "实例统计",
    "该图表暂无数据": "该图表暂无数据",
    "编辑模式": "编辑模式",
    "退出编辑": "退出编辑",
    "是否确认删除": "是否确认删除？",
    "不包含业务、主机模型及实例": "不包含业务、主机模型及实例",
    "添加主机图表": "添加主机图表",
    "添加实例图表": "添加实例图表",
    "新增主机统计图表": "新增主机统计图表",
    "新增实例统计图表": "新增实例统计图表",
    "已置顶，无法上移": "已置顶，无法上移",
    "已置底，无法下移": "已置底，无法下移",
    "该图表可视区横轴的坐标数量": "该图表可视区横轴的坐标数量",
    "请输入图表名称": "请输入图表名称",
    "按操作系统类型统计": "按操作系统类型统计",
    "按业务统计": "按业务统计",
    "按云区域统计": "按云区域统计",
    "主机数量变化趋势": "主机数量变化趋势",
    "实例数量统计": "实例数量统计",
    "实例变更统计": "实例变更统计",
    "已经超出可显示的最大数量": "已经超出可显示的最大数量",
    "请选择或输入IP": "请选择或输入IP",
    "请选择或输入内容": "请选择或输入内容",
    "管理员后台提示": "管理员后台搬到这里了",
    "管理员后台描述": "在管理员后台，可以对跨业务的资源如硬件设备，网络设备等进行管理",
    "我知道了": "我知道了",
    "高级筛选": "高级筛选",
    "更多条件": "更多条件",
    "筛选条件": "筛选条件",
    "标签或路径切换": "这里可以切换显示标签或路径",
    "应用收藏条件失败，转换数据错误": "应用收藏条件失败，转换数据错误",
    "请选择收藏条件": "请选择收藏条件",
    "新增条件": "新增条件",
    "收藏此条件": "收藏此条件",
    "添加节点已选择": "已选择",
    "新建集群": "新建集群",
    "内置模型组不支持添加和修改": "内置模型组不支持添加和修改",
    "全部主机": "全部主机",
    "已关联": "已关联",
    "克隆实例": "克隆实例",
    "针对查询内容进行条件过滤": "针对查询内容进行条件过滤",
    "继续添加": "继续添加",
    "添加分组条件": "添加分组条件",
    "自定义图标": "自定义图标",
    "系统图标": "系统图标",
    "添加实例": "添加实例",
    "配置字段": "配置字段",
    "模型创建成功": "模型创建成功",
    "实例数量": "实例数量",
    "立即启用": "立即启用",
    "字段预览": "字段预览",
    "分组名称": "分组名称",
    "是否默认折叠": "是否默认折叠",
    "添加分组": "添加分组",
    "请先清空该分组下的字段": "请先清空该分组下的字段",
    "内置组不支持修改，排序": "内置组不支持修改，排序",
    "字段名称": "字段名称",
    "是否可编辑": "是否可编辑",
    "不可编辑": "不可编辑",
    "是否必填": "是否必填",
    "非必填": "非必填",
    "自定义字段": "自定义字段",
    "默认值": "默认值",
    "枚举值": "枚举值",
    "自定义字段功能提示": "自定义字段：当模型内置字段不能满足业务需求时，可增加自定义字段（*为必填字段）",
    "运营分析": "运营分析",
    "搜索历史": "搜索历史",
    "实例": "实例",
    "分配到": "分配到",
    "其他信息": "其他信息",
    "更新条件": "更新条件",
    "暂无服务实例": "暂无服务实例",
    "去服务拓扑添加": "去服务拓扑添加",
    "请输入IP开始搜索": "请输入IP开始搜索",
    "唯一标识必须为英文字母、数字和下划线组成": "唯一标识必须为英文字母、数字和下划线组成",
    "关联分类": "关联分类",
    "模型详情": "模型详情",
    "服务": "服务",
    "高级功能": "高级功能",
    "未添加节点提示": "您还未添加任何节点，{link}",
    "添加节点": "添加节点",
    "已添加节点提示": "立即在业务下{link}",
    "查询条件": "查询条件",
    "服务分类变更": "服务分类变更",
    "模板详情": "模板详情",
    "主机拓扑提示": "如需修改拓扑，请跳转{link}",
    "空集群模板提示": "您还未创建模板，{link}",
    "显示标签": "显示标签",
    "显示拓扑": "显示拓扑",
    "服务模板创建没进程提示": "当前模板没有设定进程信息，是否确认？",
    "创建成功无进程提示": "但尚未添加进程，无法创建服务实例",
    "目标包含主机, 不允许删除": "目标包含主机, 不允许删除",
    "同步数量提示": "已经成功同步实例模块 {successCount}个，失败 {failCount}个",
    "空集群模板实例提示": "暂无模板实例，请前往{link}添加",
    "同步任务进行中": "同步任务正在进行中，{link}",
<<<<<<< HEAD
    "无集群模板更新信息": "抱歉，找不到对应的集群模板更新信息",
    "最新集群模板信息": "该集群模板已为最新版本，无需更新",
    "集群模板": "集群模板",
    "同步集群模板": "同步集群模板",
    "请确认以下模板修改信息": "请确认以下模板修改信息",
    "变更模块": "变更模块",
    "删除模块": "删除模块",
    "确认同步": "确认同步",
    "同步前": "同步前",
    "同步后": "同步后",
    "失败重试": "失败重试",
    "关闭页面": "关闭页面",
    "拓扑结构": "拓扑结构",
    "查看同步": "查看同步",
    "同步失败": "同步失败",
    "已完成": "已完成",
    "正在同步中请等待": "正在同步中，请耐心等待…",
    "同步进度提示": "已同步{completedCount}处，剩余{remainingCount}处",
    "已选集群实例": "已选择{count}个集群实例",
    "集群模板名称占位符": "请输入模板名称，20个字以内",
    "模板配置": "模板配置",
    "模板实例": "模板实例",
    "模板信息": "模板信息",
    "批量同步": "批量同步",
    "集群名称": "集群名称",
    "主机数量": "主机数量",
    "同步": "同步",
    "重试": "重试",
    "同步人": "同步人",
    "批量同步集群模板实例提示": "您可以批量同步多个模板实例",
    "应用数量": "应用数量"
=======
    "集群模板名称占位符": "请输入模板名称，20个字以内",
    "服务模板选择器提示语": "添加模块仅支持从服务模板中选择创建，创建的模块自动继承服务模板的服务信息"
>>>>>>> 8405c4a3
}<|MERGE_RESOLUTION|>--- conflicted
+++ resolved
@@ -968,7 +968,6 @@
     "同步数量提示": "已经成功同步实例模块 {successCount}个，失败 {failCount}个",
     "空集群模板实例提示": "暂无模板实例，请前往{link}添加",
     "同步任务进行中": "同步任务正在进行中，{link}",
-<<<<<<< HEAD
     "无集群模板更新信息": "抱歉，找不到对应的集群模板更新信息",
     "最新集群模板信息": "该集群模板已为最新版本，无需更新",
     "集群模板": "集群模板",
@@ -999,9 +998,6 @@
     "重试": "重试",
     "同步人": "同步人",
     "批量同步集群模板实例提示": "您可以批量同步多个模板实例",
-    "应用数量": "应用数量"
-=======
-    "集群模板名称占位符": "请输入模板名称，20个字以内",
+    "应用数量": "应用数量",
     "服务模板选择器提示语": "添加模块仅支持从服务模板中选择创建，创建的模块自动继承服务模板的服务信息"
->>>>>>> 8405c4a3
 }