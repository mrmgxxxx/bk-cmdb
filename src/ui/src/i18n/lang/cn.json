--- conflicted
+++ resolved
@@ -1034,7 +1034,6 @@
     "模型显示设置": "模型显示设置",
     "关系显示设置": "关系显示设置",
     "请编辑": "请编辑",
-<<<<<<< HEAD
     "模型分类": "模型分类",
     "系统基础": "系统基础",
     "云资源确认": "云资源确认",
@@ -1139,9 +1138,7 @@
     "已选实例": "已选实例",
     "N个": "{count}个",
     "仅移除服务实例，主机无变更": "仅移除服务实例，主机无变更",
-    "模型中需包含枚举字段才可以作为维度统计": "模型中需包含枚举字段才可以作为维度统计"
-=======
+    "模型中需包含枚举字段才可以作为维度统计": "模型中需包含枚举字段才可以作为维度统计",
     "无": "无",
     "国际化配置翻译，不可修改": "国际化配置翻译，不可修改"
->>>>>>> 5d62ec65
 }