{
    "Common": {
        "logo": "zh",
        "您没有当前业务的权限": "您没有当前业务的权限",
        "您没有业务权限": "您没有业务权限",
        "页码": "总 {count} 行　第 {current}/ {total} 页",
        "第1页/总8页": "第1页/总8页",
        "每页显示": "每页显示 {page} 行",
        "每页显示XXX行": "每页显示XXX行",
        "首页": "首页",
        "尾页": "尾页",
        "上一页": "上一页",
        "下一页": "下一页",
        "保存": "保存",
        "取消": "取消",
        "确认": "确认",
        "暂时没有数据": "暂时没有数据",
        "Sorry，您没有业务管理的权限，请联系配置平台管理员": "Sorry，您没有业务管理的权限，请联系配置平台管理员",
        "内网IP": "内网IP",
        "等于": "等于",
        "不等于": "不等于",
        "包含": "包含",
        "不包含": "不包含",
        "列表": "列表",
        "该查询条件对应的业务不存在": "该查询条件对应的业务不存在",
        "收藏成功": "收藏成功",
        "管理员": "管理员",
        "普通用户": "普通用户",
        "注销": "注销",
        "主机转移": "主机转移",
        "业务": "业务",
        "已选N项": "已选{N}项",
        "已选N行": "已选 {N} 行",
        "确认转移": "确认转移",
        "覆盖": "覆盖",
        "更新": "更新",
        "转移确认": "转移到{target}，会清除当前的模块绑定，是否确认？",
        "转移成功": "转移成功",
        "您没有主机转移的权限": "您没有主机转移的权限",
        "主机资源池": "主机资源池",
        "后台配置": "后台配置",
        "属性编辑": "属性编辑",
        "当前还未有关联项": "当前还未有关联项",
        "系统出现异常，请记录下错误场景并与开发人员联系，谢谢": "系统出现异常，请记录下错误场景并与开发人员联系，谢谢",
        "请输入合法的XXX": "请输入合法的XXX",
        "请输入": "请输入",
        "请输入正确的内容": "请输入正确的内容",
        "请输入以http://开头的URL": "请输入以http(s)://开头的URL",
        "请输入数字": "请输入数字",
        "XXX不合法": "XXX不合法",
        "保存成功": "保存成功",
        "更新成功": "更新成功",
        "权限不足": "权限不足",
        "快速查询": "快速查询",
        "属性": "属性",
        "全选": "全选",
        "编辑": "编辑",
        "新增": "新增",
        "新建": "新建",
        "修改": "修改",
        "删除": "删除",
        "删除成功": "删除成功",
        "新建成功": "新建成功",
        "修改成功": "修改成功",
        "确定删除": "确定删除",
        "至少选择N个字段": "至少选择{N}个字段",
        "确认要删除": "确认要删除{name}？",
        "确认要归档": "确认要归档{name}？",
        "归档成功": "归档成功",
        "确定": "确定",
        "查询": "查询",
        "正则验证": "正则验证",
        "立即创建": "立即创建",
        "该字段": "该字段",
        "刷新查询": "刷新查询",
        "请选择": "请选择",
        "更多属性": "更多属性",
        "无可编辑属性": "无可编辑属性",
        "重复的值": "重复的值",
        "创建": "创建",
        "您的浏览器非Chrome，建议您使用最新版本的Chrome浏览，以保证最好的体验效果": "您的浏览器非Chrome，建议您使用最新版本的Chrome浏览，以保证最好的体验效果",
        "已删除历史": "已删除历史",
        "归档历史": "归档历史",
        "返回": "返回",
        "查看删除历史": "查看删除历史",
        "查看归档历史": "查看归档历史",
        "中文名": "中文名",
        "跨业务导入": "跨业务导入",
        "导入成功": "导入成功",
        "复制": "复制",
        "复制属性": "复制属性",
        "复制成功": "复制成功",
        "复制失败": "复制失败",
        "退出会导致未保存信息丢失": "退出会导致未保存信息丢失",
        "确认退出": "确认退出？",
        "内容不合法": "内容不合法",
        "下属层级都会被删除，请先转移其下所有的主机": "下属层级都会被删除，请先转移其下所有的主机",
        "详情信息": "详情信息",
        "请先转移其下所有的主机": "请先转移其下所有的主机",
        "删除关联": "删除关联",
        "退出": "退出",
        "全屏": "全屏",
        "关键业务不能够修改": "关键业务不能够修改",
        "还原默认": "还原默认",
        "是否要还原回系统默认显示属性？": "是否要还原回系统默认显示属性？",
        "隐藏": "隐藏",
        "更新时间": "更新时间",
        "操作": "操作",
        "最多选择N项": "最多选择{n}项",
        "至少选择N项": "至少选择{n}项",
        "该字段无可复制的值": "该字段无可复制的值",
        "全选本页": "全选本页",
        "跨页全选": "跨页全选",
        "获取人员列表失败": "获取人员列表失败",
        "其他筛选项": "其他筛选项",
        "清空": "清空",
        "帮助文档": "帮助文档",
        "开源社区": "开源社区",
        "确定离开页面？": "确定离开页面？",
        "系统不会保存您所做的修改，确认要离开？": "系统不会保存您所做的修改，确认要离开？",
        "搜索": "搜索",
        "确定删除选中的实例": "确定删除选中的实例?",
        "管理员后台": "管理员后台",
        "返回业务管理": "返回业务管理",
        "无业务权限": "抱歉，您暂无业务权限",
        "点击下方按钮申请": "您还没有业务权限，可以点击下方“申请业务权限”获得权限",
        "申请业务权限": "申请业务权限",
        "申请创建业务": "申请创建业务",
        "请选择时间": "请选择时间",
        "更多详情": "更多详情",
        "更多": "更多",
        "请输入关键字": "请输入关键字...",
        "添加": "添加",
        "全部展开": "全部展开",
        "暂无数据": "暂无数据",
        "搜索结果": "搜索结果",
        "请输入搜索内容": "请输入搜索内容",
        "共计N条": "共计{N}条",
        "每页显示条数": "每页 {num} 条",
        "选择日期范围": "选择日期范围",
        "立即添加": "立即添加",
        "您暂无创建权限": "您暂无创建权限",
        "添加成功": "添加成功",
        "克隆成功": "克隆成功"
    },
    "Nav": {
        "首页": "首页",
        "我的收藏": "我的收藏",
        "业务": "业务",
        "主机": "主机",
        "业务资源": "业务资源",
        "业务拓扑": "业务拓扑",
        "进程管理": "进程管理",
        "动态分组": "动态分组",
        "审计与分析": "审计与分析",
        "操作审计": "操作审计",
        "权限控制": "权限控制",
        "业务权限管理": "业务权限管理",
        "系统权限管理": "系统权限管理",
        "模型管理": "模型管理",
        "模型拓扑": "模型拓扑",
        "业务层级": "业务层级",
        "关联模型": "关联模型",
        "事件推送": "事件推送",
        "主机查询": "主机查询",
        "模型": "模型",
        "关联类型": "关联类型",
        "基础资源": "基础资源",
        "蓝鲸配置平台": "蓝鲸配置平台",
        "后台管理": "后台管理",
        "后台管理标题": "后台管理",
        "云资源发现": "云资源发现",
        "资源确认": "资源确认",
        "服务管理": "服务管理",
        "服务模板": "服务模板",
        "服务分类": "服务分类",
        "统计报表": "统计报表",
        "业务主机": "业务主机"
    },
    "Index": {
        "首页": "首页",
        "限制添加导航提示": "最多可以添加{max}个自定义导航",
        "添加导航": "添加导航",
        "取消导航": "取消导航",
        "添加导航成功": "添加导航成功",
        "取消导航成功": "取消导航成功",
        "模型数量": "模型：{count}个",
        "返回上级": "返回上级",
        "开始查询": "请输入IP开始查询主机...",
        "固定到导航": "固定到导航",
        "固定导航": "固定导航",
        "收起导航": "收起导航",
        "置顶": "置顶",
        "更多": "更多",
        "查看更多结果": "查看更多结果",
        "数量": "数量",
        "暂无使用记录": "暂无使用记录",
        "搜不到相关内容": "抱歉，搜不到相关内容，换个词试一试～",
        "全部结果": "全部结果",
        "该模型已停用": "该模型已停用",
        "主线模型无法查看": "主线模型无法查看",
        "模型ID": "模型ID：",
        "最大支持搜索32个字符": "最大支持搜索32个字符"
    },
    "OperationAudit": {
        "操作审计": "操作审计",
        "请选择业务": "请选择业务",
        "模型": "模型",
        "使用逗号分隔": "使用逗号分隔",
        "查询": "查询",
        "操作账号": "操作账号",
        "对象": "对象",
        "描述": "描述",
        "所属业务": "所属业务",
        "时间": "时间",
        "类型": "类型",
        "操作时间": "操作时间",
        "全部": "全部",
        "IP": "IP",
        "操作详情": "操作详情",
        "变更前": "变更前",
        "变更后": "变更后",
        "关系变更": "关系变更"
    },
    "EventPush": {
        "事件推送": "事件推送",
        "推送名称": "推送名称",
        "系统名称": "系统名称",
        "操作人": "操作人",
        "更新时间": "更新时间",
        "推送情况（近一周）": "推送情况（近一周）",
        "配置": "配置",
        "失败": "失败",
        "总量": "总量",
        "请输入推送名称": "请输入推送名称",
        "请输入系统名称": "请输入系统名称",
        "请输入URL": "请输入http(s)://",
        "成功确认方式": "成功确认方式",
        "HTTP状态": "HTTP状态",
        "成功标志": "成功标志",
        "正则验证": "正则验证",
        "请输入正则验证": "请输入正则验证",
        "超时时间": "超时时间",
        "单位：秒": "单位：秒",
        "测试推送": "测试推送",
        "推送测试": "推送测试",
        "配置平台以POST方法推送以下示例数据到您配置的URL": "配置平台以POST方法推送以下示例数据到您配置的URL",
        "只测试连通性": "只测试连通性",
        "推送成功": "推送成功",
        "推送失败": "推送失败",
        "已选择": "已选择 {number} 个",
        "至少选择1个事件": "至少选择1个事件，",
        "新增主机": "新增主机",
        "删除主机": "删除主机",
        "模块转移": "模块转移",
        "获取推送列表失败": "获取推送列表失败",
        "编辑推送": "编辑推送",
        "删除推送确认": "确认删除名称为 {name} 的推送？",
        "删除推送成功": "删除推送成功",
        "删除推送失败": "删除推送失败",
        "保存成功": "保存成功",
        "主机业务": "主机业务",
        "资源池": "资源池",
        "主机": "主机",
        "收起": "收起",
        "展开": "展开",
        "确定": "确定",
        "主机身份": "主机身份",
        "事件推送功能提示": "事件推送功能能够实现当配置信息发生变化的时候，实时通知到关联的系统中，目前支持 http 的推送方式",
        "事件推送顶部提示": "“事件推送”功能能够实现当配置信息发生变化的时候，实时通知到关联的系统中"
    },
    "Permission": {
        "权限管理": "权限管理",
        "角色名搜索": "角色名搜索",
        "成员搜索": "成员搜索",
        "角色名称": "角色名称",
        "成员": "成员",
        "操作": "操作",
        "新建角色": "新建角色",
        "编辑角色": "编辑角色",
        "角色名": "角色名",
        "没有创建角色": "没有创建角色",
        "角色选择": "角色选择",
        "系统权限": "系统权限",
        "全局业务": "全局业务",
        "资源池管理": "资源池管理",
        "后台配置": "后台配置",
        "事件推送配置": "事件推送配置",
        "模型配置": "模型配置",
        "模型权限": "模型权限",
        "业务角色": "业务角色",
        "权限设置": "权限设置",
        "主机编辑": "主机编辑",
        "主机转移": "主机转移",
        "拓扑编辑": "拓扑编辑",
        "动态分组": "动态分组",
        "进程管理": "进程管理",
        "角色": "角色",
        "权限": "权限",
        "业务权限": "业务权限",
        "确认删除角色": "确认删除角色{name}?",
        "删除成功": "删除成功",
        "与PaaS同步成员": "与PaaS同步成员",
        "权限详情": "权限详情",
        "角色成员": "角色成员",
        "新建角色成功": "新建角色成功",
        "更新角色成功": "更新角色成功",
        "点击新增": "点击新增",
        "当前并无角色，可点击下方按钮新增": "当前并无角色，可点击下方按钮新增"
    },
    "ModelManagement": {
        "模型管理": "模型管理",
        "模型分组": "模型分组",
        "模型拓扑": "模型拓扑",
        "关联类型": "关联类型",
        "业务层级": "业务层级",
        "新建分组": "新建分组",
        "新建模型": "新建模型",
        "唯一标识": "唯一标识",
        "下划线": "下划线",
        "下划线，数字，英文小写的组合": "下划线，数字，英文小写的组合",
        "名称": "名称",
        "点击切换": "点击切换",
        "选择图标": "选择图标",
        "所属分组": "所属分组",
        "请填写模型名": "请填写模型名",
        "请输入关键词": "请输入关键词",
        "新建关联类型": "新建关联类型",
        "编辑关联类型": "编辑关联类型",
        "源->目标描述": "源->目标描述",
        "目标->源描述": "目标->源描述",
        "请输入关联类型名称": "请输入关联类型名称",
        "请输入英文标识": "请输入英文标识",
        "请输入名称": "请输入名称",
        "请输入关联描述如：连接、运行": "请输入关联描述如：连接、运行",
        "请输入关联描述如：属于、上联": "请输入关联描述如：属于、上联",
        "是否有方向": "是否有方向",
        "有，源指向目标": "有，源指向目标",
        "无方向": "无方向",
        "双向": "双向",
        "新建层级": "新建层级",
        "模型字段": "模型字段",
        "模型关联": "模型关联",
        "字段分组": "字段分组",
        "新建字段": "新建字段",
        "短字符": "短字符",
        "数字": "数字",
        "浮点": "浮点",
        "枚举": "枚举",
        "日期": "日期",
        "时间": "时间",
        "长字符": "长字符",
        "用户": "用户",
        "时区": "时区",
        "字段类型": "字段类型",
        "必填": "必填",
        "创建时间": "创建时间",
        "导出": "导出",
        "导入": "导入",
        "导入成功": "导入成功",
        "下划线/数字/字母": "下划线/数字/小写字母",
        "请输入字段名称": "请输入字段名称",
        "单位": "单位",
        "请输入单位": "请输入单位",
        "用户提示": "用户提示",
        "字段设置": "字段设置",
        "可编辑": "可编辑",
        "正则校验": "正则校验",
        "最小值": "最小值",
        "最大值": "最大值",
        "将设置为下拉选项默认选项": "将设置为下拉选项默认选项",
        "请输入ID": "请输入ID",
        "请输入名称英文数字": "请输入名称英文数字",
        "编辑字段": "编辑字段",
        "源模型": "源模型",
        "目标模型": "目标模型",
        "新建关联": "新建关联",
        "关联描述": "关联描述",
        "源-目标约束": "源-目标约束",
        "关联": "关联",
        "上移": "上移",
        "下移": "下移",
        "删除分组": "删除分组",
        "保留模型和相应实例，隐藏关联关系": "保留模型和相应实例，隐藏关联关系",
        "停用": "停用",
        "已停用": "已停用",
        "启用": "启用",
        "删除模型和其下所有实例，此动作不可逆，请谨慎操作": "删除模型和其下所有实例，此动作不可逆，请谨慎操作",
        "编辑拓扑": "编辑拓扑",
        "还原": "还原",
        "放大": "放大",
        "缩小": "缩小",
        "拓扑显示设置": "拓扑显示设置",
        "图例": "图例",
        "业务私有模型": "业务私有模型",
        "公有模型": "公有模型",
        "自定义模型": "自定义模型",
        "内置模型": "内置模型",
        "显示模型名称": "显示模型名称",
        "显示关联名称": "显示关联名称",
        "即视图中的连线": "即视图中的连线",
        "重置": "重置",
        "删除关联": "删除关联",
        "自定义关联": "自定义关联",
        "请输入关联描述": "请输入关联描述",
        "编辑关联": "编辑关联",
        "确定删除关联类型？": "确定删除关联类型？",
        "确定删除字段？": "确定删除字段？",
        "使用数": "使用数",
        "确定删除关联关系?": "确定删除关联关系?",
        "确定移除模型?": "确定移除模型?",
        "移除模型提示": "移除的模型将放置于左侧模型组里，拓扑视图中将不再显示",
        "移除失败": "移除失败",
        "移除失败提示": "该模型尚有{asstNum}条关联关系，移除模型必须先删除模型下的所有关联关系",
        "确认要启用该模型？": "确认要启用该模型？",
        "确认要停用该模型？": "确认要停用该模型？",
        "确认要删除该模型？": "确认要删除该模型？",
        "唯一校验": "唯一校验",
        "校验规则": "校验规则",
        "是否为必须校验": "是否为必须校验",
        "属性为空值是否校验": "属性为空值是否校验",
        "新建校验": "新建校验",
        "编辑校验": "编辑校验",
        "是": "是",
        "否": "否",
        "确定删除唯一校验": "确定删除唯一校验",
        "所有更改已自动保存": "所有更改已自动保存",
        "启用模型": "已启用模型",
        "停用模型": "已停用模型",
        "立即添加": "立即添加",
        "暂无字段": "暂无字段",
        "内置": "内置",
        "确认要删除此分组": "确认要删除此分组",
        "编辑分组": "编辑分组",
        "请输入唯一标识": "请输入唯一标识",
        "公共": "公共",
        "自定义": "自定义",
        "新增模型提示": "仅能在自定义分组下新增",
        "无自定义分组": "无自定义分组",
        "停用模型提示": "没有已停用的模型",
        "模型顶部提示": "模型可以查看并动态更改CMDB当前的数据结构，例如新增了一种设备需要通过记录到CMDB，可以通过新建对应的模型实现。",
        "业务层级提示": "业务层级展示了当前业务拓扑的层级设置，可以根据企业需要，修改每层的属性或者增加拓扑层级。",
        "关联关系提示": "“关联类型”是模型关联的分类，如主机于交换机、路由之间的关系都可以分类为“上联”类型",
        "添加字段": "添加字段"
    },
    "HostResourcePool": {
        "资源池": "资源池",
        "主机资源池": "主机资源池",
        "分配到业务空闲机池": "分配到业务空闲机池",
        "导出选中": "导出选中",
        "导入主机": "导入主机",
        "筛选": "筛选",
        "内网": "内网",
        "外网": "外网",
        "精确": "精确",
        "刷新查询": "刷新查询",
        "清空查询条件": "清空查询条件",
        "设置筛选项": "设置筛选项",
        "主机筛选项设置": "主机筛选项设置",
        "主机属性": "主机属性",
        "关联": "关联",
        "实时状态": "实时状态",
        "当前主机没有安装 Agent 或者 Agent 已经离线": "当前主机没有安装 Agent 或者 Agent 已经离线",
        "基本值": "基本值",
        "最近更新时间": "最近更新时间",
        "总流入量": "总流入量",
        "启动时间": "启动时间",
        "总流出量": "总流出量",
        "磁盘总量": "磁盘总量",
        "内存总量": "内存总量",
        "变更记录": "变更记录",
        "时间范围": "时间范围",
        "操作账号": "操作账号",
        "变更内容": "变更内容",
        "操作时间": "操作时间",
        "agent安装说明": "说明：当主机安装了蓝鲸Agent后，会自动录入到“主机资源池”中",
        "点此进入节点管理": "点此进入节点管理",
        "批量导入": "批量导入",
        "自动导入": "自动导入",
        "说明：内网IP为必填列": "说明：内网IP为必填列",
        "请确认是否转移": "请确认是否转移",
        "选中的XXX个主机转移到XXX下的空闲机模块": "选中的XXX个主机转移到XXX下的空闲机模块",
        "分配成功": "分配成功",
        "确定删除选中的主机": "确定删除选中的主机",
        "成功删除选中的主机": "成功删除选中的主机",
        "未配置Agent安装APP地址": "未配置Agent安装APP地址"
    },
    "CustomQuery": {
        "自定义查询": "动态分组",
        "新建查询": "新建分组",
        "编辑查询": "编辑分组",
        "预览查询": "预览分组",
        "名称": "名称",
        "查询内容": "分组内容",
        "新增查询条件": "新增分组条件",
        "预览": "预览",
        "保存": "保存",
        "测试": "测试",
        "新增指引": "新增指引",
        "查询名称": "分组名称",
        "创建用户": "创建用户",
        "创建时间": "创建时间",
        "修改人": "修改人",
        "修改时间": "修改时间",
        "查询定义": "分组定义",
        "确认要删除": "确认要删除{name}分组？",
        "保存后的查询可通过接口调用生效": "保存后的分组可通过接口调用生效",
        "动态分组提示": "动态分组主要用于定义常用的条件查询，在使用作业平台或标准运维时可以根据动态分组快速检索目标主机"
    },
    "ProcessManagement": {
        "进程": "进程",
        "进程管理": "进程管理",
        "编辑进程": "编辑进程",
        "进程名称搜索": "进程名称搜索",
        "更多属性": "更多属性",
        "模块绑定": "模块绑定",
        "模块名": "模块名",
        "所属集群数": "所属集群数",
        "状态": "状态",
        "未绑定": "未绑定",
        "已绑定": "已绑定",
        "绑定进程到该模块成功": "绑定进程到该模块成功",
        "绑定进程到该模块失败": "绑定进程到该模块失败",
        "解绑进程模块成功": "解绑进程模块成功",
        "解绑进程模块失败": "解绑进程模块失败",
        "属性": "属性",
        "新增进程成功": "新增进程成功",
        "修改进程成功": "修改进程成功",
        "删除进程失败": "删除进程失败",
        "确认要删除进程": "确认要删除进程{processName}？",
        "删除进程成功": "删除进程成功",
        "批量编辑": "批量编辑",
        "在进程管理中绑定进程到模块，": "在进程管理中绑定进程到模块，",
        "点击此跳转": "点击此跳转",
        "进程信息": "进程信息",
        "当前业务并无进程，可点击下方按钮新增": "当前业务并无进程，可点击下方按钮新增",
        "进程管理提示": "“进程管理”功能可以帮助业务管理进程端口等基础信息，主要的应用场景有蓝鲸的监控系统对进程进行监控",
        "进程名称": "进程名称",
        "监听IP": "监听IP",
        "端口": "端口",
        "启动路径": "启动路径",
        "启动用户": "启动用户",
        "添加进程": "添加进程",
        "锁定": "锁定",
        "添加进程提示": "填写说明：勾选“锁定”，将会把该字段的值设置为固定值，在创建服务实例时该字段不支持修改，若不勾选则设置为默认值，支持后续修改",
        "基本属性": "基本属性",
        "端口信息": "端口信息",
        "其他属性": "其他属性",
        "进程别名": "进程别名",
        "启动参数匹配规则": "启动参数匹配规则",
        "进程描述": "进程描述",
        "协议": "协议",
        "服务进程": "服务进程"
    },
    "Hosts": {
        "主机管理": "主机管理",
        "主机": "主机",
        "模块": "模块",
        "模块名": "模块名",
        "集群": "集群",
        "集群名": "集群名",
        "云区域": "云区域",
        "选择业务": "选择业务",
        "收藏": "收藏",
        "名称": "名称",
        "默认": "默认",
        "确认": "确认",
        "频率": "频率",
        "确认删除": "确认删除",
        "历史": "历史",
        "收藏此查询": "收藏此查询",
        "请填写名称": "请填写名称",
        "主机筛选项配置": "主机筛选项配置",
        "获取主机快照信息失败": "获取主机快照信息失败",
        "权限不足": "权限不足",
        "总CPU使用率": "总CPU使用率",
        "总内存使用率": "总内存使用率",
        "磁盘使用情况": "磁盘使用情况",
        "变更关联": "变更关联",
        "清空": "清空",
        "主机名称": "主机名称",
        "操作系统类型": "操作系统类型",
        "关联关系": "关联关系",
        "已选中模块": "已选中模块",
        "增量更新": "增量更新，保留主机已有模块",
        "完全替换": "完全替换，不保留现有主机模块",
        "搜索范围": "搜索范围",
        "已分配主机": "已分配主机",
        "未分配主机": "未分配主机",
        "请勿选择已分配主机": "请勿选择已分配主机"
    },
    "Inst": {
        "快速查询": "快速查询",
        "导入提示": "将文件拖到此处，或{clickUpload}{breakRow}只能上传 {allowType} 文件，且不超过{maxSize}kb",
        "点击上传": "点击上传",
        "下载模版": "下载模版",
        "隐藏属性": "隐藏属性",
        "已显示属性": "已显示属性",
        "搜索属性": "搜索属性",
        "应用": "应用",
        "您没有当前模型的权限": "您没有当前模型的权限",
        "创建成功": "创建成功",
        "请至少选择一项": "请至少选择一项",
        "成功上传N条数据": "成功上传{N}条数据！",
        "上传失败列表": "上传失败列表",
        "更新失败列表": "更新失败列表",
        "文件大小溢出": "文件大小不能超过{maxSize}kb",
        "文件格式非法": "文件格式非法，只能上传{allowType}文件！",
        "部分成功": "部分成功",
        "失败": "失败",
        "成功": "成功",
        "恢复业务": "恢复业务",
        "恢复业务成功": "恢复业务成功",
        "是否确认恢复业务？": "是否确认恢复业务？",
        "恢复业务提示": "“{bizName}”业务恢复以后会被重命名为“{bizName}(recovery)”",
        "归档": "归档",
        "确定删除选中的实例": "确定删除选中的实例",
        "批量更新": "批量更新",
        "暂无可批量更新的属性": "暂无可批量更新的属性"
    },
    "Association": {
        "实例名": "实例名",
        "业务名": "业务名",
        "关联管理": "关联管理",
        "解除选中关联": "解除选中关联",
        "关联列表": "关联列表",
        "搜索": "搜索",
        "操作": "操作",
        "取消关联": "取消关联",
        "取消关联成功": "取消关联成功",
        "添加关联": "关联",
        "添加关联成功": "添加关联成功",
        "条件筛选": "条件筛选",
        "树形": "树形",
        "拓扑": "拓扑",
        "更新确认": "当前关联具唯一性，新增关联会取消原有关联，是否确认新增？",
        "确认取消": "确认取消关联？"
    },
    "Form": {
        "请输入长字符": "请输入长字符",
        "请输入短字符": "请输入短字符",
        "请输入用户": "请输入用户",
        "请输入数字": "请输入数字",
        "请输入浮点数": "请输入浮点数"
    },
    "Cloud": {
        "云资源发现": "云资源发现",
        "资源确认": "资源确认",
        "编辑": "编辑",
        "直接入库，不需要确认": "直接入库，不需要确认",
        "新建云同步任务": "新建云同步任务",
        "任务名称搜索": "任务名称搜索",
        "同步历史": "同步历史",
        "任务名称": "任务名称",
        "账号类型": "账号类型",
        "腾讯云": "腾讯云",
        "同步周期": "同步周期",
        "同步资源": "同步资源",
        "交换机": "交换机",
        "ID": "ID",
        "Key": "Key",
        "发现时间": "发现时间",
        "任务详情": "任务详情",
        "详情": "详情",
        "任务维护人": "任务维护人",
        "资源自动确认": "资源自动确认",
        "新增需要确认": "新增需要确认",
        "属性变化需要确认": "属性变化需要确认",
        "ID和Key认证失败": "ID和Key认证失败",
        "服务器错误": "服务器错误",
        "新增需要确认、属性变化需要确认": "新增需要确认、属性变化需要确认",
        "自动同步": "自动同步",
        "每五分钟": "每五分钟",
        "每小时": "每小时",
        "每天": "每天",
        "新增": "新增",
        "变更": "变更",
        "开启": "开启",
        "关闭": "关闭",
        "批量确认": "批量确认",
        "查看确认记录": "查看确认记录",
        "请先停止同步": "请先停止同步",
        "确认记录": "确认记录",
        "模型": "模型",
        "来源类型": "来源类型",
        "资源名称": "资源名称",
        "来源名称": "来源名称",
        "资源类型": "资源类型",
        "查看同步任务详情": "查看同步任务详情",
        "修改云同步任务": "修改云同步任务",
        "请输入任务名称": "请输入任务名称",
        "请选择账号类型": "请选择账号类型",
        "确认删除该任务?": "确认删除该任务?",
        "删除任务成功": "删除任务成功",
        "请输入ID": "请输入ID",
        "请输入key": "请输入key",
        "去添加": "去添加",
        "确认时间": "确认时间",
        "确认成功": "确认成功",
        "是否启用": "是否启用",
        "处理耗时": "处理耗时",
        "同步中": "同步中",
        "批量资源确认": "批量资源确认",
        "您将批量确认": "您将批量确认",
        "个资源实例，": "个资源实例，",
        "请选择时间维度": "请选择时间维度",
        "请输入具体时间": "请输入具体时间",
        "最近同步时间": "最近同步时间",
        "最近同步结果": "最近同步结果",
        "例如: 30": "例如: 30",
        "暂时没有数据，请先": "暂时没有数据，请先",
        "例如: 19:30": "例如: 19:30",
        "如何获取ID和Key?": "如何获取ID和Key?",
        "资源批量确认确认成功": "资源批量确认确认成功",
        "启用成功，约有五分钟延迟": "启用成功，约有五分钟延迟",
        "确认后的资源实例将被录入到主机资源池中": "确认后的资源实例将被录入到主机资源池中",
        "暂时没有数据，请确保先添加云资源发现任务，": "暂时没有数据，请确保先添加云资源发现任务，",
        "(不勾选，发现实例将不需要确认直接录入主机资源池)": "(不勾选，发现实例将不需要确认直接录入主机资源池)"
    },
    "NetworkDiscovery": {
        "网络发现": "网络发现",
        "配置网络发现": "配置网络发现",
        "请输入云区域名称": "请输入云区域名称",
        "查看完成历史": "查看完成历史",
        "配置信息": "配置信息",
        "发现时间": "发现时间",
        "交换机": "交换机",
        "详情确认": "详情确认",
        "变更": "变更",
        "变更方式": "变更方式",
        "唯一标识": "唯一标识",
        "完成历史": "完成历史",
        "全部变更": "全部变更",
        "全部类型": "全部类型",
        "变更确认": "变更确认",
        "批量操作": "批量操作",
        "忽略": "忽略",
        "取消忽略": "取消忽略",
        "显示忽略": "显示忽略",
        "确认变更": "确认变更",
        "执行结果": "执行结果",
        "属性变更成功": "属性变更成功",
        "关联关系变更成功": "关联关系变更成功",
        "属性变更失败": "属性变更失败",
        "关联关系变更失败": "关联关系变更失败",
        "展开详情": "展开详情",
        "退出确认": "退出确认",
        "放弃改动": "放弃改动",
        "丢弃": "丢弃",
        "详情": "详情",
        "请输入IP": "请输入IP",
        "当前改动尚未生效，是否放弃？": "当前改动尚未生效，是否放弃？",
        "网络发现配置": "网络发现配置",
        "采集器管理": "采集器管理",
        "设备管理": "设备管理",
        "属性管理": "属性管理",
        "确认删除设备": "确认删除设备",
        "确认删除属性": "确认删除属性",
        "版本": "版本",
        "采集频率": "采集频率",
        "采集统计": "采集统计",
        "手动": "手动",
        "12H": "12 小时",
        "24H": "24 小时",
        "7D": "7 天",
        "执行发现": "执行发现",
        "搜索IP、云区域": "搜索IP、云区域",
        "配置采集器": "配置采集器",
        "SNMP扫描范围": "SNMP扫描范围",
        "团体字": "团体字",
        "保存并下发": "保存并下发",
        "下发配置失败，请重新下发": "下发配置失败，请重新下发",
        "正常": "正常",
        "设备型号": "设备型号",
        "设备名称": "设备名称",
        "对应模型": "对应模型",
        "厂商": "厂商",
        "新增设备": "新增设备",
        "编辑设备": "编辑设备",
        "所属设备": "所属设备",
        "模型属性": "模型属性",
        "计量单位": "计量单位",
        "新增属性": "新增属性",
        "编辑属性": "编辑属性",
        "填写格式": "填写格式",
        "指定IP": "指定IP",
        "范围": "范围",
        "采集器状态": "采集器状态",
        "异常": "异常",
        "配置状态": "配置状态",
        "更新失败": "更新失败",
        "上报状态": "上报状态",
        "完成": "完成",
        "上报中": "上报中",
        "下发中": "下发中",
        "属性名": "属性名",
        "必须": "必须",
        "原值": "原值",
        "新值": "新值",
        "操作方式": "操作方式",
        "关系": "关系",
        "忽略此实例": "忽略此实例",
        "上一个": "上一个",
        "下一个": "下一个",
        "是": "是",
        "否": "否",
        "条": "条",
        "最新": "最新",
        "采集方式": "采集方式"
    },
    "ServiceManagement": {
        "功能提示": "当存在大量共性服务时，通过配置服务模板，可以帮助业务实现更高效的批量服务部署与变更.",
        "批量删除": "批量删除",
        "模板名称": "模板名称",
        "进程数量": "进程数量",
        "应用模块数": "应用模块数",
        "修改人": "修改人",
        "修改时间": "修改时间",
        "新建服务模版": "新建服务模版",
        "不可删除": "模版已被应用不能删除，如需删除，请先清空模版下的实例",
        "确认删除模版": "确认删除模版？",
        "即将删除服务模版": " 即将删除服务模版{name}",
        "请输入模版名称": "请输入模版名称",
        "服务分类": "服务分类",
        "新建进程": "新建进程",
        "应用实例": "应用实例",
        "新建进程提示": "模版中第一个进程默认为关键进程，服务实例化后的名称会包含此进程的基本信息",
        "请选择一级分类": "请选择一级分类",
        "请选择二级分类": "请选择二级分类",
        "进程名称已存在": "进程名称已存在",
        "确认删除模板进程": "确认删除模板进程？",
        "服务模板创建成功": "服务模板创建成功",
        "创建成功前往服务拓扑": "{name}创建成功，您可以前往服务拓扑创建服务实例",
        "创建服务实例": "创建服务实例",
        "返回列表": "返回列表",
        "搜索": "请输入模板名称搜索...",
        "所有一级分类": "(所有一级分类)",
        "所有二级分类": "(所有二级分类)",
        "没有二级分类": "没有二级分类",
        "锁定不可编辑": "锁定服务实例不可编辑"
    },
    "ServiceCategory": {
        "服务分类功能提示": "服务分类可以帮助业务梳理服务用途。配置平台初始化包含一些常见的分类，并支持根据业务拓展更多分类。",
        "请输入一级分类": "请输入一级分类",
        "请输入二级分类": "请输入二级分类",
        "二级分类": "二级分类",
        "一级分类": "一级分类",
        "确认删除分类": "确认删除分类？",
        "请输入分类名称": "请输入分类名称",
        "添加二级分类": "添加二级分类",
        "二级分类删除提示": "该分类有服务实例不能删除"
    },
    "HostDetails": {
        "主机详情": "主机详情",
        "主机属性": "主机属性",
        "实时状态": "实时状态",
        "变更记录": "变更记录",
        "基本值": "基本值",
        "最近更新时间": "最近更新时间",
        "关联": "关联",
        "新增关联": "新增关联",
        "批量取消": "批量取消",
        "列表": "列表",
        "拓扑": "拓扑",
        "暂无关联关系": "暂无关联关系",
        "服务列表": "服务列表"
    },
    "BusinessTopology": {
        "已选择主机": "已选择{count}台主机",
        "暂无模板进程": "暂无模板进程, 请到 {link} ",
        "模板添加": "模板添加",
        "业务拓扑": "业务拓扑",
        "空闲机": "空闲机",
        "故障机": "故障机",
        "主机调配": "主机调配",
        "修改": "修改",
        "转移": "转移",
        "列表显示属性配置": "列表显示属性配置",
        "节点属性": "节点属性",
        "请输入IP地址": "请输入IP地址",
        "未查询到该IP地址对应的主机": "未查询到该IP地址对应的主机",
        "请输入完整IP地址进行查询": "请输入完整IP地址进行查询",
        "新建节点": "新建节点",
        "请输入IP": "请输入IP",
        "添加主机": "添加主机",
        "业务主机": "业务主机",
        "新增模块": "新增模块",
        "创建方式": "创建方式",
        "模板名称": "模板名称",
        "模块名称": "模块名称",
        "服务模板": "服务模板",
        "服务实例分类": "服务实例分类",
        "从模板创建": "从模板创建",
        "直接创建": "直接创建",
        "添加进程": "添加进程",
        "克隆": "克隆",
        "确认删除实例": "确认删除实例？",
        "即将删除实例": "即将删除实例{name}",
        "添加服务实例": "添加服务实例",
        "同步模板": "同步模板",
        "请输入IP搜索": "请输入IP搜索",
        "批量删除": "批量删除",
        "复制IP": "复制IP",
        "即将删除选中的实例": "即将删除选中的{count}个服务实例",
        "解除模板": "解除模板",
        "服务分类": "服务分类",
        "服务模板信息": "服务模板信息",
        "确认解除模板": "确认解除模板？",
        "解除模板影响": "解除{name}服务模版，将产生以下影响：<br><br> &nbsp;&nbsp;1. 服务实例不能再同步模版的更新<br> &nbsp;&nbsp;2. 不能再使用模版新建服务实例",
        "服务实例": "服务实例",
        "节点信息": "节点信息",
        "源实例主机提示": "请修改进程信息，所有属性不能与源实例进程信息重复",
        "编辑进程": "编辑进程",
        "克隆到": "克隆到",
        "当前主机": "当前主机",
        "其他主机": "其他主机",
        "模板未定义进程": "{template}模版尚未定义进程，无法创建服务",
        "模板未定义进程提示": "您可以先跳转模版添加进程或直接添加主机，后续再添加模版进程",
        "暂无符合条件的实例": "暂无符合条件的实例",
        "删除模块提示": "需要先移除模块下所有服务实例",
        "模块名称提示": "模块名称需通服务模板名称保持一致",
        "请为主机添加进程": "请为主机添加进程",
        "实例名称/标签": "实例名称 / 标签",
        "添加标签键": "添加标签键",
        "标签值": "标签值",
        "已有标签": "已有标签",
        "已有标签提示": "（列表为所选实例标签集合）",
        "批量添加标签": "批量添加标签",
        "批量编辑": "批量编辑",
        "标签": "标签",
        "编辑标签": "编辑标签",
        "请填写完整标签键/值": "请填写完整标签键/值",
        "已选择实例": "（已选择{num}个实例）",
        "服务实例名": "服务实例名",
        "服务实例名重复": "服务实例名只能输入一个",
        "跳转模板添加进程": "跳转模板添加进程",
        "创建实例提示": "您还没有创建任何服务实例，",
        "模板未添加进程": "未添加进程，请到模版添加，并同步",
        "跳转服务拓扑": "跳转服务拓扑",
        "暂无实例": "暂无实例",
        "新建模板": "新建模板"
    },
    "BusinessSynchronous": {
        "功能提示": "同步模版：将会把服务模版最新的属性和进程信息同步到服务实例当中。",
        "确认并同步": "确认并同步",
        "同步成功": "同步成功",
        "从模版中删除": "进程已从模版中删除。",
        "模板中新增进程": "模板中新增进程：",
        "涉及实例": "涉及实例",
        "变更内容": "变更内容",
        "属性名称": "属性名称",
        "变更前": "变更前",
        "变更后": "变更后",
        "找不到更新信息": "抱歉，找不到对应的服务模板更新信息~",
        "该进程已删除": "该进程已删除",
        "请确认": "请确认",
        "模版更新信息": "模版更新信息:",
        "同步模板": "同步模板",
        "最新数据": "当前模版已为最新版本，无需更新～"
    },
<<<<<<< HEAD
    "Operation": {
        "数量": "数量",
        "考虑显示效果，上限为25个，100%宽度建议显示20个，50%宽度10个": "考虑显示效果，上限为25个，100%宽度建议显示20个，50%宽度10个",
        "横轴坐标数量": "横轴坐标数量",
        "新增图表": "新增图表",
        "所有更改将自动保存": "所有更改将自动保存",
        "编辑图表": "编辑图表",
        "实例总数": "实例总数",
        "模型总数": "模型总数",
        "主机总数": "主机总数",
        "业务总数": "业务总数",
        "编辑": "编辑",
        "主机统计": "主机统计",
        "统计报表": "统计报表",
        "实例": "实例",
        "图表类型": "图表类型",
        "图表选择": "图表选择",
        "图表宽度": "图表宽度",
        "图表名称": "图表名称",
        "统计维度": "统计维度",
        "图表展示": "图表展示",
        "统计对象": "统计对象",
        "饼图": "饼图",
        "柱状图": "柱状图",
        "实例统计": "实例统计",
        "该图表暂无数据": "该图表暂无数据",
        "编辑模式": "编辑模式",
        "退出编辑": "退出编辑",
        "是否确认删除": "是否确认删除？",
        "不包含业务、主机模型及实例": "不包含业务、主机模型及实例",
        "添加主机图表": "添加主机图表",
        "添加实例图表": "添加实例图表",
        "新增主机统计图表": "新增主机统计图表",
        "新增实例统计图表": "新增实例统计图表"

    },
    "HostDetails": {
        "主机详情": "主机详情",
        "主机属性": "主机属性",
        "实时状态": "实时状态",
        "变更记录": "变更记录",
        "基本值": "基本值",
        "最近更新时间": "最近更新时间",
        "关联": "关联",
        "新增关联": "新增关联",
        "批量取消": "批量取消",
        "列表": "列表",
        "拓扑": "拓扑",
        "暂无关联关系": "暂无关联关系"
    }
=======
    "已选择条数": "已选择{count}个条件"
>>>>>>> 20586ba0
}<|MERGE_RESOLUTION|>--- conflicted
+++ resolved
@@ -958,7 +958,6 @@
         "同步模板": "同步模板",
         "最新数据": "当前模版已为最新版本，无需更新～"
     },
-<<<<<<< HEAD
     "Operation": {
         "数量": "数量",
         "考虑显示效果，上限为25个，100%宽度建议显示20个，50%宽度10个": "考虑显示效果，上限为25个，100%宽度建议显示20个，50%宽度10个",
@@ -1008,8 +1007,6 @@
         "列表": "列表",
         "拓扑": "拓扑",
         "暂无关联关系": "暂无关联关系"
-    }
-=======
+    },
     "已选择条数": "已选择{count}个条件"
->>>>>>> 20586ba0
 }