--- conflicted
+++ resolved
@@ -968,7 +968,6 @@
     "同步数量提示": "已经成功同步实例模块 {successCount}个，失败 {failCount}个",
     "空集群模板实例提示": "暂无模版实例，请前往{link}添加",
     "同步任务进行中": "同步任务正在进行中，{link}",
-<<<<<<< HEAD
     "无集群模板更新信息": "抱歉，找不到对应的集群模板更新信息",
     "最新集群模板信息": "该集群模板已为最新版本，无需更新",
     "集群模板": "集群模板",
@@ -987,8 +986,6 @@
     "已完成": "已完成",
     "正在同步中请等待": "正在同步中，请耐心等待…",
     "同步进度提示": "已同步{completedCount}处，剩余{remainingCount}处",
-    "已选集群实例": "已选择{count}个集群实例"
-=======
+    "已选集群实例": "已选择{count}个集群实例",
     "集群模板名称占位符": "请输入模板名称，20个字以内"
->>>>>>> df80d8f2
 }