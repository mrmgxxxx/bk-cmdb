--- conflicted
+++ resolved
@@ -26,11 +26,8 @@
 import permission from '@/views/permission/router.config'
 import template from '@/views/service-template/router.config'
 import cagetory from '@/views/service-cagetory/router.config'
-<<<<<<< HEAD
 import serviceInstance from '@/views/service-instance/router.config'
-=======
 import synchronous from '@/views/business-synchronous/router.config'
->>>>>>> d309fcbf
 
 import tree from '@/views/tree/router.config'
 
@@ -55,13 +52,9 @@
     ...business,
     ...model,
     ...permission,
-    tree,
     cagetory,
-<<<<<<< HEAD
-    ...serviceInstance
-=======
+    ...serviceInstance,
     synchronous
->>>>>>> d309fcbf
 ]
 
 const statusRouters = [
