import Vue from 'vue'
import Router from 'vue-router'
import store from '@/store'
import preload from '@/setup/preload'
import $http from '@/api'

const index = () => import(/* webpackChunkName: index */ '@/views/index')
const model = () => import(/* webpackChunkName: model */ '@/views/model')
const business = () => import(/* webpackChunkName: business */ '@/views/business')
const businessArchived = () => import(/* webpackChunkName: businessArchived */ '@/views/business/archived')
const generalModel = () => import(/* webpackChunkName: generalModel */ '@/views/general-model')
const deleteHistory = () => import(/* webpackChunkName: deleteHistory */ '@/views/history')
const hosts = () => import(/* webpackChunkName: hosts */ '@/views/hosts')
const eventpush = () => import(/* webpackChunkName: hosts */ '@/views/eventpush')
const permission = () => import(/* webpackChunkName: hosts */ '@/views/permission')
const resource = () => import(/* webpackChunkName: resource */ '@/views/resource')
<<<<<<< HEAD
const audit = () => import(/* webpackChunkName: hosts */ '@/views/audit')
=======
const topology = () => import(/* webpackChunkName: topology */ '@/views/topology')
>>>>>>> 9f2fcb9e
const error = () => import(/* webpackChunkName: error */ '@/views/status/error')

Vue.use(Router)

const router = new Router({
    linkActiveClass: 'active',
    routes: [{
        path: '/error',
        component: error
    }, {
        path: '/',
        redirect: '/index'
    }, {
        path: '/index',
        component: index
    }, {
        path: '/business',
        component: business
    }, {
        path: '/model/:classifyId',
        component: model,
        meta: {
            relative: '/model'
        }
    }, {
        path: '/model',
        component: model
    }, {
        path: '/eventpush',
        component: eventpush
    }, {
        path: '/permission',
        component: permission
    }, {
        path: '/history/biz',
        component: businessArchived,
        meta: {
            relative: '/business'
        }
    }, {
        path: '/general-model/:objId',
        component: generalModel
    }, {
        path: '/history/:objId',
        component: deleteHistory
    }, {
        path: '/hosts',
        component: hosts
    }, {
        path: '/resource',
        component: resource
    }, {
<<<<<<< HEAD
        path: '/auditing',
        component: audit
=======
        path: '/topology',
        component: topology
>>>>>>> 9f2fcb9e
    }]
})

const cancelRequest = () => {
    const allRequest = $http.queue.get()
    const requestQueue = allRequest.filter(request => request.cancelWhenRouteChange)
    return $http.cancel(requestQueue.map(request => request.requestId))
}

router.beforeEach(async (to, from, next) => {
    try {
        if (to.fullPath !== '/error') {
            router.app.$store.commit('setGlobalLoading', true)
            await cancelRequest()
            await preload(router.app)
            next()
        } else {
            next()
        }
    } catch (e) {
        next('/error', e)
    }
})

router.afterEach(() => {
    router.app.$store.commit('setGlobalLoading', false)
})

export default router<|MERGE_RESOLUTION|>--- conflicted
+++ resolved
@@ -14,11 +14,8 @@
 const eventpush = () => import(/* webpackChunkName: hosts */ '@/views/eventpush')
 const permission = () => import(/* webpackChunkName: hosts */ '@/views/permission')
 const resource = () => import(/* webpackChunkName: resource */ '@/views/resource')
-<<<<<<< HEAD
 const audit = () => import(/* webpackChunkName: hosts */ '@/views/audit')
-=======
 const topology = () => import(/* webpackChunkName: topology */ '@/views/topology')
->>>>>>> 9f2fcb9e
 const error = () => import(/* webpackChunkName: error */ '@/views/status/error')
 
 Vue.use(Router)
@@ -71,13 +68,11 @@
         path: '/resource',
         component: resource
     }, {
-<<<<<<< HEAD
         path: '/auditing',
         component: audit
-=======
+    }, {
         path: '/topology',
         component: topology
->>>>>>> 9f2fcb9e
     }]
 })
 
