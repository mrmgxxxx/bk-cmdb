import Vue from 'vue'
import Router from 'vue-router'

import preload from '@/setup/preload'
import afterload from '@/setup/afterload'
import $http from '@/api'

import index from '@/views/index/router.config'
import audit from '@/views/audit/router.config'
import business from '@/views/business/router.config'
import businessModel from '@/views/business-model/router.config'
import customQuery from '@/views/custom-query/router.config'
import eventpush from '@/views/eventpush/router.config'
import history from '@/views/history/router.config'
import hosts from '@/views/hosts/router.config'
import model from '@/views/model-manage/router.config'
import modelAssociation from '@/views/model-association/router.config'
import modelTopology from '@/views/model-topology/router.config'
import process from '@/views/process/router.config'
import resource from '@/views/resource/router.config'
import topology from '@/views/topology/router.config'
import generalModel from '@/views/general-model/router.config'

Vue.use(Router)

export const viewRouters = [
    index,
    audit,
    businessModel,
    customQuery,
    eventpush,
    history,
    hosts,
    modelAssociation,
    modelTopology,
    process,
    resource,
    topology,
    ...generalModel,
    ...business,
    ...model
]

const statusRouters = [
    {
        name: '403',
        path: '/403',
        components: require('@/views/status/403')
    }, {
        name: '404',
        path: '/404',
        components: require('@/views/status/404')
    }, {
        name: 'error',
        path: '/error',
        components: require('@/views/status/error')
    }, {
        name: 'noAuthority',
        path: '/require-business',
        components: require('@/views/status/require-business')
    }
]

const redirectRouters = [{
    path: '*',
    redirect: {
        name: '404'
    }
}, {
    path: '/',
    redirect: {
        name: index.name
    }
}]

const router = new Router({
    mode: 'hash',
    routes: [
        ...redirectRouters,
        ...statusRouters,
        ...viewRouters
    ]
})

<<<<<<< HEAD
const getAuthMeta = (type, to, meta) => {
    if (meta === GET_MODEL_INST_AUTH_META) {
        const models = router.app.$store.getters['objectModelClassify/models']
        return GET_MODEL_INST_AUTH_META(to.params.objId, type, models)
    }
    return GET_AUTH_META(type)
}
/* eslint-disable-next-line */
=======
>>>>>>> b1653b73
const getAuth = to => {
    const auth = to.meta.auth || {}
    const view = auth.view || []
    const operation = auth.operation || []
    const routerAuth = [...view, ...operation]
    if (routerAuth.length) {
        return router.app.$store.dispatch('auth/getAuth', {
            type: 'operation',
            list: routerAuth
        })
    }
    return Promise.resolve([])
}

const isViewAuthorized = to => {
    const auth = to.meta.auth || {}
    const view = auth.view
    if (!view) {
        return true
    }
    const viewAuth = router.app.$store.getters['auth/isAuthorized'](view)
    return viewAuth
}

const cancelRequest = () => {
    const allRequest = $http.queue.get()
    const requestQueue = allRequest.filter(request => request.cancelWhenRouteChange)
    return $http.cancel(requestQueue.map(request => request.requestId))
}

const setLoading = loading => router.app.$store.commit('setGlobalLoading', loading)

const setMenuState = to => {
    const menu = to.meta.menu || {}
    const menuId = menu.id
    const parentId = menu.parent
    router.app.$store.commit('menu/setActiveMenu', menuId)
    if (parentId) {
        router.app.$store.commit('menu/setOpenMenu', parentId)
    }
}

const checkDynamicMeta = (to, from) => {
    router.app.$store.commit('auth/setDynamicMeta', {})
    const auth = to.meta.auth || {}
    const setDynamicMeta = auth.setDynamicMeta
    if (typeof setDynamicMeta === 'function') {
        setDynamicMeta(to, from, router.app)
    }
}

const isShouldShow = to => {
    const isAdminView = router.app.$store.getters.isAdminView
    const menu = to.meta.menu
    if (isAdminView && menu) {
        return menu.adminView
    }
    return true
}

const setupStatus = {
    preload: true,
    afterload: true
}

router.beforeEach((to, from, next) => {
    Vue.nextTick(async () => {
        try {
            if (!isShouldShow(to)) {
                next({ name: index.name })
            } else {
                setLoading(true)
                setMenuState(to)
                await cancelRequest()
<<<<<<< HEAD
                await preload(router.app)
                // const auth = await getAuth(to)
                const viewAuth = isViewAuthorized(to)
                if (viewAuth) {
=======
                if (setupStatus.preload) {
                    await preload(router.app)
                }
                checkDynamicMeta(to, from)
                const isStatusPage = statusRouters.some(status => status.name === to.name)
                if (isStatusPage) {
>>>>>>> b1653b73
                    next()
                } else {
                    const auth = await getAuth(to)
                    const viewAuth = isViewAuthorized(to)
                    if (viewAuth) {
                        next()
                    } else {
                        setLoading(false)
                        next({ name: '403' })
                    }
                }
            }
        } catch (e) {
            console.error(e)
            setLoading(false)
<<<<<<< HEAD
            next({ name: 'error' })
=======
            next({name: 'error'})
        } finally {
            setupStatus.preload = false
>>>>>>> b1653b73
        }
    })
})

router.afterEach((to, from) => {
    try {
        if (setupStatus.afterload) {
            afterload(router.app, to, from)
        }
    } catch (e) {
        // ignore
    } finally {
        setupStatus.afterload = false
        setLoading(false)
    }
})

export default router<|MERGE_RESOLUTION|>--- conflicted
+++ resolved
@@ -82,17 +82,6 @@
     ]
 })
 
-<<<<<<< HEAD
-const getAuthMeta = (type, to, meta) => {
-    if (meta === GET_MODEL_INST_AUTH_META) {
-        const models = router.app.$store.getters['objectModelClassify/models']
-        return GET_MODEL_INST_AUTH_META(to.params.objId, type, models)
-    }
-    return GET_AUTH_META(type)
-}
-/* eslint-disable-next-line */
-=======
->>>>>>> b1653b73
 const getAuth = to => {
     const auth = to.meta.auth || {}
     const view = auth.view || []
@@ -167,21 +156,15 @@
                 setLoading(true)
                 setMenuState(to)
                 await cancelRequest()
-<<<<<<< HEAD
-                await preload(router.app)
-                // const auth = await getAuth(to)
-                const viewAuth = isViewAuthorized(to)
-                if (viewAuth) {
-=======
                 if (setupStatus.preload) {
                     await preload(router.app)
                 }
                 checkDynamicMeta(to, from)
                 const isStatusPage = statusRouters.some(status => status.name === to.name)
                 if (isStatusPage) {
->>>>>>> b1653b73
                     next()
                 } else {
+                    // eslint-disable-next-line
                     const auth = await getAuth(to)
                     const viewAuth = isViewAuthorized(to)
                     if (viewAuth) {
@@ -195,13 +178,9 @@
         } catch (e) {
             console.error(e)
             setLoading(false)
-<<<<<<< HEAD
             next({ name: 'error' })
-=======
-            next({name: 'error'})
         } finally {
             setupStatus.preload = false
->>>>>>> b1653b73
         }
     })
 })
