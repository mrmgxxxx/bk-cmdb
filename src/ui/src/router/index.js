--- conflicted
+++ resolved
@@ -148,11 +148,7 @@
     afterload: true
 }
 
-<<<<<<< HEAD
-router.beforeEach(async (to, from, next) => {
-=======
 router.beforeEach((to, from, next) => {
->>>>>>> 3a7523ff
     cancelRequest(router.app)
     router.app.$store.commit('setTitle', '')
     if (to.meta.view !== 'permission') {
