--- conflicted
+++ resolved
@@ -1,17 +1,10 @@
 @font-face {
   font-family: 'icomoon';
-<<<<<<< HEAD
-  src:
-    url('fonts/icomoon.ttf?kyp74q') format('truetype'),
-    url('fonts/icomoon.woff?kyp74q') format('woff'),
-    url('fonts/icomoon.svg?kyp74q#icomoon') format('svg');
-=======
-  src:  url('fonts/icomoon.eot?hc9odi');
-  src:  url('fonts/icomoon.eot?hc9odi#iefix') format('embedded-opentype'),
-    url('fonts/icomoon.ttf?hc9odi') format('truetype'),
-    url('fonts/icomoon.woff?hc9odi') format('woff'),
-    url('fonts/icomoon.svg?hc9odi#icomoon') format('svg');
->>>>>>> 99cf7c88
+  src:  url('fonts/icomoon.eot?6ub9k7');
+  src:  url('fonts/icomoon.eot?6ub9k7#iefix') format('embedded-opentype'),
+    url('fonts/icomoon.ttf?6ub9k7') format('truetype'),
+    url('fonts/icomoon.woff?6ub9k7') format('woff'),
+    url('fonts/icomoon.svg?6ub9k7#icomoon') format('svg');
   font-weight: normal;
   font-style: normal;
   font-display: block;
@@ -305,303 +298,6 @@
 .icon-cc-line:before {
   content: "\e95a";
 }
-<<<<<<< HEAD
-.icon-cc-loading:before {
-  content: "\e95b";
-}
-.icon-cc-lock:before {
-  content: "\e95c";
-}
-.icon-cc-log:before {
-  content: "\e95d";
-}
-.icon-cc-log-02:before {
-  content: "\e95e";
-}
-.icon-cc-logout:before {
-  content: "\e95f";
-}
-.icon-cc-machine:before {
-  content: "\e960";
-}
-.icon-cc-mail-server:before {
-  content: "\e961";
-}
-.icon-cc-mainboard:before {
-  content: "\e962";
-}
-.icon-cc-map:before {
-  content: "\e963";
-}
-.icon-cc-market:before {
-  content: "\e964";
-}
-.icon-cc-memory:before {
-  content: "\e965";
-}
-.icon-cc-middleware:before {
-  content: "\e966";
-}
-.icon-cc-minicomputer:before {
-  content: "\e967";
-}
-.icon-cc-model:before {
-  content: "\e968";
-}
-.icon-cc-module:before {
-  content: "\e969";
-}
-.icon-cc-mongodb:before {
-  content: "\e96a";
-}
-.icon-cc-mysql:before {
-  content: "\e96b";
-}
-.icon-cc-nav-advanced-features:before {
-  content: "\e96c";
-}
-.icon-cc-nav-associated:before {
-  content: "\e96d";
-}
-.icon-cc-nav-audit:before {
-  content: "\e96e";
-}
-.icon-cc-nav-audit-02:before {
-  content: "\e96f";
-}
-.icon-cc-nav-authority:before {
-  content: "\e970";
-}
-.icon-cc-nav-auto-discovery:before {
-  content: "\e971";
-}
-.icon-cc-nav-business-level:before {
-  content: "\e972";
-}
-.icon-cc-nav-collection:before {
-  content: "\e973";
-}
-.icon-cc-nav-detective:before {
-  content: "\e974";
-}
-.icon-cc-nav-free-machine:before {
-  content: "\e975";
-}
-.icon-cc-nav-model:before {
-  content: "\e976";
-}
-.icon-cc-nav-model-02:before {
-  content: "\e977";
-}
-.icon-cc-nav-model-topo:before {
-  content: "\e978";
-}
-.icon-cc-nav-resource:before {
-  content: "\e979";
-}
-.icon-cc-nav-service-topo:before {
-  content: "\e97a";
-}
-.icon-cc-nav-stick:before {
-  content: "\e97b";
-}
-.icon-cc-nav-subscription:before {
-  content: "\e97c";
-}
-.icon-cc-nav-toggle:before {
-  content: "\e97d";
-}
-.icon-cc-net-port:before {
-  content: "\e97e";
-}
-.icon-cc-network-card:before {
-  content: "\e97f";
-}
-.icon-cc-network-equipment:before {
-  content: "\e980";
-}
-.icon-cc-network-manage:before {
-  content: "\e981";
-}
-.icon-cc-networks:before {
-  content: "\e982";
-}
-.icon-cc-network-segment:before {
-  content: "\e983";
-}
-.icon-cc-nginx:before {
-  content: "\e984";
-}
-.icon-cc-no-authority:before {
-  content: "\e985";
-}
-.icon-cc-node:before {
-  content: "\e986";
-}
-.icon-cc-not-allowed:before {
-  content: "\e987";
-}
-.icon-cc-operator:before {
-  content: "\e988";
-}
-.icon-cc-oracle:before {
-  content: "\e989";
-}
-.icon-cc-organization:before {
-  content: "\e98a";
-}
-.icon-cc-other:before {
-  content: "\e98b";
-}
-.icon-cc-pie-chart:before {
-  content: "\e98c";
-}
-.icon-cc-pin:before {
-  content: "\e98d";
-}
-.icon-cc-plus:before {
-  content: "\e98e";
-}
-.icon-cc-plus-circle:before {
-  content: "\e98f";
-}
-.icon-cc-port:before {
-  content: "\e990";
-}
-.icon-cc-postgresql:before {
-  content: "\e991";
-}
-.icon-cc-printer:before {
-  content: "\e992";
-}
-.icon-cc-process:before {
-  content: "\e993";
-}
-.icon-cc-program:before {
-  content: "\e994";
-}
-.icon-cc-progress:before {
-  content: "\e995";
-}
-.icon-cc-project:before {
-  content: "\e996";
-}
-.icon-cc-push-configuration:before {
-  content: "\e997";
-}
-.icon-cc-push-history:before {
-  content: "\e998";
-}
-.icon-cc-question:before {
-  content: "\e999";
-}
-.icon-cc-record:before {
-  content: "\e99a";
-}
-.icon-cc-rect-add:before {
-  content: "\e99b";
-}
-.icon-cc-rect-sub:before {
-  content: "\e99c";
-}
-.icon-cc-redis:before {
-  content: "\e99d";
-}
-.icon-cc-repeater:before {
-  content: "\e99e";
-}
-.icon-cc-report:before {
-  content: "\e99f";
-}
-.icon-cc-required:before {
-  content: "\e9a0";
-}
-.icon-cc-resize-full:before {
-  content: "\e9a1";
-}
-.icon-cc-resize-small:before {
-  content: "\e9a2";
-}
-.icon-cc-resource:before {
-  content: "\e9a3";
-}
-.icon-cc-resources:before {
-  content: "\e9a4";
-}
-.icon-cc-round-plus:before {
-  content: "\e9a5";
-}
-.icon-cc-router:before {
-  content: "\e9a6";
-}
-.icon-cc-security:before {
-  content: "\e9a7";
-}
-.icon-cc-security2:before {
-  content: "\e9a8";
-}
-.icon-cc-senior:before {
-  content: "\e9a9";
-}
-.icon-cc-server:before {
-  content: "\e9aa";
-}
-.icon-cc-service:before {
-  content: "\e9ab";
-}
-.icon-cc-set:before {
-  content: "\e9ac";
-}
-.icon-cc-setting:before {
-  content: "\e9ad";
-}
-.icon-cc-share:before {
-  content: "\e9ae";
-}
-.icon-cc-shift:before {
-  content: "\e9af";
-}
-.icon-cc-show:before {
-  content: "\e9b0";
-}
-.icon-cc-skin:before {
-  content: "\e9b1";
-}
-.icon-cc-skip:before {
-  content: "\e9b2";
-}
-.icon-cc-sort:before {
-  content: "\e9b3";
-}
-.icon-cc-sqlite:before {
-  content: "\e9b4";
-}
-.icon-cc-sql-server:before {
-  content: "\e9b5";
-}
-.icon-cc-square:before {
-  content: "\e9b6";
-}
-.icon-cc-star:before {
-  content: "\e9b7";
-}
-.icon-cc-statement:before {
-  content: "\e9b8";
-}
-.icon-cc-stick:before {
-  content: "\e9b9";
-}
-.icon-cc-storage:before {
-  content: "\e9ba";
-}
-.icon-cc-subnet:before {
-  content: "\e9bb";
-}
-.icon-cc-switch2:before {
-  content: "\e9bc";
-}
-.icon-cc-syncing:before {
-=======
 .icon-cc-link:before {
   content: "\e95b";
 }
@@ -611,387 +307,366 @@
 .icon-cc-list:before {
   content: "\e95d";
 }
+.icon-cc-loading:before {
+  content: "\e95e";
+}
 .icon-cc-lock:before {
-  content: "\e95e";
+  content: "\e95f";
 }
 .icon-cc-log:before {
-  content: "\e95f";
+  content: "\e960";
+}
+.icon-cc-log-02:before {
+  content: "\e961";
 }
 .icon-cc-logout:before {
-  content: "\e960";
+  content: "\e962";
 }
 .icon-cc-machine:before {
-  content: "\e961";
+  content: "\e963";
 }
 .icon-cc-mail-server:before {
-  content: "\e962";
+  content: "\e964";
 }
 .icon-cc-mainboard:before {
-  content: "\e963";
+  content: "\e965";
 }
 .icon-cc-map:before {
-  content: "\e964";
+  content: "\e966";
 }
 .icon-cc-market:before {
-  content: "\e965";
+  content: "\e967";
 }
 .icon-cc-memory:before {
-  content: "\e966";
+  content: "\e968";
 }
 .icon-cc-middleware:before {
-  content: "\e967";
+  content: "\e969";
 }
 .icon-cc-minicomputer:before {
-  content: "\e968";
+  content: "\e96a";
 }
 .icon-cc-model:before {
-  content: "\e969";
+  content: "\e96b";
 }
 .icon-cc-module:before {
-  content: "\e96a";
+  content: "\e96c";
 }
 .icon-cc-mongodb:before {
-  content: "\e96b";
+  content: "\e96d";
 }
 .icon-cc-mysql:before {
-  content: "\e96c";
+  content: "\e96e";
 }
 .icon-cc-nav-advanced-features:before {
-  content: "\e96d";
+  content: "\e96f";
 }
 .icon-cc-nav-associated:before {
-  content: "\e96e";
+  content: "\e970";
 }
 .icon-cc-nav-audit:before {
-  content: "\e96f";
+  content: "\e971";
 }
 .icon-cc-nav-audit-02:before {
-  content: "\e970";
+  content: "\e972";
 }
 .icon-cc-nav-authority:before {
-  content: "\e971";
+  content: "\e973";
 }
 .icon-cc-nav-auto-discovery:before {
-  content: "\e972";
+  content: "\e974";
 }
 .icon-cc-nav-business-level:before {
-  content: "\e973";
+  content: "\e975";
 }
 .icon-cc-nav-collection:before {
-  content: "\e974";
+  content: "\e976";
 }
 .icon-cc-nav-detective:before {
-  content: "\e975";
+  content: "\e977";
 }
 .icon-cc-nav-free-machine:before {
-  content: "\e976";
+  content: "\e978";
 }
 .icon-cc-nav-model:before {
-  content: "\e977";
+  content: "\e979";
 }
 .icon-cc-nav-model-02:before {
-  content: "\e978";
+  content: "\e97a";
 }
 .icon-cc-nav-model-topo:before {
-  content: "\e979";
+  content: "\e97b";
 }
 .icon-cc-nav-resource:before {
-  content: "\e97a";
+  content: "\e97c";
 }
 .icon-cc-nav-service-topo:before {
-  content: "\e97b";
+  content: "\e97d";
 }
 .icon-cc-nav-stick:before {
-  content: "\e97c";
+  content: "\e97e";
 }
 .icon-cc-nav-subscription:before {
-  content: "\e97d";
+  content: "\e97f";
 }
 .icon-cc-nav-toggle:before {
-  content: "\e97e";
+  content: "\e980";
 }
 .icon-cc-net-port:before {
-  content: "\e97f";
+  content: "\e981";
 }
 .icon-cc-network-card:before {
-  content: "\e980";
+  content: "\e982";
 }
 .icon-cc-network-equipment:before {
-  content: "\e981";
+  content: "\e983";
 }
 .icon-cc-network-manage:before {
-  content: "\e982";
+  content: "\e984";
 }
 .icon-cc-networks:before {
-  content: "\e983";
+  content: "\e985";
 }
 .icon-cc-network-segment:before {
-  content: "\e984";
+  content: "\e986";
 }
 .icon-cc-nginx:before {
-  content: "\e985";
+  content: "\e987";
 }
 .icon-cc-no-authority:before {
-  content: "\e986";
+  content: "\e988";
 }
 .icon-cc-node:before {
-  content: "\e987";
+  content: "\e989";
 }
 .icon-cc-not-allowed:before {
-  content: "\e988";
+  content: "\e98a";
 }
 .icon-cc-operator:before {
-  content: "\e989";
+  content: "\e98b";
 }
 .icon-cc-oracle:before {
-  content: "\e98a";
+  content: "\e98c";
 }
 .icon-cc-organization:before {
-  content: "\e98b";
+  content: "\e98d";
 }
 .icon-cc-other:before {
-  content: "\e98c";
+  content: "\e98e";
 }
 .icon-cc-pie-chart:before {
-  content: "\e98d";
+  content: "\e98f";
 }
 .icon-cc-pin:before {
-  content: "\e98e";
+  content: "\e990";
 }
 .icon-cc-plus:before {
-  content: "\e98f";
+  content: "\e991";
 }
 .icon-cc-plus-circle:before {
-  content: "\e990";
+  content: "\e992";
 }
 .icon-cc-port:before {
-  content: "\e991";
+  content: "\e993";
 }
 .icon-cc-postgresql:before {
-  content: "\e992";
+  content: "\e994";
 }
 .icon-cc-printer:before {
-  content: "\e993";
+  content: "\e995";
 }
 .icon-cc-process:before {
-  content: "\e994";
+  content: "\e996";
 }
 .icon-cc-program:before {
-  content: "\e995";
+  content: "\e997";
 }
 .icon-cc-progress:before {
-  content: "\e996";
+  content: "\e998";
 }
 .icon-cc-project:before {
-  content: "\e997";
+  content: "\e999";
 }
 .icon-cc-push-configuration:before {
-  content: "\e998";
+  content: "\e99a";
 }
 .icon-cc-push-history:before {
-  content: "\e999";
+  content: "\e99b";
 }
 .icon-cc-question:before {
-  content: "\e99a";
+  content: "\e99c";
 }
 .icon-cc-record:before {
-  content: "\e99b";
+  content: "\e99d";
 }
 .icon-cc-rect-add:before {
-  content: "\e99c";
+  content: "\e99e";
 }
 .icon-cc-rect-sub:before {
-  content: "\e99d";
+  content: "\e99f";
 }
 .icon-cc-redis:before {
-  content: "\e99e";
+  content: "\e9a0";
 }
 .icon-cc-repeater:before {
-  content: "\e99f";
+  content: "\e9a1";
 }
 .icon-cc-report:before {
-  content: "\e9a0";
+  content: "\e9a2";
 }
 .icon-cc-required:before {
-  content: "\e9a1";
+  content: "\e9a3";
 }
 .icon-cc-resize-full:before {
-  content: "\e9a2";
+  content: "\e9a4";
 }
 .icon-cc-resize-small:before {
-  content: "\e9a3";
+  content: "\e9a5";
 }
 .icon-cc-resource:before {
-  content: "\e9a4";
+  content: "\e9a6";
 }
 .icon-cc-resources:before {
-  content: "\e9a5";
+  content: "\e9a7";
 }
 .icon-cc-round-plus:before {
-  content: "\e9a6";
+  content: "\e9a8";
 }
 .icon-cc-router:before {
-  content: "\e9a7";
+  content: "\e9a9";
 }
 .icon-cc-security:before {
-  content: "\e9a8";
+  content: "\e9aa";
 }
 .icon-cc-security2:before {
-  content: "\e9a9";
+  content: "\e9ab";
 }
 .icon-cc-senior:before {
-  content: "\e9aa";
+  content: "\e9ac";
 }
 .icon-cc-server:before {
-  content: "\e9ab";
+  content: "\e9ad";
 }
 .icon-cc-service:before {
-  content: "\e9ac";
+  content: "\e9ae";
 }
 .icon-cc-set:before {
-  content: "\e9ad";
+  content: "\e9af";
 }
 .icon-cc-setting:before {
-  content: "\e9ae";
+  content: "\e9b0";
 }
 .icon-cc-share:before {
-  content: "\e9af";
+  content: "\e9b1";
 }
 .icon-cc-shift:before {
-  content: "\e9b0";
+  content: "\e9b2";
 }
 .icon-cc-show:before {
-  content: "\e9b1";
+  content: "\e9b3";
 }
 .icon-cc-skin:before {
-  content: "\e9b2";
+  content: "\e9b4";
 }
 .icon-cc-skip:before {
-  content: "\e9b3";
+  content: "\e9b5";
 }
 .icon-cc-sort:before {
-  content: "\e9b4";
+  content: "\e9b6";
 }
 .icon-cc-sqlite:before {
-  content: "\e9b5";
+  content: "\e9b7";
 }
 .icon-cc-sql-server:before {
-  content: "\e9b6";
+  content: "\e9b8";
 }
 .icon-cc-square:before {
-  content: "\e9b7";
+  content: "\e9b9";
 }
 .icon-cc-star:before {
-  content: "\e9b8";
+  content: "\e9ba";
 }
 .icon-cc-statement:before {
-  content: "\e9b9";
+  content: "\e9bb";
 }
 .icon-cc-stick:before {
-  content: "\e9ba";
+  content: "\e9bc";
 }
 .icon-cc-storage:before {
-  content: "\e9bb";
+  content: "\e9bd";
 }
 .icon-cc-subnet:before {
-  content: "\e9bc";
+  content: "\e9be";
 }
 .icon-cc-switch2:before {
->>>>>>> 99cf7c88
-  content: "\e9bd";
+  content: "\e9bf";
+}
+.icon-cc-syncing:before {
+  content: "\e9c0";
 }
 .icon-cc-template-management:before {
-  content: "\e9be";
+  content: "\e9c1";
 }
 .icon-cc-thumbtack:before {
-  content: "\e9bf";
+  content: "\e9c2";
 }
 .icon-cc-tips:before {
-  content: "\e9c0";
+  content: "\e9c3";
 }
 .icon-cc-tips-close:before {
-  content: "\e9c1";
+  content: "\e9c4";
 }
 .icon-cc-tomcat:before {
-  content: "\e9c2";
+  content: "\e9c5";
 }
 .icon-cc-tree:before {
-  content: "\e9c3";
+  content: "\e9c6";
 }
 .icon-cc-tree-triangle:before {
-  content: "\e9c4";
+  content: "\e9c7";
 }
 .icon-cc-triangle:before {
-  content: "\e9c5";
+  content: "\e9c8";
 }
 .icon-cc-triangle-sider:before {
-  content: "\e9c6";
+  content: "\e9c9";
 }
 .icon-cc-unix:before {
-  content: "\e9c7";
-}
-<<<<<<< HEAD
+  content: "\e9ca";
+}
 .icon-cc-updating:before {
-  content: "\e9c8";
+  content: "\e9cb";
 }
 .icon-cc-ups:before {
-  content: "\e9c9";
+  content: "\e9cc";
 }
 .icon-cc-user:before {
-  content: "\e9ca";
+  content: "\e9cd";
 }
 .icon-cc-virtual:before {
-  content: "\e9cb";
+  content: "\e9ce";
 }
 .icon-cc-vmware:before {
-  content: "\e9cc";
+  content: "\e9cf";
 }
 .icon-cc-vsphere:before {
-  content: "\e9cd";
+  content: "\e9d0";
 }
 .icon-cc-weblogic:before {
-  content: "\e9ce";
+  content: "\e9d1";
 }
 .icon-cc-win:before {
-  content: "\e9cf";
+  content: "\e9d2";
 }
 .icon-cc-win7:before {
-  content: "\e9d0";
+  content: "\e9d3";
 }
 .icon-cc-wireless:before {
-  content: "\e9d1";
-=======
-.icon-cc-ups:before {
-  content: "\e9c8";
-}
-.icon-cc-user:before {
-  content: "\e9c9";
-}
-.icon-cc-virtual:before {
-  content: "\e9ca";
-}
-.icon-cc-vmware:before {
-  content: "\e9cb";
-}
-.icon-cc-vsphere:before {
-  content: "\e9cc";
-}
-.icon-cc-weblogic:before {
-  content: "\e9cd";
-}
-.icon-cc-win:before {
-  content: "\e9ce";
-}
-.icon-cc-win7:before {
-  content: "\e9cf";
-}
-.icon-cc-wireless:before {
-  content: "\e9d0";
+  content: "\e9d4";
 }
 .icon-cc-zoom-in:before {
-  content: "\e9d1";
+  content: "\e9d5";
 }
 .icon-cc-zoom-out:before {
-  content: "\e9d2";
->>>>>>> 99cf7c88
+  content: "\e9d6";
 }