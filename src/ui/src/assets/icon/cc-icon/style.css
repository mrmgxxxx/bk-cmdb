--- conflicted
+++ resolved
@@ -1,15 +1,9 @@
 @font-face {
   font-family: 'icomoon';
   src:
-<<<<<<< HEAD
-    url('fonts/icomoon.ttf?kxnt47') format('truetype'),
-    url('fonts/icomoon.woff?kxnt47') format('woff'),
-    url('fonts/icomoon.svg?kxnt47#icomoon') format('svg');
-=======
     url('fonts/icomoon.ttf?2f7ovd') format('truetype'),
     url('fonts/icomoon.woff?2f7ovd') format('woff'),
     url('fonts/icomoon.svg?2f7ovd#icomoon') format('svg');
->>>>>>> b1f8935f
   font-weight: normal;
   font-style: normal;
 }
