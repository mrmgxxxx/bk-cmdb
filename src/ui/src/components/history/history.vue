/*
 * Tencent is pleased to support the open source community by making 蓝鲸 available.
 * Copyright (C) 2017-2018 THL A29 Limited, a Tencent company. All rights reserved.
 * Licensed under the MIT License (the "License"); you may not use this file except in compliance with the License.
 * You may obtain a copy of the License at http://opensource.org/licenses/MIT
 * Unless required by applicable law or agreed to in writing, software distributed under the License is distributed on an "AS IS" BASIS,
 * WITHOUT WARRANTIES OR CONDITIONS OF ANY KIND, either express or implied.
 * See the License for the specific language governing permissions and limitations under the License.
 */

<template>
    <div class="history-wrapper">
        <div class="history-filter clearfix">
            <div class="filter-group date fl">
<<<<<<< HEAD
                <label>{{$t("HostResourcePool['时间范围']")}}</label>
                <bk-daterangepicker class="filter-field"
=======
                <label>时间范围</label>
                <bk-daterangepicker class="filter-field" ref="dateRangePicker"
>>>>>>> 099483e5
                    @change="setFilterDate"
                    :range-separator="'-'"
                    :quick-select="false"
                    :disabled="false"
                    :start-date="initDate.start"
                    :end-date="initDate.end">
                </bk-daterangepicker>
            </div>
            <div class="filter-group user fl">
                <label>{{$t("HostResourcePool['操作账号']")}}</label>
                <v-member-selector class="filter-field" :exclude="true" :selected.sync="filter.user" :active="active"></v-member-selector>
            </div>
            <div class="filter-group btn fr">
                <bk-button type="primary" @click="setCurrentPage(1)">{{$t("Common['查询']")}}</bk-button>
            </div>
        </div>
        <div class="history-table">
            <v-table
                :isLoading="table.isLoading" 
                :tableHeader="table.header" 
                :tableList="table.list" 
                :pagination="table.pagination" 
                :defaultSort="table.defaultSort"
                @handleTableSortClick="setTableSort"
                @handlePageTurning="setCurrentPage"
                @handlePageSizeChange="setPageSize">
            </v-table>
        </div>
    </div>
</template>
<script>
    import vTable from '@/components/table/table'
    import vMemberSelector from '@/components/common/selector/member'
    import moment from 'moment'
    export default {
        props: {
            active: {
                type: Boolean,
                default: false
            },
            type: {
                type: String,
                default: 'inst' // inst | host
            },
            innerIP: String,
            instId: Number
        },
        data () {
            return {
                filter: {
                    date: [],
                    user: ''
                },
                table: {
                    header: [{
                        id: 'op_desc',
                        name: this.$t("HostResourcePool['变更内容']")
                    }, {
                        id: 'operator',
                        name: this.$t("HostResourcePool['操作账号']")
                    }, {
                        id: 'op_time',
                        name: this.$t("HostResourcePool['操作时间']")
                    }],
                    list: [],
                    pagination: {
                        current: 1,
                        count: 0,
                        size: 10
                    },
                    defaultSort: '-op_time',
                    sort: '-op_time',
                    isLoading: false
                }
            }
        },
        computed: {
            searchParams () {
                let params = {
                    condition: {
                        op_time: this.filter.date,
                        op_target: this.type
                    },
                    limit: this.table.pagination.size,
                    start: (this.table.pagination.current - 1) * this.table.pagination.size,
                    sort: this.table.sort
                }
                if (this.type === 'host') {
                    params.condition['ext_key'] = {
                        '$in': [this.innerIP]
                    }
                } else {
                    params.condition['inst_id'] = this.instId
                }
                if (this.filter.user) {
                    params.condition['operator'] = this.filter.user
                }
                return params
            },
            initDate () {
                return {
                    start: this.$formatTime(moment().subtract(14, 'days'), 'YYYY-MM-DD'),
                    end: this.$formatTime(moment(), 'YYYY-MM-DD')
                }
            }
        },
        beforeMount () {
            this.filter.date = [`${this.initDate.start} 00:00:00`, `${this.initDate.end} 23:59:59`]
        },
        watch: {
            active (active) {
                if (active) {
                    this.getHistory()
                } else {
                    let $dateRangePicker = this.$refs.dateRangePicker
                    $dateRangePicker.selectedDateView = `${this.initDate.start} - ${this.initDate.end}`
                    $dateRangePicker.selectedDateRange = [this.initDate.start, this.initDate.end]
                    $dateRangePicker.selectedDateRangeTmp = [this.initDate.start, this.initDate.end]
                    this.filter.date = [`${this.initDate.start} 00:00:00`, `${this.initDate.end} 23:59:59`]
                    this.filter.user = ''
                }
            }
        },
        methods: {
            getHistory () {
                this.table.isLoading = true
                this.$axios.post('audit/search', this.searchParams).then(res => {
                    if (res.result) {
                        res.data.info.map(history => {
                            history['op_time'] = this.$formatTime(history['op_time'])
                        })
                        this.table.list = res.data.info
                        this.table.pagination.count = res.data.count
                    } else {
                        this.$alertMsg(res['bk_error_msg'])
                    }
                    this.table.isLoading = false
                }).catch(() => {
                    this.table.isLoading = false
                })
            },
            setFilterDate (oldDate, newDate) {
                if (newDate) {
                    newDate = newDate.split(' - ')
                    newDate[0] = `${newDate[0]} 00:00:00`
                    newDate[1] = `${newDate[1]} 23:59:59`
                    this.filter.date = newDate
                }
            },
            setTableSort (sort) {
                this.table.sort = sort
                this.getHistory()
            },
            setPageSize (size) {
                this.table.pagination.size = size
                this.getHistory()
            },
            setCurrentPage (current) {
                this.table.pagination.current = current
                this.getHistory()
            }
        },
        components: {
            vTable,
            vMemberSelector
        }
    }
</script>

<style lang="scss" scoped>
    .history-filter{
        padding: 20px 0;
        position: relative;
        z-index: 1;
        .filter-group{
            white-space: nowrap;
            margin: 0 20px 0 0px;
            &.btn{
                margin: 0;
            }
            &.date{
                .filter-field{
                    white-space: normal;
                }
            }
            label{
                display: inline-block;
                vertical-align: middle;
            }
            .filter-field{
                display: inline-block;
                vertical-align: middle;
                width: 240px;
            }
            .bk-button{
                width: 96px;
            }
        }
    }
</style><|MERGE_RESOLUTION|>--- conflicted
+++ resolved
@@ -1,221 +1,216 @@
-/*
- * Tencent is pleased to support the open source community by making 蓝鲸 available.
- * Copyright (C) 2017-2018 THL A29 Limited, a Tencent company. All rights reserved.
- * Licensed under the MIT License (the "License"); you may not use this file except in compliance with the License.
- * You may obtain a copy of the License at http://opensource.org/licenses/MIT
- * Unless required by applicable law or agreed to in writing, software distributed under the License is distributed on an "AS IS" BASIS,
- * WITHOUT WARRANTIES OR CONDITIONS OF ANY KIND, either express or implied.
- * See the License for the specific language governing permissions and limitations under the License.
- */
-
-<template>
-    <div class="history-wrapper">
-        <div class="history-filter clearfix">
-            <div class="filter-group date fl">
-<<<<<<< HEAD
-                <label>{{$t("HostResourcePool['时间范围']")}}</label>
-                <bk-daterangepicker class="filter-field"
-=======
-                <label>时间范围</label>
-                <bk-daterangepicker class="filter-field" ref="dateRangePicker"
->>>>>>> 099483e5
-                    @change="setFilterDate"
-                    :range-separator="'-'"
-                    :quick-select="false"
-                    :disabled="false"
-                    :start-date="initDate.start"
-                    :end-date="initDate.end">
-                </bk-daterangepicker>
-            </div>
-            <div class="filter-group user fl">
-                <label>{{$t("HostResourcePool['操作账号']")}}</label>
-                <v-member-selector class="filter-field" :exclude="true" :selected.sync="filter.user" :active="active"></v-member-selector>
-            </div>
-            <div class="filter-group btn fr">
-                <bk-button type="primary" @click="setCurrentPage(1)">{{$t("Common['查询']")}}</bk-button>
-            </div>
-        </div>
-        <div class="history-table">
-            <v-table
-                :isLoading="table.isLoading" 
-                :tableHeader="table.header" 
-                :tableList="table.list" 
-                :pagination="table.pagination" 
-                :defaultSort="table.defaultSort"
-                @handleTableSortClick="setTableSort"
-                @handlePageTurning="setCurrentPage"
-                @handlePageSizeChange="setPageSize">
-            </v-table>
-        </div>
-    </div>
-</template>
-<script>
-    import vTable from '@/components/table/table'
-    import vMemberSelector from '@/components/common/selector/member'
-    import moment from 'moment'
-    export default {
-        props: {
-            active: {
-                type: Boolean,
-                default: false
-            },
-            type: {
-                type: String,
-                default: 'inst' // inst | host
-            },
-            innerIP: String,
-            instId: Number
-        },
-        data () {
-            return {
-                filter: {
-                    date: [],
-                    user: ''
-                },
-                table: {
-                    header: [{
-                        id: 'op_desc',
-                        name: this.$t("HostResourcePool['变更内容']")
-                    }, {
-                        id: 'operator',
-                        name: this.$t("HostResourcePool['操作账号']")
-                    }, {
-                        id: 'op_time',
-                        name: this.$t("HostResourcePool['操作时间']")
-                    }],
-                    list: [],
-                    pagination: {
-                        current: 1,
-                        count: 0,
-                        size: 10
-                    },
-                    defaultSort: '-op_time',
-                    sort: '-op_time',
-                    isLoading: false
-                }
-            }
-        },
-        computed: {
-            searchParams () {
-                let params = {
-                    condition: {
-                        op_time: this.filter.date,
-                        op_target: this.type
-                    },
-                    limit: this.table.pagination.size,
-                    start: (this.table.pagination.current - 1) * this.table.pagination.size,
-                    sort: this.table.sort
-                }
-                if (this.type === 'host') {
-                    params.condition['ext_key'] = {
-                        '$in': [this.innerIP]
-                    }
-                } else {
-                    params.condition['inst_id'] = this.instId
-                }
-                if (this.filter.user) {
-                    params.condition['operator'] = this.filter.user
-                }
-                return params
-            },
-            initDate () {
-                return {
-                    start: this.$formatTime(moment().subtract(14, 'days'), 'YYYY-MM-DD'),
-                    end: this.$formatTime(moment(), 'YYYY-MM-DD')
-                }
-            }
-        },
-        beforeMount () {
-            this.filter.date = [`${this.initDate.start} 00:00:00`, `${this.initDate.end} 23:59:59`]
-        },
-        watch: {
-            active (active) {
-                if (active) {
-                    this.getHistory()
-                } else {
-                    let $dateRangePicker = this.$refs.dateRangePicker
-                    $dateRangePicker.selectedDateView = `${this.initDate.start} - ${this.initDate.end}`
-                    $dateRangePicker.selectedDateRange = [this.initDate.start, this.initDate.end]
-                    $dateRangePicker.selectedDateRangeTmp = [this.initDate.start, this.initDate.end]
-                    this.filter.date = [`${this.initDate.start} 00:00:00`, `${this.initDate.end} 23:59:59`]
-                    this.filter.user = ''
-                }
-            }
-        },
-        methods: {
-            getHistory () {
-                this.table.isLoading = true
-                this.$axios.post('audit/search', this.searchParams).then(res => {
-                    if (res.result) {
-                        res.data.info.map(history => {
-                            history['op_time'] = this.$formatTime(history['op_time'])
-                        })
-                        this.table.list = res.data.info
-                        this.table.pagination.count = res.data.count
-                    } else {
-                        this.$alertMsg(res['bk_error_msg'])
-                    }
-                    this.table.isLoading = false
-                }).catch(() => {
-                    this.table.isLoading = false
-                })
-            },
-            setFilterDate (oldDate, newDate) {
-                if (newDate) {
-                    newDate = newDate.split(' - ')
-                    newDate[0] = `${newDate[0]} 00:00:00`
-                    newDate[1] = `${newDate[1]} 23:59:59`
-                    this.filter.date = newDate
-                }
-            },
-            setTableSort (sort) {
-                this.table.sort = sort
-                this.getHistory()
-            },
-            setPageSize (size) {
-                this.table.pagination.size = size
-                this.getHistory()
-            },
-            setCurrentPage (current) {
-                this.table.pagination.current = current
-                this.getHistory()
-            }
-        },
-        components: {
-            vTable,
-            vMemberSelector
-        }
-    }
-</script>
-
-<style lang="scss" scoped>
-    .history-filter{
-        padding: 20px 0;
-        position: relative;
-        z-index: 1;
-        .filter-group{
-            white-space: nowrap;
-            margin: 0 20px 0 0px;
-            &.btn{
-                margin: 0;
-            }
-            &.date{
-                .filter-field{
-                    white-space: normal;
-                }
-            }
-            label{
-                display: inline-block;
-                vertical-align: middle;
-            }
-            .filter-field{
-                display: inline-block;
-                vertical-align: middle;
-                width: 240px;
-            }
-            .bk-button{
-                width: 96px;
-            }
-        }
-    }
+/*
+ * Tencent is pleased to support the open source community by making 蓝鲸 available.
+ * Copyright (C) 2017-2018 THL A29 Limited, a Tencent company. All rights reserved.
+ * Licensed under the MIT License (the "License"); you may not use this file except in compliance with the License.
+ * You may obtain a copy of the License at http://opensource.org/licenses/MIT
+ * Unless required by applicable law or agreed to in writing, software distributed under the License is distributed on an "AS IS" BASIS,
+ * WITHOUT WARRANTIES OR CONDITIONS OF ANY KIND, either express or implied.
+ * See the License for the specific language governing permissions and limitations under the License.
+ */
+
+<template>
+    <div class="history-wrapper">
+        <div class="history-filter clearfix">
+            <div class="filter-group date fl">
+                <label>{{$t("HostResourcePool['时间范围']")}}</label>
+                <bk-daterangepicker class="filter-field" ref="dateRangePicker"
+                    @change="setFilterDate"
+                    :range-separator="'-'"
+                    :quick-select="false"
+                    :disabled="false"
+                    :start-date="initDate.start"
+                    :end-date="initDate.end">
+                </bk-daterangepicker>
+            </div>
+            <div class="filter-group user fl">
+                <label>{{$t("HostResourcePool['操作账号']")}}</label>
+                <v-member-selector class="filter-field" :exclude="true" :selected.sync="filter.user" :active="active"></v-member-selector>
+            </div>
+            <div class="filter-group btn fr">
+                <bk-button type="primary" @click="setCurrentPage(1)">{{$t("Common['查询']")}}</bk-button>
+            </div>
+        </div>
+        <div class="history-table">
+            <v-table
+                :isLoading="table.isLoading" 
+                :tableHeader="table.header" 
+                :tableList="table.list" 
+                :pagination="table.pagination" 
+                :defaultSort="table.defaultSort"
+                @handleTableSortClick="setTableSort"
+                @handlePageTurning="setCurrentPage"
+                @handlePageSizeChange="setPageSize">
+            </v-table>
+        </div>
+    </div>
+</template>
+<script>
+    import vTable from '@/components/table/table'
+    import vMemberSelector from '@/components/common/selector/member'
+    import moment from 'moment'
+    export default {
+        props: {
+            active: {
+                type: Boolean,
+                default: false
+            },
+            type: {
+                type: String,
+                default: 'inst' // inst | host
+            },
+            innerIP: String,
+            instId: Number
+        },
+        data () {
+            return {
+                filter: {
+                    date: [],
+                    user: ''
+                },
+                table: {
+                    header: [{
+                        id: 'op_desc',
+                        name: this.$t("HostResourcePool['变更内容']")
+                    }, {
+                        id: 'operator',
+                        name: this.$t("HostResourcePool['操作账号']")
+                    }, {
+                        id: 'op_time',
+                        name: this.$t("HostResourcePool['操作时间']")
+                    }],
+                    list: [],
+                    pagination: {
+                        current: 1,
+                        count: 0,
+                        size: 10
+                    },
+                    defaultSort: '-op_time',
+                    sort: '-op_time',
+                    isLoading: false
+                }
+            }
+        },
+        computed: {
+            searchParams () {
+                let params = {
+                    condition: {
+                        op_time: this.filter.date,
+                        op_target: this.type
+                    },
+                    limit: this.table.pagination.size,
+                    start: (this.table.pagination.current - 1) * this.table.pagination.size,
+                    sort: this.table.sort
+                }
+                if (this.type === 'host') {
+                    params.condition['ext_key'] = {
+                        '$in': [this.innerIP]
+                    }
+                } else {
+                    params.condition['inst_id'] = this.instId
+                }
+                if (this.filter.user) {
+                    params.condition['operator'] = this.filter.user
+                }
+                return params
+            },
+            initDate () {
+                return {
+                    start: this.$formatTime(moment().subtract(14, 'days'), 'YYYY-MM-DD'),
+                    end: this.$formatTime(moment(), 'YYYY-MM-DD')
+                }
+            }
+        },
+        beforeMount () {
+            this.filter.date = [`${this.initDate.start} 00:00:00`, `${this.initDate.end} 23:59:59`]
+        },
+        watch: {
+            active (active) {
+                if (active) {
+                    this.getHistory()
+                } else {
+                    let $dateRangePicker = this.$refs.dateRangePicker
+                    $dateRangePicker.selectedDateView = `${this.initDate.start} - ${this.initDate.end}`
+                    $dateRangePicker.selectedDateRange = [this.initDate.start, this.initDate.end]
+                    $dateRangePicker.selectedDateRangeTmp = [this.initDate.start, this.initDate.end]
+                    this.filter.date = [`${this.initDate.start} 00:00:00`, `${this.initDate.end} 23:59:59`]
+                    this.filter.user = ''
+                }
+            }
+        },
+        methods: {
+            getHistory () {
+                this.table.isLoading = true
+                this.$axios.post('audit/search', this.searchParams).then(res => {
+                    if (res.result) {
+                        res.data.info.map(history => {
+                            history['op_time'] = this.$formatTime(history['op_time'])
+                        })
+                        this.table.list = res.data.info
+                        this.table.pagination.count = res.data.count
+                    } else {
+                        this.$alertMsg(res['bk_error_msg'])
+                    }
+                    this.table.isLoading = false
+                }).catch(() => {
+                    this.table.isLoading = false
+                })
+            },
+            setFilterDate (oldDate, newDate) {
+                if (newDate) {
+                    newDate = newDate.split(' - ')
+                    newDate[0] = `${newDate[0]} 00:00:00`
+                    newDate[1] = `${newDate[1]} 23:59:59`
+                    this.filter.date = newDate
+                }
+            },
+            setTableSort (sort) {
+                this.table.sort = sort
+                this.getHistory()
+            },
+            setPageSize (size) {
+                this.table.pagination.size = size
+                this.getHistory()
+            },
+            setCurrentPage (current) {
+                this.table.pagination.current = current
+                this.getHistory()
+            }
+        },
+        components: {
+            vTable,
+            vMemberSelector
+        }
+    }
+</script>
+
+<style lang="scss" scoped>
+    .history-filter{
+        padding: 20px 0;
+        position: relative;
+        z-index: 1;
+        .filter-group{
+            white-space: nowrap;
+            margin: 0 20px 0 0px;
+            &.btn{
+                margin: 0;
+            }
+            &.date{
+                .filter-field{
+                    white-space: normal;
+                }
+            }
+            label{
+                display: inline-block;
+                vertical-align: middle;
+            }
+            .filter-field{
+                display: inline-block;
+                vertical-align: middle;
+                width: 240px;
+            }
+            .bk-button{
+                width: 96px;
+            }
+        }
+    }
 </style>