<template>
    <div class="history-details-wrapper">
        <template v-if="details">
            <div class="history-info">
                <div :class="['info-group', item.key]" v-for="(item, index) in informations" :key="index">
                    <label class="info-label">{{item.label}}：</label>
                    <span class="info-value">{{displayInfo[item.key]}}</span>
                </div>
            </div>
            <bk-table
                :data="displayList"
                :width="width || 700"
                :max-height="$APP.height - 300"
                :height="height"
                :row-border="true"
                :col-border="true"
                :cell-style="getCellStyle">
                <bk-table-column prop="bk_property_name"></bk-table-column>
                <bk-table-column v-if="!['create'].includes(details.action)"
                    prop="pre_data"
                    :label="$t('变更前')"
                    :show-overflow-tooltip="{ allowHTML: true }">
                    <template slot-scope="{ row }">
                        <span v-html="row.pre_data"></span>
                    </template>
                </bk-table-column>
                <bk-table-column v-if="!['delete'].includes(details.action)"
                    prop="cur_data"
                    :label="$t('变更后')"
                    :show-overflow-tooltip="{ allowHTML: true }">
                    <template slot-scope="{ row }">
                        <span v-html="row.cur_data"></span>
                    </template>
                </bk-table-column>
            </bk-table>
            <p class="field-btn" @click="toggleFields" v-if="isShowToggle && !['create', 'delete'].includes(details.action)">
                {{isShowAllFields ? $t('收起') : $t('展开')}}
            </p>
        </template>
    </div>
</template>

<script>
    import { mapState, mapGetters } from 'vuex'
    export default {
        props: {
            details: Object,
            height: Number,
            width: Number,
            isShow: Boolean,
            showBusiness: {
                type: Boolean,
                default: false
            }
        },
        data () {
            return {
                isShowAllFields: false,
                informations: [{
                    label: this.$t('动作'),
                    key: 'action'
                }, {
                    label: this.$t('功能板块'),
                    key: 'resourceType'
                }, {
                    label: this.$t('操作实例'),
                    key: 'instance'
                }, {
                    label: this.$t('操作描述'),
                    key: 'desc'
                }, {
                    label: this.$t('操作时间'),
                    key: 'time'
                }, {
                    label: this.$t('操作账号'),
                    key: 'user'
                }],
                colWidth: [130, 280, 280],
                hostOperations: ['assign_host', 'unassign_host', 'transfer_host_module']
            }
        },
        computed: {
            ...mapState('operationAudit', ['funcActions']),
            ...mapGetters('objectBiz', ['authorizedBusiness']),
            operationDetail () {
                return this.details.operation_detail
            },
            bizSet () {
                const biz = {}
                this.authorizedBusiness.forEach(({ bk_biz_id: bkBizId, bk_biz_name: bkBizName }) => {
                    biz[bkBizId] = bkBizName
                })
                return biz
            },
            actionList () {
                const funcMap = []
                Object.keys(this.funcActions).forEach(key => {
                    funcMap.push(...this.funcActions[key])
                })
                return funcMap
            },
            funcModules () {
                const modules = {}
                this.actionList.forEach(item => {
                    modules[item.id] = this.$t(item.name)
                })
                return modules
            },
            actionSet () {
                const actionSet = {}
                const operations = this.actionList.reduce((acc, item) => acc.concat(item.operations), [])
                operations.forEach(action => {
                    actionSet[action.id] = this.$t(action.name)
                })
                return actionSet
            },
            displayInfo () {
                const info = {}
                info.action = this.getResourceAction()
                info.resourceType = this.getResourceType()
                info.instance = this.getResourceName()
                info.desc = `${info.action}"${info.instance}"`
                info.time = this.$tools.formatTime(this.details.operation_time)
                info.user = this.details.user
                if (this.showBusiness) {
                    const basicDetail = this.operationDetail.basic_detail
                    info.bizName = basicDetail && basicDetail.bk_biz_name
                }
                return info
            },
            tableList () {
                const list = []
                const type = this.details.resource_type
                if (type === 'instance_association') {
                    const keys = Object.keys(this.operationDetail.basic_asst_detail || {})
                    const attributes = [...keys, 'src_instance_id', 'src_instance_name', 'target_instance_id', 'target_instance_name']
                    const details = {
                        ...this.operationDetail,
                        ...this.operationDetail.basic_asst_detail
                    }
                    attributes.forEach(name => {
                        const data = details[name]
                        list.push({
                            'bk_property_name': name,
                            'pre_data': data,
                            'cur_data': data
                        })
                    })
<<<<<<< HEAD
                } else if (this.hostOperations.includes(this.details.action)) {
                    const content = this.operationDetail
                    const preBizId = content['pre_data']['bk_biz_id']
                    const curBizId = content['cur_data']['bk_biz_id']
                    const preSet = content['pre_data']['set'] || []
                    const curSet = content['cur_data']['set'] || []
                    const pre = []
                    const cur = []
                    preSet.forEach(set => {
                        pre.push(this.getTopoPath(preBizId, set))
                    })
                    curSet.forEach(set => {
                        cur.push(this.getTopoPath(curBizId, set))
=======
                } else {
                    const content = this.details.content
                    const preModule = content['pre_data']['module'] || []
                    const curModule = content['cur_data']['module'] || []
                    const pre = []
                    const cur = []
                    preModule.forEach(module => {
                        pre.push(this.getTopoPath(module, content.pre_data))
                    })
                    curModule.forEach(module => {
                        cur.push(this.getTopoPath(module, content.cur_data))
>>>>>>> 0b5c6794
                    })
                    const preData = pre.join('<br>')
                    const curData = cur.join('<br>')
                    list.push({
                        'bk_property_name': this.$t('关联关系'),
                        'pre_data': preData,
                        'cur_data': curData
                    })
                } else {
                    const attribute = this.operationDetail.basic_detail.details.properties
                    attribute.forEach(property => {
                        const preData = this.getCellValue(property, 'pre_data')
                        const curData = this.getCellValue(property, 'cur_data')
                        list.push({
                            'bk_property_name': property.bk_property_name,
                            'pre_data': preData,
                            'cur_data': curData
                        })
                    })
                }
                return list
            },
            changedList () {
                return this.tableList.filter(item => item.pre_data !== item.cur_data)
            },
            displayList () {
                return this.isShowAllFields ? this.tableList : this.changedList.length ? this.changedList : this.tableList
            },
            isShowToggle () {
                return this.tableList.length !== this.changedList.length && this.changedList.length > 0
            }
        },
        mounted () {
            this.isShowAllFields = ['create', 'delete'].includes(this.details.action)
            if (this.showBusiness) {
                this.informations.push({
                    label: this.$t('所属业务'),
                    key: 'bizName'
                })
            }
        },
        methods: {
            getResourceType () {
                if (this.details.label === null) {
                    const type = this.details.resource_type
                    if (type === 'model_instance') {
                        const model = this.$store.getters['objectModelClassify/getModelById'](this.operationDetail.bk_obj_id) || {}
                        return model.bk_obj_name || '--'
                    }
                    return this.funcModules[type] || '--'
                }
                const key = Object.keys(this.details.label)
                return this.funcModules[key[0]] || '--'
            },
            getResourceName () {
                const data = this.operationDetail
                if (this.hostOperations.includes(this.details.action)) {
                    return data.bk_host_innerip || '--'
                }
                if (['instance_association'].includes(this.details.resource_type)) {
                    return data.target_instance_name || '--'
                }
                return (data.basic_detail && data.basic_detail.resource_name) || '--'
            },
            getResourceAction () {
                const data = this.details
                if (data.label) {
                    const label = Object.keys(data.label)[0]
                    return this.actionSet[`${data.resource_type}-${data.action}-${label}`]
                }
                return this.actionSet[`${data.resource_type}-${data.action}`]
            },
            toggleFields () {
                this.isShowAllFields = !this.isShowAllFields
            },
            getCellValue (property, type) {
                const data = this.operationDetail.basic_detail.details[type]
                let value
                if (data) {
                    value = data[property.bk_property_id]
                }
                return [undefined, null, ''].includes(value) ? '--' : value
            },
            hasChanged (item) {
                const action = ['update', 'archive', 'recover'].concat(this.hostOperations)
                if (action.includes(this.details['action'])) {
                    return item['pre_data'] !== item['cur_data']
                }
                return false
            },
            getCellStyle ({ row, columnIndex }) {
                if (columnIndex > 0 && this.hasChanged(row)) {
                    return {
                        backgroundColor: '#e9faf0'
                    }
                }
                return {}
            },
<<<<<<< HEAD
            getTopoPath (bizId, set) {
                const path = [this.bizSet[bizId] || `业务ID：${bizId}`]
                const module = ((set.module || [])[0] || {}).bk_module_name
                if (set.bk_set_name) {
                    path.push(set.bk_set_name)
=======
            getTopoPath (module, data) {
                const bizName = data.bk_biz_name || this.options.biz[data.bk_biz_id] || `业务ID：${data.bk_biz_id}`
                const path = [bizName]
                const set = ((module.set || [])[0] || {}).ref_name
                if (set) {
                    path.push(set)
>>>>>>> 0b5c6794
                }
                if (module) {
                    path.push(module)
                }
                return path.join('→')
            }
        }
    }
</script>

<style lang="scss" scoped>
    .history-details-wrapper{
        padding: 32px 50px;
        height: 100%;
    }
    .info-group{
        width: 50%;
        display: inline-block;
        white-space: nowrap;
        line-height: 26px;
        font-size: 12px;
        &.op_desc{
            width: 100%;
            .info-value{
                width: 450px;
            }
        }
        .info-label,
        .info-value{
            display: inline-block;
            @include ellipsis;
        }
        .info-label{
            text-align: right;
            width: 100px;
        }
        .info-value{
            padding-left: 4px;
            color: #333948;
            width: 220px;
        }
    }
    .field-btn{
        font-size: 14px;
        margin: 10px 0;
        text-align: right;
        color: #3c96ff;
        cursor: pointer;
        &:hover{
            color: #0082ff;
        }
    }
</style><|MERGE_RESOLUTION|>--- conflicted
+++ resolved
@@ -146,7 +146,6 @@
                             'cur_data': data
                         })
                     })
-<<<<<<< HEAD
                 } else if (this.hostOperations.includes(this.details.action)) {
                     const content = this.operationDetail
                     const preBizId = content['pre_data']['bk_biz_id']
@@ -160,19 +159,6 @@
                     })
                     curSet.forEach(set => {
                         cur.push(this.getTopoPath(curBizId, set))
-=======
-                } else {
-                    const content = this.details.content
-                    const preModule = content['pre_data']['module'] || []
-                    const curModule = content['cur_data']['module'] || []
-                    const pre = []
-                    const cur = []
-                    preModule.forEach(module => {
-                        pre.push(this.getTopoPath(module, content.pre_data))
-                    })
-                    curModule.forEach(module => {
-                        cur.push(this.getTopoPath(module, content.cur_data))
->>>>>>> 0b5c6794
                     })
                     const preData = pre.join('<br>')
                     const curData = cur.join('<br>')
@@ -271,20 +257,11 @@
                 }
                 return {}
             },
-<<<<<<< HEAD
             getTopoPath (bizId, set) {
                 const path = [this.bizSet[bizId] || `业务ID：${bizId}`]
                 const module = ((set.module || [])[0] || {}).bk_module_name
                 if (set.bk_set_name) {
                     path.push(set.bk_set_name)
-=======
-            getTopoPath (module, data) {
-                const bizName = data.bk_biz_name || this.options.biz[data.bk_biz_id] || `业务ID：${data.bk_biz_id}`
-                const path = [bizName]
-                const set = ((module.set || [])[0] || {}).ref_name
-                if (set) {
-                    path.push(set)
->>>>>>> 0b5c6794
                 }
                 if (module) {
                     path.push(module)
