--- conflicted
+++ resolved
@@ -1,212 +1,163 @@
-<template>
-    <div class="relevance-content-wrapper">
-        <div class="tab-wrapper clearfix">
-            <ul class="relevance-tab">
-                <li :class="{'active': currentComponent === 'v-topo'}" @click="currentComponent = 'v-topo'">
-                    <i class="icon-cc-resources"></i>{{$t('Association["拓扑"]')}}
-                </li>
-                <li :class="{'active': currentComponent === 'v-tree'}" @click="currentComponent = 'v-tree'">
-                    <i class="icon-cc-tree"></i>{{$t('Association["树形"]')}}
-                </li>
-            </ul>
-<<<<<<< HEAD
-            <bk-button type="primary" class="btn btn-add" @click="currentComponent = 'v-new-association'">{{$t('Association["新增关联"]')}}</bk-button>
-=======
-            <bk-button type="primary" class="btn btn-add"
-                :disabled="!hasAssociationProperty"
-                @click="currentComponent = 'v-new-association'">
-                {{$t('Association["新增关联"]')}}
-            </bk-button>
->>>>>>> cf19b722
-        </div>
-        <component v-bind="componentProps"
-            :is="currentComponent"
-            :class="{'new-association': currentComponent === 'v-new-association'}"
-            @handleNewAssociationClose="handleNewAssociationClose">
-        </component>
-    </div>
-</template>
-
-<script>
-    import vTopo from './topo'
-    import vTree from './tree'
-    import vNewAssociation from './new-association'
-<<<<<<< HEAD
-=======
-    import {mapGetters} from 'vuex'
->>>>>>> cf19b722
-    export default {
-        props: {
-            isShow: {
-                type: Boolean,
-                default: false
-            },
-            objId: {
-                required: true
-            },
-            ObjectID: {
-                required: true
-            },
-            instance: Object
-        },
-        data () {
-            return {
-                currentComponent: null,
-                prevComponent: null
-            }
-        },
-        computed: {
-<<<<<<< HEAD
-            componentProps () {
-                const component = this.currentComponent
-                const props = {
-                    'v-topo': {
-                        isShow: component === 'v-topo',
-                        objId: this.objId,
-                        instId: this.ObjectID
-                    },
-                    'v-tree': {
-                        objId: this.objId,
-                        ObjectID: this.ObjectID
-                    },
-                    'v-new-association': {
-                        objId: this.objId,
-                        instance: this.instance
-                    }
-                }
-                return component ? props[component] : {}
-            }
-        },
-        watch: {
-            isShow (isShow) {
-                if (isShow) {
-                    this.currentComponent = 'v-topo'
-                } else {
-                    this.currentComponent = null
-                }
-            },
-            currentComponent (currentComponent, prevComponent) {
-                this.prevComponent = prevComponent
-            }
-        },
-=======
-            ...mapGetters('object', ['attribute']),
-            hasAssociationProperty () {
-                if (this.objId) {
-                    return (this.attribute[this.objId] || []).some(property => ['singleasst', 'multiasst'].includes(property['bk_property_type']))
-                }
-                return false
-            },
-            componentProps () {
-                const component = this.currentComponent
-                const props = {
-                    'v-topo': {
-                        isShow: component === 'v-topo',
-                        objId: this.objId,
-                        instId: this.ObjectID
-                    },
-                    'v-tree': {
-                        objId: this.objId,
-                        ObjectID: this.ObjectID
-                    },
-                    'v-new-association': {
-                        objId: this.objId,
-                        instance: this.instance
-                    }
-                }
-                return component ? props[component] : {}
-            }
-        },
-        watch: {
-            isShow (isShow) {
-                if (isShow) {
-                    this.currentComponent = 'v-topo'
-                } else {
-                    this.currentComponent = null
-                }
-            },
-            objId (objId) {
-                if (this.objId && !this.attribute[this.objId]) {
-                    this.$store.dispatch('object/getAttribute', this.objId)
-                }
-            },
-            currentComponent (currentComponent, prevComponent) {
-                this.prevComponent = prevComponent
-            }
-        },
-        created () {
-            if (this.objId && !this.attribute[this.objId]) {
-                this.$store.dispatch('object/getAttribute', this.objId)
-            }
-        },
->>>>>>> cf19b722
-        methods: {
-            handleNewAssociationClose () {
-                this.currentComponent = this.prevComponent
-            }
-        },
-        components: {
-            vTopo,
-            vTree,
-            vNewAssociation
-        }
-    }
-</script>
-
-<style lang="scss" scoped>
-    .relevance-content-wrapper {
-        position: relative;
-        height: 100%;
-    }
-    .tab-wrapper{
-<<<<<<< HEAD
-        padding: 20px 0 10px;
-=======
-        padding: 20px 30px;
->>>>>>> cf19b722
-    }
-    .relevance-tab{
-        >li{
-            float: left;
-            margin-right: 2px;
-            width: 80px;
-            height: 24px;
-            line-height: 24px;
-            font-size: 12px;
-            text-align: center;
-            background: #ebf0f5;
-            color: #737987;
-            cursor: pointer;
-            &.active{
-                background: #3c96ff;
-                color: #fff;
-            }
-            i{
-                position: relative;
-                top: -1px;
-                margin-right: 5px;
-            }
-        }
-    }
-    .btn{
-        padding: 0 10px;
-    }
-    .btn-add {
-        float: right;
-        height: 24px;
-        line-height: 24px;
-<<<<<<< HEAD
-=======
-        &:disabled{
-            cursor: not-allowed !important;
-        }
->>>>>>> cf19b722
-    }
-    .new-association{
-        position: absolute;
-        top: 0;
-        left: 0;
-        width: 100%;
-        height: 100%;
-    }
-</style>
+<template>
+    <div class="relevance-content-wrapper">
+        <div class="tab-wrapper clearfix">
+            <ul class="relevance-tab">
+                <li :class="{'active': currentComponent === 'v-topo'}" @click="currentComponent = 'v-topo'">
+                    <i class="icon-cc-resources"></i>{{$t('Association["拓扑"]')}}
+                </li>
+                <li :class="{'active': currentComponent === 'v-tree'}" @click="currentComponent = 'v-tree'">
+                    <i class="icon-cc-tree"></i>{{$t('Association["树形"]')}}
+                </li>
+            </ul>
+            <bk-button type="primary" class="btn btn-add"
+                :disabled="!hasAssociationProperty"
+                @click="currentComponent = 'v-new-association'">
+                {{$t('Association["新增关联"]')}}
+            </bk-button>
+        </div>
+        <component v-bind="componentProps"
+            :is="currentComponent"
+            :class="{'new-association': currentComponent === 'v-new-association'}"
+            @handleNewAssociationClose="handleNewAssociationClose">
+        </component>
+    </div>
+</template>
+
+<script>
+    import vTopo from './topo'
+    import vTree from './tree'
+    import vNewAssociation from './new-association'
+    import {mapGetters} from 'vuex'
+    export default {
+        props: {
+            isShow: {
+                type: Boolean,
+                default: false
+            },
+            objId: {
+                required: true
+            },
+            ObjectID: {
+                required: true
+            },
+            instance: Object
+        },
+        data () {
+            return {
+                currentComponent: null,
+                prevComponent: null
+            }
+        },
+        computed: {
+            ...mapGetters('object', ['attribute']),
+            hasAssociationProperty () {
+                if (this.objId) {
+                    return (this.attribute[this.objId] || []).some(property => ['singleasst', 'multiasst'].includes(property['bk_property_type']))
+                }
+                return false
+            },
+            componentProps () {
+                const component = this.currentComponent
+                const props = {
+                    'v-topo': {
+                        isShow: component === 'v-topo',
+                        objId: this.objId,
+                        instId: this.ObjectID
+                    },
+                    'v-tree': {
+                        objId: this.objId,
+                        ObjectID: this.ObjectID
+                    },
+                    'v-new-association': {
+                        objId: this.objId,
+                        instance: this.instance
+                    }
+                }
+                return component ? props[component] : {}
+            }
+        },
+        watch: {
+            isShow (isShow) {
+                if (isShow) {
+                    this.currentComponent = 'v-topo'
+                } else {
+                    this.currentComponent = null
+                }
+            },
+            objId (objId) {
+                if (this.objId && !this.attribute[this.objId]) {
+                    this.$store.dispatch('object/getAttribute', this.objId)
+                }
+            },
+            currentComponent (currentComponent, prevComponent) {
+                this.prevComponent = prevComponent
+            }
+        },
+        created () {
+            if (this.objId && !this.attribute[this.objId]) {
+                this.$store.dispatch('object/getAttribute', this.objId)
+            }
+        },
+        methods: {
+            handleNewAssociationClose () {
+                this.currentComponent = this.prevComponent
+            }
+        },
+        components: {
+            vTopo,
+            vTree,
+            vNewAssociation
+        }
+    }
+</script>
+
+<style lang="scss" scoped>
+    .relevance-content-wrapper {
+        position: relative;
+        height: 100%;
+    }
+    .tab-wrapper{
+        padding: 20px 0 10px;
+    }
+    .relevance-tab{
+        >li{
+            float: left;
+            margin-right: 2px;
+            width: 80px;
+            height: 24px;
+            line-height: 24px;
+            font-size: 12px;
+            text-align: center;
+            background: #ebf0f5;
+            color: #737987;
+            cursor: pointer;
+            &.active{
+                background: #3c96ff;
+                color: #fff;
+            }
+            i{
+                position: relative;
+                top: -1px;
+                margin-right: 5px;
+            }
+        }
+    }
+    .btn{
+        padding: 0 10px;
+    }
+    .btn-add {
+        float: right;
+        height: 24px;
+        line-height: 24px;
+        &:disabled{
+            cursor: not-allowed !important;
+        }
+    }
+    .new-association{
+        position: absolute;
+        top: 0;
+        left: 0;
+        width: 100%;
+        height: 100%;
+    }
+</style>