--- conflicted
+++ resolved
@@ -1,412 +1,408 @@
-/*
- * Tencent is pleased to support the open source community by making 蓝鲸 available.
- * Copyright (C) 2017-2018 THL A29 Limited, a Tencent company. All rights reserved.
- * Licensed under the MIT License (the "License"); you may not use this file except in compliance with the License.
- * You may obtain a copy of the License at http://opensource.org/licenses/MIT
- * Unless required by applicable law or agreed to in writing, software distributed under the License is distributed on an "AS IS" BASIS,
- * WITHOUT WARRANTIES OR CONDITIONS OF ANY KIND, either express or implied.
- * See the License for the specific language governing permissions and limitations under the License.
- */
-
-<template>
-    <div class="field-content">
-        <div class="list-wrapper clearfix">
-            <div class="left-list search-wrapper-hidden">
-                <div class="search-wrapper">
-                    <div class="the-host">
-                        <bk-select :selected.sync="object.selected" @on-selected="object.filter = ''" :disabled="objectOptions.length === 1">
-                            <bk-select-option v-for="(option, index) in objectOptions" 
-                                :key="index"
-                                :value="option.bkObjId"
-                                :label="option.bkObjName">
-                            </bk-select-option>
-                        </bk-select>
-                    </div>
-                    <div class="search-field">
-                        <input type="text" :placeholder="$t('Inst[\'搜索属性\']')" v-model.trim="object.filter">
-                    </div>
-                </div>
-
-                <ul class="list-wrapper">
-                    <li v-for="(property, index) in hideList" @click="addItem(property)" ref="hideItem" :key="index">
-                        <span :title="property['bk_property_name']">{{property['bk_property_name']}}</span>
-                        <i class="bk-icon icon-angle-right"></i>
-                    </li>
-                </ul>
-            </div>
-            <div class="right-list">
-                <div class="title">
-                    <div class="search-wrapper">
-                        {{$t('Inst[\'已显示属性\']')}}
-                    </div>
-                </div>
-                <draggable class="content-right" v-model="shownList" :options="{animation: 150}">
-                    <div v-for="(property, index) in shownList" :key="index" class="item">
-<<<<<<< HEAD
-                        <i class="icon-triple-dot"></i><span>{{property['bk_property_name']}}</span><i class="bk-icon icon-eye-slash-shape" @click="removeItem(index)" v-tooltip="$t('Common[\'隐藏\']')"></i>
-=======
-                        <i class="icon-triple-dot"></i><span :title="property['bk_property_name']">{{property['bk_property_name']}}</span><i class="bk-icon icon-eye-slash-shape" @click="removeItem(index)"></i>
->>>>>>> a6551cfd
-                    </div>
-                </draggable>
-            </div>
-        </div>
-        <div class="bk-form-item bk-form-action content-button">
-            <bk-button class="btn" type="primary" :loading="$loading('userCustom')" @click="apply">
-                {{$t('Inst[\'应用\']')}}
-            </bk-button>
-            <bk-button class="vice-btn btn reinstate cancel" type="default" @click="cancel">
-                {{$t('Common[\'取消\']')}}
-            </bk-button>
-        </div>
-    </div>
-</template>
-
-<script type="text/javascript">
-    import draggable from 'vuedraggable'
-    import sortUnicode from '@/common/js/sortUnicode'
-    import { sortArray } from '@/utils/util'
-    export default {
-        props: {
-            shownFields: {
-                type: Array,
-                required: true
-            },
-            fieldOptions: {
-                type: Array,
-                required: true
-            },
-            isShow: {
-                type: Boolean,
-                required: true
-            },
-            isShowExclude: {
-                type: Boolean,
-                default: true
-            },
-            minField: {
-                type: Number,
-                default: 1
-            }
-        },
-        data () {
-            return {
-                object: {
-                    selected: '',
-                    filter: '',
-                    list: []
-                },
-                shownList: [],
-                excludeFields: ['bk_host_innerip', 'bk_host_outerip']
-            }
-        },
-        computed: {
-            objectOptions () {
-                return this.fieldOptions.map(({bk_obj_id: bkObjId, bk_obj_name: bkObjName}, index) => {
-                    if (index === 0) {
-                        this.object.selected = bkObjId
-                    }
-                    return {bkObjId, bkObjName}
-                })
-            },
-            shownProperty () {
-                return this.shownList.map(property => {
-                    return property['bk_property_id']
-                })
-            },
-            hideList () {
-                let hideList = []
-                this.object.list.map(property => {
-                    let {
-                        bk_isapi: bkIsapi,
-                        bk_property_id: bkPropertyId,
-                        bk_obj_id: bkObjId
-                    } = property
-                    if (!bkIsapi) {
-                        const isCurrentShownProperty = this.shownList.some(property => property['bk_obj_id'] === bkObjId && this.shownProperty.indexOf(bkPropertyId) !== -1)
-                        if (!isCurrentShownProperty) {
-                            if (this.isShowExclude) {
-                                hideList.push(property)
-                            } else if (this.excludeFields.indexOf(bkPropertyId) === -1) {
-                                hideList.push(property)
-                            }
-                        }
-                    }
-                })
-                return sortArray(hideList, 'bk_property_name')
-            }
-        },
-        watch: {
-            shownFields (header) {
-                this.setShownList()
-            },
-            isShow (isShow) {
-                if (isShow) {
-                    this.setShownList()
-                } else {
-                    this.object.selected = ''
-                }
-            },
-            'object.filter' (filter) {
-                filter = filter.toLowerCase()
-                this.hideList.map((property, index) => {
-                    if (property['bk_property_name'].toLowerCase().indexOf(filter) === -1) {
-                        this.$refs.hideItem[index].style.display = 'none'
-                    } else {
-                        this.$refs.hideItem[index].style.display = 'block'
-                    }
-                })
-            },
-            'object.selected' (selectedObjId) {
-                let targetFieldOption = this.fieldOptions.find(({bk_obj_id: bkObjId}) => selectedObjId === bkObjId)
-                this.object.list = targetFieldOption ? targetFieldOption['properties'] : []
-                this.object.filter = ''
-            }
-        },
-        methods: {
-            setSortKey (data) {
-                data.map(item => {
-                    let str = item['bk_property_name']
-                    let sortKey = ''
-                    for (let i = 0; i < str.length; i++) {
-                        let code = str.charCodeAt(i)
-                        if (code < 40869 && code >= 19968) {
-                            sortKey += sortUnicode.strChineseFirstPY.charAt(code - 19968)
-                        } else {
-                            sortKey += str[i]
-                        }
-                    }
-                    item.sortKey = sortKey
-                })
-            },
-            addItem (property) {
-                this.shownList.push(property)
-            },
-            removeItem (index) {
-                if (this.shownList.length <= this.minField) {
-                    this.$alertMsg(this.$t('Common[\'至少选择N个字段\']', {N: this.minField}))
-                } else {
-                    this.shownList.splice(index, 1)
-                }
-            },
-            setShownList () {
-                this.shownList = this.shownFields.slice(0)
-                this.object.selected = this.objectOptions.length ? this.objectOptions[0]['bkObjId'] : ''
-            },
-            apply () {
-                this.$emit('apply', this.shownList.slice(0))
-            },
-            cancel () {
-                this.$emit('cancel')
-            }
-        },
-        components: {
-            draggable
-        }
-    }
-</script>
-<style media="screen" lang="scss" scoped>
-    $primaryColor: #6b7baa;
-    $lineColor: #e7e9ef;
-    .field-content{
-        height: calc(100% - 122px);
-        .list-wrapper{
-            height: 100%;
-        }
-    }
-    .left-list{
-        float: left;
-        width: 50%;
-        height: 100%;
-        border-right: 1px solid #e7e9ef;
-        .list-wrapper{
-            height: calc(100% - 78px);
-            overflow: auto;
-            padding: 15px 0 0 0;
-            &::-webkit-scrollbar{
-            width: 6px;
-            height: 5px;
-            }
-            &::-webkit-scrollbar-thumb{
-                border-radius: 20px;
-                background: #a5a5a5;
-            }
-        }
-        &.search-wrapper-hidden{
-            .search-wrapper{
-                .text{
-                    display:none;
-                }
-                .search{
-                    display:none;
-                }
-                .the-host{
-                    width:122px;
-                    display:inline-block;
-                    line-height: 36px;
-                }
-                .search-field{
-                    width:120px;
-                    // display:inline-block;
-                    float: right;
-                    input{
-                        border:1px solid #e7e9ef;
-                        width:100%;
-                        height:36px;
-                        line-height:36px;
-                        outline:none;
-                        padding:0 15px;
-                    }
-
-                }
-            }
-        }
-        .search-wrapper{
-            width: 100%;
-            height: 78px;
-            padding: 20px;
-            .select-box{
-                float: left;
-                width: 163px;
-                height: 37px;
-                margin-right: 10px;
-                &.open{
-                    .bk-selector-icon{
-                        top: 17px;
-                    }
-                }
-            }
-            .search{
-                float: left;
-                input{
-                    width: 131px;
-                    height: 37px;
-                    border: 1px solid #e7e9ef;
-                    border-radius: 2px;
-                    padding: 0 12px;
-                    font-size: 14px;
-                    color: #bec6de;
-                }
-                &.search2{
-                    float: right;
-                    input{
-                        width: 180px;
-                    }
-                }
-            }
-            .text{
-                float: left;
-                line-height: 37px;
-                margin-left: 9px;
-            }
-        }
-        .list-wrapper{
-            border-top: 1px solid #e7e9ef;
-            li{
-                height: 42px;
-                line-height: 42px;
-                color: $primaryColor;
-                font-size: 14px;
-                padding-left: 27px;
-                cursor: pointer;
-                span{
-                    display: inline-block;
-                    width: 230px;
-                    @include ellipsis;
-                }
-                &:hover{
-                    background: #f9f9f9;
-                }
-                i{
-                    float: right;
-                    margin-top: 12px;
-                    margin-right: 18px;
-                    color: #bec6de;
-                }
-            }
-        }
-    }
-    .right-list{
-        float: left;
-        height: 100%;
-        width: 50%;
-        .content-right{
-            height: calc(100% - 78px);
-            width:100% !important;
-            padding: 15px 0 0 0;
-            overflow-y: auto;
-            @include scrollbar;
-        }
-        .title{
-            height: 79px;
-            line-height: 78px;
-            padding: 0 20px;
-            width: 430px;
-            border-bottom: 1px solid #e7e9ef;
-            .list-wrapper{
-                border-top: 1px solid #e7e9ef;
-            }
-        }
-        .item{
-            height: 43px;
-            line-height: 42px;
-            padding-left: 30px;
-            cursor: move;
-            span{
-                display: inline-block;
-                width: 200px;
-                @include ellipsis;
-                vertical-align: bottom;
-            }
-            &:hover{
-                background: #f9f9f9;
-            }
-            .icon-triple-dot{
-                position: relative;
-                top: -1px;
-                display: inline-block;
-                width: 4px;
-                height: 14px;
-                margin-right: 10px;
-                background: url(../../common/images/icon/icon-triple-dot.png);
-            }
-            .icon-eye-slash-shape{
-                float: right;
-                font-size: 12px;
-                margin-top: 5px;
-                margin-right: 20px;
-                padding: 10px;
-                cursor: pointer;
-            }
-        }
-    }
-    .content-button{
-        background: #f9f9f9;
-        height: 62px;
-        padding: 14px 20px;
-        font-size: 0;
-        .btn{
-            font-size: 14px;
-            width: 110px;
-            height: 34px;
-            line-height: 34px;
-            margin-right: 10px;
-            &.apply{
-                &:hover{
-                    background: #4d597d;
-                }
-            }
-        }
-        .info{
-            float: right;
-            font-size: 14px;
-            height: 34px;
-            line-height: 34px;
-            cursor: pointer;
-            input{
-                position: relative;
-                margin-right: 4px;
-            }
-        }
-    }
-</style>
+/*
+ * Tencent is pleased to support the open source community by making 蓝鲸 available.
+ * Copyright (C) 2017-2018 THL A29 Limited, a Tencent company. All rights reserved.
+ * Licensed under the MIT License (the "License"); you may not use this file except in compliance with the License.
+ * You may obtain a copy of the License at http://opensource.org/licenses/MIT
+ * Unless required by applicable law or agreed to in writing, software distributed under the License is distributed on an "AS IS" BASIS,
+ * WITHOUT WARRANTIES OR CONDITIONS OF ANY KIND, either express or implied.
+ * See the License for the specific language governing permissions and limitations under the License.
+ */
+
+<template>
+    <div class="field-content">
+        <div class="list-wrapper clearfix">
+            <div class="left-list search-wrapper-hidden">
+                <div class="search-wrapper">
+                    <div class="the-host">
+                        <bk-select :selected.sync="object.selected" @on-selected="object.filter = ''" :disabled="objectOptions.length === 1">
+                            <bk-select-option v-for="(option, index) in objectOptions" 
+                                :key="index"
+                                :value="option.bkObjId"
+                                :label="option.bkObjName">
+                            </bk-select-option>
+                        </bk-select>
+                    </div>
+                    <div class="search-field">
+                        <input type="text" :placeholder="$t('Inst[\'搜索属性\']')" v-model.trim="object.filter">
+                    </div>
+                </div>
+
+                <ul class="list-wrapper">
+                    <li v-for="(property, index) in hideList" @click="addItem(property)" ref="hideItem" :key="index">
+                        <span :title="property['bk_property_name']">{{property['bk_property_name']}}</span>
+                        <i class="bk-icon icon-angle-right"></i>
+                    </li>
+                </ul>
+            </div>
+            <div class="right-list">
+                <div class="title">
+                    <div class="search-wrapper">
+                        {{$t('Inst[\'已显示属性\']')}}
+                    </div>
+                </div>
+                <draggable class="content-right" v-model="shownList" :options="{animation: 150}">
+                    <div v-for="(property, index) in shownList" :key="index" class="item">
+                        <i class="icon-triple-dot"></i><span :title="property['bk_property_name']">{{property['bk_property_name']}}</span><i class="bk-icon icon-eye-slash-shape" @click="removeItem(index)" v-tooltip="$t('Common[\'隐藏\']')"></i>
+                    </div>
+                </draggable>
+            </div>
+        </div>
+        <div class="bk-form-item bk-form-action content-button">
+            <bk-button class="btn" type="primary" :loading="$loading('userCustom')" @click="apply">
+                {{$t('Inst[\'应用\']')}}
+            </bk-button>
+            <bk-button class="vice-btn btn reinstate cancel" type="default" @click="cancel">
+                {{$t('Common[\'取消\']')}}
+            </bk-button>
+        </div>
+    </div>
+</template>
+
+<script type="text/javascript">
+    import draggable from 'vuedraggable'
+    import sortUnicode from '@/common/js/sortUnicode'
+    import { sortArray } from '@/utils/util'
+    export default {
+        props: {
+            shownFields: {
+                type: Array,
+                required: true
+            },
+            fieldOptions: {
+                type: Array,
+                required: true
+            },
+            isShow: {
+                type: Boolean,
+                required: true
+            },
+            isShowExclude: {
+                type: Boolean,
+                default: true
+            },
+            minField: {
+                type: Number,
+                default: 1
+            }
+        },
+        data () {
+            return {
+                object: {
+                    selected: '',
+                    filter: '',
+                    list: []
+                },
+                shownList: [],
+                excludeFields: ['bk_host_innerip', 'bk_host_outerip']
+            }
+        },
+        computed: {
+            objectOptions () {
+                return this.fieldOptions.map(({bk_obj_id: bkObjId, bk_obj_name: bkObjName}, index) => {
+                    if (index === 0) {
+                        this.object.selected = bkObjId
+                    }
+                    return {bkObjId, bkObjName}
+                })
+            },
+            shownProperty () {
+                return this.shownList.map(property => {
+                    return property['bk_property_id']
+                })
+            },
+            hideList () {
+                let hideList = []
+                this.object.list.map(property => {
+                    let {
+                        bk_isapi: bkIsapi,
+                        bk_property_id: bkPropertyId,
+                        bk_obj_id: bkObjId
+                    } = property
+                    if (!bkIsapi) {
+                        const isCurrentShownProperty = this.shownList.some(property => property['bk_obj_id'] === bkObjId && this.shownProperty.indexOf(bkPropertyId) !== -1)
+                        if (!isCurrentShownProperty) {
+                            if (this.isShowExclude) {
+                                hideList.push(property)
+                            } else if (this.excludeFields.indexOf(bkPropertyId) === -1) {
+                                hideList.push(property)
+                            }
+                        }
+                    }
+                })
+                return sortArray(hideList, 'bk_property_name')
+            }
+        },
+        watch: {
+            shownFields (header) {
+                this.setShownList()
+            },
+            isShow (isShow) {
+                if (isShow) {
+                    this.setShownList()
+                } else {
+                    this.object.selected = ''
+                }
+            },
+            'object.filter' (filter) {
+                filter = filter.toLowerCase()
+                this.hideList.map((property, index) => {
+                    if (property['bk_property_name'].toLowerCase().indexOf(filter) === -1) {
+                        this.$refs.hideItem[index].style.display = 'none'
+                    } else {
+                        this.$refs.hideItem[index].style.display = 'block'
+                    }
+                })
+            },
+            'object.selected' (selectedObjId) {
+                let targetFieldOption = this.fieldOptions.find(({bk_obj_id: bkObjId}) => selectedObjId === bkObjId)
+                this.object.list = targetFieldOption ? targetFieldOption['properties'] : []
+                this.object.filter = ''
+            }
+        },
+        methods: {
+            setSortKey (data) {
+                data.map(item => {
+                    let str = item['bk_property_name']
+                    let sortKey = ''
+                    for (let i = 0; i < str.length; i++) {
+                        let code = str.charCodeAt(i)
+                        if (code < 40869 && code >= 19968) {
+                            sortKey += sortUnicode.strChineseFirstPY.charAt(code - 19968)
+                        } else {
+                            sortKey += str[i]
+                        }
+                    }
+                    item.sortKey = sortKey
+                })
+            },
+            addItem (property) {
+                this.shownList.push(property)
+            },
+            removeItem (index) {
+                if (this.shownList.length <= this.minField) {
+                    this.$alertMsg(this.$t('Common[\'至少选择N个字段\']', {N: this.minField}))
+                } else {
+                    this.shownList.splice(index, 1)
+                }
+            },
+            setShownList () {
+                this.shownList = this.shownFields.slice(0)
+                this.object.selected = this.objectOptions.length ? this.objectOptions[0]['bkObjId'] : ''
+            },
+            apply () {
+                this.$emit('apply', this.shownList.slice(0))
+            },
+            cancel () {
+                this.$emit('cancel')
+            }
+        },
+        components: {
+            draggable
+        }
+    }
+</script>
+<style media="screen" lang="scss" scoped>
+    $primaryColor: #6b7baa;
+    $lineColor: #e7e9ef;
+    .field-content{
+        height: calc(100% - 122px);
+        .list-wrapper{
+            height: 100%;
+        }
+    }
+    .left-list{
+        float: left;
+        width: 50%;
+        height: 100%;
+        border-right: 1px solid #e7e9ef;
+        .list-wrapper{
+            height: calc(100% - 78px);
+            overflow: auto;
+            padding: 15px 0 0 0;
+            &::-webkit-scrollbar{
+            width: 6px;
+            height: 5px;
+            }
+            &::-webkit-scrollbar-thumb{
+                border-radius: 20px;
+                background: #a5a5a5;
+            }
+        }
+        &.search-wrapper-hidden{
+            .search-wrapper{
+                .text{
+                    display:none;
+                }
+                .search{
+                    display:none;
+                }
+                .the-host{
+                    width:122px;
+                    display:inline-block;
+                    line-height: 36px;
+                }
+                .search-field{
+                    width:120px;
+                    // display:inline-block;
+                    float: right;
+                    input{
+                        border:1px solid #e7e9ef;
+                        width:100%;
+                        height:36px;
+                        line-height:36px;
+                        outline:none;
+                        padding:0 15px;
+                    }
+
+                }
+            }
+        }
+        .search-wrapper{
+            width: 100%;
+            height: 78px;
+            padding: 20px;
+            .select-box{
+                float: left;
+                width: 163px;
+                height: 37px;
+                margin-right: 10px;
+                &.open{
+                    .bk-selector-icon{
+                        top: 17px;
+                    }
+                }
+            }
+            .search{
+                float: left;
+                input{
+                    width: 131px;
+                    height: 37px;
+                    border: 1px solid #e7e9ef;
+                    border-radius: 2px;
+                    padding: 0 12px;
+                    font-size: 14px;
+                    color: #bec6de;
+                }
+                &.search2{
+                    float: right;
+                    input{
+                        width: 180px;
+                    }
+                }
+            }
+            .text{
+                float: left;
+                line-height: 37px;
+                margin-left: 9px;
+            }
+        }
+        .list-wrapper{
+            border-top: 1px solid #e7e9ef;
+            li{
+                height: 42px;
+                line-height: 42px;
+                color: $primaryColor;
+                font-size: 14px;
+                padding-left: 27px;
+                cursor: pointer;
+                span{
+                    display: inline-block;
+                    width: 230px;
+                    @include ellipsis;
+                }
+                &:hover{
+                    background: #f9f9f9;
+                }
+                i{
+                    float: right;
+                    margin-top: 12px;
+                    margin-right: 18px;
+                    color: #bec6de;
+                }
+            }
+        }
+    }
+    .right-list{
+        float: left;
+        height: 100%;
+        width: 50%;
+        .content-right{
+            height: calc(100% - 78px);
+            width:100% !important;
+            padding: 15px 0 0 0;
+            overflow-y: auto;
+            @include scrollbar;
+        }
+        .title{
+            height: 79px;
+            line-height: 78px;
+            padding: 0 20px;
+            width: 430px;
+            border-bottom: 1px solid #e7e9ef;
+            .list-wrapper{
+                border-top: 1px solid #e7e9ef;
+            }
+        }
+        .item{
+            height: 43px;
+            line-height: 42px;
+            padding-left: 30px;
+            cursor: move;
+            span{
+                display: inline-block;
+                width: 200px;
+                @include ellipsis;
+                vertical-align: bottom;
+            }
+            &:hover{
+                background: #f9f9f9;
+            }
+            .icon-triple-dot{
+                position: relative;
+                top: -1px;
+                display: inline-block;
+                width: 4px;
+                height: 14px;
+                margin-right: 10px;
+                background: url(../../common/images/icon/icon-triple-dot.png);
+            }
+            .icon-eye-slash-shape{
+                float: right;
+                font-size: 12px;
+                margin-top: 5px;
+                margin-right: 20px;
+                padding: 10px;
+                cursor: pointer;
+            }
+        }
+    }
+    .content-button{
+        background: #f9f9f9;
+        height: 62px;
+        padding: 14px 20px;
+        font-size: 0;
+        .btn{
+            font-size: 14px;
+            width: 110px;
+            height: 34px;
+            line-height: 34px;
+            margin-right: 10px;
+            &.apply{
+                &:hover{
+                    background: #4d597d;
+                }
+            }
+        }
+        .info{
+            float: right;
+            font-size: 14px;
+            height: 34px;
+            line-height: 34px;
+            cursor: pointer;
+            input{
+                position: relative;
+                margin-right: 4px;
+            }
+        }
+    }
+</style>