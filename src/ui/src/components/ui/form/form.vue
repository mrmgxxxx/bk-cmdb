--- conflicted
+++ resolved
@@ -20,7 +20,6 @@
                                         v-bk-tooltips="htmlEncode(property['placeholder'])">
                                     </i>
                                 </div>
-<<<<<<< HEAD
                                 <div class="property-value clearfix">
                                     <slot :name="property.bk_property_id">
                                         <component class="form-component"
@@ -33,25 +32,11 @@
                                             v-validate="getValidateRules(property)"
                                             v-model.trim="values[property['bk_property_id']]">
                                         </component>
-                                        <span class="form-error">{{errors.first(property['bk_property_id'])}}</span>
+                                        <span class="form-error"
+                                            :title="errors.first(property['bk_property_id'])">
+                                            {{errors.first(property['bk_property_id'])}}
+                                        </span>
                                     </slot>
-=======
-                                <div class="property-value">
-                                    <component class="form-component"
-                                        :is="`cmdb-form-${property['bk_property_type']}`"
-                                        :class="{ error: errors.has(property['bk_property_id']) }"
-                                        :disabled="checkDisabled(property)"
-                                        :options="property.option || []"
-                                        :data-vv-name="property['bk_property_id']"
-                                        :data-vv-as="property['bk_property_name']"
-                                        v-validate="getValidateRules(property)"
-                                        v-model.trim="values[property['bk_property_id']]">
-                                    </component>
-                                    <span class="form-error"
-                                        :title="errors.first(property['bk_property_id'])">
-                                        {{errors.first(property['bk_property_id'])}}
-                                    </span>
->>>>>>> 37864247
                                 </div>
                             </li>
                         </ul>
