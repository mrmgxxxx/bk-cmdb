import businessSelector from './selector/business.vue'
import clipboardSelector from './selector/clipboard.vue'
import selector from './selector/selector.vue'
import cloudSelector from './selector/cloud.vue'
import details from './details/details.vue'
import form from './form/form.vue'
import formMultiple from './form/form-multiple.vue'
import bool from './form/bool.vue'
import boolInput from './form/bool-input.vue'
import date from './form/date.vue'
import dateRange from './form/date-range.vue'
import time from './form/time.vue'
import int from './form/int.vue'
import float from './form/float.vue'
import longchar from './form/longchar.vue'
import singlechar from './form/singlechar.vue'
import timezone from './form/timezone.vue'
import enumeration from './form/enum.vue'
import objuser from './form/objuser.vue'
import resize from './other/resize.vue'
import collapseTransition from './transition/collapse.js'
import collapse from './collapse/collapse'
import dotMenu from './dot-menu/dot-menu.vue'
import input from './form/input.vue'
import searchInput from './form/search-input.vue'
import inputSelect from './selector/input-select.vue'
import iconButton from './button/icon-button.vue'
import tips from './other/tips.vue'
import dialog from './dialog/dialog.vue'
import auth from './auth/auth.vue'
import tableStuff from './table-stuff/table-stuff.vue'
const install = (Vue, opts = {}) => {
    const components = [
        businessSelector,
        clipboardSelector,
        selector,
        details,
        form,
        formMultiple,
        bool,
        boolInput,
        date,
        dateRange,
        time,
        int,
        float,
        longchar,
        singlechar,
        timezone,
        enumeration,
        objuser,
        resize,
        collapseTransition,
        collapse,
        dotMenu,
        input,
        searchInput,
        inputSelect,
        iconButton,
        tips,
<<<<<<< HEAD
        dialog,
=======
        cloudSelector,
>>>>>>> f6ff77f3
        auth,
        tableStuff
    ]
    components.forEach(component => {
        Vue.component(component.name, component)
    })
}

export default {
    install,
    businessSelector,
    clipboardSelector,
    selector,
    details,
    form,
    formMultiple,
    bool,
    boolInput,
    date,
    dateRange,
    time,
    int,
    float,
    longchar,
    singlechar,
    timezone,
    enumeration,
    objuser,
    resize,
    collapseTransition,
    dotMenu,
    input,
    searchInput,
    inputSelect,
    iconButton,
    tips,
<<<<<<< HEAD
    dialog,
    auth
=======
    cloudSelector,
    auth,
    tableStuff
>>>>>>> f6ff77f3
}<|MERGE_RESOLUTION|>--- conflicted
+++ resolved
@@ -58,11 +58,8 @@
         inputSelect,
         iconButton,
         tips,
-<<<<<<< HEAD
         dialog,
-=======
         cloudSelector,
->>>>>>> f6ff77f3
         auth,
         tableStuff
     ]
@@ -99,12 +96,8 @@
     inputSelect,
     iconButton,
     tips,
-<<<<<<< HEAD
     dialog,
-    auth
-=======
     cloudSelector,
     auth,
     tableStuff
->>>>>>> f6ff77f3
 }