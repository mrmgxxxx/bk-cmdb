--- conflicted
+++ resolved
@@ -57,12 +57,9 @@
         inputSelect,
         iconButton,
         tips,
-<<<<<<< HEAD
-        cloudSelector
-=======
+        cloudSelector,
         auth,
         tableStuff
->>>>>>> 956f18d2
     ]
     components.forEach(component => {
         Vue.component(component.name, component)
@@ -97,9 +94,7 @@
     inputSelect,
     iconButton,
     tips,
-<<<<<<< HEAD
-    cloudSelector
-=======
-    auth
->>>>>>> 956f18d2
+    cloudSelector,
+    auth,
+    tableStuff
 }