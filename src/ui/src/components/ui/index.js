import businessSelector from './selector/business.vue'
import clipboardSelector from './selector/clipboard.vue'
import selector from './selector/selector.vue'
import cloudSelector from './selector/cloud.vue'
import details from './details/details.vue'
import form from './form/form.vue'
import formMultiple from './form/form-multiple.vue'
import bool from './form/bool.vue'
import boolInput from './form/bool-input.vue'
import date from './form/date.vue'
import dateRange from './form/date-range.vue'
import time from './form/time.vue'
import int from './form/int.vue'
import float from './form/float.vue'
import longchar from './form/longchar.vue'
import singlechar from './form/singlechar.vue'
import timezone from './form/timezone.vue'
import enumeration from './form/enum.vue'
import objuser from './form/async-objuser.vue'
import resize from './other/resize.vue'
import collapseTransition from './transition/collapse.js'
import collapse from './collapse/collapse'
import dotMenu from './dot-menu/dot-menu.vue'
import input from './form/input.vue'
import searchInput from './form/search-input.vue'
import inputSelect from './selector/input-select.vue'
import iconButton from './button/icon-button.vue'
import tips from './other/tips.vue'
import dialog from './dialog/dialog.vue'
import auth from './auth/auth.vue'
import tableEmpty from './table-empty/table-empty.vue'
import list from './form/list.vue'
import leaveConfirm from './dialog/leave-confirm.vue'
import user from './user/user.vue'
import textButton from './button/link-button.vue'
import stickyLayout from './other/sticky-layout.vue'
import permission from './permission/embed-permission.vue'
import routerSubview from './other/router-subview.vue'
const install = (Vue, opts = {}) => {
    const components = [
        businessSelector,
        clipboardSelector,
        selector,
        details,
        form,
        formMultiple,
        bool,
        boolInput,
        date,
        dateRange,
        time,
        int,
        float,
        longchar,
        singlechar,
        timezone,
        enumeration,
        objuser,
        resize,
        collapseTransition,
        collapse,
        dotMenu,
        input,
        searchInput,
        inputSelect,
        iconButton,
        tips,
        dialog,
        cloudSelector,
        auth,
        tableEmpty,
        list,
        leaveConfirm,
        user,
        textButton,
        stickyLayout,
<<<<<<< HEAD
        permission
=======
        permission,
        routerSubview
>>>>>>> b5d96446
    ]
    components.forEach(component => {
        Vue.component(component.name, component)
    })
}

export default {
    install,
    businessSelector,
    clipboardSelector,
    selector,
    details,
    form,
    formMultiple,
    bool,
    boolInput,
    date,
    dateRange,
    time,
    int,
    float,
    longchar,
    singlechar,
    timezone,
    enumeration,
    objuser,
    resize,
    collapseTransition,
    dotMenu,
    input,
    searchInput,
    inputSelect,
    iconButton,
    tips,
    dialog,
    cloudSelector,
    auth,
    tableEmpty,
    list,
    leaveConfirm,
    textButton,
    stickyLayout,
<<<<<<< HEAD
    permission
=======
    permission,
    routerSubview
>>>>>>> b5d96446
}<|MERGE_RESOLUTION|>--- conflicted
+++ resolved
@@ -74,12 +74,8 @@
         user,
         textButton,
         stickyLayout,
-<<<<<<< HEAD
-        permission
-=======
         permission,
         routerSubview
->>>>>>> b5d96446
     ]
     components.forEach(component => {
         Vue.component(component.name, component)
@@ -122,10 +118,6 @@
     leaveConfirm,
     textButton,
     stickyLayout,
-<<<<<<< HEAD
-    permission
-=======
     permission,
     routerSubview
->>>>>>> b5d96446
 }