<template>
    <bk-dialog
        class="model-dialog dialog bk-dialog-no-padding"
        width="600"
        :close-icon="false"
        :mask-close="false"
        v-model="isShow">
        <div class="dialog-content">
            <p class="title">{{title}}</p>
            <div class="content clearfix">
                <div class="content-left">
                    <div class="icon-wrapper" @click="modelDialog.isIconListShow = true">
                        <i :class="modelDialog.data['bk_obj_icon']"></i>
                    </div>
                    <div class="text">{{$t('ModelManagement["选择图标"]')}}</div>
                </div>
                <div class="content-right">
                    <div class="label-item" v-if="!isMainLine">
                        <span class="label-title">{{$t('ModelManagement["所属分组"]')}}</span>
                        <span class="color-danger">*</span>
                        <div class="cmdb-form-item" :class="{ 'is-error': errors.has('modelGroup') }">
                            <bk-select style="width: 100%;"
                                v-model="modelDialog.data.bk_classification_id"
                                v-validate="'required'"
<<<<<<< HEAD
                                name="modelGroup"
                                :scroll-height="200"
                                :empty-text="isAdminView ? '' : $t('ModelManagement[\'无自定义分组\']')">
                                <bk-option v-for="(option, index) in localClassifications"
                                    :key="index"
                                    :id="option.bk_classification_id"
                                    :name="option.bk_classification_name">
                                </bk-option>
                            </bk-select>
                            <p class="form-error">{{errors.first('modelGroup')}}</p>
=======
                                v-model="modelDialog.data['bk_classification_id']"
                            ></cmdb-selector>
                            <p class="form-error" :title="errors.first('modelGroup')">{{errors.first('modelGroup')}}</p>
>>>>>>> 37864247
                        </div>
                    </div>
                    <label>
                        <span class="label-title">{{$t('ModelManagement["唯一标识"]')}}</span>
                        <span class="color-danger">*</span>
                        <div class="cmdb-form-item" :class="{ 'is-error': errors.has('modelId') }">
                            <bk-input type="text" class="cmdb-form-input"
                                name="modelId"
                                :placeholder="$t('ModelManagement[\'请输入唯一标识\']')"
                                v-model.trim="modelDialog.data['bk_obj_id']"
                                v-validate="'required|modelId'">
<<<<<<< HEAD
                            </bk-input>
                            <p class="form-error">{{errors.first('modelId')}}</p>
=======
                            <p class="form-error" :title="errors.first('modelId')">{{errors.first('modelId')}}</p>
>>>>>>> 37864247
                        </div>
                        <i class="bk-icon icon-info-circle" v-bk-tooltips="$t('ModelManagement[\'下划线，数字，英文小写的组合\']')"></i>
                    </label>
                    <label>
                        <span class="label-title">{{$t('ModelManagement["名称"]')}}</span>
                        <span class="color-danger">*</span>
                        <div class="cmdb-form-item" :class="{ 'is-error': errors.has('modelName') }">
                            <bk-input type="text" class="cmdb-form-input"
                                name="modelName"
                                :placeholder="$t('ModelManagement[\'请输入名称\']')"
                                v-validate="'required|singlechar'"
                                v-model.trim="modelDialog.data['bk_obj_name']">
<<<<<<< HEAD
                            </bk-input>
                            <p class="form-error">{{errors.first('modelName')}}</p>
=======
                            <p class="form-error" :title="errors.first('modelName')">{{errors.first('modelName')}}</p>
>>>>>>> 37864247
                        </div>
                        <i class="bk-icon icon-info-circle" v-bk-tooltips="$t('ModelManagement[\'请填写模型名\']')"></i>
                    </label>
                </div>
            </div>
            <div class="model-icon-wrapper" v-if="modelDialog.isIconListShow">
                <span class="back" @click="modelDialog.isIconListShow = false">
                    <i class="bk-icon icon-back2"></i>
                </span>
                <the-choose-icon
                    v-model="modelDialog.data['bk_obj_icon']"
                    @chooseIcon="modelDialog.isIconListShow = false"
                ></the-choose-icon>
            </div>
        </div>
        <div slot="footer" class="footer">
            <bk-button theme="primary" @click="confirm">{{$t("Common['保存']")}}</bk-button>
            <bk-button theme="default" @click="cancel">{{$t("Common['取消']")}}</bk-button>
        </div>
    </bk-dialog>
</template>

<script>
    import theChooseIcon from './_choose-icon'
    import { mapGetters } from 'vuex'
    export default {
        components: {
            theChooseIcon
        },
        props: {
            title: {
                type: String,
                default: ''
            },
            isMainLine: {
                type: Boolean,
                default: false
            },
            isShow: {
                type: Boolean,
                default: false
            }
        },
        data () {
            return {
                modelDialog: {
                    isShow: false,
                    isIconListShow: false,
                    data: {
                        bk_classification_id: '',
                        bk_obj_icon: 'icon-cc-default',
                        bk_obj_id: '',
                        bk_obj_name: ''
                    }
                }
            }
        },
        computed: {
            ...mapGetters('objectModelClassify', [
                'classifications'
            ]),
            ...mapGetters(['isAdminView']),
            localClassifications () {
                const localClassifications = []
                this.classifications.forEach(classification => {
                    if (!['bk_biz_topo', 'bk_host_manage', 'bk_organization'].includes(classification['bk_classification_id'])) {
                        const localClassification = {
                            ...classification,
                            isModelShow: false
                        }
                        if (this.isAdminView) {
                            localClassifications.push(localClassification)
                        } else if (this.$tools.getMetadataBiz(classification)) {
                            localClassifications.push(localClassification)
                        }
                    }
                })
                return localClassifications
            }
        },
        watch: {
            isShow (isShow) {
                if (isShow) {
                    this.modelDialog.data['bk_classification_id'] = ''
                    this.modelDialog.data['bk_obj_icon'] = 'icon-cc-default'
                    this.modelDialog.data['bk_obj_id'] = ''
                    this.modelDialog.data['bk_obj_name'] = ''
                    this.$validator.reset()
                }
            }
        },
        methods: {
            async confirm () {
                if (!await this.$validator.validateAll()) {
                    return
                }
                this.$emit('confirm', this.modelDialog.data)
            },
            cancel () {
                this.$emit('update:isShow', false)
                this.$validator.reset()
            }
        }
    }
</script>

<style lang="scss" scoped>
    .dialog {
        /deep/.bk-dialog-tool {
            display: none;
        }
        .dialog-content {
            padding: 20px 15px 20px 28px;
        }
        .title {
            font-size: 20px;
            color: #333948;
            line-height: 1;
        }
        .label-item,
        label {
            display: block;
            margin-bottom: 10px;
            font-size: 0;
            &:last-child {
                margin: 0;
            }
            .color-danger {
                display: inline-block;
                font-size: 16px;
                width: 15px;
                text-align: center;
                vertical-align: middle;
            }
            .icon-info-circle {
                font-size: 18px;
                color: $cmdbBorderColor;
            }
            .label-title {
                font-size: 16px;
                line-height: 36px;
                vertical-align: middle;
                @include ellipsis;
            }
            .cmdb-form-item {
                display: inline-block;
                margin-right: 10px;
                width: 519px;
                vertical-align: middle;
            }
        }
        .footer {
            padding: 0 24px;
            font-size: 0;
            text-align: right;
            .bk-primary {
                margin-right: 10px;
            }
        }
    }
    .model-dialog {
        text-align: left;
        .dialog-content {
            position: relative;
        }
        .content-left {
            text-align: center;
            .icon-wrapper {
                margin: 0 auto;
                width: 85px;
                height: 85px;
                border: 1px solid $cmdbBorderColor;
                border-radius: 50%;
                font-size: 50px;
                cursor: pointer;
            }
            i {
                vertical-align: top;
                line-height: 83px;
                color: $cmdbBorderFocusColor;
            }
            .text {
                margin-top: 8px;
                font-size: 12px;
                line-height: 1;
            }
        }
        .model-icon-wrapper {
            position: absolute;
            left: 0;
            top:0;
            width: 100%;
            height: calc(100% + 60px);
            background: #fff;
            .back {
                position: absolute;
                right: -47px;
                top: 0;
                width: 44px;
                height: 44px;
                padding: 7px;
                cursor: pointer;
                font-size: 18px;
                text-align: center;
                background: #2f2f2f;
                color: #fff;
            }
        }
    }
</style><|MERGE_RESOLUTION|>--- conflicted
+++ resolved
@@ -22,7 +22,6 @@
                             <bk-select style="width: 100%;"
                                 v-model="modelDialog.data.bk_classification_id"
                                 v-validate="'required'"
-<<<<<<< HEAD
                                 name="modelGroup"
                                 :scroll-height="200"
                                 :empty-text="isAdminView ? '' : $t('ModelManagement[\'无自定义分组\']')">
@@ -32,12 +31,7 @@
                                     :name="option.bk_classification_name">
                                 </bk-option>
                             </bk-select>
-                            <p class="form-error">{{errors.first('modelGroup')}}</p>
-=======
-                                v-model="modelDialog.data['bk_classification_id']"
-                            ></cmdb-selector>
                             <p class="form-error" :title="errors.first('modelGroup')">{{errors.first('modelGroup')}}</p>
->>>>>>> 37864247
                         </div>
                     </div>
                     <label>
@@ -49,12 +43,8 @@
                                 :placeholder="$t('ModelManagement[\'请输入唯一标识\']')"
                                 v-model.trim="modelDialog.data['bk_obj_id']"
                                 v-validate="'required|modelId'">
-<<<<<<< HEAD
                             </bk-input>
-                            <p class="form-error">{{errors.first('modelId')}}</p>
-=======
                             <p class="form-error" :title="errors.first('modelId')">{{errors.first('modelId')}}</p>
->>>>>>> 37864247
                         </div>
                         <i class="bk-icon icon-info-circle" v-bk-tooltips="$t('ModelManagement[\'下划线，数字，英文小写的组合\']')"></i>
                     </label>
@@ -67,12 +57,8 @@
                                 :placeholder="$t('ModelManagement[\'请输入名称\']')"
                                 v-validate="'required|singlechar'"
                                 v-model.trim="modelDialog.data['bk_obj_name']">
-<<<<<<< HEAD
                             </bk-input>
-                            <p class="form-error">{{errors.first('modelName')}}</p>
-=======
                             <p class="form-error" :title="errors.first('modelName')">{{errors.first('modelName')}}</p>
->>>>>>> 37864247
                         </div>
                         <i class="bk-icon icon-info-circle" v-bk-tooltips="$t('ModelManagement[\'请填写模型名\']')"></i>
                     </label>
