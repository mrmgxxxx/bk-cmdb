<template>
    <div class="field-view-layout">
        <div class="field-view-list" ref="fieldList">
            <div class="property-item">
                <div class="property-name">
                    <span>{{$t('唯一标识')}}</span>：
                </div>
                <span class="property-value">{{field.bk_property_id}}</span>
            </div>
            <div class="property-item">
                <div class="property-name">
                    <span>{{$t('字段名称')}}</span>：
                </div>
                <span class="property-value">{{field.bk_property_name}}</span>
            </div>
            <div class="property-item">
                <div class="property-name">
                    <span>{{$t('字段类型')}}</span>：
                </div>
                <span class="property-value">{{fieldTypeMap[field.bk_property_type]}}</span>
            </div>
            <div class="property-item">
                <div class="property-name">
                    <span>{{$t('是否可编辑')}}</span>：
                </div>
                <span class="property-value">{{field.editable ? $t('可编辑') : $t('不可编辑')}}</span>
            </div>
            <div class="property-item">
                <div class="property-name">
                    <span>{{$t('是否必填')}}</span>：
                </div>
                <span class="property-value">{{field.isrequired ? $t('必填') : $t('非必填')}}</span>
            </div>
            <div class="property-item" v-if="['singlechar', 'longchar'].includes(field.bk_property_type)">
                <div class="property-name">
                    <span>{{$t('正则校验')}}</span>：
                </div>
                <span class="property-value">{{field.option || '--'}}</span>
            </div>
            <template v-else-if="['int', 'float'].includes(field.bk_property_type)">
                <div class="property-item">
                    <div class="property-name">
                        <span>{{$t('最小值')}}</span>：
                    </div>
                    <span class="property-value">{{field.option.min || (field.option.min === 0 ? 0 : '--')}}</span>
                </div>
                <div class="property-item">
                    <div class="property-name">
                        <span>{{$t('最大值')}}</span>：
                    </div>
                    <span class="property-value">{{field.option.max || (field.option.max === 0 ? 0 : '--')}}</span>
                </div>
            </template>
            <div class="property-item" v-else-if="['enum', 'list'].includes(field.bk_property_type)">
                <div class="property-name">
                    <span>{{$t('枚举值')}}</span>：
                </div>
                <span class="property-value">{{getEnumValue()}}</span>
            </div>
            <div class="property-item">
                <div class="property-name">
                    <span>{{$t('单位')}}</span>：
                </div>
                <span class="property-value">{{field.unit || '--'}}</span>
            </div>
            <div class="property-item">
                <div class="property-name">
                    <span>{{$t('用户提示')}}</span>：
                </div>
                <span class="property-value">{{field.description || '--'}}</span>
            </div>
        </div>
<<<<<<< HEAD
        <div class="btns" :class="{ 'sticky-layout': scrollbar }" v-if="canEdit">
            <bk-button class="mr10" theme="primary" @click="handleEdit">{{$t('编辑')}}</bk-button>
            <bk-button class="delete-btn" @click="handleDelete">{{$t('删除')}}</bk-button>
=======
        <div class="property-item">
            <div class="property-name">
                <span>{{$t('用户提示')}}</span>：
            </div>
            <span class="property-value">{{field.placeholder || '--'}}</span>
>>>>>>> 5d62ec65
        </div>
    </div>
</template>

<script>
    import { addResizeListener, removeResizeListener } from '@/utils/resize-events'
    export default {
        props: {
            field: {
                type: Object,
                default: () => {}
            },
            canEdit: Boolean
        },
        data () {
            return {
                fieldTypeMap: {
                    'singlechar': this.$t('短字符'),
                    'int': this.$t('数字'),
                    'float': this.$t('浮点'),
                    'enum': this.$t('枚举'),
                    'date': this.$t('日期'),
                    'time': this.$t('时间'),
                    'longchar': this.$t('长字符'),
                    'objuser': this.$t('用户'),
                    'timezone': this.$t('时区'),
                    'bool': 'bool',
                    'list': this.$t('列表')
                },
                scrollbar: false
            }
        },
        mounted () {
            addResizeListener(this.$refs.fieldList, this.handleScrollbar)
        },
        beforeDestroy () {
            removeResizeListener(this.$refs.fieldList, this.handleScrollbar)
        },
        methods: {
            getEnumValue () {
                const value = this.field.option
                const type = this.field.bk_property_type
                if (Array.isArray(value)) {
                    if (type === 'enum') {
                        const arr = value.map(item => {
                            if (item.is_default) {
                                return `${item.name}(${this.$t('默认值')})`
                            }
                            return item.name
                        })
                        return arr.length ? arr.join(' / ') : '--'
                    } else if (type === 'list') {
                        return value.length ? value.join(' / ') : '--'
                    }
                }
                return '--'
            },
            handleEdit () {
                this.$emit('on-edit')
            },
            handleDelete () {
                this.$emit('on-delete')
            },
            handleScrollbar () {
                const el = this.$refs.fieldList
                this.scrollbar = el.scrollHeight !== el.offsetHeight
            }
        }
    }
</script>

<style lang="scss" scoped>
    .field-view-layout {
        height: 100%;
        overflow: hidden;
    }
    .field-view-list {
        max-height: calc(100% - 52px);
        @include scrollbar-y;
        display: flex;
        flex-wrap: wrap;
        justify-content: space-between;
        padding: 0 20px 20px;
        font-size: 14px;
        .property-item {
            min-width: 48%;
            padding-top: 20px;
        }
        .property-name {
            display: inline-block;
            color: #63656e;
            span {
                display: inline-block;
                min-width: 70px;
            }
        }
        .property-value {
            color: #313237;
        }
    }
    .btns {
        position: sticky;
        bottom: 0;
        left: 0;
        background: #ffffff;
        padding: 10px 20px;
        font-size: 0;
        .delete-btn:hover {
            color: #ffffff;
            background-color: #ff5656;
            border-color: #ff5656;
        }
        &.sticky-layout {
            border-top: 1px solid #dcdee5;
        }
    }
</style><|MERGE_RESOLUTION|>--- conflicted
+++ resolved
@@ -67,20 +67,12 @@
                 <div class="property-name">
                     <span>{{$t('用户提示')}}</span>：
                 </div>
-                <span class="property-value">{{field.description || '--'}}</span>
+                <span class="property-value">{{field.placeholder || '--'}}</span>
             </div>
         </div>
-<<<<<<< HEAD
         <div class="btns" :class="{ 'sticky-layout': scrollbar }" v-if="canEdit">
             <bk-button class="mr10" theme="primary" @click="handleEdit">{{$t('编辑')}}</bk-button>
             <bk-button class="delete-btn" @click="handleDelete">{{$t('删除')}}</bk-button>
-=======
-        <div class="property-item">
-            <div class="property-name">
-                <span>{{$t('用户提示')}}</span>：
-            </div>
-            <span class="property-value">{{field.placeholder || '--'}}</span>
->>>>>>> 5d62ec65
         </div>
     </div>
 </template>
