--- conflicted
+++ resolved
@@ -72,17 +72,10 @@
                             @change="handleDragChange"
                             @end="handleDragEnd">
                             <li class="property-item fl"
-<<<<<<< HEAD
-                                v-for="(property, _index) in group.properties"
+                                v-for="(property, fieldIndex) in group.properties"
                                 :class="{ 'only-ready': !updateAuth || !isFieldEditable(property) }"
-                                :key="_index"
+                                :key="fieldIndex"
                                 @click="handleFieldDetailsView(!updateAuth || !isFieldEditable(property), property)">
-=======
-                                v-for="(property, fieldIndex) in group.properties"
-                                :class="{ 'only-ready': !isFieldEditable(property) }"
-                                :key="fieldIndex"
-                                @click="handleFieldDetailsView(!isFieldEditable(property), property)">
->>>>>>> 8c06c4ed
                                 <span class="drag-logo"></span>
                                 <div class="drag-content">
                                     <div class="field-name">
@@ -92,7 +85,6 @@
                                     <p>{{fieldTypeMap[property['bk_property_type']]}}</p>
                                 </div>
                                 <template v-if="!property['ispre']">
-<<<<<<< HEAD
                                     <cmdb-auth class="mr10" :auth="authResources" @click.native.stop>
                                         <bk-button slot-scope="{ disabled }"
                                             class="property-icon-btn"
@@ -111,24 +103,6 @@
                                             <i class="property-icon bk-icon icon-cc-delete"></i>
                                         </bk-button>
                                     </cmdb-auth>
-=======
-                                    <i class="property-icon icon icon-cc-edit mr10"
-                                        :class="{ disabled: !isFieldEditable(property) }"
-                                        v-cursor="{
-                                            active: !updateAuth,
-                                            auth: [$OPERATION.U_MODEL]
-                                        }"
-                                        @click.stop="handleEditField(group, property)">
-                                    </i>
-                                    <i class="property-icon bk-icon icon-cc-delete"
-                                        :class="{ disabled: !isFieldEditable(property) }"
-                                        v-cursor="{
-                                            active: !updateAuth,
-                                            auth: [$OPERATION.U_MODEL]
-                                        }"
-                                        @click.stop="handleDeleteField({ property, index, fieldIndex })">
-                                    </i>
->>>>>>> 8c06c4ed
                                 </template>
                             </li>
                             <li class="property-add no-drag fl" v-if="isEditable(group.info)">
