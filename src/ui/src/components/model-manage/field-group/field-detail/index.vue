--- conflicted
+++ resolved
@@ -28,13 +28,8 @@
                         name="fieldName"
                         :placeholder="$t('请输入字段名称')"
                         v-model.trim="fieldInfo['bk_property_name']"
-<<<<<<< HEAD
-                        :disabled="isReadOnly"
+                        :disabled="isReadOnly || isSystemCreate"
                         v-validate="'required|length:128'">
-=======
-                        :disabled="isReadOnly || isSystemCreate"
-                        v-validate="'required|enumName'">
->>>>>>> f6957bb7
                     </bk-input>
                     <p class="form-error">{{errors.first('fieldName')}}</p>
                 </div>
@@ -155,14 +150,11 @@
                 type: Boolean,
                 default: false
             },
-<<<<<<< HEAD
-            customObjId: String
-=======
+            customObjId: String,
             propertyIndex: {
                 type: Number,
                 default: 0
             }
->>>>>>> f6957bb7
         },
         data () {
             return {
@@ -323,14 +315,10 @@
                     this.fieldInfo.option.max = this.isNullOrUndefinedOrEmpty(this.fieldInfo.option.max) ? '' : Number(this.fieldInfo.option.max)
                 }
                 if (this.isEditField) {
-<<<<<<< HEAD
                     const action = this.customObjId ? 'updateBizObjectAttribute' : 'updateObjectAttribute'
+                    const params = this.field.ispre ? this.getPreFieldUpdateParams() : this.fieldInfo
                     await this[action]({
                         bizId: this.bizId,
-=======
-                    const params = this.field.ispre ? this.getPreFieldUpdateParams() : this.fieldInfo
-                    await this.updateObjectAttribute({
->>>>>>> f6957bb7
                         id: this.field.id,
                         params: this.$injectMetadata(params, {
                             clone: true, inject: this.isInjectable
