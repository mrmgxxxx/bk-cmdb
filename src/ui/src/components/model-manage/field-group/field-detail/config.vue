--- conflicted
+++ resolved
@@ -5,13 +5,8 @@
             <input type="checkbox" v-model="localValue.editable" :disabled="isReadOnly || ispre">
             <span class="cmdb-checkbox-text">{{$t('可编辑')}}</span>
         </label>
-<<<<<<< HEAD
         <label class="cmdb-form-checkbox cmdb-checkbox-small" v-if="isRequiredShow && !isMainLineModel">
-            <input type="checkbox" v-model="localValue.isrequired" :disabled="isReadOnly">
-=======
-        <label class="cmdb-form-checkbox cmdb-checkbox-small" v-if="isRequiredShow">
             <input type="checkbox" v-model="localValue.isrequired" :disabled="isReadOnly || ispre">
->>>>>>> 5d62ec65
             <span class="cmdb-checkbox-text">{{$t('必填')}}</span>
         </label>
     </div>
@@ -36,14 +31,11 @@
                 type: Boolean,
                 default: false
             },
-<<<<<<< HEAD
             isMainLineModel: {
                 type: Boolean,
                 default: false
-            }
-=======
+            },
             ispre: Boolean
->>>>>>> 5d62ec65
         },
         data () {
             return {
