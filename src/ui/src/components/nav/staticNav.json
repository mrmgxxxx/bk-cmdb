--- conflicted
+++ resolved
@@ -9,13 +9,8 @@
     "children": [{
         "id": "index",
         "name": "主机",
-<<<<<<< HEAD
-        "international": "message.navBizHost",
         "path": "/hosts",
-=======
         "i18n": "Hosts['主机']",
-        "path": "/",
->>>>>>> de5b6f33
         "authorized": true,
         "authority": ["search", "create", "update", "delete"]
     }, {
