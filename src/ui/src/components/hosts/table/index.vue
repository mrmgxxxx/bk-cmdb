--- conflicted
+++ resolved
@@ -100,12 +100,8 @@
             v-bkloading="{ isLoading: $loading(['searchHosts', 'batchSearchProperties', 'post_searchGroup_host']) }"
             :data="table.list"
             :pagination="table.pagination"
-<<<<<<< HEAD
-            :max-height="$APP.height - 185"
             :row-style="{ cursor: 'pointer' }"
-=======
             :max-height="$APP.height - 190"
->>>>>>> 4292debc
             @selection-change="handleSelectionChange"
             @row-click="handleRowClick"
             @sort-change="handleSortChange"
