<template>
    <bk-popover
        ref="filterPopper"
        placement="bottom"
        theme="light hosts-filter-shadow"
        trigger="manual"
        :width="350"
        :on-show="handleShow"
        :on-hide="handleHide"
        :z-index="1001"
        :tippy-options="{
            interactive: true,
            hideOnClick: false,
            onShown: checkIsScrolling
        }">
        <icon-button class="filter-trigger"
            icon="icon-cc-funnel"
            v-bk-tooltips.top="$t('高级筛选')"
            :class="{
                'is-active': isFilterActive
            }"
            @click="handleToggleFilter">
        </icon-button>
        <section class="filter-content" slot="content"
            :style="{
                height: (sectionHeight ? sectionHeight : ($APP.height - 200)) + 'px'
            }">
            <h2 class="filter-title">
                {{$t('高级筛选')}}
                <bk-button class="close-trigger" text icon="close" @click="handleToggleFilter"></bk-button>
            </h2>
            <div class="filter-scroller" ref="scroller">
                <div class="filter-group" style="padding: 0;">
                    <label class="filter-label">IP</label>
                    <bk-input type="textarea" v-model="ip.text" :rows="4" :placeholder="$t('请输入IP，多个IP请使用换行分隔')"></bk-input>
                </div>
                <div class="filter-group checkbox-group">
                    <bk-checkbox class="filter-checkbox"
                        v-model="ip.inner"
                        :disabled="!ip.outer">
                        {{$t('内网IP')}}
                    </bk-checkbox>
                    <bk-checkbox class="filter-checkbox"
                        v-model="ip.outer"
                        :disabled="!ip.inner">
                        {{$t('外网IP')}}
                    </bk-checkbox>
                    <bk-checkbox class="filter-checkbox" v-model="ip.exact">{{$t('精确')}}</bk-checkbox>
                </div>
                <div class="filter-group"
                    v-for="(filterItem, index) in filterCondition"
                    :key="filterItem.bk_property_id">
                    <label class="filter-label">{{getFilterLabel(filterItem)}}</label>
                    <div class="filter-condition">
                        <filter-operator class="filter-operator"
                            v-if="!['date', 'time', 'category'].includes(filterItem.bk_property_type)"
                            v-model="filterItem.operator"
                            :type="getOperatorType(filterItem)">
                        </filter-operator>
                        <component class="filter-value"
                            v-if="['enum', 'list'].includes(filterItem.bk_property_type)"
                            :is="`cmdb-form-${filterItem.bk_property_type}`"
                            :options="filterItem.option || []"
                            v-model="filterItem.value">
                        </component>
                        <cmdb-form-bool-input class="filter-value"
                            v-else-if="filterItem.bk_property_type === 'bool'"
                            v-model="filterItem.value">
                        </cmdb-form-bool-input>
                        <cmdb-search-input class="filter-value" :style="{ '--index': 99 - index }"
                            v-else-if="['singlechar', 'longchar'].includes(filterItem.bk_property_type)"
                            v-model="filterItem.value">
                        </cmdb-search-input>
                        <cmdb-form-date-range class="filter-value"
                            v-else-if="['date', 'time'].includes(filterItem.bk_property_type)"
                            v-model="filterItem.value">
                        </cmdb-form-date-range>
                        <cmdb-cloud-selector
                            v-else-if="filterItem.bk_property_id === 'bk_cloud_id'"
                            class="filter-value"
                            v-model="filterItem.value">
                        </cmdb-cloud-selector>
                        <cmdb-service-category
                            v-else-if="filterItem.bk_property_id === 'service_category_id'"
                            class="filter-value"
                            v-model="filterItem.value">
                        </cmdb-service-category>
                        <component class="filter-value"
                            v-else
                            :is="`cmdb-form-${filterItem.bk_property_type}`"
                            :unit="filterItem.unit"
                            v-model="filterItem.value">
                        </component>
                        <i class="bk-icon icon-close" @click.stop="handleDeleteFilter(filterItem)"></i>
                    </div>
                </div>
                <div class="filter-add">
                    <bk-button class="filter-add-button" type="primary" icon="plus" text @click="handleAddFilter">{{$t('更多条件')}}</bk-button>
                </div>
            </div>
            <div class="filter-options clearfix"
                :class="{
                    'is-sticky': isScrolling
                }">
                <template v-if="isBusinessHost">
                    <div class="fl">
                        <bk-button theme="primary" style="margin-right: 6px;" @click="handleSearch">{{$t('查询')}}</bk-button>
                        <bk-button theme="default"
                            v-if="isCollection"
                            :loading="$loading('updateCollection')"
                            @click="handleUpdateCollection">
                            {{$t('更新条件')}}
                        </bk-button>
                        <bk-popover v-else
                            ref="collectionPopover"
                            placement="top-end"
                            theme="light"
                            trigger="manual"
                            :width="280"
                            :z-index="1002"
                            :tippy-options="{
                                interactive: true,
                                hideOnClick: false
                            }">
                            <bk-button theme="default" @click="handleCreateCollection">{{$t('收藏此条件')}}</bk-button>
                            <section class="collection" slot="content">
                                <label class="collection-title">{{$t('收藏此条件')}}</label>
                                <bk-input class="collection-name"
                                    :placeholder="$t('请填写名称')"
                                    v-model="collectionName">
                                </bk-input>
                                <div class="collection-options">
                                    <bk-button
                                        theme="primary"
                                        size="small"
                                        :disabled="!collectionName.length"
                                        :loading="$loading('createCollection')"
                                        @click="handleSaveCollection">
                                        {{$t('确定')}}
                                    </bk-button>
                                    <bk-button theme="default" size="small" @click="handleCancelCollection">{{$t('取消')}}</bk-button>
                                </div>
                            </section>
                        </bk-popover>
                    </div>
                    <div class="fr">
                        <bk-button theme="default" @click="handleReset">{{$t('清空')}}</bk-button>
                    </div>
                </template>
                <template v-else>
                    <bk-button theme="primary" class="mr5" @click="handleSearch">{{$t('查询')}}</bk-button>
                    <bk-button theme="default" @click="handleReset">{{$t('清空')}}</bk-button>
                </template>
            </div>
        </section>
        <property-selector :properties="properties" ref="propertySelector"></property-selector>
    </bk-popover>
</template>

<script>
    import filterOperator from './_filter-field-operator.vue'
    import propertySelector from './filter-property-selector.vue'
    import { mapState, mapGetters } from 'vuex'
    import { MENU_BUSINESS_HOST_AND_SERVICE } from '@/dictionary/menu-symbol'
    import Bus from '@/utils/bus'
    import RouterQuery from '@/router/query'
    import { getIPPayload } from '@/utils/host'
    export default {
        components: {
            filterOperator,
            propertySelector
        },
        props: {
            properties: {
                type: Object,
                default () {
                    return {}
                }
            },
            sectionHeight: {
                type: Number,
                default: null
            }
        },
        data () {
            const defaultIpConfig = {
                text: '',
                inner: true,
                outer: true,
                exact: false
            }
            return {
                ip: {
                    ...defaultIpConfig
                },
                filterCondition: [],
                defaultIpConfig,
                isScrolling: false,
                collectionName: '',
                propertyPromise: null,
                propertyResolver: null,
                isShow: false
            }
        },
        computed: {
            ...mapState('hosts', ['filterList', 'collection', 'shouldInjectAsset']),
            ...mapGetters('hosts', ['isCollection']),
            isFilterActive () {
                const hasIP = !!this.ip.text.replace(/\n|;|；|,|，/g, '').length
                const hasField = this.filterCondition.some(condition => {
                    const filterValue = condition.value
                    return filterValue !== null
                        && filterValue !== undefined
                        && !!String(filterValue).length
                })
                return hasIP || hasField || this.isShow
            },
            isBusinessHost () {
                return this.$route.name === MENU_BUSINESS_HOST_AND_SERVICE
            }
        },
        watch: {
            filterList (newList, oldList) {
                this.setFilterCondition()
            },
            filterCondition () {
                this.checkIsScrolling()
            },
            properties (properties) {
                this.propertyResolver && this.propertyResolver()
            },
            '$route.name' () {
                this.handleToggleFilter(false)
            }
        },
        async created () {
            Bus.$on('toggle-host-filter', this.handleToggleFilter)
            Bus.$on('reset-host-filter', this.handleReset)
            this.propertyPromise = new Promise((resolve, reject) => {
                this.propertyResolver = () => {
                    this.propertyResolver = null
                    resolve()
                }
            })
            this.unwatch = RouterQuery.watch(['ip', 'exact', 'inner', 'outer'], ({
                ip = '',
                exact = this.ip.exact ? '1' : '0',
                inner = this.ip.inner ? '1' : '0',
                outer = this.ip.outer ? '1' : '0'
            }) => {
                this.ip.text = ip.split(',').join('\n')
                this.ip.exact = parseInt(exact) === 1
                this.ip.inner = parseInt(inner) === 1
                this.ip.outer = parseInt(outer) === 1
            }, { immediate: true })
            await this.initCustomFilterList()
        },
        beforeDestroy () {
            Bus.$off('toggle-host-filter', this.handleToggleFilter)
<<<<<<< HEAD
            Bus.$off('reset-host-filter', this.handleReset)
=======
            this.unwatch()
>>>>>>> 9c9100fd
            this.$store.commit('hosts/clearFilter')
        },
        methods: {
            initCustomFilterList () {
                const key = this.$route.meta.filterPropertyKey
                const customData = this.$store.getters['userCustom/getCustomData'](key, [])
                if (!customData.length && !this.isCollection) {
                    customData.push({
                        bk_obj_id: 'host',
                        bk_property_id: 'operator',
                        operator: '$eq',
                        value: ''
                    }, {
                        bk_obj_id: 'host',
                        bk_property_id: 'bk_cloud_id',
                        operator: '$eq',
                        value: ''
                    })
                }
                this.$store.commit('hosts/setFilterList', customData)
            },
            handleToggleFilter (visible) {
                const instance = this.$refs.filterPopper.instance
                if (typeof visible === 'boolean') {
                    visible ? instance.show() : instance.hide(0)
                } else {
                    const state = instance.state
                    if (state.isVisible) {
                        instance.hide()
                    } else {
                        instance.show()
                    }
                }
            },
            handleAddFilter () {
                // fix遮盖层问题
                window.__bk_zIndex_manager.nextZIndex()
                this.$refs.propertySelector.isShow = true
            },
            async handleDeleteFilter (filterItem) {
                const conditionList = this.filterCondition.filter(item => !(item.bk_obj_id === filterItem.bk_obj_id && item.bk_property_id === filterItem.bk_property_id))
                const list = conditionList.map(condition => {
                    return {
                        bk_obj_id: condition.bk_obj_id,
                        bk_property_id: condition.bk_property_id,
                        operator: condition.operator,
                        value: condition.value
                    }
                })
                if (!this.isCollection) {
                    const userCustomList = list.map(item => {
                        return {
                            ...item,
                            operator: '',
                            value: ''
                        }
                    })
                    const key = this.$route.meta.filterPropertyKey
                    await this.$store.dispatch('userCustom/saveUsercustom', {
                        [key]: userCustomList
                    })
                }
                this.$store.commit('hosts/setShouldInjectAsset', false)
                this.$store.commit('hosts/setFilterList', list)
            },
            handleSearch (toggle = true) {
                const params = this.getParams()
                this.updateQuery(params)
                toggle && this.handleToggleFilter()
            },
            handleCreateCollection () {
                const instance = this.$refs.collectionPopover.instance
                instance.show()
            },
            async handleUpdateCollection () {
                try {
                    const params = {
                        ...this.getCollectionParams(),
                        name: this.collection.name
                    }
                    await this.$store.dispatch('hostFavorites/updateFavorites', {
                        id: this.collection.id,
                        params: params,
                        config: {
                            requestId: 'updateCollection'
                        }
                    })
                    this.$store.commit('hosts/updateCollection', params)
                    this.$success(this.$t('更新收藏成功'))
                } catch (e) {
                    console.error(e)
                }
            },
            async handleSaveCollection () {
                try {
                    const data = this.getCollectionParams()
                    const result = await this.$store.dispatch('hostFavorites/createFavorites', {
                        params: data,
                        config: {
                            requestId: 'createCollection'
                        }
                    })
                    this.$success(this.$t('收藏成功'))
                    this.$store.commit('hosts/addCollection', Object.assign({}, data, result))
                    this.handleCancelCollection()
                } catch (e) {
                    console.error(e)
                }
            },
            getCollectionParams () {
                return {
                    bk_biz_id: this.$store.getters['objectBiz/bizId'],
                    name: this.collectionName,
                    info: JSON.stringify({
                        exact_search: this.ip.exact,
                        bk_host_innerip: this.ip.inner,
                        bk_host_outerip: this.ip.outer,
                        ip_list: this.getIPList()
                    }),
                    query_params: JSON.stringify(this.filterCondition.map(condition => {
                        return {
                            bk_obj_id: condition.bk_obj_id,
                            field: condition.bk_property_id,
                            operator: condition.operator,
                            value: condition.value
                        }
                    })),
                    is_default: 2
                }
            },
            handleCancelCollection () {
                const instance = this.$refs.collectionPopover.instance
                instance.hide()
                this.collectionName = ''
            },
            handleReset () {
                this.ip = { ...this.defaultIpConfig }
                this.filterCondition.forEach(filterItem => {
                    filterItem.value = ''
                })
                const params = this.getParams()
                this.updateQuery(params)
            },
            getParams () {
                const inputIPPlayload = {
                    data: this.getIPList(),
                    inner: this.ip.inner,
                    outer: this.ip.outer,
                    exact: this.ip.exact
                }
                const params = {
                    ip: getIPPayload(inputIPPlayload),
                    host: [],
                    module: [],
                    set: [],
                    biz: [],
                    object: []
                }
                this.filterCondition.forEach(filterItem => {
                    const filterValue = filterItem.value
                    if (filterValue !== null && filterValue !== undefined && String(filterValue).length) {
                        const modelId = filterItem.bk_obj_id
                        if (['date', 'time'].includes(filterItem.bk_property_type)) {
                            params[modelId].push(...[{
                                field: filterItem.bk_property_id,
                                operator: '$gte',
                                value: filterItem.value[0]
                            }, {
                                field: filterItem.bk_property_id,
                                operator: '$lte',
                                value: filterItem.value[1]
                            }])
                        } else {
                            let operator = filterItem.operator
                            let value = filterValue

                            if (['category', 'organization'].includes(filterItem.bk_property_type)) {
                                operator = '$in'
                            }

                            if (filterItem.operator === '$multilike' || ['bk_set_name', 'bk_module_name'].includes(filterItem.bk_property_id)) {
                                value = filterValue.split(/\n|;|；|,|，/).filter(str => str.trim().length).map(str => str.trim())
                            }

                            params[modelId].push({
                                field: filterItem.bk_property_id,
                                operator,
                                value
                            })
                        }
                    }
                })
                return params
            },
            updateQuery (params) {
                this.$store.commit('hosts/setCondition', ['biz', 'set', 'module', 'host', 'object'].map(modelId => {
                    return {
                        bk_obj_id: modelId,
                        fields: [],
                        condition: params[modelId]
                    }
                }))
                const flags = params.ip.flag.split('|')
                const query = {
                    ip: params.ip.data.join(','),
                    exact: params.ip.exact,
                    inner: flags.includes('bk_host_innerip') ? 1 : 0,
                    outer: flags.includes('bk_host_outerip') ? 1 : 0,
                    page: 1,
                    _t: Date.now()
                }
                const assetCondition = params.host.find(condition => {
                    return condition.field === 'bk_asset_id' && condition.operator === '$in'
                })
                query.bk_asset_id = assetCondition ? assetCondition.value.toString() : ''
                RouterQuery.set(query)
            },
            getIPList () {
                const list = []
                this.ip.text.split(/\n|;|；|,|，/).forEach(text => {
                    const trimStr = text.trim()
                    if (trimStr.length) {
                        list.push(trimStr)
                    }
                })
                return list
            },
            async setFilterCondition () {
                try {
                    await this.propertyPromise
                    const filterCondition = []
                    const oldCondition = this.filterCondition
                    this.filterList.forEach(filter => {
                        const modelId = filter.bk_obj_id
                        const propertyId = filter.bk_property_id
                        const property = (this.properties[modelId] || []).find(property => property.bk_property_id === propertyId)
                        if (property) {
                            const newCondition = {
                                bk_obj_id: modelId,
                                bk_property_id: propertyId,
                                bk_property_type: property.bk_property_type,
                                option: property.option,
                                operator: filter.operator,
                                value: filter.value,
                                unit: property.unit
                            }
                            const existCondition = oldCondition.find(old => {
                                return old.bk_obj_id === property.bk_obj_id
                                    && old.bk_property_id === property.bk_property_id
                            })
                            if (existCondition) {
                                if (this.isCollection) {
                                    filterCondition.push(Object.assign(existCondition, newCondition))
                                } else {
                                    filterCondition.push(Object.assign(newCondition, existCondition))
                                }
                            } else {
                                filterCondition.push(newCondition)
                            }
                        }
                    })
                    this.injectAssetCondition(filterCondition)
                    this.filterCondition = filterCondition
                } catch (e) {
                    console.error(e)
                }
            },
            injectAssetCondition (filterCondition) {
                const assetIds = RouterQuery.get('bk_asset_id', '').split(',').filter(id => !!id.length)
                if (!this.shouldInjectAsset || !assetIds.length) {
                    this.$store.commit('hosts/setShouldInjectAsset', true)
                    return
                }
                const injectCondition = {
                    bk_obj_id: 'host',
                    bk_property_id: 'bk_asset_id',
                    bk_property_type: 'singlechar',
                    operator: '$in',
                    option: '',
                    value: assetIds.join('\n')
                }
                const assetCondition = filterCondition.find(condition => {
                    return condition.bk_obj_id === injectCondition.bk_obj_id
                        && condition.bk_property_id === injectCondition.bk_property_id
                        && condition.bk_property_type === injectCondition.bk_property_type
                })
                if (assetCondition) {
                    Object.assign(assetCondition, injectCondition)
                } else {
                    filterCondition.unshift(injectCondition)
                }
            },
            checkIsScrolling () {
                this.$nextTick(() => {
                    const scroller = this.$refs.scroller
                    this.isScrolling = scroller.scrollHeight > scroller.offsetHeight
                })
            },
            handleShow (popper) {
                this.isShow = true
                popper.popperChildren.tooltip.style.padding = 0
            },
            handleHide () {
                this.isShow = false
                const collectionPopover = this.$refs.collectionPopover
                if (collectionPopover && collectionPopover.instance.state.isShown) {
                    collectionPopover.instance.hide()
                }
            },
            getFilterLabel (filterItem) {
                const model = this.$store.getters['objectModelClassify/getModelById'](filterItem.bk_obj_id) || {}
                const property = (this.properties[filterItem.bk_obj_id] || []).find(property => property.bk_property_id === filterItem.bk_property_id) || {}
                return `${model.bk_obj_name} - ${property.bk_property_name}`
            },
            getOperatorType (filterItem) {
                const propertyType = filterItem.bk_property_type
                const propertyId = filterItem.bk_property_id
                if (['bk_set_name', 'bk_module_name'].includes(propertyId)) {
                    return 'name'
                } else if (['singlechar', 'longchar'].includes(propertyType)) {
                    return 'char'
                }
                return 'common'
            },
            hide () {
                try {
                    const instance = this.$refs.filterPopper.instance
                    instance.hide()
                } catch (e) {}
            }
        }
    }
</script>

<style lang="scss" scoped="true">
    .filter-content {
        border: 1px solid #DCDEE5;
    }
    .filter-trigger {
        width: 32px;
        padding: 0;
        line-height: 30px;
    }
    .filter-trigger {
        &.is-active {
            color: #3A84FF;
            &:hover {
                color: #3A84FF;
            }
        }
    }
    .filter-title {
        position: relative;
        padding: 10px 20px;
        font-size:14px;
        color: #63656E;
        .close-trigger {
            position: absolute;
            right: 0px;
            top: 0px;
            color: #979BA5;
            &:hover {
                color: #63656E;
            }

            /deep/ .bk-icon {
                font-size: 22px;
            }
        }
    }
    .filter-scroller {
        position: relative;
        max-height: calc(100% - 90px);
        padding: 0px 20px 10px;
        overflow: auto;
        @include scrollbar-y;
    }
    .filter-group {
        padding: 15px 0 0 0;
        &.checkbox-group {
            padding: 10px 0 0 0;
            .filter-checkbox {
                margin: 0 15px 0 0;
            }
        }
        .filter-label {
            display: block;
            line-height: 30px;
            color: #63656E;
        }
    }
    .filter-add {
        margin: 14px 0 0 0;
        .filter-add-button {
            /deep/ {
                span {
                    display: inline-block;
                    vertical-align: middle;
                }
            }
        }
    }
    .filter-condition {
        display: flex;
        &:hover .icon-close{
            opacity: 1;
        }
        .filter-operator {
            flex: 75px 0 0;
            margin-right: 8px;
        }
        .filter-value {
            width: 0;
            flex: 1;
            &.cmdb-search-input {
                /deep/ .search-input-wrapper {
                    z-index: var(--index);
                }
            }
        }
        .icon-close {
            color: #d8d8d8;
            font-size: 20px;
            font-weight: bold;
            line-height: 32px;
            height: 32px;
            margin: 0 0 0 3px;
            cursor: pointer;
            opacity: 0;
            &:hover {
                color: #63656e;
            }
        }
    }
    .filter-options {
        padding: 10px 20px;
        &.is-sticky {
            margin: 0;
            background-color: #FAFBFD;
            border-top: 1px solid #DCDEE5;
        }
    }
    .collection {
        .collection-title {
            display: block;
            font-size: 13px;
            color: #63656E;
            line-height:17px;
        }
        .collection-name {
            margin-top: 13px;
        }
        .collection-options {
            padding: 20px 0 10px;
            text-align: right;
        }
    }
</style>

<style lang="scss">
    .hosts-filter-shadow-theme {
        box-shadow: 0px 1px 6px 0px rgba(220,222,229,1) !important;
    }
</style><|MERGE_RESOLUTION|>--- conflicted
+++ resolved
@@ -257,11 +257,8 @@
         },
         beforeDestroy () {
             Bus.$off('toggle-host-filter', this.handleToggleFilter)
-<<<<<<< HEAD
             Bus.$off('reset-host-filter', this.handleReset)
-=======
             this.unwatch()
->>>>>>> 9c9100fd
             this.$store.commit('hosts/clearFilter')
         },
         methods: {
