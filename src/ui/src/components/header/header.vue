/*
 * Tencent is pleased to support the open source community by making 蓝鲸 available.
 * Copyright (C) 2017-2018 THL A29 Limited, a Tencent company. All rights reserved.
 * Licensed under the MIT License (the "License"); you may not use this file except in compliance with the License.
 * You may obtain a copy of the License at http://opensource.org/licenses/MIT
 * Unless required by applicable law or agreed to in writing, software distributed under the License is distributed on an "AS IS" BASIS,
 * WITHOUT WARRANTIES OR CONDITIONS OF ANY KIND, either express or implied.
 * See the License for the specific language governing permissions and limitations under the License.
 */

<template lang="html">
    <div class="header-wrapper clearfix">
        <i class="bk-icon icon-dedent" :class="{'close': fold}" @click="closeNav"></i>
        <div class="header-right-contain fr">
            <!-- 导航快速搜索 -->
            <div class="fl clearfix" v-click-outside="resetSearch">
                <transition name="quick-search" @afterEnter="quickSearchTextFocus">
                    <div class="quick-search-contain fl"  v-show="isShowQuickSearch">
                        <div class="dropdown-content-ip fl" 
                            @mouseover="changeSearchTargetListVisible(true)"
                            @mouseout="changeSearchTargetListVisible(false)"
                        >
                            <div class="select-trigger-box pr" @click.stop>
                                <div class="select-trigger pr">
                                    <span class="f14">{{currentSearchTarget.name}}</span>
                                    <i class="bk-icon icon-down-shape f10"></i>
                                    <ul class="select-content" v-show="searchTargetListVisible">
                                        <li v-for="searchTarget in searchTargetList" @click.stop="setSearchTarget(searchTarget)">
                                            <a :class="{'active': currentSearchTarget.id === searchTarget.id}" href="javascript:void(0)">{{searchTarget.name}}</a>
                                        </li>
                                    </ul>
                                </div>
                            </div>
                        </div>
                        <div class="search-content fl" @click.stop.prevent>
                            <input ref="quickSearchText" type="text" name="" value="" :placeholder="`${$t('Common[\'快速查询\']')}...`" class="search-input" v-model.trim="searchText" @keyup.enter="quickSearch">
                        </div>
                    </div>
                </transition>
                <div class="fl quick-search-icon" :class="{'show': !isShowQuickSearch}" @click.stop.prevent="quickSearch" @mouseover="showQuickSearch"><i class="bk-icon icon-search"></i></div>
            </div>
            <div class="language fl" hidden>   
                <i class="icon icon-cc-lang"></i>
                <span class="language-text">{{languageLable}}</span>
                <i class="bk-icon icon-angle-down"></i>
                <ul class="language-box">
                    <li :class="{'active': language==='zh_CN'}" @click="changeLanguage('zh_CN')">简体中文</li>
                    <li :class="{'active': language==='en'}" @click="changeLanguage('en')">English</li>
                </ul>
            </div>
            <div class="user-detail-contain fr pr">
                <div class="dropdown-content-user fl">
                    <div class="select-trigger">
                        <span class="f14">{{userName}}</span>
                        <i class="bk-icon icon-angle-down"></i>
                        <ul class="select-content">
                            <li v-if="isAdmin == 1">
                                <i class="icon-cc-user"></i>{{$t("Common['管理员']")}}
                            </li>
                            <li v-else>
                                <i class="icon-cc-user"></i>{{$t("Common['普通用户']")}}
                            </li>
                            <li @click="logOut">
                                <i class="icon-cc-logout"></i>{{$t("Common['注销']")}}
                            </li>
                        </ul>
                    </div>
                </div>
            </div>
        </div>
    </div>
</template>

<script type="text/javascript">
    import bus from '@/eventbus/bus'
    import Cookies from 'js-cookie'
    import {mapGetters} from 'vuex'
    export default {
        data () {
            return {
                userName: '',
                isAdmin: 0,
                languageLable: '中文',
                searchText: '',
                searchTargetListVisible: false,
                currentSearchTarget: {id: 'ip', name: 'IP'},
                searchTargetList: [{
                    id: 'ip',
                    name: 'IP'
                }],
                isShowQuickSearch: false           // 搜索内容的展示
            }
        },
        computed: {
<<<<<<< HEAD
            ...mapGetters('navigation', ['fold'])
=======
            ...mapGetters(['quickSearchParams'])
>>>>>>> 5e56da51
        },
        watch: {
            searchText (searchText) {
                this.$store.commit('setQuickSearchParams', {
                    text: searchText,
                    type: this.currentSearchTarget.id
                })
            },
            currentSearchTarget (searchTarget) {
                this.$store.commit('setQuickSearchParams', {
                    text: this.searchText,
                    type: searchTarget.id
                })
            },
            quickSearchParams (quickSearchParams) {
                this.searchText = quickSearchParams.text
            }
        },
        methods: {
            /*
                登出
            */
            logOut () {
                window.location.href = `${window.siteUrl}logout`
            },
            changeSearchTargetListVisible (isVisible) {
                this.searchTargetListVisible = isVisible
            },
            setSearchTarget (searchTarget) {
                this.currentSearchTarget = searchTarget
                this.searchTargetListVisible = false
            },
            quickSearch () {
                if (this.searchText.length) {
                    bus.$emit('quickSearch')
                    this.$router.push('/hosts')
                }
            },
            showQuickSearch () {
                this.isShowQuickSearch = true
            },
            quickSearchTextFocus () {
                this.$refs.quickSearchText.focus()
            },
            resetSearch () {
                this.isShowQuickSearch = false
            },
            changeLanguage (language) {
                this.language = language
                this.$i18n.locale = language
                this.$store.commit('setLang', language)
                this.$validator.localize(language)
                if (language === 'zh_CN') {
                    this.languageLable = '中文'
                    this.setLang('zh')
                } else if (language === 'en') {
                    this.languageLable = 'EN'
                    this.setLang('en')
                }
            },
            closeNav () {
                this.$store.commit('navigation/setFold', !this.fold)
            }
        },
        updated () {
            this.userName = window.userName
            this.isAdmin = window.isAdmin
        },
        created () {
            this.userName = window.userName
            this.isAdmin = window.isAdmin
            bus.$on('setQuickSearchParams', ({type, text}) => {
                if (type === this.currentSearchTarget.id) {
                    this.searchText = text
                }
            })
            const languageTranslate = {
                'zh_cn': 'zh_CN',
                'zh-cn': 'zh_CN',
                'zh': 'zh_CN'
            }
            let language = Cookies.get('blueking_language') || 'zh_CN'
            language = languageTranslate.hasOwnProperty(language) ? languageTranslate[language] : language
            this.language = language
            this.languageLable = language === 'zh_CN' ? '中文' : 'EN'
        }
    }
</script>

<style media="screen" lang="scss" scoped>
    $borderColor: #e7e9ef; //边框色
    $primaryColor: #737987;
    .header-wrapper{
        height: 50px;
        background: #fbfbfb;
        border-bottom: 1px solid $borderColor;
        padding:7px 20px 0 11px;
        font-size: 14px;
        position: absolute;
        left: 0;
        top: 0;
<<<<<<< HEAD
        width: 100%;
        z-index: 100;
=======
        z-index: 1200;
        min-width: 1024px;
>>>>>>> 5e56da51
        .header-right-contain{
            .select-trigger-box{
                top: 0;
                background: transparent;
                padding-bottom: 20px;
            }
            .dropdown-content-ip{
                width: 100px;
                .select-trigger{
                    cursor:pointer;
                    span{
                        color: #bec6de;
                        letter-spacing: 1px;
                        cursor:pointer;
                        padding-left: 9px;
                        padding-right: 30px;
                    }
                    i{
                        color:#bec6de;
                        vertical-align: middle;
                        position: absolute;
                        top: 10px;
                        right: 15px;
                    }
                }
            }
            .select-content{
                position: absolute;
                top: 38px;
                right: 0;
                min-width: 100px;
                padding: 10px 0;
                background-color: #fff;
                box-shadow: 0px 1px 5px 0px rgba(12, 34, 59, .1);
                z-index: 10;
                li{
                    list-style:none;
                    &:first-child{
                        cursor: default;
                    }
                    a{
                        color: $primaryColor;
                    }
                    display: block;
                    height: 45px;
                    padding-left: 12px;
                    line-height: 45px;
                    text-decoration: none;
                    font-size: 14px;
                    color: $primaryColor;
                    background-color: #fff;
                    i{
                        margin-right: 8px;
                    }
                    &:hover,
                    &.active{
                        background-color: #f1f7ff;
                        color: #498fe0;
                    }
                }
            }
            .quick-search-contain{
                height:32px;
                line-height:32px;
                background:#f9f9f9;
                border-radius:2px;
                margin: 2px -25px 0 0;
                background: #f2f2f2;
                color: $primaryColor;
                transform-origin: right center;
                transition: transform .2s ease-in;
                .select-trigger {
                    >span{
                        color: $primaryColor;
                    }
                    >i{
                        color: $primaryColor;
                        
                    }
                }
                .search-content{
                    width:240px;
                    display:inline-block;
                    position:relative;
                    color: $primaryColor;
                    input{
                        width:100%;
                        color: $primaryColor;
                        height:21px;
                        padding: 0 40px 0 10px;
                        border:none;
                        border-left: 1px solid #bec6de;
                        background: #f2f2f2;
                        outline: none;
                        border-left-color:#bec6de;
                        &:focus{
                            border-color: #bec6de!important;
                        }
                    }
                }
            }
            .quick-search-icon{
                width: 24px;
                height: 32px;
                line-height: 32px;
                cursor: pointer;
                z-index: 2;
                position: relative;
                .icon-search{
                    font-size: 16px;
                }
            }
            .language{
                position: relative;
                margin: -7px 0 0 40px;
                height: 50px;
                line-height: 50px;
                cursor: pointer;
                &:hover{
                    color: #498fe0;
                    .icon{
                        color: #498fe0;
                    }
                }
                .icon{
                    font-size: 16px;
                    color: #c3cdd7;
                }
                .language-text{
                    white-space: nowrap;
                }
                .bk-icon.icon-angle-down{
                    font-size: 12px;
                    margin-left: 2px;
                }
                &:hover{
                    .language-box{
                        display: block;
                    }
                }
                img{
                    margin-bottom: 6px;
                }
                .language-box{
                    padding: 10px 0;
                    position: absolute;
                    display: none;
                    width: 100px;
                    left: 100%;
                    top: 45px;
                    margin-left: calc(-50px - 50%);
                    background: #fff;
                    z-index: 1;
                    color: $primaryColor;
                    text-align: center;
                    border-radius: 3px;
                    box-shadow: 0px 1px 5px 0px rgba(12, 34, 59, 0.1);
                    li{
                        cursor: pointer;
                        height: 40px;
                        line-height: 40px;
                        &:hover,
                        &.active{
                            background: #f1f7ff;
                            color: #498fe0;
                        }
                    }
                }
            }
            .user-detail-contain{
                height:36px;
                line-height:36px;
                padding: 0;
                margin-left: 25px;
                .dropdown-content-user{
                    cursor: pointer;
                    &:hover{
                        .select-content{
                            display:block;
                        }
                    }
                }
                .select-trigger{
                    // color:$primaryColor;
                    &:hover{
                        color: #498fe0;
                    }
                    span{
                        letter-spacing:1px;
                        padding:20px 0 15px 8px;
                    }
                    .bk-icon.icon-angle-down{
                        font-size: 12px;
                        margin-left: 2px;
                    }
                }
                .avatar-contain{
                    width:34px;
                    height:34px;
                    border-radius:50%;
                    img{
                        width:100%;
                        height:100%;
                    }
                }
                .select-content{
                    display: none;
                }
            }
        }
    }
    .quick-search-enter,
    .quick-search-leave-to{
        transform: scaleX(0);
    }
    .icon-dedent{
        display: inline-block;
        font-size: 16px;
        color: $textColor;
        margin: 9px 0 0 0;
        cursor: pointer;
        &.close{
            transform: rotate(180deg);
        }
    }
</style>
<|MERGE_RESOLUTION|>--- conflicted
+++ resolved
@@ -1,433 +1,424 @@
-/*
- * Tencent is pleased to support the open source community by making 蓝鲸 available.
- * Copyright (C) 2017-2018 THL A29 Limited, a Tencent company. All rights reserved.
- * Licensed under the MIT License (the "License"); you may not use this file except in compliance with the License.
- * You may obtain a copy of the License at http://opensource.org/licenses/MIT
- * Unless required by applicable law or agreed to in writing, software distributed under the License is distributed on an "AS IS" BASIS,
- * WITHOUT WARRANTIES OR CONDITIONS OF ANY KIND, either express or implied.
- * See the License for the specific language governing permissions and limitations under the License.
- */
-
-<template lang="html">
-    <div class="header-wrapper clearfix">
-        <i class="bk-icon icon-dedent" :class="{'close': fold}" @click="closeNav"></i>
-        <div class="header-right-contain fr">
-            <!-- 导航快速搜索 -->
-            <div class="fl clearfix" v-click-outside="resetSearch">
-                <transition name="quick-search" @afterEnter="quickSearchTextFocus">
-                    <div class="quick-search-contain fl"  v-show="isShowQuickSearch">
-                        <div class="dropdown-content-ip fl" 
-                            @mouseover="changeSearchTargetListVisible(true)"
-                            @mouseout="changeSearchTargetListVisible(false)"
-                        >
-                            <div class="select-trigger-box pr" @click.stop>
-                                <div class="select-trigger pr">
-                                    <span class="f14">{{currentSearchTarget.name}}</span>
-                                    <i class="bk-icon icon-down-shape f10"></i>
-                                    <ul class="select-content" v-show="searchTargetListVisible">
-                                        <li v-for="searchTarget in searchTargetList" @click.stop="setSearchTarget(searchTarget)">
-                                            <a :class="{'active': currentSearchTarget.id === searchTarget.id}" href="javascript:void(0)">{{searchTarget.name}}</a>
-                                        </li>
-                                    </ul>
-                                </div>
-                            </div>
-                        </div>
-                        <div class="search-content fl" @click.stop.prevent>
-                            <input ref="quickSearchText" type="text" name="" value="" :placeholder="`${$t('Common[\'快速查询\']')}...`" class="search-input" v-model.trim="searchText" @keyup.enter="quickSearch">
-                        </div>
-                    </div>
-                </transition>
-                <div class="fl quick-search-icon" :class="{'show': !isShowQuickSearch}" @click.stop.prevent="quickSearch" @mouseover="showQuickSearch"><i class="bk-icon icon-search"></i></div>
-            </div>
-            <div class="language fl" hidden>   
-                <i class="icon icon-cc-lang"></i>
-                <span class="language-text">{{languageLable}}</span>
-                <i class="bk-icon icon-angle-down"></i>
-                <ul class="language-box">
-                    <li :class="{'active': language==='zh_CN'}" @click="changeLanguage('zh_CN')">简体中文</li>
-                    <li :class="{'active': language==='en'}" @click="changeLanguage('en')">English</li>
-                </ul>
-            </div>
-            <div class="user-detail-contain fr pr">
-                <div class="dropdown-content-user fl">
-                    <div class="select-trigger">
-                        <span class="f14">{{userName}}</span>
-                        <i class="bk-icon icon-angle-down"></i>
-                        <ul class="select-content">
-                            <li v-if="isAdmin == 1">
-                                <i class="icon-cc-user"></i>{{$t("Common['管理员']")}}
-                            </li>
-                            <li v-else>
-                                <i class="icon-cc-user"></i>{{$t("Common['普通用户']")}}
-                            </li>
-                            <li @click="logOut">
-                                <i class="icon-cc-logout"></i>{{$t("Common['注销']")}}
-                            </li>
-                        </ul>
-                    </div>
-                </div>
-            </div>
-        </div>
-    </div>
-</template>
-
-<script type="text/javascript">
-    import bus from '@/eventbus/bus'
-    import Cookies from 'js-cookie'
-    import {mapGetters} from 'vuex'
-    export default {
-        data () {
-            return {
-                userName: '',
-                isAdmin: 0,
-                languageLable: '中文',
-                searchText: '',
-                searchTargetListVisible: false,
-                currentSearchTarget: {id: 'ip', name: 'IP'},
-                searchTargetList: [{
-                    id: 'ip',
-                    name: 'IP'
-                }],
-                isShowQuickSearch: false           // 搜索内容的展示
-            }
-        },
-        computed: {
-<<<<<<< HEAD
-            ...mapGetters('navigation', ['fold'])
-=======
-            ...mapGetters(['quickSearchParams'])
->>>>>>> 5e56da51
-        },
-        watch: {
-            searchText (searchText) {
-                this.$store.commit('setQuickSearchParams', {
-                    text: searchText,
-                    type: this.currentSearchTarget.id
-                })
-            },
-            currentSearchTarget (searchTarget) {
-                this.$store.commit('setQuickSearchParams', {
-                    text: this.searchText,
-                    type: searchTarget.id
-                })
-            },
-            quickSearchParams (quickSearchParams) {
-                this.searchText = quickSearchParams.text
-            }
-        },
-        methods: {
-            /*
-                登出
-            */
-            logOut () {
-                window.location.href = `${window.siteUrl}logout`
-            },
-            changeSearchTargetListVisible (isVisible) {
-                this.searchTargetListVisible = isVisible
-            },
-            setSearchTarget (searchTarget) {
-                this.currentSearchTarget = searchTarget
-                this.searchTargetListVisible = false
-            },
-            quickSearch () {
-                if (this.searchText.length) {
-                    bus.$emit('quickSearch')
-                    this.$router.push('/hosts')
-                }
-            },
-            showQuickSearch () {
-                this.isShowQuickSearch = true
-            },
-            quickSearchTextFocus () {
-                this.$refs.quickSearchText.focus()
-            },
-            resetSearch () {
-                this.isShowQuickSearch = false
-            },
-            changeLanguage (language) {
-                this.language = language
-                this.$i18n.locale = language
-                this.$store.commit('setLang', language)
-                this.$validator.localize(language)
-                if (language === 'zh_CN') {
-                    this.languageLable = '中文'
-                    this.setLang('zh')
-                } else if (language === 'en') {
-                    this.languageLable = 'EN'
-                    this.setLang('en')
-                }
-            },
-            closeNav () {
-                this.$store.commit('navigation/setFold', !this.fold)
-            }
-        },
-        updated () {
-            this.userName = window.userName
-            this.isAdmin = window.isAdmin
-        },
-        created () {
-            this.userName = window.userName
-            this.isAdmin = window.isAdmin
-            bus.$on('setQuickSearchParams', ({type, text}) => {
-                if (type === this.currentSearchTarget.id) {
-                    this.searchText = text
-                }
-            })
-            const languageTranslate = {
-                'zh_cn': 'zh_CN',
-                'zh-cn': 'zh_CN',
-                'zh': 'zh_CN'
-            }
-            let language = Cookies.get('blueking_language') || 'zh_CN'
-            language = languageTranslate.hasOwnProperty(language) ? languageTranslate[language] : language
-            this.language = language
-            this.languageLable = language === 'zh_CN' ? '中文' : 'EN'
-        }
-    }
-</script>
-
-<style media="screen" lang="scss" scoped>
-    $borderColor: #e7e9ef; //边框色
-    $primaryColor: #737987;
-    .header-wrapper{
-        height: 50px;
-        background: #fbfbfb;
-        border-bottom: 1px solid $borderColor;
-        padding:7px 20px 0 11px;
-        font-size: 14px;
-        position: absolute;
-        left: 0;
-        top: 0;
-<<<<<<< HEAD
-        width: 100%;
-        z-index: 100;
-=======
-        z-index: 1200;
-        min-width: 1024px;
->>>>>>> 5e56da51
-        .header-right-contain{
-            .select-trigger-box{
-                top: 0;
-                background: transparent;
-                padding-bottom: 20px;
-            }
-            .dropdown-content-ip{
-                width: 100px;
-                .select-trigger{
-                    cursor:pointer;
-                    span{
-                        color: #bec6de;
-                        letter-spacing: 1px;
-                        cursor:pointer;
-                        padding-left: 9px;
-                        padding-right: 30px;
-                    }
-                    i{
-                        color:#bec6de;
-                        vertical-align: middle;
-                        position: absolute;
-                        top: 10px;
-                        right: 15px;
-                    }
-                }
-            }
-            .select-content{
-                position: absolute;
-                top: 38px;
-                right: 0;
-                min-width: 100px;
-                padding: 10px 0;
-                background-color: #fff;
-                box-shadow: 0px 1px 5px 0px rgba(12, 34, 59, .1);
-                z-index: 10;
-                li{
-                    list-style:none;
-                    &:first-child{
-                        cursor: default;
-                    }
-                    a{
-                        color: $primaryColor;
-                    }
-                    display: block;
-                    height: 45px;
-                    padding-left: 12px;
-                    line-height: 45px;
-                    text-decoration: none;
-                    font-size: 14px;
-                    color: $primaryColor;
-                    background-color: #fff;
-                    i{
-                        margin-right: 8px;
-                    }
-                    &:hover,
-                    &.active{
-                        background-color: #f1f7ff;
-                        color: #498fe0;
-                    }
-                }
-            }
-            .quick-search-contain{
-                height:32px;
-                line-height:32px;
-                background:#f9f9f9;
-                border-radius:2px;
-                margin: 2px -25px 0 0;
-                background: #f2f2f2;
-                color: $primaryColor;
-                transform-origin: right center;
-                transition: transform .2s ease-in;
-                .select-trigger {
-                    >span{
-                        color: $primaryColor;
-                    }
-                    >i{
-                        color: $primaryColor;
-                        
-                    }
-                }
-                .search-content{
-                    width:240px;
-                    display:inline-block;
-                    position:relative;
-                    color: $primaryColor;
-                    input{
-                        width:100%;
-                        color: $primaryColor;
-                        height:21px;
-                        padding: 0 40px 0 10px;
-                        border:none;
-                        border-left: 1px solid #bec6de;
-                        background: #f2f2f2;
-                        outline: none;
-                        border-left-color:#bec6de;
-                        &:focus{
-                            border-color: #bec6de!important;
-                        }
-                    }
-                }
-            }
-            .quick-search-icon{
-                width: 24px;
-                height: 32px;
-                line-height: 32px;
-                cursor: pointer;
-                z-index: 2;
-                position: relative;
-                .icon-search{
-                    font-size: 16px;
-                }
-            }
-            .language{
-                position: relative;
-                margin: -7px 0 0 40px;
-                height: 50px;
-                line-height: 50px;
-                cursor: pointer;
-                &:hover{
-                    color: #498fe0;
-                    .icon{
-                        color: #498fe0;
-                    }
-                }
-                .icon{
-                    font-size: 16px;
-                    color: #c3cdd7;
-                }
-                .language-text{
-                    white-space: nowrap;
-                }
-                .bk-icon.icon-angle-down{
-                    font-size: 12px;
-                    margin-left: 2px;
-                }
-                &:hover{
-                    .language-box{
-                        display: block;
-                    }
-                }
-                img{
-                    margin-bottom: 6px;
-                }
-                .language-box{
-                    padding: 10px 0;
-                    position: absolute;
-                    display: none;
-                    width: 100px;
-                    left: 100%;
-                    top: 45px;
-                    margin-left: calc(-50px - 50%);
-                    background: #fff;
-                    z-index: 1;
-                    color: $primaryColor;
-                    text-align: center;
-                    border-radius: 3px;
-                    box-shadow: 0px 1px 5px 0px rgba(12, 34, 59, 0.1);
-                    li{
-                        cursor: pointer;
-                        height: 40px;
-                        line-height: 40px;
-                        &:hover,
-                        &.active{
-                            background: #f1f7ff;
-                            color: #498fe0;
-                        }
-                    }
-                }
-            }
-            .user-detail-contain{
-                height:36px;
-                line-height:36px;
-                padding: 0;
-                margin-left: 25px;
-                .dropdown-content-user{
-                    cursor: pointer;
-                    &:hover{
-                        .select-content{
-                            display:block;
-                        }
-                    }
-                }
-                .select-trigger{
-                    // color:$primaryColor;
-                    &:hover{
-                        color: #498fe0;
-                    }
-                    span{
-                        letter-spacing:1px;
-                        padding:20px 0 15px 8px;
-                    }
-                    .bk-icon.icon-angle-down{
-                        font-size: 12px;
-                        margin-left: 2px;
-                    }
-                }
-                .avatar-contain{
-                    width:34px;
-                    height:34px;
-                    border-radius:50%;
-                    img{
-                        width:100%;
-                        height:100%;
-                    }
-                }
-                .select-content{
-                    display: none;
-                }
-            }
-        }
-    }
-    .quick-search-enter,
-    .quick-search-leave-to{
-        transform: scaleX(0);
-    }
-    .icon-dedent{
-        display: inline-block;
-        font-size: 16px;
-        color: $textColor;
-        margin: 9px 0 0 0;
-        cursor: pointer;
-        &.close{
-            transform: rotate(180deg);
-        }
-    }
-</style>
+/*
+ * Tencent is pleased to support the open source community by making 蓝鲸 available.
+ * Copyright (C) 2017-2018 THL A29 Limited, a Tencent company. All rights reserved.
+ * Licensed under the MIT License (the "License"); you may not use this file except in compliance with the License.
+ * You may obtain a copy of the License at http://opensource.org/licenses/MIT
+ * Unless required by applicable law or agreed to in writing, software distributed under the License is distributed on an "AS IS" BASIS,
+ * WITHOUT WARRANTIES OR CONDITIONS OF ANY KIND, either express or implied.
+ * See the License for the specific language governing permissions and limitations under the License.
+ */
+
+<template lang="html">
+    <div class="header-wrapper clearfix">
+        <i class="bk-icon icon-dedent" :class="{'close': fold}" @click="closeNav"></i>
+        <div class="header-right-contain fr">
+            <!-- 导航快速搜索 -->
+            <div class="fl clearfix" v-click-outside="resetSearch" hidden>
+                <transition name="quick-search" @afterEnter="quickSearchTextFocus">
+                    <div class="quick-search-contain fl"  v-show="isShowQuickSearch">
+                        <div class="dropdown-content-ip fl" 
+                            @mouseover="changeSearchTargetListVisible(true)"
+                            @mouseout="changeSearchTargetListVisible(false)"
+                        >
+                            <div class="select-trigger-box pr" @click.stop>
+                                <div class="select-trigger pr">
+                                    <span class="f14">{{currentSearchTarget.name}}</span>
+                                    <i class="bk-icon icon-down-shape f10"></i>
+                                    <ul class="select-content" v-show="searchTargetListVisible">
+                                        <li v-for="searchTarget in searchTargetList" @click.stop="setSearchTarget(searchTarget)">
+                                            <a :class="{'active': currentSearchTarget.id === searchTarget.id}" href="javascript:void(0)">{{searchTarget.name}}</a>
+                                        </li>
+                                    </ul>
+                                </div>
+                            </div>
+                        </div>
+                        <div class="search-content fl" @click.stop.prevent>
+                            <input ref="quickSearchText" type="text" name="" value="" :placeholder="`${$t('Common[\'快速查询\']')}...`" class="search-input" v-model.trim="searchText" @keyup.enter="quickSearch">
+                        </div>
+                    </div>
+                </transition>
+                <div class="fl quick-search-icon" :class="{'show': !isShowQuickSearch}" @click.stop.prevent="quickSearch" @mouseover="showQuickSearch"><i class="bk-icon icon-search"></i></div>
+            </div>
+            <div class="language fl" hidden>   
+                <i class="icon icon-cc-lang"></i>
+                <span class="language-text">{{languageLable}}</span>
+                <i class="bk-icon icon-angle-down"></i>
+                <ul class="language-box">
+                    <li :class="{'active': language==='zh_CN'}" @click="changeLanguage('zh_CN')">简体中文</li>
+                    <li :class="{'active': language==='en'}" @click="changeLanguage('en')">English</li>
+                </ul>
+            </div>
+            <div class="user-detail-contain fr pr">
+                <div class="dropdown-content-user fl">
+                    <div class="select-trigger">
+                        <span class="f14">{{userName}}</span>
+                        <i class="bk-icon icon-angle-down"></i>
+                        <ul class="select-content">
+                            <li v-if="isAdmin == 1">
+                                <i class="icon-cc-user"></i>{{$t("Common['管理员']")}}
+                            </li>
+                            <li v-else>
+                                <i class="icon-cc-user"></i>{{$t("Common['普通用户']")}}
+                            </li>
+                            <li @click="logOut">
+                                <i class="icon-cc-logout"></i>{{$t("Common['注销']")}}
+                            </li>
+                        </ul>
+                    </div>
+                </div>
+            </div>
+        </div>
+    </div>
+</template>
+
+<script type="text/javascript">
+    import bus from '@/eventbus/bus'
+    import Cookies from 'js-cookie'
+    import {mapGetters} from 'vuex'
+    export default {
+        data () {
+            return {
+                userName: '',
+                isAdmin: 0,
+                languageLable: '中文',
+                searchText: '',
+                searchTargetListVisible: false,
+                currentSearchTarget: {id: 'ip', name: 'IP'},
+                searchTargetList: [{
+                    id: 'ip',
+                    name: 'IP'
+                }],
+                isShowQuickSearch: false           // 搜索内容的展示
+            }
+        },
+        computed: {
+            ...mapGetters('navigation', ['fold'])
+        },
+        watch: {
+            searchText (searchText) {
+                this.$store.commit('setQuickSearchParams', {
+                    text: searchText,
+                    type: this.currentSearchTarget.id
+                })
+            },
+            currentSearchTarget (searchTarget) {
+                this.$store.commit('setQuickSearchParams', {
+                    text: this.searchText,
+                    type: searchTarget.id
+                })
+            },
+            quickSearchParams (quickSearchParams) {
+                this.searchText = quickSearchParams.text
+            }
+        },
+        methods: {
+            /*
+                登出
+            */
+            logOut () {
+                window.location.href = `${window.siteUrl}logout`
+            },
+            changeSearchTargetListVisible (isVisible) {
+                this.searchTargetListVisible = isVisible
+            },
+            setSearchTarget (searchTarget) {
+                this.currentSearchTarget = searchTarget
+                this.searchTargetListVisible = false
+            },
+            quickSearch () {
+                if (this.searchText.length) {
+                    bus.$emit('quickSearch')
+                    this.$router.push('/hosts')
+                }
+            },
+            showQuickSearch () {
+                this.isShowQuickSearch = true
+            },
+            quickSearchTextFocus () {
+                this.$refs.quickSearchText.focus()
+            },
+            resetSearch () {
+                this.isShowQuickSearch = false
+            },
+            changeLanguage (language) {
+                this.language = language
+                this.$i18n.locale = language
+                this.$store.commit('setLang', language)
+                this.$validator.localize(language)
+                if (language === 'zh_CN') {
+                    this.languageLable = '中文'
+                    this.setLang('zh')
+                } else if (language === 'en') {
+                    this.languageLable = 'EN'
+                    this.setLang('en')
+                }
+            },
+            closeNav () {
+                this.$store.commit('navigation/setFold', !this.fold)
+            }
+        },
+        updated () {
+            this.userName = window.userName
+            this.isAdmin = window.isAdmin
+        },
+        created () {
+            this.userName = window.userName
+            this.isAdmin = window.isAdmin
+            bus.$on('setQuickSearchParams', ({type, text}) => {
+                if (type === this.currentSearchTarget.id) {
+                    this.searchText = text
+                }
+            })
+            const languageTranslate = {
+                'zh_cn': 'zh_CN',
+                'zh-cn': 'zh_CN',
+                'zh': 'zh_CN'
+            }
+            let language = Cookies.get('blueking_language') || 'zh_CN'
+            language = languageTranslate.hasOwnProperty(language) ? languageTranslate[language] : language
+            this.language = language
+            this.languageLable = language === 'zh_CN' ? '中文' : 'EN'
+        }
+    }
+</script>
+
+<style media="screen" lang="scss" scoped>
+    $borderColor: #e7e9ef; //边框色
+    $primaryColor: #737987;
+    .header-wrapper{
+        height: 50px;
+        background: #fbfbfb;
+        border-bottom: 1px solid $borderColor;
+        padding:7px 20px 0 11px;
+        font-size: 14px;
+        position: absolute;
+        left: 0;
+        top: 0;
+        width: 100%;
+        z-index: 100;
+        .header-right-contain{
+            .select-trigger-box{
+                top: 0;
+                background: transparent;
+                padding-bottom: 20px;
+            }
+            .dropdown-content-ip{
+                width: 100px;
+                .select-trigger{
+                    cursor:pointer;
+                    span{
+                        color: #bec6de;
+                        letter-spacing: 1px;
+                        cursor:pointer;
+                        padding-left: 9px;
+                        padding-right: 30px;
+                    }
+                    i{
+                        color:#bec6de;
+                        vertical-align: middle;
+                        position: absolute;
+                        top: 10px;
+                        right: 15px;
+                    }
+                }
+            }
+            .select-content{
+                position: absolute;
+                top: 38px;
+                right: 0;
+                min-width: 100px;
+                padding: 10px 0;
+                background-color: #fff;
+                box-shadow: 0px 1px 5px 0px rgba(12, 34, 59, .1);
+                z-index: 10;
+                li{
+                    list-style:none;
+                    &:first-child{
+                        cursor: default;
+                    }
+                    a{
+                        color: $primaryColor;
+                    }
+                    display: block;
+                    height: 45px;
+                    padding-left: 12px;
+                    line-height: 45px;
+                    text-decoration: none;
+                    font-size: 14px;
+                    color: $primaryColor;
+                    background-color: #fff;
+                    i{
+                        margin-right: 8px;
+                    }
+                    &:hover,
+                    &.active{
+                        background-color: #f1f7ff;
+                        color: #498fe0;
+                    }
+                }
+            }
+            .quick-search-contain{
+                height:32px;
+                line-height:32px;
+                background:#f9f9f9;
+                border-radius:2px;
+                margin: 2px -25px 0 0;
+                background: #f2f2f2;
+                color: $primaryColor;
+                transform-origin: right center;
+                transition: transform .2s ease-in;
+                .select-trigger {
+                    >span{
+                        color: $primaryColor;
+                    }
+                    >i{
+                        color: $primaryColor;
+                        
+                    }
+                }
+                .search-content{
+                    width:240px;
+                    display:inline-block;
+                    position:relative;
+                    color: $primaryColor;
+                    input{
+                        width:100%;
+                        color: $primaryColor;
+                        height:21px;
+                        padding: 0 40px 0 10px;
+                        border:none;
+                        border-left: 1px solid #bec6de;
+                        background: #f2f2f2;
+                        outline: none;
+                        border-left-color:#bec6de;
+                        &:focus{
+                            border-color: #bec6de!important;
+                        }
+                    }
+                }
+            }
+            .quick-search-icon{
+                width: 24px;
+                height: 32px;
+                line-height: 32px;
+                cursor: pointer;
+                z-index: 2;
+                position: relative;
+                .icon-search{
+                    font-size: 16px;
+                }
+            }
+            .language{
+                position: relative;
+                margin: -7px 0 0 40px;
+                height: 50px;
+                line-height: 50px;
+                cursor: pointer;
+                &:hover{
+                    color: #498fe0;
+                    .icon{
+                        color: #498fe0;
+                    }
+                }
+                .icon{
+                    font-size: 16px;
+                    color: #c3cdd7;
+                }
+                .language-text{
+                    white-space: nowrap;
+                }
+                .bk-icon.icon-angle-down{
+                    font-size: 12px;
+                    margin-left: 2px;
+                }
+                &:hover{
+                    .language-box{
+                        display: block;
+                    }
+                }
+                img{
+                    margin-bottom: 6px;
+                }
+                .language-box{
+                    padding: 10px 0;
+                    position: absolute;
+                    display: none;
+                    width: 100px;
+                    left: 100%;
+                    top: 45px;
+                    margin-left: calc(-50px - 50%);
+                    background: #fff;
+                    z-index: 1;
+                    color: $primaryColor;
+                    text-align: center;
+                    border-radius: 3px;
+                    box-shadow: 0px 1px 5px 0px rgba(12, 34, 59, 0.1);
+                    li{
+                        cursor: pointer;
+                        height: 40px;
+                        line-height: 40px;
+                        &:hover,
+                        &.active{
+                            background: #f1f7ff;
+                            color: #498fe0;
+                        }
+                    }
+                }
+            }
+            .user-detail-contain{
+                height:36px;
+                line-height:36px;
+                padding: 0;
+                margin-left: 25px;
+                .dropdown-content-user{
+                    cursor: pointer;
+                    &:hover{
+                        .select-content{
+                            display:block;
+                        }
+                    }
+                }
+                .select-trigger{
+                    // color:$primaryColor;
+                    &:hover{
+                        color: #498fe0;
+                    }
+                    span{
+                        letter-spacing:1px;
+                        padding:20px 0 15px 8px;
+                    }
+                    .bk-icon.icon-angle-down{
+                        font-size: 12px;
+                        margin-left: 2px;
+                    }
+                }
+                .avatar-contain{
+                    width:34px;
+                    height:34px;
+                    border-radius:50%;
+                    img{
+                        width:100%;
+                        height:100%;
+                    }
+                }
+                .select-content{
+                    display: none;
+                }
+            }
+        }
+    }
+    .quick-search-enter,
+    .quick-search-leave-to{
+        transform: scaleX(0);
+    }
+    .icon-dedent{
+        display: inline-block;
+        font-size: 16px;
+        color: $textColor;
+        margin: 9px 0 0 0;
+        cursor: pointer;
+        &.close{
+            transform: rotate(180deg);
+        }
+    }
+</style>