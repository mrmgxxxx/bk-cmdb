--- conflicted
+++ resolved
@@ -1,546 +1,529 @@
-<template>
-    <div class="transfer-pop" v-show="isShow">
-        <div class="transfer-content" ref="drag" v-drag="'#drag'" v-bkloading="{isLoading: loading}">
-            <div class="content-title" id="drag">
-                <i class="icon icon-cc-shift mr5"></i>
-                {{$t('Common[\'主机转移\']')}}
-            </div>
-            <div class="content-section clearfix" v-bkloading="{isLoading: $loading('transfer')}">
-                <div class="section-left fl">
-                    <div class="section-biz">
-                        <label class="biz-label">{{$t('Common[\'业务\']')}}</label>
-                        <v-application-selector class="biz-selector" :disabled="true" :selected.sync="bkBizId">
-                        </v-application-selector>
-                    </div>
-                    <div class="section-tree">
-                        <v-tree ref="topoTree"
-                            :hideRoot="true"
-                            :treeData="treeData"
-                            :initNode="initNode"
-                            @nodeClick="handleNodeClick"
-                            @nodeToggle="handleNodeToggle"></v-tree>
-                    </div>
-                </div>
-                <div class="section-right fr">
-                    <h3 class="section-title">{{$t('Hosts["已选中模块"]')}}</h3>
-                    <ul class="selected-list">
-                        <li class="selected-item clearfix" v-for="(node, index) in selectedList" :key="node['bk_inst_id']">
-                            <div class="module-info fl">
-                                <span class="module-info-name">{{node['bk_inst_name']}}</span>
-                                <span class="module-info-path">{{getModulePathLabel(node)}}</span>
-                            </div>
-                            <i class="bk-icon icon-close fr" @click="removeSelected(index)"></i>
-                        </li>
-                        <li class="selected-item disabled" v-for="(node, index) in otherBizNodes" :key="index">
-                            <div class="module-info">
-                                <span class="module-info-name">{{node['module']['bk_module_name']}}</span>
-                                <span class="module-info-path">{{node['biz']['bk_biz_name']}}-{{node['set']['bk_set_name']}}</span>
-                            </div>
-                        </li>
-                    </ul>
-                </div>
-            </div>
-<<<<<<< HEAD
-            <div class="content-footer clearfix">
-                <i18n path="Common['已选N项']" tag="div" class="selected-count fl">
-                    <span class="color-info" place="N">{{selectedList.length}}</span>
-                </i18n>
-                <div class="button-group fr">
-                    <bk-button type="primary" v-if="isNotModule" v-show="selectedList.length" @click="doTransfer(false)">{{$t('Common[\'确认转移\']')}}</bk-button>
-                    <template v-else v-show="selectedList.length">
-                        <bk-button type="primary" :loading="$loading('transfer')" @click="doTransfer(false)">{{$t('Common[\'覆盖\']')}}</bk-button>
-                        <bk-button type="primary" :loading="$loading('transfer')" @click="doTransfer(true)">{{$t('Common[\'更新\']')}}</bk-button>
-=======
-            <div class="content-footer">
-                <div class="button-group clearfix">
-                    <template v-if="chooseId.length > 1 && !isNotModule">
-                        <label class="transfer-type" for="increment">
-                            <input type="radio" id="increment" v-model="isIncrement" :value="true">
-                            <span class="transfer-description">{{$t('Hosts["增量更新"]')}}</span>
-                        </label>
-                        <label class="transfer-type" for="replacement">
-                            <input type="radio" id="replacement" v-model="isIncrement" :value="false">
-                            <span class="transfer-description">{{$t('Hosts["完全替换"]')}}</span>
-                        </label>
->>>>>>> fe05d38a
-                    </template>
-                    <div class="fr">
-                        <bk-button type="primary" v-show="selectedList.length" @click="doTransfer">{{$t('Common[\'确认转移\']')}}</bk-button>
-                        <button class="bk-button vice-btn" @click="cancel">{{$t('Common[\'取消\']')}}</button>
-                    </div>
-                </div>
-            </div>
-        </div>
-    </div>
-</template>
-<script type="text/javascript">
-    import vApplicationSelector from '@/components/common/selector/application'
-    import vTree from '@/components/tree/tree.v2'
-    import { mapGetters } from 'vuex'
-    export default {
-        props: {
-            isShow: Boolean,
-            chooseId: Array,
-            hosts: Array
-        },
-        data () {
-            return {
-                bkBizId: '',
-                treeData: {
-                    'default': 0,
-                    'bk_obj_id': 'root',
-                    'bk_obj_name': 'root',
-                    'bk_inst_id': 'root',
-                    'bk_inst_name': 'root',
-                    'isFolder': true,
-                    'child': [{
-                        'default': 0,
-                        'bk_obj_id': 'source',
-                        'bk_obj_name': this.$t('HostResourcePool[\'资源池\']'),
-                        'bk_inst_id': 'source',
-                        'bk_inst_name': this.$t('HostResourcePool[\'资源池\']'),
-                        'isFolder': false
-                    }]
-                },
-                initNode: {
-                    level: 1,
-                    open: true,
-                    active: true,
-                    'bk_inst_id': 'root'
-                },
-                activeNode: {},
-                activeParentNode: {},
-                selectedList: [],
-                allowType: ['source', 'module'],
-                isNotModule: true,
-                otherBizNodes: [],
-                isIncrement: true,
-                loading: true
-            }
-        },
-        computed: {
-            ...mapGetters(['bkSupplierAccount']),
-            maxExpandedLevel () {
-                return this.getLevel(this.treeData) - 1
-            },
-            allModulesNodes () {
-                return this.getNodes(this.treeData, 'module')
-            },
-            allSetNodes () {
-                return this.getNodes(this.treeData, 'set')
-            },
-            allBizNodes () {
-                return this.getNodes(this.treeData, 'biz')
-            }
-        },
-        watch: {
-            isShow (isShow) {
-                if (isShow && this.bkBizId) {
-                    this.init()
-                } else {
-                    this.initNode = {
-                        level: 1,
-                        open: true,
-                        active: true,
-                        'bk_inst_id': 'root'
-                    }
-                    this.$refs.drag.style = ''
-                    this.treeData.child.splice(1)
-                }
-            },
-            maxExpandedLevel (level) {
-                let treeListEl = this.$refs.topoTree.$el
-                if (level > 8) {
-                    let width = treeListEl.getBoundingClientRect().width
-                    treeListEl.style.minWidth = `${width + 40}px`
-                } else {
-                    treeListEl.style.minWidth = 'auto'
-                }
-            }
-        },
-        methods: {
-            async init () {
-                this.selectedList = []
-                this.otherBizNodes = []
-                await this.getTopoTree().then(() => {
-                    this.loading = false
-                })
-                if (this.hosts.length === 1) {
-                    this.setSelectedList()
-                }
-            },
-            setSelectedList () {
-                let selected = []
-                let otherBizNodes = []
-                const hostData = this.hosts[0]
-                const moduleArr = hostData.module
-                const setArr = hostData.set
-                const bizArr = hostData.biz
-                moduleArr.forEach(module => {
-                    const targetSet = setArr.find(set => set['bk_biz_id'] === module['bk_biz_id'] && set['bk_set_id'] === module['bk_set_id'])
-                    const targetBiz = bizArr.find(biz => biz['bk_biz_id'] === module['bk_biz_id'])
-                    if (targetBiz['bk_biz_id'] === this.bkBizId) {
-                        const node = this.allModulesNodes.find(moduleNode => moduleNode['bk_inst_id'] === module['bk_module_id'])
-                        selected.push(node)
-                    } else {
-                        otherBizNodes.push({
-                            module,
-                            set: targetSet,
-                            biz: targetBiz
-                        })
-                    }
-                })
-                this.selectedList = selected
-                this.otherBizNodes = otherBizNodes
-            },
-            getNodes (node, type) {
-                let result = []
-                if (node['bk_obj_id'] === type) {
-                    result.push(node)
-                } else if (node.child && node.child.length) {
-                    node.child.forEach(childNode => {
-                        result = [...result, ...this.getNodes(childNode, type)]
-                    })
-                }
-                return result
-            },
-            getModulePath (node) {
-                return {
-                    biz: this.allBizNodes.find(biz => biz['bk_inst_id'] === this.bkBizId),
-                    set: this.allSetNodes.find(set => {
-                        if (set.child && set.child.length) {
-                            return set.child.find(module => module['bk_inst_id'] === node['bk_inst_id'])
-                        }
-                        return false
-                    }),
-                    module: node
-                }
-            },
-            getModulePathLabel (node) {
-                if (node['bk_inst_id'] === 'source') {
-                    return this.$t('Common["主机资源池"]')
-                } else {
-                    const path = this.getModulePath(node)
-                    if ([1, 2].includes(node.default)) {
-                        return `${path['biz']['bk_inst_name']}-${path['module']['bk_inst_name']}`
-                    }
-                    return `${path['biz']['bk_inst_name']}-${path['set']['bk_inst_name']}`
-                }
-            },
-            getLevel (node) {
-                let level = node.level || 1
-                if (node.isOpen && node.child && node.child.length) {
-                    level = Math.max(level, Math.max.apply(null, node.child.map(childNode => this.getLevel(childNode))))
-                }
-                return level
-            },
-            handleNodeClick (activeNode, nodeOptions) {
-                this.activeNode = activeNode
-                this.activeParentNode = nodeOptions.parent
-                this.checkNode(activeNode)
-            },
-            handleNodeToggle (isOpen, node, nodeOptions) {
-                if (!node.child || !node.child.length) {
-                    this.$set(node, 'isLoading', true)
-                    this.$axios.get(`topo/inst/child/${this.bkSupplierAccount}/${node['bk_obj_id']}/${this.bkBizId}/${node['bk_inst_id']}`).then(res => {
-                        if (res.result) {
-                            let child = res['data'][0]['child']
-                            if (Array.isArray(child) && child.length) {
-                                node.child = child
-                            } else {
-                                this.$set(node, 'isFolder', false)
-                            }
-                        } else {
-                            this.$alertMsg(res['bk_error_msg'])
-                        }
-                        node.isLoading = false
-                    })
-                }
-            },
-            checkNode (node) {
-                if (this.allowType.indexOf(node['bk_obj_id']) !== -1) {
-                    if (node['default'] || node['bk_inst_id'] === 'source') {
-                        if (this.selectedList.length && !this.selectedList[0]['default'] && this.selectedList[0]['bk_inst_id'] !== 'source') {
-                            this.$bkInfo({
-                                title: this.$t('Common[\'转移确认\']', {target: node['bk_inst_name']}),
-                                confirmFn: () => {
-                                    this.selectedList = [node]
-                                    this.isNotModule = true
-                                }
-                            })
-                        } else {
-                            this.selectedList = [node]
-                        }
-                    } else {
-                        if (this.selectedList.length && (this.selectedList[0]['default'] || this.selectedList[0]['bk_inst_id'] === 'source')) {
-                            this.selectedList = []
-                        }
-                        let isExist = this.selectedList.find(selectedNode => {
-                            return selectedNode['bk_obj_id'] === node['bk_obj_id'] && selectedNode['bk_inst_id'] === node['bk_inst_id']
-                        })
-                        if (!isExist) {
-                            this.selectedList.push(node)
-                        }
-                        this.isNotModule = false
-                    }
-                }
-            },
-            doTransfer () {
-                if (this.selectedList[0]['bk_obj_id'] === 'source') {
-                    this.$axios.post('hosts/modules/resource', {
-                        'bk_biz_id': this.bkBizId,
-                        'bk_host_id': this.chooseId
-                    }, {id: 'transfer'}).then(res => {
-                        if (res.result) {
-                            this.$emit('success', res)
-                            this.$alertMsg(this.$t('Common[\'转移成功\']'), 'success')
-                            this.cancel()
-                        } else {
-                            if (res.data && res.data['bk_host_id']) {
-                                this.$alertMsg(`${res['bk_error_msg']} : ${res.data['bk_host_id']}`)
-                            } else {
-                                this.$alertMsg(res['bk_error_msg'])
-                            }
-                        }
-                    })
-                } else {
-                    let isIncrement
-                    if (this.chooseId.length === 1) {
-                        isIncrement = false
-                    } else {
-                        isIncrement = this.isNotModule ? false : this.isIncrement
-                    }
-                    let modulesDefault = this.selectedList[0]['default']
-                    let transferType = {0: '', 1: 'idle', 2: 'fault'}
-                    let url = `hosts/modules/${transferType[modulesDefault]}`
-                    this.$axios.post(url, {
-                        'bk_biz_id': this.bkBizId,
-                        'bk_host_id': this.chooseId,
-                        'bk_module_id': this.selectedList.map(node => {
-                            return node['bk_inst_id']
-                        }),
-<<<<<<< HEAD
-                        'is_increment': type
-                    }, {id: 'transfer'}).then(res => {
-=======
-                        'is_increment': isIncrement
-                    }).then(res => {
->>>>>>> fe05d38a
-                        if (res.result) {
-                            this.$emit('success', res)
-                            this.$alertMsg(this.$t('Common[\'转移成功\']'), 'success')
-                            this.cancel()
-                        } else {
-                            this.$alertMsg(res['bk_error_msg'])
-                        }
-                    }).catch(e => {
-                        if (e.response && e.response.status === 403) {
-                            this.$alertMsg(this.$t('Common[\'您没有主机转移的权限\']'))
-                        }
-                    })
-                }
-            },
-            removeSelected (index) {
-                this.selectedList.splice(index, 1)
-            },
-            getTopoInst () {
-                return this.$axios.get(`topo/inst/${this.bkSupplierAccount}/${this.bkBizId}?level=-1`).then(res => {
-                    return res
-                })
-            },
-            getTopoInternal () {
-                return this.$axios.get(`topo/internal/${this.bkSupplierAccount}/${this.bkBizId}`).then(res => {
-                    return res
-                })
-            },
-            getTopoTree () {
-                return this.$Axios.all([this.getTopoInst(), this.getTopoInternal()]).then(this.$Axios.spread((instRes, internalRes) => {
-                    if (instRes.result && internalRes.result) {
-                        let internalModule = internalRes.data.module.map(module => {
-                            return {
-                                'default': module['bk_module_name'] === '空闲机' || module['bk_module_name'] === 'idle machine' ? 1 : 2,
-                                'bk_obj_id': 'module',
-                                'bk_obj_name': '模块',
-                                'bk_inst_id': module['bk_module_id'],
-                                'bk_inst_name': module['bk_module_name'],
-                                'isFolder': false
-                            }
-                        })
-                        instRes.data[0]['child'] = internalModule.concat(instRes.data[0]['child'])
-                        this.treeData.child = [...this.treeData.child, ...instRes.data]
-                        this.$nextTick(() => {
-                            this.initNode = {
-                                level: 2,
-                                open: true,
-                                active: false,
-                                'bk_inst_id': instRes.data[0]['bk_inst_id']
-                            }
-                        })
-                    } else {
-                        this.$alertMsg(internalRes.result ? instRes.message : internalRes.message)
-                    }
-                }))
-            },
-            cancel () {
-                this.selectedList = []
-                this.otherBizNodes = []
-                this.$emit('update:isShow', false)
-            }
-        },
-        components: {
-            vApplicationSelector,
-            vTree
-        }
-    }
-</script>
-<style lang="scss" scoped>
-    .transfer-pop{
-        position: fixed;
-        width: 100%;
-        height: 100%;
-        top: 0;
-        left: 0;
-        z-index: 2000;
-        background: rgba(0, 0, 0, 0.6);
-    }
-    .transfer-content{
-        width: 720px;
-        height: 590px;
-        background: #fff;
-        position: absolute;
-        top: 50%;
-        left: 50%;
-        transform: translate(-50%, -50%);
-        border-radius: 2px;
-    }
-    .content-title{
-        height: 50px;
-        background: #f9f9f9;
-        color: #333948;
-        font-weight: bold;
-        line-height: 50px;
-        font-size: 14px;
-        padding-left: 30px;
-        border-bottom: 1px solid #e7e9ef;
-        .icon{
-            position: relative;
-            top: -1px;
-        }
-    }
-    .content-section{
-        height: 478px;
-        .section-left{
-            height: 100%;
-            width: 367px;
-            border-right: 1px solid #e7e9ef;
-        }
-        .section-right {
-            height: 100%;
-            width: 353px;
-            .section-title{
-                padding: 0 0 0 25px;
-                margin: 0;
-                height: 64px;
-                line-height: 63px;
-                font-size: 14px;
-                font-weight: normal;
-                border-bottom: 1px solid #e7e9ef;
-            }
-        }
-    }
-    .content-footer{
-        height: 60px;
-        line-height: 60px;
-        background: #f9f9f9;
-        border-top: 1px solid #e7e9ef;
-    }
-    .section-biz{
-        height: 64px;
-        border-bottom: 1px solid #e7e9ef;
-        font-size: 14px;
-        padding: 14px 0;
-        .biz-label{
-            display: inline-block;
-            vertical-align: middle;
-            padding: 0 20px 0 30px;
-        }
-        .biz-selector{
-            display: inline-block;
-            vertical-align: center;
-            width: 245px;
-        }
-    }
-    .section-tree{
-        height: 413px;
-        padding: 10px 5px 0 0;
-        overflow: auto;
-        @include scrollbar;
-    }
-    .selected-list{
-        height: calc(100% - 64px);
-        color: #3c96ff;
-        font-size: 12px;
-        overflow-y: auto;
-        @include scrollbar;
-        .selected-item{
-            height: 44px;
-            line-height: 16px;
-            padding: 6px 0 6px 25px;
-            &:hover:not(.disabled){
-                background-color: #e2efff;
-                .module-info-name{
-                    color: #498fe0;
-                }
-                .module-info-path{
-                    color: #93bff5;
-                }
-            }
-            .module-info{
-                width: 250px;
-            }
-            .module-info-name{
-                display: block;
-                font-size: 14px;
-                color: $textColor;
-                @include ellipsis;
-            }
-            .module-info-path{
-                display: block;
-                font-size: 12px;
-                color: #b9bdc1;
-                @include ellipsis;
-            }
-            .icon-close{
-                cursor: pointer;
-                color: #9196a1;
-                font-size: 15px;
-                margin: 10px 25px 0 0;
-                &:hover{
-                    color: #3c96ff;
-                }
-            }
-        }
-    }
-    .selected-count{
-        padding: 0 0 0 32px;
-        .color-info{
-            color: #3c96ff;
-        }
-    }
-    .button-group{
-        padding: 0 20px 0 0;
-        .transfer-type{
-            line-height: normal;
-            font-size: 14px;
-            margin: 0 0 0 20px;
-            .transfer-description,
-            input[type="radio"]{
-                display: inline-block;
-                vertical-align: middle;
-            }
-        }
-        .bk-button{
-            margin: 0 5px;
-        }
-    }
+<template>
+    <div class="transfer-pop" v-show="isShow">
+        <div class="transfer-content" ref="drag" v-drag="'#drag'" v-bkloading="{isLoading: loading}">
+            <div class="content-title" id="drag">
+                <i class="icon icon-cc-shift mr5"></i>
+                {{$t('Common[\'主机转移\']')}}
+            </div>
+            <div class="content-section clearfix" v-bkloading="{isLoading: $loading('transfer')}">
+                <div class="section-left fl">
+                    <div class="section-biz">
+                        <label class="biz-label">{{$t('Common[\'业务\']')}}</label>
+                        <v-application-selector class="biz-selector" :disabled="true" :selected.sync="bkBizId">
+                        </v-application-selector>
+                    </div>
+                    <div class="section-tree">
+                        <v-tree ref="topoTree"
+                            :hideRoot="true"
+                            :treeData="treeData"
+                            :initNode="initNode"
+                            @nodeClick="handleNodeClick"
+                            @nodeToggle="handleNodeToggle"></v-tree>
+                    </div>
+                </div>
+                <div class="section-right fr">
+                    <h3 class="section-title">{{$t('Hosts["已选中模块"]')}}</h3>
+                    <ul class="selected-list">
+                        <li class="selected-item clearfix" v-for="(node, index) in selectedList" :key="node['bk_inst_id']">
+                            <div class="module-info fl">
+                                <span class="module-info-name">{{node['bk_inst_name']}}</span>
+                                <span class="module-info-path">{{getModulePathLabel(node)}}</span>
+                            </div>
+                            <i class="bk-icon icon-close fr" @click="removeSelected(index)"></i>
+                        </li>
+                        <li class="selected-item disabled" v-for="(node, index) in otherBizNodes" :key="index">
+                            <div class="module-info">
+                                <span class="module-info-name">{{node['module']['bk_module_name']}}</span>
+                                <span class="module-info-path">{{node['biz']['bk_biz_name']}}-{{node['set']['bk_set_name']}}</span>
+                            </div>
+                        </li>
+                    </ul>
+                </div>
+            </div>
+            <div class="content-footer">
+                <div class="button-group clearfix">
+                    <template v-if="chooseId.length > 1 && !isNotModule">
+                        <label class="transfer-type" for="increment">
+                            <input type="radio" id="increment" v-model="isIncrement" :value="true">
+                            <span class="transfer-description">{{$t('Hosts["增量更新"]')}}</span>
+                        </label>
+                        <label class="transfer-type" for="replacement">
+                            <input type="radio" id="replacement" v-model="isIncrement" :value="false">
+                            <span class="transfer-description">{{$t('Hosts["完全替换"]')}}</span>
+                        </label>
+                    </template>
+                    <div class="fr">
+                        <bk-button type="primary" v-show="selectedList.length" :loading="$loading('transfer')" @click="doTransfer">{{$t('Common[\'确认转移\']')}}</bk-button>
+                        <button class="bk-button vice-btn" @click="cancel">{{$t('Common[\'取消\']')}}</button>
+                    </div>
+                </div>
+            </div>
+        </div>
+    </div>
+</template>
+<script type="text/javascript">
+    import vApplicationSelector from '@/components/common/selector/application'
+    import vTree from '@/components/tree/tree.v2'
+    import { mapGetters } from 'vuex'
+    export default {
+        props: {
+            isShow: Boolean,
+            chooseId: Array,
+            hosts: Array
+        },
+        data () {
+            return {
+                bkBizId: '',
+                treeData: {
+                    'default': 0,
+                    'bk_obj_id': 'root',
+                    'bk_obj_name': 'root',
+                    'bk_inst_id': 'root',
+                    'bk_inst_name': 'root',
+                    'isFolder': true,
+                    'child': [{
+                        'default': 0,
+                        'bk_obj_id': 'source',
+                        'bk_obj_name': this.$t('HostResourcePool[\'资源池\']'),
+                        'bk_inst_id': 'source',
+                        'bk_inst_name': this.$t('HostResourcePool[\'资源池\']'),
+                        'isFolder': false
+                    }]
+                },
+                initNode: {
+                    level: 1,
+                    open: true,
+                    active: true,
+                    'bk_inst_id': 'root'
+                },
+                activeNode: {},
+                activeParentNode: {},
+                selectedList: [],
+                allowType: ['source', 'module'],
+                isNotModule: true,
+                otherBizNodes: [],
+                isIncrement: true,
+                loading: true
+            }
+        },
+        computed: {
+            ...mapGetters(['bkSupplierAccount']),
+            maxExpandedLevel () {
+                return this.getLevel(this.treeData) - 1
+            },
+            allModulesNodes () {
+                return this.getNodes(this.treeData, 'module')
+            },
+            allSetNodes () {
+                return this.getNodes(this.treeData, 'set')
+            },
+            allBizNodes () {
+                return this.getNodes(this.treeData, 'biz')
+            }
+        },
+        watch: {
+            isShow (isShow) {
+                if (isShow && this.bkBizId) {
+                    this.init()
+                } else {
+                    this.initNode = {
+                        level: 1,
+                        open: true,
+                        active: true,
+                        'bk_inst_id': 'root'
+                    }
+                    this.$refs.drag.style = ''
+                    this.treeData.child.splice(1)
+                }
+            },
+            maxExpandedLevel (level) {
+                let treeListEl = this.$refs.topoTree.$el
+                if (level > 8) {
+                    let width = treeListEl.getBoundingClientRect().width
+                    treeListEl.style.minWidth = `${width + 40}px`
+                } else {
+                    treeListEl.style.minWidth = 'auto'
+                }
+            }
+        },
+        methods: {
+            async init () {
+                this.selectedList = []
+                this.otherBizNodes = []
+                await this.getTopoTree().then(() => {
+                    this.loading = false
+                })
+                if (this.hosts.length === 1) {
+                    this.setSelectedList()
+                }
+            },
+            setSelectedList () {
+                let selected = []
+                let otherBizNodes = []
+                const hostData = this.hosts[0]
+                const moduleArr = hostData.module
+                const setArr = hostData.set
+                const bizArr = hostData.biz
+                moduleArr.forEach(module => {
+                    const targetSet = setArr.find(set => set['bk_biz_id'] === module['bk_biz_id'] && set['bk_set_id'] === module['bk_set_id'])
+                    const targetBiz = bizArr.find(biz => biz['bk_biz_id'] === module['bk_biz_id'])
+                    if (targetBiz['bk_biz_id'] === this.bkBizId) {
+                        const node = this.allModulesNodes.find(moduleNode => moduleNode['bk_inst_id'] === module['bk_module_id'])
+                        selected.push(node)
+                    } else {
+                        otherBizNodes.push({
+                            module,
+                            set: targetSet,
+                            biz: targetBiz
+                        })
+                    }
+                })
+                this.selectedList = selected
+                this.otherBizNodes = otherBizNodes
+            },
+            getNodes (node, type) {
+                let result = []
+                if (node['bk_obj_id'] === type) {
+                    result.push(node)
+                } else if (node.child && node.child.length) {
+                    node.child.forEach(childNode => {
+                        result = [...result, ...this.getNodes(childNode, type)]
+                    })
+                }
+                return result
+            },
+            getModulePath (node) {
+                return {
+                    biz: this.allBizNodes.find(biz => biz['bk_inst_id'] === this.bkBizId),
+                    set: this.allSetNodes.find(set => {
+                        if (set.child && set.child.length) {
+                            return set.child.find(module => module['bk_inst_id'] === node['bk_inst_id'])
+                        }
+                        return false
+                    }),
+                    module: node
+                }
+            },
+            getModulePathLabel (node) {
+                if (node['bk_inst_id'] === 'source') {
+                    return this.$t('Common["主机资源池"]')
+                } else {
+                    const path = this.getModulePath(node)
+                    if ([1, 2].includes(node.default)) {
+                        return `${path['biz']['bk_inst_name']}-${path['module']['bk_inst_name']}`
+                    }
+                    return `${path['biz']['bk_inst_name']}-${path['set']['bk_inst_name']}`
+                }
+            },
+            getLevel (node) {
+                let level = node.level || 1
+                if (node.isOpen && node.child && node.child.length) {
+                    level = Math.max(level, Math.max.apply(null, node.child.map(childNode => this.getLevel(childNode))))
+                }
+                return level
+            },
+            handleNodeClick (activeNode, nodeOptions) {
+                this.activeNode = activeNode
+                this.activeParentNode = nodeOptions.parent
+                this.checkNode(activeNode)
+            },
+            handleNodeToggle (isOpen, node, nodeOptions) {
+                if (!node.child || !node.child.length) {
+                    this.$set(node, 'isLoading', true)
+                    this.$axios.get(`topo/inst/child/${this.bkSupplierAccount}/${node['bk_obj_id']}/${this.bkBizId}/${node['bk_inst_id']}`).then(res => {
+                        if (res.result) {
+                            let child = res['data'][0]['child']
+                            if (Array.isArray(child) && child.length) {
+                                node.child = child
+                            } else {
+                                this.$set(node, 'isFolder', false)
+                            }
+                        } else {
+                            this.$alertMsg(res['bk_error_msg'])
+                        }
+                        node.isLoading = false
+                    })
+                }
+            },
+            checkNode (node) {
+                if (this.allowType.indexOf(node['bk_obj_id']) !== -1) {
+                    if (node['default'] || node['bk_inst_id'] === 'source') {
+                        if (this.selectedList.length && !this.selectedList[0]['default'] && this.selectedList[0]['bk_inst_id'] !== 'source') {
+                            this.$bkInfo({
+                                title: this.$t('Common[\'转移确认\']', {target: node['bk_inst_name']}),
+                                confirmFn: () => {
+                                    this.selectedList = [node]
+                                    this.isNotModule = true
+                                }
+                            })
+                        } else {
+                            this.selectedList = [node]
+                        }
+                    } else {
+                        if (this.selectedList.length && (this.selectedList[0]['default'] || this.selectedList[0]['bk_inst_id'] === 'source')) {
+                            this.selectedList = []
+                        }
+                        let isExist = this.selectedList.find(selectedNode => {
+                            return selectedNode['bk_obj_id'] === node['bk_obj_id'] && selectedNode['bk_inst_id'] === node['bk_inst_id']
+                        })
+                        if (!isExist) {
+                            this.selectedList.push(node)
+                        }
+                        this.isNotModule = false
+                    }
+                }
+            },
+            doTransfer () {
+                if (this.selectedList[0]['bk_obj_id'] === 'source') {
+                    this.$axios.post('hosts/modules/resource', {
+                        'bk_biz_id': this.bkBizId,
+                        'bk_host_id': this.chooseId
+                    }, {id: 'transfer'}).then(res => {
+                        if (res.result) {
+                            this.$emit('success', res)
+                            this.$alertMsg(this.$t('Common[\'转移成功\']'), 'success')
+                            this.cancel()
+                        } else {
+                            if (res.data && res.data['bk_host_id']) {
+                                this.$alertMsg(`${res['bk_error_msg']} : ${res.data['bk_host_id']}`)
+                            } else {
+                                this.$alertMsg(res['bk_error_msg'])
+                            }
+                        }
+                    })
+                } else {
+                    let isIncrement
+                    if (this.chooseId.length === 1) {
+                        isIncrement = false
+                    } else {
+                        isIncrement = this.isNotModule ? false : this.isIncrement
+                    }
+                    let modulesDefault = this.selectedList[0]['default']
+                    let transferType = {0: '', 1: 'idle', 2: 'fault'}
+                    let url = `hosts/modules/${transferType[modulesDefault]}`
+                    this.$axios.post(url, {
+                        'bk_biz_id': this.bkBizId,
+                        'bk_host_id': this.chooseId,
+                        'bk_module_id': this.selectedList.map(node => {
+                            return node['bk_inst_id']
+                        }),
+                        'is_increment': isIncrement
+                    }, {id: 'transfer'}).then(res => {
+                        if (res.result) {
+                            this.$emit('success', res)
+                            this.$alertMsg(this.$t('Common[\'转移成功\']'), 'success')
+                            this.cancel()
+                        } else {
+                            this.$alertMsg(res['bk_error_msg'])
+                        }
+                    }).catch(e => {
+                        if (e.response && e.response.status === 403) {
+                            this.$alertMsg(this.$t('Common[\'您没有主机转移的权限\']'))
+                        }
+                    })
+                }
+            },
+            removeSelected (index) {
+                this.selectedList.splice(index, 1)
+            },
+            getTopoInst () {
+                return this.$axios.get(`topo/inst/${this.bkSupplierAccount}/${this.bkBizId}?level=-1`).then(res => {
+                    return res
+                })
+            },
+            getTopoInternal () {
+                return this.$axios.get(`topo/internal/${this.bkSupplierAccount}/${this.bkBizId}`).then(res => {
+                    return res
+                })
+            },
+            getTopoTree () {
+                return this.$Axios.all([this.getTopoInst(), this.getTopoInternal()]).then(this.$Axios.spread((instRes, internalRes) => {
+                    if (instRes.result && internalRes.result) {
+                        let internalModule = internalRes.data.module.map(module => {
+                            return {
+                                'default': module['bk_module_name'] === '空闲机' || module['bk_module_name'] === 'idle machine' ? 1 : 2,
+                                'bk_obj_id': 'module',
+                                'bk_obj_name': '模块',
+                                'bk_inst_id': module['bk_module_id'],
+                                'bk_inst_name': module['bk_module_name'],
+                                'isFolder': false
+                            }
+                        })
+                        instRes.data[0]['child'] = internalModule.concat(instRes.data[0]['child'])
+                        this.treeData.child = [...this.treeData.child, ...instRes.data]
+                        this.$nextTick(() => {
+                            this.initNode = {
+                                level: 2,
+                                open: true,
+                                active: false,
+                                'bk_inst_id': instRes.data[0]['bk_inst_id']
+                            }
+                        })
+                    } else {
+                        this.$alertMsg(internalRes.result ? instRes.message : internalRes.message)
+                    }
+                }))
+            },
+            cancel () {
+                this.selectedList = []
+                this.otherBizNodes = []
+                this.$emit('update:isShow', false)
+            }
+        },
+        components: {
+            vApplicationSelector,
+            vTree
+        }
+    }
+</script>
+<style lang="scss" scoped>
+    .transfer-pop{
+        position: fixed;
+        width: 100%;
+        height: 100%;
+        top: 0;
+        left: 0;
+        z-index: 2000;
+        background: rgba(0, 0, 0, 0.6);
+    }
+    .transfer-content{
+        width: 720px;
+        height: 590px;
+        background: #fff;
+        position: absolute;
+        top: 50%;
+        left: 50%;
+        transform: translate(-50%, -50%);
+        border-radius: 2px;
+    }
+    .content-title{
+        height: 50px;
+        background: #f9f9f9;
+        color: #333948;
+        font-weight: bold;
+        line-height: 50px;
+        font-size: 14px;
+        padding-left: 30px;
+        border-bottom: 1px solid #e7e9ef;
+        .icon{
+            position: relative;
+            top: -1px;
+        }
+    }
+    .content-section{
+        height: 478px;
+        .section-left{
+            height: 100%;
+            width: 367px;
+            border-right: 1px solid #e7e9ef;
+        }
+        .section-right {
+            height: 100%;
+            width: 353px;
+            .section-title{
+                padding: 0 0 0 25px;
+                margin: 0;
+                height: 64px;
+                line-height: 63px;
+                font-size: 14px;
+                font-weight: normal;
+                border-bottom: 1px solid #e7e9ef;
+            }
+        }
+    }
+    .content-footer{
+        height: 60px;
+        line-height: 60px;
+        background: #f9f9f9;
+        border-top: 1px solid #e7e9ef;
+    }
+    .section-biz{
+        height: 64px;
+        border-bottom: 1px solid #e7e9ef;
+        font-size: 14px;
+        padding: 14px 0;
+        .biz-label{
+            display: inline-block;
+            vertical-align: middle;
+            padding: 0 20px 0 30px;
+        }
+        .biz-selector{
+            display: inline-block;
+            vertical-align: center;
+            width: 245px;
+        }
+    }
+    .section-tree{
+        height: 413px;
+        padding: 10px 5px 0 0;
+        overflow: auto;
+        @include scrollbar;
+    }
+    .selected-list{
+        height: calc(100% - 64px);
+        color: #3c96ff;
+        font-size: 12px;
+        overflow-y: auto;
+        @include scrollbar;
+        .selected-item{
+            height: 44px;
+            line-height: 16px;
+            padding: 6px 0 6px 25px;
+            &:hover:not(.disabled){
+                background-color: #e2efff;
+                .module-info-name{
+                    color: #498fe0;
+                }
+                .module-info-path{
+                    color: #93bff5;
+                }
+            }
+            .module-info{
+                width: 250px;
+            }
+            .module-info-name{
+                display: block;
+                font-size: 14px;
+                color: $textColor;
+                @include ellipsis;
+            }
+            .module-info-path{
+                display: block;
+                font-size: 12px;
+                color: #b9bdc1;
+                @include ellipsis;
+            }
+            .icon-close{
+                cursor: pointer;
+                color: #9196a1;
+                font-size: 15px;
+                margin: 10px 25px 0 0;
+                &:hover{
+                    color: #3c96ff;
+                }
+            }
+        }
+    }
+    .selected-count{
+        padding: 0 0 0 32px;
+        .color-info{
+            color: #3c96ff;
+        }
+    }
+    .button-group{
+        padding: 0 20px 0 0;
+        .transfer-type{
+            line-height: normal;
+            font-size: 14px;
+            margin: 0 0 0 20px;
+            .transfer-description,
+            input[type="radio"]{
+                display: inline-block;
+                vertical-align: middle;
+            }
+        }
+        .bk-button{
+            margin: 0 5px;
+        }
+    }
 </style>