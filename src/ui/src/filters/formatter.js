import moment from 'moment'

const defaultFormatter = value => {
    if (!value) {
        return '--'
    }
    return value
}

const timeFormatter = (value, format = 'YYYY-MM-DD HH:mm:ss') => {
    if (!value) {
        return '--'
    }
    const formated = moment(value).format(format)
    if (formated === 'Invalid date') {
        return value
    }
    return formated
}

const numericFormatter = value => {
    if (isNaN(value) || value === null) {
        return '--'
    }
    return value
}

export function singlechar (value) {
    return defaultFormatter(value)
}

export function longchar (value) {
    return defaultFormatter(value)
}

export function int (value) {
    return numericFormatter(value)
}

export function float (value) {
    return numericFormatter(value)
}

export function date (value) {
    return timeFormatter(value, 'YYYY-MM-DD')
}

export function time (value) {
    return timeFormatter(value, 'YYYY-MM-DD HH:mm:ss')
}

export function objuser (value) {
    if (!value) {
        return '--'
    }
    const userList = window.CMDB_USER_LIST || []
    const user = userList.find(user => user.english_name === value)
    if (user) {
        return `${user.english_name}(${user.chinese_name})`
    }
    return value
}

export function timezone (value) {
    return defaultFormatter(value)
}

export function bool (value) {
<<<<<<< HEAD
    if ([null, undefined].includes(value)) {
        return '--'
    }
    if (['true', 'false'].includes(value.toString())) {
        return value.toString()
=======
    if (['true', 'false'].includes(String(value))) {
        return String(value)
>>>>>>> 715080d6
    }
    return '--'
}

export function enumeration (value, options) {
    const option = (options || []).find(option => option.id === value)
    if (!option) {
        return '--'
    }
    return option.name
}

export function foreignkey (value) {
    if (Array.isArray(value)) {
        return value.map(inst => `${inst.bk_inst_name}[${inst.bk_inst_id}]`).join(',')
    }
    if (String(value).length) {
        return value
    }
    return '--'
}

export function list (value) {
    return defaultFormatter(value)
}

const formatterMap = {
    singlechar,
    longchar,
    int,
    float,
    date,
    time,
    objuser,
    timezone,
    bool,
    foreignkey,
    list,
    enum: enumeration
}

export default function formatter (value, property, options) {
    const isPropertyObject = typeof property === 'object'
    const type = isPropertyObject ? property.bk_property_type : property
    const propertyOptions = isPropertyObject ? property.option : options
    if (formatterMap.hasOwnProperty(type)) {
        return formatterMap[type](value, propertyOptions)
    }
    return value
}<|MERGE_RESOLUTION|>--- conflicted
+++ resolved
@@ -66,16 +66,8 @@
 }
 
 export function bool (value) {
-<<<<<<< HEAD
-    if ([null, undefined].includes(value)) {
-        return '--'
-    }
-    if (['true', 'false'].includes(value.toString())) {
-        return value.toString()
-=======
     if (['true', 'false'].includes(String(value))) {
         return String(value)
->>>>>>> 715080d6
     }
     return '--'
 }
