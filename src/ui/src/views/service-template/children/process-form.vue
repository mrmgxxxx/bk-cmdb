--- conflicted
+++ resolved
@@ -20,11 +20,7 @@
                                 :key="propertyIndex">
                                 <div class="property-name clearfix">
                                     <bk-checkbox class="form-checkbox"
-<<<<<<< HEAD
-                                        v-bk-tooltips="{ content: $t('纳入模板管理'), placement: 'top-start' }"
-=======
                                         v-bk-tooltips="checkboxTips"
->>>>>>> 77d09510
                                         v-if="property['isLocking'] !== undefined"
                                         v-model="values[property['bk_property_id']]['as_default_value']"
                                         @change="handleResetValue(values[property['bk_property_id']]['as_default_value'], property)">
