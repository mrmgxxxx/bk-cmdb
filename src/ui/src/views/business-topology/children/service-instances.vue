<template>
    <div class="layout" v-bkloading="{ isLoading: $loading('getModuleServiceInstances') }">
        <template v-if="instances.length">
            <div class="options">
                <bk-button class="options-button" type="primary"
                    @click="handleCreateServiceInstance">
                    {{$t('BusinessTopology["添加服务实例"]')}}
                </bk-button>
                <bk-button class="options-button" type="default"
                    v-if="withTemplate"
                    @click="handleSyncTemplate">
                    {{$t('BusinessTopology["同步模板"]')}}
                </bk-button>
                <bk-dropdown-menu trigger="click">
                    <bk-button class="options-button clipboard-trigger" type="default" slot="dropdown-trigger">
                        {{$t('Common["更多"]')}}
                        <i class="bk-icon icon-angle-down"></i>
                    </bk-button>
                    <ul class="clipboard-list" slot="dropdown-content">
                        <li v-for="(item, index) in menuItem"
                            :class="['clipboard-item', { 'is-disabled': item.disabled }]"
                            :key="index"
                            @click="item.handler(item.disabled)">
                            {{item.name}}
                        </li>
                    </ul>
                </bk-dropdown-menu>
                <cmdb-form-bool class="options-checkbox"
                    :size="16">
                    <span class="checkbox-label">{{$t('Common["全选本页"]')}}</span>
                </cmdb-form-bool>
                <cmdb-form-bool class="options-checkbox"
                    :size="16">
                    <span class="checkbox-label">{{$t('Common["全部展开"]')}}</span>
                </cmdb-form-bool>
                <cmdb-form-singlechar class="options-search fr"></cmdb-form-singlechar>
            </div>
            <div class="tables">
                <service-instance-table
                    v-for="(instance, index) in instances"
                    :key="index"
                    :instance="instance"
<<<<<<< HEAD
                    :expanded="index === 0">
=======
                    :expanded="index === 0"
                    @create-process="handleCreateProcess"
                    @update-process="handleUpdateProcess">
>>>>>>> 28f70af1
                </service-instance-table>
            </div>
        </template>
        <service-instance-empty v-else></service-instance-empty>
<<<<<<< HEAD
=======
        <cmdb-slider
            :title="processForm.title"
            :is-show.sync="processForm.show">
            <cmdb-form slot="content" v-if="processForm.show"
                :type="processForm.type"
                :inst="processForm.instance"
                :uneditable-properties="processForm.uneditableProperties"
                :properties="processForm.properties"
                :property-groups="processForm.propertyGroups"
                @on-submit="handleSaveProcess"
                @on-cancel="handleCloseProcessForm">
            </cmdb-form>
        </cmdb-slider>
>>>>>>> 28f70af1
    </div>
</template>

<script>
    import serviceInstanceTable from './service-instance-table.vue'
    import serviceInstanceEmpty from './service-instance-empty.vue'
    export default {
        components: {
            serviceInstanceTable,
            serviceInstanceEmpty
        },
        data () {
            return {
                instances: [],
                processForm: {
                    type: 'create',
                    show: false,
                    title: '',
                    instance: null,
                    referenceService: null,
                    uneditableProperties: [],
                    properties: [],
                    propertyGroups: []
                }
            }
        },
        computed: {
            currentNode () {
                return this.$store.state.businessTopology.selectedNode
            },
            currentModule () {
                if (this.currentNode && this.currentNode.data.bk_obj_id === 'module') {
                    return this.currentNode.data
                }
                return null
            },
<<<<<<< HEAD
=======
            processTemplateMap () {
                return this.$store.state.businessTopology.processTemplateMap
            },
>>>>>>> 28f70af1
            withTemplate () {
                return this.currentModule && this.currentModule.service_template_id
            },
            menuItem () {
                return [{
                    name: this.$t('BusinessTopology["批量编辑"]'),
                    handler: this.batchEdit,
                    disabled: true
                }, {
                    name: this.$t('BusinessTopology["批量删除"]'),
                    handler: this.batchDelete,
                    disabled: true
                }, {
                    name: this.$t('BusinessTopology["复制IP"]'),
                    handler: this.copyIp,
                    disabled: true
                }]
            }
        },
        watch: {
            currentModule (module) {
                if (module) {
                    this.getServiceInstances()
                }
            }
        },
<<<<<<< HEAD
        methods: {
=======
        created () {
            this.getProcessProperties()
            this.getProcessPropertyGroups()
        },
        methods: {
            async getProcessProperties () {
                try {
                    const action = 'objectModelProperty/searchObjectAttribute'
                    this.processForm.properties = await this.$store.dispatch(action, {
                        params: {
                            bk_obj_id: 'process',
                            bk_supplier_account: this.$store.getters.supplierAccount
                        },
                        config: {
                            requestId: 'get_service_process_properties',
                            fromCache: true
                        }
                    })
                } catch (e) {
                    console.error(e)
                    this.processForm.properties = []
                }
            },
            async getProcessPropertyGroups () {
                try {
                    const action = 'objectModelFieldGroup/searchGroup'
                    this.processForm.propertyGroups = await this.$store.dispatch(action, {
                        objId: 'process',
                        params: {},
                        config: {
                            requestId: 'get_service_process_property_groups',
                            fromCache: true
                        }
                    })
                } catch (e) {
                    this.processForm.propertyGroups = []
                    console.error(e)
                }
            },
>>>>>>> 28f70af1
            async getServiceInstances () {
                try {
                    const data = await this.$store.dispatch('serviceInstance/getModuleServiceInstances', {
                        params: this.$injectMetadata({
                            module_id: this.currentModule.bk_inst_id
                        }),
                        config: {
                            requestId: 'getModuleServiceInstances',
                            cancelPrevious: true
                        }
                    })
                    this.instances = data.info
                } catch (e) {
                    console.error(e)
                    this.instances = []
                }
            },
<<<<<<< HEAD
=======
            handleCreateProcess (referenceService) {
                this.processForm.referenceService = referenceService
                this.processForm.type = 'create'
                this.processForm.title = `${this.$t('BusinessToplogy["创建进程"]')}(${referenceService.instance.name})`
                this.processForm.instance = {}
                this.processForm.show = true
            },
            async handleUpdateProcess (processInstance, referenceService) {
                this.processForm.referenceService = referenceService
                this.processForm.type = 'update'
                this.processForm.title = this.$t('BusinessToplogy["编辑进程"]')
                this.processForm.instance = processInstance.property
                this.processForm.show = true

                const processTemplateId = processInstance.relation.process_template_id
                if (processTemplateId) {
                    const template = await this.getProcessTemplate(processTemplateId)
                    const uneditableProperties = []
                    Object.keys(template).forEach(propertyId => {
                        const value = template[propertyId]
                        if (value.as_default_value) {
                            uneditableProperties.push(propertyId)
                        }
                    })
                }
            },
            async getProcessTemplate (processTemplateId) {
                if (this.processTemplateMap.hasOwnProperty(processTemplateId)) {
                    return Promise.resolve(this.processTemplateMap[processTemplateId])
                }
                const data = await this.$store.dispatch('processTemplate/getProcessTemplate', {
                    params: { processTemplateId },
                    config: {
                        requestId: 'getProcessTemplate'
                    }
                })
                this.$store.commit('businessTopology/setProcessTemplate', {
                    id: processTemplateId,
                    template: data.property
                })
                return Promise.resolve(data.property)
            },
            async handleSaveProcess (values, changedValues) {
                try {
                    if (this.processForm.type === 'create') {
                        await this.createProcess(values)
                    } else {
                        await this.updateProcess(changedValues)
                    }
                    this.processForm.referenceService.getServiceProcessList()
                    this.processForm.show = false
                    this.processForm.instance = null
                    this.processForm.referenceService = null
                    this.processForm.uneditableProperties = null
                } catch (e) {
                    console.error(e)
                }
            },
            createProcess (values) {
                return Promise.resolve()
            },
            updateProcess (values) {
                return this.$store.dispatch('processInstance/updateServiceInstanceProcess', {
                    processInstanceId: this.processForm.instance.bk_process_id,
                    params: this.$injectMetadata({
                        properties: [values]
                    })
                })
            },
            handleCloseProcessForm () {
                this.processForm.show = false
                this.processForm.referenceService = null
                this.processForm.instance = null
                this.processForm.uneditableProperties = []
            },
>>>>>>> 28f70af1
            handleCreateServiceInstance () {
                this.$router.push({
                    name: 'createServiceInstance',
                    params: {
                        moduleId: this.currentNode.data.bk_inst_id,
                        setId: this.currentNode.parent.data.bk_inst_id
                    }
                })
            },
            handleSyncTemplate () {
                this.$route.push({
                    name: 'synchronous',
                    params: {
                        moduleId: this.currentModule.bk_inst_id,
                        templateId: this.currentModule.template_id
                    }
                })
            },
            batchEdit (disabled) {
                if (disabled) {
                    return false
                }
            },
            batchDelete (disabled) {
                if (disabled) {
                    return false
                }
            },
            copyIp () {}
        }
    }
</script>

<style lang="scss" scoped>
    .options {
        padding: 15px 0;
    }
    .options-button {
        height: 32px;
        padding: 0 8px;
        margin: 0 6px 0 0;
        line-height: 30px;
    }
    .options-checkbox {
        margin: 0 19px 0 10px;
        .checkbox-label {
            padding: 0 0 0 9px;
            line-height: 1.5;
        }
    }
    .options-search {
        /deep/ {
            .cmdb-form-input {
                height: 32px;
                line-height: 30px;
            }
        }
    }
    .clipboard-trigger{
        padding: 0 16px;
        .icon-angle-down {
            font-size: 12px;
            top: 0;
        }
    }
    .clipboard-list{
        width: 100%;
        font-size: 14px;
        line-height: 40px;
        max-height: 160px;
        @include scrollbar-y;
        &::-webkit-scrollbar{
            width: 3px;
            height: 3px;
        }
        .clipboard-item{
            padding: 0 15px;
            cursor: pointer;
            @include ellipsis;
            &:not(.is-disabled):hover{
                background-color: #ebf4ff;
                color: #3c96ff;
            }
            &.is-disabled {
                color: #c4c6cc;
                cursor: not-allowed;
            }
        }
    }
    .tables {
        height: calc(100% - 42px);
        @include scrollbar-y;
    }
</style><|MERGE_RESOLUTION|>--- conflicted
+++ resolved
@@ -40,19 +40,13 @@
                     v-for="(instance, index) in instances"
                     :key="index"
                     :instance="instance"
-<<<<<<< HEAD
-                    :expanded="index === 0">
-=======
                     :expanded="index === 0"
                     @create-process="handleCreateProcess"
                     @update-process="handleUpdateProcess">
->>>>>>> 28f70af1
                 </service-instance-table>
             </div>
         </template>
         <service-instance-empty v-else></service-instance-empty>
-<<<<<<< HEAD
-=======
         <cmdb-slider
             :title="processForm.title"
             :is-show.sync="processForm.show">
@@ -66,7 +60,6 @@
                 @on-cancel="handleCloseProcessForm">
             </cmdb-form>
         </cmdb-slider>
->>>>>>> 28f70af1
     </div>
 </template>
 
@@ -103,12 +96,9 @@
                 }
                 return null
             },
-<<<<<<< HEAD
-=======
             processTemplateMap () {
                 return this.$store.state.businessTopology.processTemplateMap
             },
->>>>>>> 28f70af1
             withTemplate () {
                 return this.currentModule && this.currentModule.service_template_id
             },
@@ -135,9 +125,6 @@
                 }
             }
         },
-<<<<<<< HEAD
-        methods: {
-=======
         created () {
             this.getProcessProperties()
             this.getProcessPropertyGroups()
@@ -177,7 +164,6 @@
                     console.error(e)
                 }
             },
->>>>>>> 28f70af1
             async getServiceInstances () {
                 try {
                     const data = await this.$store.dispatch('serviceInstance/getModuleServiceInstances', {
@@ -195,8 +181,6 @@
                     this.instances = []
                 }
             },
-<<<<<<< HEAD
-=======
             handleCreateProcess (referenceService) {
                 this.processForm.referenceService = referenceService
                 this.processForm.type = 'create'
@@ -272,7 +256,6 @@
                 this.processForm.instance = null
                 this.processForm.uneditableProperties = []
             },
->>>>>>> 28f70af1
             handleCreateServiceInstance () {
                 this.$router.push({
                     name: 'createServiceInstance',
