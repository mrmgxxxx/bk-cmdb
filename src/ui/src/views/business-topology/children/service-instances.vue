<template>
    <div class="layout" v-bkloading="{ isLoading: $loading('getModuleServiceInstances') }">
        <template v-if="instances.length || inSearch">
            <div class="options">
                <cmdb-form-bool class="options-checkall"
                    :size="16"
                    :checked="isCheckAll"
                    :title="$t('Common[\'全选本页\']')"
                    @change="handleCheckALL">
                </cmdb-form-bool>
                <span style="display: inline-block;"
                    v-cursor="{
                        active: !$isAuthorized($OPERATION.C_SERVICE_INSTANCE),
                        auth: [$OPERATION.C_SERVICE_INSTANCE]
                    }">
                    <bk-button class="options-button" theme="primary"
                        :disabled="!$isAuthorized($OPERATION.C_SERVICE_INSTANCE)"
                        @click="handleCreateServiceInstance">
                        {{$t('BusinessTopology["添加服务实例"]')}}
                    </bk-button>
                </span>
                <bk-dropdown-menu trigger="click">
                    <bk-button class="options-button clipboard-trigger" theme="default" slot="dropdown-trigger">
                        {{$t('Common["更多"]')}}
                        <i class="bk-icon icon-angle-down"></i>
                    </bk-button>
                    <ul class="clipboard-list" slot="dropdown-content">
                        <li v-for="(item, index) in menuItem"
                            :class="['clipboard-item', { 'is-disabled': item.disabled || (item.auth && !$isAuthorized($OPERATION[item.auth])) }]"
                            :key="index"
                            @click="item.handler(item.disabled, item.auth)">
                            <span v-if="item.auth"
                                v-cursor="{
                                    active: !$isAuthorized($OPERATION[item.auth]),
                                    auth: [$OPERATION[item.auth]]
                                }">
                                {{item.name}}
                            </span>
                            <span v-else>{{item.name}}</span>
                        </li>
                    </ul>
                </bk-dropdown-menu>
                <span class="options-button sync-template-link"
                    v-show="withTemplate"
                    v-cursor="{
                        active: !$isAuthorized($OPERATION.U_SERVICE_INSTANCE),
                        auth: [$OPERATION.U_SERVICE_INSTANCE]
                    }">
                    <bk-button
                        :disabled="!$isAuthorized($OPERATION.U_SERVICE_INSTANCE)"
                        @click="handleSyncTemplate">
                        <i class="bk-icon icon-refresh"></i>
                        {{$t('BusinessTopology["同步模板"]')}}
                    </bk-button>
                </span>
                <div class="options-right fr">
                    <cmdb-form-bool class="options-checkbox"
                        :size="16"
                        :checked="isExpandAll"
                        @change="handleExpandAll">
                        <span class="checkbox-label">{{$t('Common["全部展开"]')}}</span>
                    </cmdb-form-bool>
                    <div class="options-search">
                        <bk-search-select
                            :show-condition="false"
                            :placeholder="$t('BusinessTopology[\'实例名称/标签\']')"
                            :data="searchSelect"
                            v-model="searchSelectData"
                            @change="handleSearch">
                        </bk-search-select>
                    </div>
                </div>
            </div>
            <div class="tables">
                <service-instance-table
                    v-for="(instance, index) in instances"
                    ref="serviceInstanceTable"
                    :key="instance.id"
                    :instance="instance"
                    :expanded="index === 0"
                    @create-process="handleCreateProcess"
                    @update-process="handleUpdateProcess"
                    @delete-instance="handleDeleteInstance"
                    @check-change="handleCheckChange">
                </service-instance-table>
            </div>
            <bk-pagination class="pagination"
                align="right"
                size="small"
                :current="pagination.current"
                :count="pagination.count"
                :limit="pagination.size"
                @change="handlePageChange"
                @limit-change="handleSizeChange">
            </bk-pagination>
            <div class="filter-empty" v-if="!instances.length">
                <div class="filter-empty-content">
                    <i class="bk-icon icon-empty"></i>
                    <span>{{$t('BusinessTopology["暂无符合条件的实例"]')}}</span>
                </div>
            </div>
        </template>
        <service-instance-empty v-else
            @create-instance-success="handleCreateInstanceSuccess">
        </service-instance-empty>
        <bk-sideslider
            :width="800"
            :title="processForm.title"
            :is-show.sync="processForm.show"
            :before-close="handleBeforeClose">
            <cmdb-form slot="content" v-if="processForm.show"
                ref="processForm"
                :type="processForm.type"
                :inst="processForm.instance"
                :disabled-properties="processForm.disabledProperties"
                :properties="processForm.properties"
                :property-groups="processForm.propertyGroups"
                @on-submit="handleSaveProcess"
                @on-cancel="handleBeforeClose">
            </cmdb-form>
        </bk-sideslider>

        <bk-dialog class="bk-dialog-no-padding"
            v-model="editLabel.show"
            :mask-close="false"
            :width="580"
            @confirm="handleSubmitBatchLabel"
            @cancel="handleCloseBatchLable">
            <div class="reset-header" slot="header">
                {{$t("BusinessTopology['批量编辑']")}}
                <span>{{$tc("BusinessTopology['已选择实例']", checked.length, { num: checked.length })}}</span>
            </div>
            <batch-edit-label ref="batchLabel" :exisiting-label="editLabel.list">
                <cmdb-edit-label
                    ref="instanceLabel"
                    slot="batch-add-label"
                    class="edit-label"
                    :default-list="[]">
                </cmdb-edit-label>
            </batch-edit-label>
        </bk-dialog>
    </div>
</template>

<script>
    import serviceInstanceTable from './service-instance-table.vue'
    import serviceInstanceEmpty from './service-instance-empty.vue'
    import batchEditLabel from './batch-edit-label.vue'
    import cmdbEditLabel from './edit-label.vue'
    export default {
        components: {
            serviceInstanceTable,
            serviceInstanceEmpty,
            batchEditLabel,
            cmdbEditLabel
        },
        data () {
            return {
                checked: [],
                isCheckAll: false,
                isExpandAll: false,
                filter: '',
                inSearch: false,
                instances: [],
                searchSelect: [
                    {
                        name: this.$t('BusinessTopology["服务实例名"]'),
                        id: 0
                    },
                    {
                        name: this.$t('BusinessTopology["标签"]'),
                        id: 1,
                        multiable: true,
                        children: []
                    }
                ],
                searchSelectData: [],
                pagination: {
                    current: 1,
                    count: 0,
                    size: 10
                },
                processForm: {
                    type: 'create',
                    show: false,
                    title: '',
                    instance: null,
                    referenceService: null,
                    disabledProperties: [],
                    properties: [],
                    propertyGroups: [],
                    unwatch: null
                },
                editLabel: {
                    show: false,
                    list: []
<<<<<<< HEAD
                }
=======
                },
                isCarryParams: false
>>>>>>> 6aacf06a
            }
        },
        computed: {
            targetInstanceName () {
                return this.$route.query.instanceName || ''
            },
            business () {
                return this.$store.getters['objectBiz/bizId']
            },
            currentNode () {
                return this.$store.state.businessTopology.selectedNode
            },
            isModuleNode () {
                return this.currentNode && this.currentNode.data.bk_obj_id === 'module'
            },
            withTemplate () {
                const nodeInstance = this.$store.state.businessTopology.selectedNodeInstance
                return this.isModuleNode && nodeInstance && nodeInstance.service_template_id
            },
            currentModule () {
                if (this.currentNode && this.currentNode.data.bk_obj_id === 'module') {
                    return this.$store.state.businessTopology.selectedNodeInstance
                }
                return null
            },
            processTemplateMap () {
                return this.$store.state.businessTopology.processTemplateMap
            },
            menuItem () {
                return [{
                    name: this.$t('BusinessTopology["批量删除"]'),
                    handler: this.batchDelete,
                    disabled: !this.checked.length,
                    auth: 'D_SERVICE_INSTANCE'
                }, {
                    name: this.$t('BusinessTopology["复制IP"]'),
                    handler: this.copyIp,
                    disabled: !this.checked.length
                }, {
                    name: this.$t('BusinessTopology["编辑标签"]'),
                    handler: this.handleShowBatchLabel,
                    disabled: !this.checked.length,
                    auth: 'U_SERVICE_INSTANCE'
                }]
            }
        },
        watch: {
            currentNode (node) {
                if (node && node.data.bk_obj_id === 'module') {
                    if (!this.isCarryParams) {
                        this.searchSelectData = []
                    }
                    this.getServiceInstances()
                }
            }
        },
        created () {
            this.getProcessProperties()
            this.getProcessPropertyGroups()
            this.getHistoryLabel()
            if (this.targetInstanceName) {
                this.isCarryParams = true
                this.searchSelectData.push({
                    'name': '服务实例名',
                    'id': 0,
                    'values': [{
                        'id': this.targetInstanceName,
                        'name': this.targetInstanceName
                    }]
                })
                this.searchSelect.shift()
            }
        },
        methods: {
            async getProcessProperties () {
                try {
                    const action = 'objectModelProperty/searchObjectAttribute'
                    this.processForm.properties = await this.$store.dispatch(action, {
                        params: {
                            bk_obj_id: 'process',
                            bk_supplier_account: this.$store.getters.supplierAccount
                        },
                        config: {
                            requestId: 'get_service_process_properties',
                            fromCache: true
                        }
                    })
                } catch (e) {
                    console.error(e)
                    this.processForm.properties = []
                }
            },
            async getProcessPropertyGroups () {
                try {
                    const action = 'objectModelFieldGroup/searchGroup'
                    this.processForm.propertyGroups = await this.$store.dispatch(action, {
                        objId: 'process',
                        params: {},
                        config: {
                            requestId: 'get_service_process_property_groups',
                            fromCache: true
                        }
                    })
                } catch (e) {
                    this.processForm.propertyGroups = []
                    console.error(e)
                }
            },
            async getServiceInstances () {
                try {
                    const searchKey = this.searchSelectData.find(item => (item.id === 0 && item.hasOwnProperty('values'))
                        || (![0, 1].includes(item.id) && !item.hasOwnProperty('values')))
                    const labels = this.searchSelectData.filter(item => item.id === 1 && item.hasOwnProperty('values'))
                    const labelKeys = []
                    labels.forEach(label => {
                        label.values.forEach(value => {
                            if (!labelKeys.includes(value.name)) {
                                labelKeys.push(value.name)
                            }
                        })
                    })
                    const selectors = labelKeys.map(key => {
                        return {
                            key: key,
                            operator: 'exists',
                            values: []
                        }
                    })
                    const data = await this.$store.dispatch('serviceInstance/getModuleServiceInstances', {
                        params: this.$injectMetadata({
                            bk_module_id: this.currentNode.data.bk_inst_id,
                            with_name: true,
                            page: {
                                start: (this.pagination.current - 1) * this.pagination.size,
                                limit: this.pagination.size
                            },
                            search_key: searchKey
                                ? searchKey.hasOwnProperty('values') ? searchKey.values[0].name : searchKey.name
                                : '',
                            selectors: selectors
                        }),
                        config: {
                            requestId: 'getModuleServiceInstances',
                            cancelPrevious: true
                        }
                    })
                    this.isCarryParams = false
                    this.checked = []
                    this.isCheckAll = false
                    this.isExpandAll = false
                    this.instances = data.info
                    this.pagination.count = data.count
                } catch (e) {
                    console.error(e)
                    this.instances = []
                }
            },
            async getHistoryLabel () {
                const historyLabels = await this.$store.dispatch('instanceLabel/getHistoryLabel', {
                    params: this.$injectMetadata({}),
                    config: {
                        requestId: 'getHistoryLabel',
                        cancelPrevious: true
                    }
                })
                const keys = Object.keys(historyLabels).map(key => {
                    return {
                        name: key,
                        id: key
                    }
                })
                this.$set(this.searchSelect[1], 'children', keys)
            },
            handleSearch () {
                this.inSearch = true
                const instanceName = this.searchSelectData.filter(item => (item.id === 0 && item.hasOwnProperty('values'))
                    || (![0, 1].includes(item.id) && !item.hasOwnProperty('values')))
                if (instanceName.length) {
                    this.searchSelect[0].id === 0 && this.searchSelect.shift()
                } else {
                    this.searchSelect[0].id !== 0 && this.searchSelect.unshift({
                        name: this.$t('BusinessTopology["服务实例名"]'),
                        id: 0
                    })
                }
                if (instanceName.length >= 2) {
                    this.searchSelectData.pop()
                    this.$bkMessage({
                        message: this.$t('BusinessTopology["服务实例名重复"]'),
                        theme: 'warning'
                    })
                    return
                }
                this.handlePageChange(1)
            },
            handleClearFilter () {
                this.handleSearch()
            },
            handlePageChange (page) {
                this.pagination.current = page
                this.getServiceInstances()
            },
            handleSizeChange (size) {
                this.pagination.current = 1
                this.pagination.size = size
                this.getServiceInstances()
            },
            handleCheckChange (checked, instance) {
                if (checked) {
                    this.checked.push(instance)
                } else {
                    this.checked = this.checked.filter(target => target.id !== instance.id)
                }
            },
            handleCreateProcess (referenceService) {
                this.processForm.referenceService = referenceService
                this.processForm.type = 'create'
                this.processForm.title = `${this.$t('BusinessTopology["添加进程"]')}(${referenceService.instance.name})`
                this.processForm.instance = {}
                this.processForm.show = true
                this.$nextTick(() => {
                    const { processForm } = this.$refs
                    this.processForm.unwatch = processForm.$watch(() => {
                        return processForm.values.bk_func_name
                    }, (newVal, oldValue) => {
                        if (processForm.values.bk_process_name === oldValue) {
                            processForm.values.bk_process_name = newVal
                        }
                    })
                })
            },
            async handleUpdateProcess (processInstance, referenceService) {
                this.processForm.referenceService = referenceService
                this.processForm.type = 'update'
                this.processForm.title = this.$t('BusinessTopology["编辑进程"]')
                this.processForm.instance = processInstance.property
                this.processForm.show = true

                const processTemplateId = processInstance.relation.process_template_id
                if (processTemplateId) {
                    const template = await this.getProcessTemplate(processTemplateId)
                    const disabledProperties = []
                    Object.keys(template).forEach(propertyId => {
                        const value = template[propertyId]
                        if (value.as_default_value) {
                            disabledProperties.push(propertyId)
                        }
                    })
                    this.processForm.disabledProperties = disabledProperties
                }
            },
            async getProcessTemplate (processTemplateId) {
                if (this.processTemplateMap.hasOwnProperty(processTemplateId)) {
                    return Promise.resolve(this.processTemplateMap[processTemplateId])
                }
                const data = await this.$store.dispatch('processTemplate/getProcessTemplate', {
                    params: { processTemplateId },
                    config: {
                        requestId: 'getProcessTemplate'
                    }
                })
                this.$store.commit('businessTopology/setProcessTemplate', {
                    id: processTemplateId,
                    template: data.property
                })
                return Promise.resolve(data.property)
            },
            handleDeleteInstance (id) {
                this.instances = this.instances.filter(instance => instance.id !== id)
            },
            async handleSaveProcess (values, changedValues, instance) {
                try {
                    this.processForm.unwatch && this.processForm.unwatch()
                    if (this.processForm.type === 'create') {
                        await this.createProcess(values)
                    } else {
                        await this.updateProcess(values, instance)
                    }
                    await this.processForm.referenceService.getServiceProcessList()
                    this.updateServiceInstanceName()
                    this.processForm.show = false
                    this.processForm.instance = null
                    this.processForm.referenceService = null
                    this.processForm.disabledProperties = []
                } catch (e) {
                    console.error(e)
                }
            },
            updateServiceInstanceName () {
                const serviceInstance = this.processForm.referenceService
                const processes = serviceInstance.list
                const instance = this.instances.find(instance => instance === serviceInstance.instance) || {}
                const name = (instance.name || '').split('_').slice(0, 1)
                if (processes.length) {
                    const process = processes[0].property
                    name.push(process.bk_process_name)
                    name.push(process.port)
                }
                instance.name = name.join('_')
            },
            createProcess (values) {
                return this.$store.dispatch('processInstance/createServiceInstanceProcess', {
                    params: this.$injectMetadata({
                        service_instance_id: this.processForm.referenceService.instance.id,
                        processes: [{
                            process_info: values
                        }]
                    })
                })
            },
            updateProcess (values, instance) {
                return this.$store.dispatch('processInstance/updateServiceInstanceProcess', {
                    params: this.$injectMetadata({
                        processes: [{ ...instance, ...values }]
                    })
                })
            },
            handleCloseProcessForm () {
                this.processForm.show = false
                this.processForm.referenceService = null
                this.processForm.instance = null
                this.processForm.disabledProperties = []
            },
            handleBeforeClose () {
                const changedValues = this.$refs.processForm.changedValues
                if (Object.keys(changedValues).length) {
                    return new Promise((resolve, reject) => {
                        this.$bkInfo({
                            title: this.$t('Common["退出会导致未保存信息丢失，是否确认？"]'),
                            confirmFn: () => {
                                this.handleCloseProcessForm()
                            },
                            cancelFn: () => {
                                resolve(false)
                            }
                        })
                    })
                }
                this.handleCloseProcessForm()
            },
            handleCreateServiceInstance () {
                this.$router.push({
                    name: 'createServiceInstance',
                    params: {
                        moduleId: this.currentNode.data.bk_inst_id,
                        setId: this.currentNode.parent.data.bk_inst_id
                    },
                    query: {
                        from: {
                            name: this.$route.name,
                            query: {
                                module: this.currentModule.bk_module_id
                            }
                        },
                        title: this.currentNode.name
                    }
                })
            },
            handleCreateInstanceSuccess () {
                this.getServiceInstances()
            },
            handleCheckALL (checked) {
                this.searchSelectData = []
                this.isCheckAll = checked
                this.$refs.serviceInstanceTable.forEach(table => {
                    table.checked = checked
                })
            },
            handleExpandAll (expanded) {
                this.searchSelectData = []
                this.isExpandAll = expanded
                this.$refs.serviceInstanceTable.forEach(table => {
                    table.localExpanded = expanded
                })
            },
            batchEdit (disabled) {
                if (disabled) {
                    return false
                }
            },
            batchDelete (disabled, auth) {
                if (disabled || !this.$isAuthorized(this.$OPERATION[auth])) {
                    return false
                }
                this.$bkInfo({
                    title: this.$t('BusinessTopology["确认删除实例"]'),
                    content: this.$t('BusinessTopology["即将删除选中的实例"]', { count: this.checked.length }),
                    confirmFn: async () => {
                        try {
                            const serviceInstanceIds = this.checked.map(instance => instance.id)
                            await this.$store.dispatch('serviceInstance/deleteServiceInstance', {
                                config: {
                                    data: this.$injectMetadata({
                                        service_instance_ids: serviceInstanceIds
                                    }),
                                    requestId: 'batchDeleteServiceInstance'
                                }
                            })
                            this.instances = this.instances.filter(instance => !serviceInstanceIds.includes(instance.id))
                            this.checked = []
                        } catch (e) {
                            console.error(e)
                        }
                    }
                })
            },
            copyIp () {
                this.$copyText(this.checked.map(instance => instance.name.split('_')[0]).join('\n')).then(() => {
                    this.$success(this.$t('Common["复制成功"]'))
                }, () => {
                    this.$error(this.$t('Common["复制失败"]'))
                })
            },
            handleSyncTemplate () {
                this.$router.push({
                    name: 'synchronous',
                    params: {
                        moduleId: this.currentNode.data.bk_inst_id,
                        setId: this.currentNode.parent.data.bk_inst_id
                    },
                    query: {
                        path: [...this.currentNode.parents, this.currentNode].map(node => node.name).join(' / '),
                        from: `${this.$route.path}?module=${this.currentNode.data.bk_inst_id}`
                    }
                })
            },
            handleShowBatchLabel (disabled, auth) {
                if (disabled || !this.$isAuthorized(this.$OPERATION[auth])) {
                    return false
                }
                try {
                    this.editLabel.show = true
                    const labelList = []
                    const existingKeys = []
                    for (const instance of this.checked) {
                        const labels = instance.labels
                        labels && Object.keys(labels).forEach(key => {
                            const index = existingKeys.findIndex(exisitingKey => exisitingKey === key)
                            if (index !== -1 && labels[key] === labelList[index].value) {
                                labelList[index].instanceIds.push(instance.id)
                            } else {
                                labelList.push({
                                    instanceIds: [instance.id],
                                    key: key,
                                    value: labels[key]
                                })
                                existingKeys.push(key)
                            }
                        })
                    }
                    this.editLabel.list = labelList
                } catch (e) {
                    console.error(e)
                    this.editLabel.list = []
                }
            },
            async handleSubmitBatchLabel () {
                try {
                    let status = ''
                    const validator = this.$refs.instanceLabel.$validator
                    const list = this.$refs.instanceLabel.submitList
                    if (list.length && !await validator.validateAll()) {
                        return
                    }
                    const removeList = this.$refs.batchLabel.removeList
                    const removeKeys = []
                    const instanceIds = []
                    removeList.forEach(label => {
                        removeKeys.push(label.key)
                        instanceIds.push(...label.instanceIds)
                    })
                    if (removeList.length) {
                        status = await this.$store.dispatch('instanceLabel/deleteInstanceLabel', {
                            config: {
                                data: this.$injectMetadata({
                                    instance_ids: instanceIds,
                                    keys: removeKeys
                                }),
                                requestId: 'deleteInstanceLabel',
                                transformData: false
                            }
                        })
                    }
                    if (list.length) {
                        const serviceInstanceIds = this.checked.map(instance => instance.id)
                        const labelSet = {}
                        list.forEach(label => {
                            labelSet[label.key] = label.value
                        })
                        status = await this.$store.dispatch('instanceLabel/createInstanceLabel', {
                            params: this.$injectMetadata({
                                instance_ids: serviceInstanceIds,
                                labels: labelSet
                            }),
                            config: {
                                requestId: 'createInstanceLabel',
                                transformData: false
                            }
                        })
                    }
                    if (status && status.bk_error_msg === 'success') {
                        this.$success(this.$t('Common["保存成功"]'))
                        this.searchSelectData = []
                        this.getServiceInstances()
                        this.handleCheckALL(false)
                        this.getHistoryLabel()
                    }
                    this.handleCloseBatchLable()
                } catch (e) {
                    console.error(e)
                }
            },
            handleCloseBatchLable () {
                this.editLabel.show = false
                this.editLabel.list = []
            }
        }
    }
</script>

<style lang="scss" scoped>
    .options {
        padding: 15px 0;
    }
    .options-button {
        height: 32px;
        padding: 0 8px;
        margin: 0 0 0 6px;
        line-height: 30px;
    }
    .options-checkall {
        width: 36px;
        height: 32px;
        line-height: 30px;
        padding: 0 9px;
        text-align: center;
        border: 1px solid #f0f1f5;
        border-radius: 2px;
    }
    .options-right {
        text-align: right;
        white-space: nowrap;
    }
    .options-checkbox {
        margin: 0 15px 0 0;
        .checkbox-label {
            padding: 0 0 0 4px;
        }
    }
    .options-search {
        @include inlineBlock;
        position: relative;
        min-width: 240px;
        max-width: 280px;
        height: 34px;
        z-index: 99;
        .bk-search-select {
            position: absolute;
            top: 0;
            left: 0;
            width: 100%;
        }
        .icon-search {
            position: absolute;
            top: 9px;
            right: 9px;
            font-size: 14px;
            cursor: pointer;
        }
        .icon-close {
            position: absolute;
            top: 8px;
            right: 30px;
            width: 16px;
            height: 16px;
            line-height: 16px;
            border-radius: 50%;
            text-align: center;
            background-color: #ddd;
            color: #fff;
            font-size: 12px;
            transition: backgroundColor .2s linear;
            cursor: pointer;
            &:before {
                display: block;
                transform: scale(.7);
            }
            &:hover {
                background-color: #ccc;
            }
        }
        /deep/ {
            .cmdb-form-input {
                height: 32px;
                line-height: 30px;
                padding-right: 50px;
            }
        }
    }
    .clipboard-trigger{
        padding: 0 16px;
        .icon-angle-down {
            font-size: 12px;
            top: 0;
        }
    }
    .clipboard-list{
        width: 100%;
        font-size: 14px;
        line-height: 40px;
        max-height: 160px;
        @include scrollbar-y;
        &::-webkit-scrollbar{
            width: 3px;
            height: 3px;
        }
        .clipboard-item{
            cursor: pointer;
            @include ellipsis;
            span {
                display: block;
                padding: 0 15px;
            }
            &:not(.is-disabled):hover{
                background-color: #ebf4ff;
                color: #3c96ff;
            }
            &.is-disabled {
                color: #c4c6cc;
                cursor: not-allowed;
            }
        }
    }
    .sync-template-link {
        display: inline-block;
        position: relative;
        margin-left: 18px;
        padding: 0;
        &::before {
            content: '';
            position: absolute;
            top: 7px;
            left: -11px;;
            width: 1px;
            height: 20px;
            background-color: #dcdee5;
        }
        .icon-refresh {
            top: -1px;
        }
    }
    .tables {
        max-height: calc(100% - 120px);
        @include scrollbar-y;
    }
    .pagination {
        padding: 10px 0 0 0;
    }
    .filter-empty {
        width: 100%;
        height: calc(100% - 130px);
        display: table;
        .filter-empty-content {
            display: table-cell;
            vertical-align: middle;
            text-align: center;
            .icon-empty {
                display: block;
                margin: 0 0 10px 0;
                font-size: 65px;
                color: #c3cdd7;
            }
        }
    }
    .reset-header {
        span {
            color: #979ba5;
            font-size: 14px;
        }
    }
</style><|MERGE_RESOLUTION|>--- conflicted
+++ resolved
@@ -194,12 +194,8 @@
                 editLabel: {
                     show: false,
                     list: []
-<<<<<<< HEAD
-                }
-=======
                 },
                 isCarryParams: false
->>>>>>> 6aacf06a
             }
         },
         computed: {
