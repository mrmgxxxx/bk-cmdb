<template>
    <div class="node-info"
        v-bkloading="{
            isLoading: $loading([
                'getModelProperties',
                'getModelPropertyGroups',
                'getNodeInstance',
                'updateNodeInstance',
                'deleteNodeInstance',
                'removeServiceTemplate'
            ])
        }"
    >
<<<<<<< HEAD
        <cmdb-permission v-if="permission" class="permission-tips" :permission="permission"></cmdb-permission>
        <template v-else>
            <div class="template-info mb10 clearfix" v-if="( isSetNode || isModuleNode) && type === 'details'">
                <template v-if="isModuleNode">
                    <div class="info-item fl" :title="`${$t('服务模板')} : ${templateInfo.serviceTemplateName}`">
                        <span class="name fl">{{$t('服务模板')}}</span>
                        <div class="value fl">
                            <div class="template-value" v-if="withTemplate" @click="goServiceTemplate">
                                <span class="text link">{{templateInfo.serviceTemplateName}}</span>
                                <i class="icon-cc-share"></i>
                            </div>
                            <span class="text" v-else>{{templateInfo.serviceTemplateName}}</span>
                        </div>
                    </div>
                    <div class="info-item fl" :title="`${$t('服务分类')} : ${templateInfo.serviceCategory || '--'}`">
                        <span class="name fl">{{$t('服务分类')}}</span>
                        <div class="value fl">
                            <span class="text">{{templateInfo.serviceCategory || '--'}}</span>
                        </div>
                    </div>
                </template>
                <template v-else-if="isSetNode">
                    <div class="info-item fl" :title="`${$t('集群模板')} : ${templateInfo.setTemplateName}`">
                        <span class="name fl">{{$t('集群模板')}}</span>
                        <div class="value fl">
                            <template v-if="withSetTemplate">
                                <div class="template-value set-template fl" @click="goSetTemplate">
                                    <span class="text link">{{templateInfo.setTemplateName}}</span>
                                    <i class="icon-cc-share"></i>
                                </div>
                                <cmdb-auth :auth="$authResources({ type: $OPERATION.U_TOPO })">
                                    <bk-button slot-scope="{ disabled }"
                                        :class="['sync-set-btn', 'ml5', { 'has-change': hasChange }]"
                                        :disabled="!hasChange || disabled"
                                        @click="handleSyncSetTemplate">
                                        {{$t('同步集群')}}
                                    </bk-button>
                                </cmdb-auth>
                            </template>
                            <span class="text" v-else>{{templateInfo.setTemplateName}}</span>
                        </div>
                    </div>
                </template>
            </div>
        </template>
=======
>>>>>>> 0b5c6794
        <cmdb-details class="topology-details"
            v-if="type === 'details'"
            :class="{ pt10: !isSetNode && !isModuleNode }"
            :properties="properties"
            :property-groups="propertyGroups"
            :inst="instance"
            :show-options="modelId !== 'biz' && editable">
            <div class="template-info mb10 clearfix"
                v-if="( isSetNode || isModuleNode) && type === 'details'"
                slot="prepend">
                <template v-if="isModuleNode">
                    <div class="info-item fl" :title="`${$t('服务模板')} : ${templateInfo.serviceTemplateName}`">
                        <span class="name fl">{{$t('服务模板')}}</span>
                        <div class="value fl">
                            <div class="template-value" v-if="withTemplate" @click="goServiceTemplate">
                                <span class="text link">{{templateInfo.serviceTemplateName}}</span>
                                <i class="icon-cc-share"></i>
                            </div>
                            <span class="text" v-else>{{templateInfo.serviceTemplateName}}</span>
                        </div>
                    </div>
                    <div class="info-item fl" :title="`${$t('服务分类')} : ${templateInfo.serviceCategory || '--'}`">
                        <span class="name fl">{{$t('服务分类')}}</span>
                        <div class="value fl">
                            <span class="text">{{templateInfo.serviceCategory || '--'}}</span>
                        </div>
                    </div>
                </template>
                <template v-else-if="isSetNode">
                    <div class="info-item fl" :title="`${$t('集群模板')} : ${templateInfo.setTemplateName}`">
                        <span class="name fl">{{$t('集群模板')}}</span>
                        <div class="value fl">
                            <template v-if="withSetTemplate">
                                <div class="template-value set-template fl" @click="goSetTemplate">
                                    <span class="text link">{{templateInfo.setTemplateName}}</span>
                                    <i class="icon-cc-share"></i>
                                </div>
                                <cmdb-auth :auth="$authResources({ type: $OPERATION.U_TOPO })">
                                    <bk-button slot-scope="{ disabled }"
                                        :class="['sync-set-btn', 'ml5', { 'has-change': hasChange }]"
                                        :disabled="!hasChange || disabled"
                                        @click="handleSyncSetTemplate">
                                        {{$t('同步集群')}}
                                    </bk-button>
                                </cmdb-auth>
                            </template>
                            <span class="text" v-else>{{templateInfo.setTemplateName}}</span>
                        </div>
                    </div>
                </template>
            </div>
            <template slot="details-options">
                <cmdb-auth :auth="$authResources({ type: $OPERATION.U_TOPO })">
                    <template slot-scope="{ disabled }">
                        <bk-button class="button-edit"
                            theme="primary"
                            :disabled="disabled"
                            @click="handleEdit">
                            {{$t('编辑')}}
                        </bk-button>
                    </template>
                </cmdb-auth>
                <cmdb-auth :auth="$authResources({ type: $OPERATION.D_TOPO })">
                    <template slot-scope="{ disabled }">
                        <span class="inline-block-middle" v-if="moduleFromSetTemplate"
                            v-bk-tooltips="$t('由集群模板创建的模块无法删除')">
                            <bk-button class="btn-delete" hover-theme="danger" disabled>
                                {{$t('删除节点')}}
                            </bk-button>
                        </span>
                        <bk-button class="btn-delete" v-else
                            hover-theme="danger"
                            :disabled="disabled"
                            @click="handleDelete">
                            {{$t('删除节点')}}
                        </bk-button>
                    </template>
                </cmdb-auth>
            </template>
        </cmdb-details>
        <template v-else-if="type === 'update'">
<<<<<<< HEAD
            <div class="service-category" v-if="!withTemplate && isModuleNode">
                <span class="title">{{$t('服务分类')}}</span>
                <div class="selector-item mt10 clearfix">
                    <cmdb-selector class="category-selector fl"
                        :list="firstCategories"
                        v-model="first"
                        @on-selected="handleChangeFirstCategory">
                    </cmdb-selector>
                    <cmdb-selector class="category-selector fl"
                        :list="secondCategories"
                        name="secondCategory"
                        v-validate="'required'"
                        v-model="second"
                        @on-selected="handleChangeCategory">
                    </cmdb-selector>
                    <span class="second-category-errors" v-if="errors.has('secondCategory')">{{errors.first('secondCategory')}}</span>
                </div>
            </div>
            <cmdb-details class="topology-details"
                v-if="type === 'details'"
=======
            <cmdb-form class="topology-form"
                ref="form"
>>>>>>> 0b5c6794
                :properties="properties"
                :property-groups="propertyGroups"
                :inst="instance"
<<<<<<< HEAD
                :show-options="modelId !== 'biz' && !isBlueking">
                <template slot="details-options">
                    <cmdb-auth :auth="$authResources({ type: $OPERATION.U_TOPO })">
                        <template slot-scope="{ disabled }">
                            <bk-button class="button-edit"
                                theme="primary"
                                :disabled="disabled"
                                @click="handleEdit">
                                {{$t('编辑')}}
                            </bk-button>
                        </template>
                    </cmdb-auth>
                    <cmdb-auth :auth="$authResources({ type: $OPERATION.D_TOPO })">
                        <template slot-scope="{ disabled }">
                            <span class="inline-block-middle" v-if="moduleFromSetTemplate"
                                v-bk-tooltips="$t('由集群模板创建的模块无法删除')">
                                <bk-button class="btn-delete" disabled>
                                    {{$t('删除节点')}}
                                </bk-button>
                            </span>
                            <bk-button class="btn-delete" v-else
                                theme="default"
                                :disabled="disabled"
                                @click="handleDelete">
                                {{$t('删除节点')}}
                            </bk-button>
                        </template>
                    </cmdb-auth>
                </template>
            </cmdb-details>
            <template v-else-if="type === 'update'">
                <div class="service-category" v-if="!withTemplate && isModuleNode">
=======
                :type="type"
                @on-submit="handleSubmit"
                @on-cancel="handleCancel">
                <div class="service-category" v-if="!withTemplate && isModuleNode" slot="prepend">
>>>>>>> 0b5c6794
                    <span class="title">{{$t('服务分类')}}</span>
                    <div class="selector-item mt10 clearfix">
                        <cmdb-selector class="category-selector fl"
                            :list="firstCategories"
                            v-model="first"
                            @on-selected="handleChangeFirstCategory">
                        </cmdb-selector>
                        <cmdb-selector class="category-selector fl"
                            :list="secondCategories"
                            name="secondCategory"
                            v-validate="'required'"
                            v-model="second"
                            @on-selected="handleChangeCategory">
                        </cmdb-selector>
                        <span class="second-category-errors" v-if="errors.has('secondCategory')">{{errors.first('secondCategory')}}</span>
                    </div>
                </div>
<<<<<<< HEAD
                <cmdb-form class="topology-form"
                    ref="form"
                    :properties="properties"
                    :property-groups="propertyGroups"
                    :disabled-properties="disabledProperties"
                    :inst="instance"
                    :type="type"
                    @on-submit="handleSubmit"
                    @on-cancel="handleCancel">
                </cmdb-form>
            </template>
=======
            </cmdb-form>
>>>>>>> 0b5c6794
        </template>
    </div>
</template>

<script>
    import debounce from 'lodash.debounce'
    export default {
        props: {
            active: Boolean
        },
        data () {
            return {
                type: 'details',
                properties: [],
                disabledProperties: [],
                propertyGroups: [],
                instance: {},
                first: '',
                second: '',
                hasChange: false,
                templateInfo: {
                    serviceTemplateName: this.$t('无'),
                    serviceCategory: '',
                    setTemplateName: this.$t('无')
                },
                refresh: null,
                permission: null
            }
        },
        computed: {
            business () {
                return this.$store.getters['objectBiz/bizId']
            },
            propertyMap () {
                return this.$store.state.businessHost.propertyMap
            },
            propertyGroupMap () {
                return this.$store.state.businessHost.propertyGroupMap
            },
            categoryMap () {
                return this.$store.state.businessHost.categoryMap
            },
            firstCategories () {
                return this.categoryMap[this.business] || []
            },
            secondCategories () {
                const firstCategory = this.firstCategories.find(category => category.id === this.first) || {}
                return firstCategory.secondCategory || []
            },
            selectedNode () {
                return this.$store.state.businessHost.selectedNode
            },
            isModuleNode () {
                return this.selectedNode && this.selectedNode.data.bk_obj_id === 'module'
            },
            isSetNode () {
                return this.selectedNode && this.selectedNode.data.bk_obj_id === 'set'
            },
            isBlueking () {
                let rootNode = this.selectedNode || {}
                if (rootNode.parent) {
                    rootNode = rootNode.parents[0]
                }
                return rootNode.name === '蓝鲸'
            },
            modelId () {
                if (this.selectedNode) {
                    return this.selectedNode.data.bk_obj_id
                }
                return null
            },
            withTemplate () {
                return this.isModuleNode && !!this.instance.service_template_id
            },
            withSetTemplate () {
                return this.isSetNode && !!this.instance.set_template_id
            },
            moduleFromSetTemplate () {
                return this.isModuleNode && !!this.selectedNode.parent.data.set_template_id
            },
            editable () {
                const editable = this.$store.state.businessHost.blueKingEditable
                return this.isBlueking ? this.isBlueking && editable : true
            }
        },
        watch: {
            modelId: {
                immediate: true,
                handler (modelId) {
                    if (modelId && this.active) {
                        this.initProperties()
                    }
                }
            },
            selectedNode: {
                immediate: true,
                handler (node) {
                    if (node && this.active) {
                        this.getNodeDetails()
                    }
                }
            },
            active: {
                immediate: true,
                handler (active) {
                    if (active) {
                        this.refresh && this.refresh()
                    }
                }
            }
        },
        created () {
            this.refresh = debounce(() => {
                this.initProperties()
                this.getNodeDetails()
            }, 10)
        },
        methods: {
            async initProperties () {
                this.type = 'details'
                try {
                    const [
                        properties,
                        groups
                    ] = await Promise.all([
                        this.getProperties(),
                        this.getPropertyGroups()
                    ])
                    this.properties = properties
                    this.propertyGroups = groups
                } catch (e) {
                    console.error(e)
                    this.properties = []
                    this.propertyGroups = []
                }
            },
            async getNodeDetails () {
                this.type = 'details'
                await this.getInstance()
                if (this.withSetTemplate) {
                    this.getDiffTemplateAndInstances()
                }
                this.disabledProperties = this.selectedNode.data.bk_obj_id === 'module' && this.withTemplate ? ['bk_module_name'] : []
            },
            async getProperties () {
                let properties = []
                const modelId = this.modelId
                if (this.propertyMap.hasOwnProperty(modelId)) {
                    properties = this.propertyMap[modelId]
                } else {
                    const action = 'objectModelProperty/searchObjectAttribute'
                    properties = await this.$store.dispatch(action, {
                        params: this.$injectMetadata({
                            bk_obj_id: modelId,
                            bk_supplier_account: this.$store.getters.supplierAccount
                        }),
                        config: {
                            requestId: 'getModelProperties'
                        }
                    })
                    this.$store.commit('businessHost/setProperties', {
                        id: modelId,
                        properties: properties
                    })
                }
                return Promise.resolve(properties)
            },
            async getPropertyGroups () {
                let groups = []
                const modelId = this.modelId
                if (this.propertyGroupMap.hasOwnProperty(modelId)) {
                    groups = this.propertyGroupMap[modelId]
                } else {
                    const action = 'objectModelFieldGroup/searchGroup'
                    groups = await this.$store.dispatch(action, {
                        objId: modelId,
                        params: this.$injectMetadata(),
                        config: {
                            requestId: 'getModelPropertyGroups'
                        }
                    })
                    this.$store.commit('businessHost/setPropertyGroups', {
                        id: modelId,
                        groups: groups
                    })
                }
                return Promise.resolve(groups)
            },
            async getInstance () {
                try {
                    const modelId = this.modelId
                    const promiseMap = {
                        biz: this.getBizInstance,
                        set: this.getSetInstance,
                        module: this.getModuleInstance
                    }
                    this.instance = await (promiseMap[modelId] || this.getCustomInstance)()
                    this.$store.commit('businessHost/setSelectedNodeInstance', this.instance)
                } catch (e) {
                    console.error(e)
                    this.instance = {}
                }
            },
            async getBizInstance () {
                try {
                    const data = await this.$store.dispatch('objectBiz/searchBusiness', {
                        params: {
                            page: { start: 0, limit: 1 },
                            fields: [],
                            condition: {
                                bk_biz_id: { $eq: this.selectedNode.data.bk_inst_id }
                            }
                        },
                        config: {
                            requestId: 'getNodeInstance',
                            cancelPrevious: true,
                            globalPermission: false
                        }
                    })
                    return data.info[0]
                } catch ({ permission }) {
                    this.permission = permission
                    return {}
                }
            },
            async getSetInstance () {
                const data = await this.$store.dispatch('objectSet/searchSet', {
                    bizId: this.business,
                    params: {
                        page: { start: 0, limit: 1 },
                        fields: [],
                        condition: {
                            bk_set_id: this.selectedNode.data.bk_inst_id
                        }
                    },
                    config: {
                        requestId: 'getNodeInstance',
                        cancelPrevious: true
                    }
                })
                const setTemplateId = data.info[0].set_template_id
                let setTemplateInfo = {}
                if (setTemplateId) {
                    setTemplateInfo = await this.getSetTemplateInfo(setTemplateId)
                }
                this.templateInfo.setTemplateName = setTemplateInfo.name || this.$t('无')
                return data.info[0]
            },
            getSetTemplateInfo (id) {
                return this.$store.dispatch('setTemplate/getSingleSetTemplateInfo', {
                    bizId: this.business,
                    setTemplateId: id,
                    config: {
                        requestId: 'getSingleSetTemplateInfo'
                    }
                })
            },
            async getModuleInstance () {
                const data = await this.$store.dispatch('objectModule/searchModule', {
                    bizId: this.business,
                    setId: this.selectedNode.parent.data.bk_inst_id,
                    params: {
                        page: { start: 0, limit: 1 },
                        fields: [],
                        condition: {
                            bk_module_id: this.selectedNode.data.bk_inst_id,
                            bk_supplier_account: this.$store.getters.supplierAccount
                        }
                    },
                    config: {
                        requestId: 'getNodeInstance',
                        cancelPrevious: true
                    }
                })
                const instance = data.info[0]
                this.getServiceInfo(instance)
                return instance
            },
            async getServiceInfo (instance) {
                this.templateInfo.serviceTemplateName = instance.service_template_id ? instance.bk_module_name : this.$t('无')
                const categories = await this.getServiceCategories()
                const firstCategory = categories.find(category => category.secondCategory.some(second => second.id === instance.service_category_id)) || {}
                const secondCategory = (firstCategory.secondCategory || []).find(second => second.id === instance.service_category_id) || {}
                this.templateInfo.serviceCategory = `${firstCategory.name || '--'} / ${secondCategory.name || '--'}`
            },
            async getServiceCategories () {
                if (this.categoryMap.hasOwnProperty(this.business)) {
                    return this.categoryMap[this.business]
                } else {
                    try {
                        const data = await this.$store.dispatch('serviceClassification/searchServiceCategory', {
                            params: this.$injectMetadata({}, { injectBizId: true })
                        })
                        const categories = this.collectServiceCategories(data.info)
                        this.$store.commit('businessHost/setCategories', {
                            id: this.business,
                            categories: categories
                        })
                        return categories
                    } catch (e) {
                        console.error(e)
                        return []
                    }
                }
            },
            collectServiceCategories (data) {
                const categories = []
                data.forEach(item => {
                    if (!item.category.bk_parent_id) {
                        categories.push(item.category)
                    }
                })
                categories.forEach(category => {
                    category.secondCategory = data.filter(item => item.category.bk_parent_id === category.id).map(item => item.category)
                })
                return categories
            },
            async getCustomInstance () {
                const data = await this.$store.dispatch('objectCommonInst/searchInst', {
                    objId: this.modelId,
                    params: {
                        page: { start: 0, limit: 1 },
                        fields: {},
                        condition: {
                            [this.modelId]: [{
                                field: 'bk_inst_id',
                                operator: '$eq',
                                value: this.selectedNode.data.bk_inst_id
                            }]
                        }
                    },
                    config: {
                        requestId: 'getNodeInstance',
                        cancelPrevious: true
                    }
                })
                return data.info[0]
            },
            handleEdit () {
                if (this.modelId === 'module') {
                    if (!this.withTemplate) {
                        const second = this.instance.service_category_id
                        const firstCategory = this.firstCategories.find(({ secondCategory }) => {
                            return secondCategory.some(category => category.id === second)
                        })
                        this.first = firstCategory.id
                        this.second = second
                    }
                }
                this.type = 'update'
            },
            handleChangeFirstCategory (id, category) {
                if (!this.secondCategories.length) {
                    this.second = ''
                    this.$set(this.$refs.form.values, 'service_category_id', '')
                }
            },
            handleChangeCategory (id, category) {
                this.$set(this.$refs.form.values, 'service_category_id', id)
            },
            async handleSubmit (value) {
                if (!await this.$validator.validateAll()) return
                const promiseMap = {
                    set: this.updateSetInstance,
                    module: this.updateModuleInstance
                }
                const nameMap = {
                    set: 'bk_set_name',
                    module: 'bk_module_name'
                }
                try {
                    await (promiseMap[this.modelId] || this.updateCustomInstance)(this.$injectMetadata(value))
                    this.selectedNode.data.bk_inst_name = value[nameMap[this.modelId] || 'bk_inst_name']
                    this.instance = Object.assign({}, this.instance, value)
                    this.getServiceInfo(this.instance)
                    this.type = 'details'
                    this.$success(this.$t('修改成功'))
                } catch (e) {
                    console.error(e)
                }
            },
            updateSetInstance (value) {
                return this.$store.dispatch('objectSet/updateSet', {
                    bizId: this.business,
                    setId: this.selectedNode.data.bk_inst_id,
                    params: { ...value },
                    config: {
                        requestId: 'updateNodeInstance'
                    }
                })
            },
            updateModuleInstance (value) {
                return this.$store.dispatch('objectModule/updateModule', {
                    bizId: this.business,
                    setId: this.selectedNode.parent.data.bk_inst_id,
                    moduleId: this.selectedNode.data.bk_inst_id,
                    params: {
                        bk_supplier_account: this.$store.getters.supplierAccount,
                        ...value
                    },
                    config: {
                        requestId: 'updateNodeInstance'
                    }
                })
            },
            updateCustomInstance (value) {
                return this.$store.dispatch('objectCommonInst/updateInst', {
                    objId: this.modelId,
                    instId: this.selectedNode.data.bk_inst_id,
                    params: { ...value },
                    config: {
                        requestId: 'updateNodeInstance'
                    }
                })
            },
            handleCancel () {
                this.type = 'details'
            },
            async handleDelete () {
                const count = await this.getSelectedNodeHostCount()
                if (count) {
                    this.$error(this.$t('目标包含主机, 不允许删除'))
                    return
                }
                this.$bkInfo({
                    title: `${this.$t('确定删除')} ${this.selectedNode.name}?`,
                    confirmFn: async () => {
                        const promiseMap = {
                            set: this.deleteSetInstance,
                            module: this.deleteModuleInstance
                        }
                        try {
                            await (promiseMap[this.modelId] || this.deleteCustomInstance)()
                            const tree = this.selectedNode.tree
                            const parentId = this.selectedNode.parent.id
                            const nodeId = this.selectedNode.id
                            tree.setSelected(parentId, {
                                emitEvent: true
                            })
                            tree.removeNode(nodeId)
                            this.$success(this.$t('删除成功'))
                        } catch (e) {
                            console.error(e)
                        }
                    }
                })
            },
            deleteSetInstance () {
                return this.$store.dispatch('objectSet/deleteSet', {
                    bizId: this.business,
                    setId: this.selectedNode.data.bk_inst_id,
                    config: {
                        requestId: 'deleteNodeInstance',
                        data: this.$injectMetadata({})
                    }
                })
            },
            deleteModuleInstance () {
                return this.$store.dispatch('objectModule/deleteModule', {
                    bizId: this.business,
                    setId: this.selectedNode.parent.data.bk_inst_id,
                    moduleId: this.selectedNode.data.bk_inst_id,
                    config: {
                        requestId: 'deleteNodeInstance',
                        data: this.$injectMetadata({})
                    }
                })
            },
            deleteCustomInstance () {
                return this.$store.dispatch('objectCommonInst/deleteInst', {
                    objId: this.modelId,
                    instId: this.selectedNode.data.bk_inst_id,
                    config: {
                        requestId: 'deleteNodeInstance',
                        data: this.$injectMetadata()
                    }
                })
            },
            handleRemoveTemplate () {
                const content = this.$createElement('div', {
                    style: {
                        'font-size': '14px'
                    },
                    domProps: {
                        innerHTML: this.$tc('解除模板影响', this.templateInfo.serviceTemplateName, { name: this.templateInfo.serviceTemplateName })
                    }
                })
                this.$bkInfo({
                    title: this.$t('确认解除模板'),
                    subHeader: content,
                    confirmFn: async () => {
                        await this.$store.dispatch('serviceInstance/removeServiceTemplate', {
                            config: {
                                requestId: 'removeServiceTemplate',
                                data: this.$injectMetadata({
                                    bk_module_id: this.instance.bk_module_id
                                }, { injectBizId: true })
                            }
                        })
                        this.selectedNode.data.service_template_id = 0
                        this.instance.service_template_id = null
                        this.templateInfo.serviceTemplateName = this.$t('无')
                        this.disabledProperties = []
                    }
                })
            },
            async getDiffTemplateAndInstances () {
                try {
                    const data = await this.$store.dispatch('setSync/diffTemplateAndInstances', {
                        bizId: this.business,
                        setTemplateId: this.instance.set_template_id,
                        params: {
                            bk_set_ids: [this.instance.bk_set_id]
                        },
                        config: {
                            requestId: 'diffTemplateAndInstances'
                        }
                    })
                    const diff = data.difference ? (data.difference[0] || {}).module_diffs : []
                    const len = diff.filter(_module => _module.diff_type !== 'unchanged').length
                    this.hasChange = !!len
                } catch (e) {
                    console.error(e)
                    this.hasChange = false
                }
            },
            handleSyncSetTemplate () {
                this.$store.commit('setFeatures/setSyncIdMap', {
                    id: `${this.business}_${this.instance.set_template_id}`,
                    instancesId: [this.instance.bk_set_id]
                })
                this.$router.push({
                    name: 'setSync',
                    params: {
                        setTemplateId: this.instance.set_template_id,
                        moduleId: this.selectedNode.data.bk_inst_id
                    }
                })
            },
            goServiceTemplate () {
                this.$router.push({
                    name: 'operationalTemplate',
                    params: {
                        templateId: this.instance.service_template_id,
                        moduleId: this.selectedNode.data.bk_inst_id
                    },
                    query: {
                        node: this.selectedNode.id,
                        tab: 'nodeInfo'
                    }
                })
            },
            goSetTemplate () {
                this.$router.push({
                    name: 'setTemplateConfig',
                    params: {
                        mode: 'view',
                        templateId: this.instance.set_template_id,
                        moduleId: this.selectedNode.data.bk_inst_id
                    },
                    query: {
                        node: this.selectedNode.id,
                        tab: 'nodeInfo'
                    }
                })
            },
            async getSelectedNodeHostCount () {
                const defaultModel = ['biz', 'set', 'module', 'host', 'object']
                const modelInstKey = {
                    biz: 'bk_biz_id',
                    set: 'bk_set_id',
                    module: 'bk_module_id',
                    host: 'bk_host_id',
                    object: 'bk_inst_id'
                }
                const conditionParams = {
                    condition: defaultModel.map(model => {
                        return {
                            bk_obj_id: model,
                            condition: [],
                            fields: []
                        }
                    })
                }
                const selectedNode = this.selectedNode
                const selectedModel = defaultModel.includes(selectedNode.data.bk_obj_id) ? selectedNode.data.bk_obj_id : 'object'
                const selectedModelCondition = conditionParams.condition.find(model => model.bk_obj_id === selectedModel)
                selectedModelCondition.condition.push({
                    field: modelInstKey[selectedModel],
                    operator: '$eq',
                    value: selectedNode.data.bk_inst_id
                })
                const data = await this.$store.dispatch('hostSearch/searchHost', {
                    params: {
                        ...conditionParams,
                        bk_biz_id: this.business,
                        ip: {
                            flag: 'bk_host_innerip|bk_host_outer',
                            exact: 0,
                            data: []
                        },
                        page: {
                            start: 0,
                            limit: 1,
                            sort: ''
                        }
                    },
                    config: {
                        requestId: 'searchHosts',
                        cancelPrevious: true
                    }
                })
                return data && data.count
            }
        }
    }
</script>

<style lang="scss" scoped>
<<<<<<< HEAD
    .permission-tips {
        position: absolute;
        top: 35%;
        left: 50%;
        transform: translate(-50%, -50%);
=======
    .node-info {
        height: 100%;
        margin: 0 -20px;
>>>>>>> 0b5c6794
    }
    .template-info {
        font-size: 14px;
        color: #63656e;
        padding: 20px 0 20px 36px;
        margin: 0 20px;
        border-bottom: 1px solid #F0F1F5;
        .info-item {
            width: 50%;
            max-width: 400px;
            line-height: 26px;
        }
        .name {
            position: relative;
            padding-right: 16px;
            &::after {
                content: ":";
                position: absolute;
                right: 10px;
            }
        }
        .value {
            width: calc(80% - 10px);
            padding-right: 10px;
            .text {
                @include inlineBlock;
                @include ellipsis;
                max-width: calc(100% - 16px);
                font-size: 14px;
            }
            .template-value {
                width: 100%;
                font-size: 0;
                color: #3a84ff;
                cursor: pointer;
                &.set-template {
                    width: auto;
                    max-width: calc(100% - 75px);
                }
            }
            .icon-cc-share {
                @include inlineBlock;
                font-size: 12px;
                margin-left: 4px;
            }
        }
    }
    .topology-details.details-layout {
        padding: 0;
        /deep/ {
            .property-group {
                padding-left: 36px;
            }
            .property-list {
                padding-left: 20px;
            }
            .details-options {
                width: 100%;
                margin: 0;
                padding-left: 56px;
            }
        }
    }
    .property-value {
        height: 26px;
        line-height: 26px;
        overflow: visible;
        .link {
            color: #3a84ff;
            cursor: pointer;
        }
    }
    .unbind-button {
        height: 26px;
        padding: 0 4px;
        margin: 0 0 0 6px;
        line-height: 24px;
        font-size: 12px;
        color: #63656E;
    }
    .service-category {
        font-size: 12px;
        padding: 20px 0 24px 36px;
        margin: 0 20px;
        border-bottom: 1px solid #dcdee5;
        .selector-item {
            position: relative;
            width: 50%;
            max-width: 554px;
            padding-right: 54px;
        }
        .category-selector {
            width: calc(50% - 5px);
            & + .category-selector {
                margin-left: 10px;
            }
        }
        .second-category-errors {
            position: absolute;
            top: 100%;
            left: 0;
            margin-left: calc(50% - 18px);
            line-height: 14px;
            font-size: 12px;
            color: #ff5656;
            max-width: 100%;
            @include ellipsis;
        }
    }
    .topology-form {
        /deep/ {
            .form-groups {
                padding: 0 20px;
            }
            .property-list {
                margin-left: 36px;
            }
            .property-item {
                max-width: 554px !important;
            }
            .form-options {
                padding: 10px 0 0 36px;
            }
        }
    }
    .button-edit {
        min-width: 76px;
        margin-right: 4px;
    }
    .btn-delete{
        min-width: 76px;
    }
    .sync-set-btn {
        position: relative;
        height: 26px;
        line-height: 24px;
        padding: 0 10px;
        font-size: 12px;
        margin-top: -2px;
        &.has-change::before {
            content: '';
            position: absolute;
            top: -4px;
            right: -4px;
            width: 8px;
            height: 8px;
            border-radius: 50%;
            background-color: #EA3636;
        }
    }
</style><|MERGE_RESOLUTION|>--- conflicted
+++ resolved
@@ -11,7 +11,6 @@
             ])
         }"
     >
-<<<<<<< HEAD
         <cmdb-permission v-if="permission" class="permission-tips" :permission="permission"></cmdb-permission>
         <template v-else>
             <div class="template-info mb10 clearfix" v-if="( isSetNode || isModuleNode) && type === 'details'">
@@ -57,8 +56,6 @@
                 </template>
             </div>
         </template>
-=======
->>>>>>> 0b5c6794
         <cmdb-details class="topology-details"
             v-if="type === 'details'"
             :class="{ pt10: !isSetNode && !isModuleNode }"
@@ -140,7 +137,6 @@
             </template>
         </cmdb-details>
         <template v-else-if="type === 'update'">
-<<<<<<< HEAD
             <div class="service-category" v-if="!withTemplate && isModuleNode">
                 <span class="title">{{$t('服务分类')}}</span>
                 <div class="selector-item mt10 clearfix">
@@ -161,14 +157,9 @@
             </div>
             <cmdb-details class="topology-details"
                 v-if="type === 'details'"
-=======
-            <cmdb-form class="topology-form"
-                ref="form"
->>>>>>> 0b5c6794
                 :properties="properties"
                 :property-groups="propertyGroups"
                 :inst="instance"
-<<<<<<< HEAD
                 :show-options="modelId !== 'biz' && !isBlueking">
                 <template slot="details-options">
                     <cmdb-auth :auth="$authResources({ type: $OPERATION.U_TOPO })">
@@ -201,12 +192,6 @@
             </cmdb-details>
             <template v-else-if="type === 'update'">
                 <div class="service-category" v-if="!withTemplate && isModuleNode">
-=======
-                :type="type"
-                @on-submit="handleSubmit"
-                @on-cancel="handleCancel">
-                <div class="service-category" v-if="!withTemplate && isModuleNode" slot="prepend">
->>>>>>> 0b5c6794
                     <span class="title">{{$t('服务分类')}}</span>
                     <div class="selector-item mt10 clearfix">
                         <cmdb-selector class="category-selector fl"
@@ -224,7 +209,6 @@
                         <span class="second-category-errors" v-if="errors.has('secondCategory')">{{errors.first('secondCategory')}}</span>
                     </div>
                 </div>
-<<<<<<< HEAD
                 <cmdb-form class="topology-form"
                     ref="form"
                     :properties="properties"
@@ -236,9 +220,6 @@
                     @on-cancel="handleCancel">
                 </cmdb-form>
             </template>
-=======
-            </cmdb-form>
->>>>>>> 0b5c6794
         </template>
     </div>
 </template>
@@ -858,17 +839,15 @@
 </script>
 
 <style lang="scss" scoped>
-<<<<<<< HEAD
     .permission-tips {
         position: absolute;
         top: 35%;
         left: 50%;
         transform: translate(-50%, -50%);
-=======
+    }
     .node-info {
         height: 100%;
         margin: 0 -20px;
->>>>>>> 0b5c6794
     }
     .template-info {
         font-size: 14px;
