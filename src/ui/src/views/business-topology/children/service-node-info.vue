<template>
    <div class="node-info" style="height: 100%;"
        v-bkloading="{
            isLoading: $loading([
                'getModelProperties',
                'getModelPropertyGroups',
                'getNodeInstance',
                'updateNodeInstance',
                'deleteNodeInstance',
                'removeServiceTemplate'
            ])
        }"
    >
        <cmdb-permission v-if="permission" class="permission-tips" :permission="permission"></cmdb-permission>
        <template v-else>
            <div class="template-info mb10 clearfix" v-if="( isSetNode || isModuleNode) && type === 'details'">
                <template v-if="isModuleNode">
                    <div class="info-item fl" :title="`${$t('服务模板')} : ${templateInfo.serviceTemplateName}`">
                        <span class="name fl">{{$t('服务模板')}}</span>
                        <div class="value fl">
                            <div class="template-value" v-if="withTemplate" @click="goServiceTemplate">
                                <span class="text link">{{templateInfo.serviceTemplateName}}</span>
                                <i class="icon-cc-share"></i>
                            </div>
                            <span class="text" v-else>{{templateInfo.serviceTemplateName}}</span>
                        </div>
                    </div>
                    <div class="info-item fl" :title="`${$t('服务分类')} : ${templateInfo.serviceCategory || '--'}`">
                        <span class="name fl">{{$t('服务分类')}}</span>
                        <div class="value fl">
                            <span class="text">{{templateInfo.serviceCategory || '--'}}</span>
                        </div>
                    </div>
                </template>
                <template v-else-if="isSetNode">
                    <div class="info-item fl" :title="`${$t('集群模板')} : ${templateInfo.setTemplateName}`">
                        <span class="name fl">{{$t('集群模板')}}</span>
                        <div class="value fl">
                            <template v-if="withSetTemplate">
                                <div class="template-value set-template fl" @click="goSetTemplate">
                                    <span class="text link">{{templateInfo.setTemplateName}}</span>
                                    <i class="icon-cc-share"></i>
                                </div>
                                <cmdb-auth :auth="$authResources({ type: $OPERATION.U_TOPO })">
                                    <bk-button slot-scope="{ disabled }"
                                        :class="['sync-set-btn', 'ml5', { 'has-change': hasChange }]"
                                        :disabled="!hasChange || disabled"
                                        @click="handleSyncSetTemplate">
                                        {{$t('同步集群')}}
                                    </bk-button>
                                </cmdb-auth>
                            </template>
                            <span class="text" v-else>{{templateInfo.setTemplateName}}</span>
                        </div>
                    </div>
<<<<<<< HEAD
                </template>
=======
                </div>
            </template>
        </div>
        <cmdb-details class="topology-details"
            v-if="type === 'details'"
            :class="{ pt10: !isSetNode && !isModuleNode }"
            :properties="properties"
            :property-groups="propertyGroups"
            :inst="instance"
            :show-options="modelId !== 'biz' && editable">
            <template slot="details-options">
                <cmdb-auth :auth="$authResources({ type: $OPERATION.U_TOPO })">
                    <template slot-scope="{ disabled }">
                        <bk-button class="button-edit"
                            theme="primary"
                            :disabled="disabled"
                            @click="handleEdit">
                            {{$t('编辑')}}
                        </bk-button>
                    </template>
                </cmdb-auth>
                <cmdb-auth :auth="$authResources({ type: $OPERATION.D_TOPO })">
                    <template slot-scope="{ disabled }">
                        <span class="inline-block-middle" v-if="moduleFromSetTemplate"
                            v-bk-tooltips="$t('由集群模板创建的模块无法删除')">
                            <bk-button class="btn-delete" hover-theme="danger" disabled>
                                {{$t('删除节点')}}
                            </bk-button>
                        </span>
                        <bk-button class="btn-delete" v-else
                            hover-theme="danger"
                            :disabled="disabled"
                            @click="handleDelete">
                            {{$t('删除节点')}}
                        </bk-button>
                    </template>
                </cmdb-auth>
            </template>
        </cmdb-details>
        <template v-else-if="type === 'update'">
            <div class="service-category" v-if="!withTemplate && isModuleNode">
                <span class="title">{{$t('服务分类')}}</span>
                <div class="selector-item mt10 clearfix">
                    <cmdb-selector class="category-selector fl"
                        :list="firstCategories"
                        v-model="first"
                        @on-selected="handleChangeFirstCategory">
                    </cmdb-selector>
                    <cmdb-selector class="category-selector fl"
                        :list="secondCategories"
                        name="secondCategory"
                        v-validate="'required'"
                        v-model="second"
                        @on-selected="handleChangeCategory">
                    </cmdb-selector>
                    <span class="second-category-errors" v-if="errors.has('secondCategory')">{{errors.first('secondCategory')}}</span>
                </div>
>>>>>>> b412360f
            </div>
            <cmdb-details class="topology-details"
                v-if="type === 'details'"
                :properties="properties"
                :property-groups="propertyGroups"
                :inst="instance"
                :show-options="modelId !== 'biz' && !isBlueking">
                <template slot="details-options">
                    <cmdb-auth :auth="$authResources({ type: $OPERATION.U_TOPO })">
                        <template slot-scope="{ disabled }">
                            <bk-button class="button-edit"
                                theme="primary"
                                :disabled="disabled"
                                @click="handleEdit">
                                {{$t('编辑')}}
                            </bk-button>
                        </template>
                    </cmdb-auth>
                    <cmdb-auth :auth="$authResources({ type: $OPERATION.D_TOPO })">
                        <template slot-scope="{ disabled }">
                            <span class="inline-block-middle" v-if="moduleFromSetTemplate"
                                v-bk-tooltips="$t('由集群模板创建的模块无法删除')">
                                <bk-button class="btn-delete" disabled>
                                    {{$t('删除节点')}}
                                </bk-button>
                            </span>
                            <bk-button class="btn-delete" v-else
                                theme="default"
                                :disabled="disabled"
                                @click="handleDelete">
                                {{$t('删除节点')}}
                            </bk-button>
                        </template>
                    </cmdb-auth>
                </template>
            </cmdb-details>
            <template v-else-if="type === 'update'">
                <div class="service-category" v-if="!withTemplate && isModuleNode">
                    <span class="title">{{$t('服务分类')}}</span>
                    <div class="selector-item mt10 clearfix">
                        <cmdb-selector class="category-selector fl"
                            :list="firstCategories"
                            v-model="first"
                            @on-selected="handleChangeFirstCategory">
                        </cmdb-selector>
                        <cmdb-selector class="category-selector fl"
                            :list="secondCategories"
                            name="secondCategory"
                            v-validate="'required'"
                            v-model="second"
                            @on-selected="handleChangeCategory">
                        </cmdb-selector>
                        <span class="second-category-errors" v-if="errors.has('secondCategory')">{{errors.first('secondCategory')}}</span>
                    </div>
                </div>
                <cmdb-form class="topology-form"
                    ref="form"
                    :properties="properties"
                    :property-groups="propertyGroups"
                    :disabled-properties="disabledProperties"
                    :inst="instance"
                    :type="type"
                    @on-submit="handleSubmit"
                    @on-cancel="handleCancel">
                </cmdb-form>
            </template>
        </template>
    </div>
</template>

<script>
    import debounce from 'lodash.debounce'
    export default {
        props: {
            active: Boolean
        },
        data () {
            return {
                type: 'details',
                properties: [],
                disabledProperties: [],
                propertyGroups: [],
                instance: {},
                first: '',
                second: '',
                hasChange: false,
                templateInfo: {
                    serviceTemplateName: this.$t('无'),
                    serviceCategory: '',
                    setTemplateName: this.$t('无')
                },
                refresh: null,
                permission: null
            }
        },
        computed: {
            business () {
                return this.$store.getters['objectBiz/bizId']
            },
            propertyMap () {
                return this.$store.state.businessHost.propertyMap
            },
            propertyGroupMap () {
                return this.$store.state.businessHost.propertyGroupMap
            },
            categoryMap () {
                return this.$store.state.businessHost.categoryMap
            },
            firstCategories () {
                return this.categoryMap[this.business] || []
            },
            secondCategories () {
                const firstCategory = this.firstCategories.find(category => category.id === this.first) || {}
                return firstCategory.secondCategory || []
            },
            selectedNode () {
                return this.$store.state.businessHost.selectedNode
            },
            isModuleNode () {
                return this.selectedNode && this.selectedNode.data.bk_obj_id === 'module'
            },
            isSetNode () {
                return this.selectedNode && this.selectedNode.data.bk_obj_id === 'set'
            },
            isBlueking () {
                let rootNode = this.selectedNode || {}
                if (rootNode.parent) {
                    rootNode = rootNode.parents[0]
                }
                return rootNode.name === '蓝鲸'
            },
            modelId () {
                if (this.selectedNode) {
                    return this.selectedNode.data.bk_obj_id
                }
                return null
            },
            withTemplate () {
                return this.isModuleNode && !!this.instance.service_template_id
            },
            withSetTemplate () {
                return this.isSetNode && !!this.instance.set_template_id
            },
            moduleFromSetTemplate () {
                return this.isModuleNode && !!this.selectedNode.parent.data.set_template_id
            },
            editable () {
                const editable = this.$store.state.businessHost.blueKingEditable
                return this.isBlueking ? this.isBlueking && editable : true
            }
        },
        watch: {
            modelId: {
                immediate: true,
                handler (modelId) {
                    if (modelId && this.active) {
                        this.initProperties()
                    }
                }
            },
            selectedNode: {
                immediate: true,
                handler (node) {
                    if (node && this.active) {
                        this.getNodeDetails()
                    }
                }
            },
            active: {
                immediate: true,
                handler (active) {
                    if (active) {
                        this.refresh && this.refresh()
                    }
                }
            }
        },
        created () {
            this.refresh = debounce(() => {
                this.initProperties()
                this.getNodeDetails()
            }, 10)
        },
        methods: {
            async initProperties () {
                this.type = 'details'
                try {
                    const [
                        properties,
                        groups
                    ] = await Promise.all([
                        this.getProperties(),
                        this.getPropertyGroups()
                    ])
                    this.properties = properties
                    this.propertyGroups = groups
                } catch (e) {
                    console.error(e)
                    this.properties = []
                    this.propertyGroups = []
                }
            },
            async getNodeDetails () {
                this.type = 'details'
                await this.getInstance()
                if (this.withSetTemplate) {
                    this.getDiffTemplateAndInstances()
                }
                this.disabledProperties = this.selectedNode.data.bk_obj_id === 'module' && this.withTemplate ? ['bk_module_name'] : []
            },
            async getProperties () {
                let properties = []
                const modelId = this.modelId
                if (this.propertyMap.hasOwnProperty(modelId)) {
                    properties = this.propertyMap[modelId]
                } else {
                    const action = 'objectModelProperty/searchObjectAttribute'
                    properties = await this.$store.dispatch(action, {
                        params: this.$injectMetadata({
                            bk_obj_id: modelId,
                            bk_supplier_account: this.$store.getters.supplierAccount
                        }),
                        config: {
                            requestId: 'getModelProperties'
                        }
                    })
                    this.$store.commit('businessHost/setProperties', {
                        id: modelId,
                        properties: properties
                    })
                }
                return Promise.resolve(properties)
            },
            async getPropertyGroups () {
                let groups = []
                const modelId = this.modelId
                if (this.propertyGroupMap.hasOwnProperty(modelId)) {
                    groups = this.propertyGroupMap[modelId]
                } else {
                    const action = 'objectModelFieldGroup/searchGroup'
                    groups = await this.$store.dispatch(action, {
                        objId: modelId,
                        params: this.$injectMetadata(),
                        config: {
                            requestId: 'getModelPropertyGroups'
                        }
                    })
                    this.$store.commit('businessHost/setPropertyGroups', {
                        id: modelId,
                        groups: groups
                    })
                }
                return Promise.resolve(groups)
            },
            async getInstance () {
                try {
                    const modelId = this.modelId
                    const promiseMap = {
                        biz: this.getBizInstance,
                        set: this.getSetInstance,
                        module: this.getModuleInstance
                    }
                    this.instance = await (promiseMap[modelId] || this.getCustomInstance)()
                    this.$store.commit('businessHost/setSelectedNodeInstance', this.instance)
                } catch (e) {
                    console.error(e)
                    this.instance = {}
                }
            },
            async getBizInstance () {
                try {
                    const data = await this.$store.dispatch('objectBiz/searchBusiness', {
                        params: {
                            page: { start: 0, limit: 1 },
                            fields: [],
                            condition: {
                                bk_biz_id: { $eq: this.selectedNode.data.bk_inst_id }
                            }
                        },
                        config: {
                            requestId: 'getNodeInstance',
                            cancelPrevious: true,
                            globalPermission: false
                        }
                    })
                    return data.info[0]
                } catch ({ permission }) {
                    this.permission = permission
                    return {}
                }
            },
            async getSetInstance () {
                const data = await this.$store.dispatch('objectSet/searchSet', {
                    bizId: this.business,
                    params: {
                        page: { start: 0, limit: 1 },
                        fields: [],
                        condition: {
                            bk_set_id: this.selectedNode.data.bk_inst_id
                        }
                    },
                    config: {
                        requestId: 'getNodeInstance',
                        cancelPrevious: true
                    }
                })
                const setTemplateId = data.info[0].set_template_id
                let setTemplateInfo = {}
                if (setTemplateId) {
                    setTemplateInfo = await this.getSetTemplateInfo(setTemplateId)
                }
                this.templateInfo.setTemplateName = setTemplateInfo.name || this.$t('无')
                return data.info[0]
            },
            getSetTemplateInfo (id) {
                return this.$store.dispatch('setTemplate/getSingleSetTemplateInfo', {
                    bizId: this.business,
                    setTemplateId: id,
                    config: {
                        requestId: 'getSingleSetTemplateInfo'
                    }
                })
            },
            async getModuleInstance () {
                const data = await this.$store.dispatch('objectModule/searchModule', {
                    bizId: this.business,
                    setId: this.selectedNode.parent.data.bk_inst_id,
                    params: {
                        page: { start: 0, limit: 1 },
                        fields: [],
                        condition: {
                            bk_module_id: this.selectedNode.data.bk_inst_id,
                            bk_supplier_account: this.$store.getters.supplierAccount
                        }
                    },
                    config: {
                        requestId: 'getNodeInstance',
                        cancelPrevious: true
                    }
                })
                const instance = data.info[0]
                this.getServiceInfo(instance)
                return instance
            },
            async getServiceInfo (instance) {
                this.templateInfo.serviceTemplateName = instance.service_template_id ? instance.bk_module_name : this.$t('无')
                const categories = await this.getServiceCategories()
                const firstCategory = categories.find(category => category.secondCategory.some(second => second.id === instance.service_category_id)) || {}
                const secondCategory = (firstCategory.secondCategory || []).find(second => second.id === instance.service_category_id) || {}
                this.templateInfo.serviceCategory = `${firstCategory.name || '--'} / ${secondCategory.name || '--'}`
            },
            async getServiceCategories () {
                if (this.categoryMap.hasOwnProperty(this.business)) {
                    return this.categoryMap[this.business]
                } else {
                    try {
                        const data = await this.$store.dispatch('serviceClassification/searchServiceCategory', {
                            params: this.$injectMetadata({}, { injectBizId: true })
                        })
                        const categories = this.collectServiceCategories(data.info)
                        this.$store.commit('businessHost/setCategories', {
                            id: this.business,
                            categories: categories
                        })
                        return categories
                    } catch (e) {
                        console.error(e)
                        return []
                    }
                }
            },
            collectServiceCategories (data) {
                const categories = []
                data.forEach(item => {
                    if (!item.category.bk_parent_id) {
                        categories.push(item.category)
                    }
                })
                categories.forEach(category => {
                    category.secondCategory = data.filter(item => item.category.bk_parent_id === category.id).map(item => item.category)
                })
                return categories
            },
            async getCustomInstance () {
                const data = await this.$store.dispatch('objectCommonInst/searchInst', {
                    objId: this.modelId,
                    params: {
                        page: { start: 0, limit: 1 },
                        fields: {},
                        condition: {
                            [this.modelId]: [{
                                field: 'bk_inst_id',
                                operator: '$eq',
                                value: this.selectedNode.data.bk_inst_id
                            }]
                        }
                    },
                    config: {
                        requestId: 'getNodeInstance',
                        cancelPrevious: true
                    }
                })
                return data.info[0]
            },
            handleEdit () {
                if (this.modelId === 'module') {
                    if (!this.withTemplate) {
                        const second = this.instance.service_category_id
                        const firstCategory = this.firstCategories.find(({ secondCategory }) => {
                            return secondCategory.some(category => category.id === second)
                        })
                        this.first = firstCategory.id
                        this.second = second
                    }
                }
                this.type = 'update'
            },
            handleChangeFirstCategory (id, category) {
                if (!this.secondCategories.length) {
                    this.second = ''
                    this.$set(this.$refs.form.values, 'service_category_id', '')
                }
            },
            handleChangeCategory (id, category) {
                this.$set(this.$refs.form.values, 'service_category_id', id)
            },
            async handleSubmit (value) {
                if (!await this.$validator.validateAll()) return
                const promiseMap = {
                    set: this.updateSetInstance,
                    module: this.updateModuleInstance
                }
                const nameMap = {
                    set: 'bk_set_name',
                    module: 'bk_module_name'
                }
                try {
                    await (promiseMap[this.modelId] || this.updateCustomInstance)(this.$injectMetadata(value))
                    this.selectedNode.data.bk_inst_name = value[nameMap[this.modelId] || 'bk_inst_name']
                    this.instance = Object.assign({}, this.instance, value)
                    this.getServiceInfo(this.instance)
                    this.type = 'details'
                    this.$success(this.$t('修改成功'))
                } catch (e) {
                    console.error(e)
                }
            },
            updateSetInstance (value) {
                return this.$store.dispatch('objectSet/updateSet', {
                    bizId: this.business,
                    setId: this.selectedNode.data.bk_inst_id,
                    params: { ...value },
                    config: {
                        requestId: 'updateNodeInstance'
                    }
                })
            },
            updateModuleInstance (value) {
                return this.$store.dispatch('objectModule/updateModule', {
                    bizId: this.business,
                    setId: this.selectedNode.parent.data.bk_inst_id,
                    moduleId: this.selectedNode.data.bk_inst_id,
                    params: {
                        bk_supplier_account: this.$store.getters.supplierAccount,
                        ...value
                    },
                    config: {
                        requestId: 'updateNodeInstance'
                    }
                })
            },
            updateCustomInstance (value) {
                return this.$store.dispatch('objectCommonInst/updateInst', {
                    objId: this.modelId,
                    instId: this.selectedNode.data.bk_inst_id,
                    params: { ...value },
                    config: {
                        requestId: 'updateNodeInstance'
                    }
                })
            },
            handleCancel () {
                this.type = 'details'
            },
            async handleDelete () {
                const count = await this.getSelectedNodeHostCount()
                if (count) {
                    this.$error(this.$t('目标包含主机, 不允许删除'))
                    return
                }
                this.$bkInfo({
                    title: `${this.$t('确定删除')} ${this.selectedNode.name}?`,
                    confirmFn: async () => {
                        const promiseMap = {
                            set: this.deleteSetInstance,
                            module: this.deleteModuleInstance
                        }
                        try {
                            await (promiseMap[this.modelId] || this.deleteCustomInstance)()
                            const tree = this.selectedNode.tree
                            const parentId = this.selectedNode.parent.id
                            const nodeId = this.selectedNode.id
                            tree.setSelected(parentId, {
                                emitEvent: true
                            })
                            tree.removeNode(nodeId)
                            this.$success(this.$t('删除成功'))
                        } catch (e) {
                            console.error(e)
                        }
                    }
                })
            },
            deleteSetInstance () {
                return this.$store.dispatch('objectSet/deleteSet', {
                    bizId: this.business,
                    setId: this.selectedNode.data.bk_inst_id,
                    config: {
                        requestId: 'deleteNodeInstance',
                        data: this.$injectMetadata({})
                    }
                })
            },
            deleteModuleInstance () {
                return this.$store.dispatch('objectModule/deleteModule', {
                    bizId: this.business,
                    setId: this.selectedNode.parent.data.bk_inst_id,
                    moduleId: this.selectedNode.data.bk_inst_id,
                    config: {
                        requestId: 'deleteNodeInstance',
                        data: this.$injectMetadata({})
                    }
                })
            },
            deleteCustomInstance () {
                return this.$store.dispatch('objectCommonInst/deleteInst', {
                    objId: this.modelId,
                    instId: this.selectedNode.data.bk_inst_id,
                    config: {
                        requestId: 'deleteNodeInstance',
                        data: this.$injectMetadata()
                    }
                })
            },
            handleRemoveTemplate () {
                const content = this.$createElement('div', {
                    style: {
                        'font-size': '14px'
                    },
                    domProps: {
                        innerHTML: this.$tc('解除模板影响', this.templateInfo.serviceTemplateName, { name: this.templateInfo.serviceTemplateName })
                    }
                })
                this.$bkInfo({
                    title: this.$t('确认解除模板'),
                    subHeader: content,
                    confirmFn: async () => {
                        await this.$store.dispatch('serviceInstance/removeServiceTemplate', {
                            config: {
                                requestId: 'removeServiceTemplate',
                                data: this.$injectMetadata({
                                    bk_module_id: this.instance.bk_module_id
                                }, { injectBizId: true })
                            }
                        })
                        this.selectedNode.data.service_template_id = 0
                        this.instance.service_template_id = null
                        this.templateInfo.serviceTemplateName = this.$t('无')
                        this.disabledProperties = []
                    }
                })
            },
            async getDiffTemplateAndInstances () {
                try {
                    const data = await this.$store.dispatch('setSync/diffTemplateAndInstances', {
                        bizId: this.business,
                        setTemplateId: this.instance.set_template_id,
                        params: {
                            bk_set_ids: [this.instance.bk_set_id]
                        },
                        config: {
                            requestId: 'diffTemplateAndInstances'
                        }
                    })
                    const diff = data.difference ? (data.difference[0] || {}).module_diffs : []
                    const len = diff.filter(_module => _module.diff_type !== 'unchanged').length
                    this.hasChange = !!len
                } catch (e) {
                    console.error(e)
                    this.hasChange = false
                }
            },
            handleSyncSetTemplate () {
                this.$store.commit('setFeatures/setSyncIdMap', {
                    id: `${this.business}_${this.instance.set_template_id}`,
                    instancesId: [this.instance.bk_set_id]
                })
                this.$router.push({
                    name: 'setSync',
                    params: {
                        setTemplateId: this.instance.set_template_id,
                        moduleId: this.selectedNode.data.bk_inst_id
                    }
                })
            },
            goServiceTemplate () {
                this.$router.push({
                    name: 'operationalTemplate',
                    params: {
                        templateId: this.instance.service_template_id,
                        moduleId: this.selectedNode.data.bk_inst_id
                    },
                    query: {
                        node: this.selectedNode.id,
                        tab: 'nodeInfo'
                    }
                })
            },
            goSetTemplate () {
                this.$router.push({
                    name: 'setTemplateConfig',
                    params: {
                        mode: 'view',
                        templateId: this.instance.set_template_id,
                        moduleId: this.selectedNode.data.bk_inst_id
                    },
                    query: {
                        node: this.selectedNode.id,
                        tab: 'nodeInfo'
                    }
                })
            },
            async getSelectedNodeHostCount () {
                const defaultModel = ['biz', 'set', 'module', 'host', 'object']
                const modelInstKey = {
                    biz: 'bk_biz_id',
                    set: 'bk_set_id',
                    module: 'bk_module_id',
                    host: 'bk_host_id',
                    object: 'bk_inst_id'
                }
                const conditionParams = {
                    condition: defaultModel.map(model => {
                        return {
                            bk_obj_id: model,
                            condition: [],
                            fields: []
                        }
                    })
                }
                const selectedNode = this.selectedNode
                const selectedModel = defaultModel.includes(selectedNode.data.bk_obj_id) ? selectedNode.data.bk_obj_id : 'object'
                const selectedModelCondition = conditionParams.condition.find(model => model.bk_obj_id === selectedModel)
                selectedModelCondition.condition.push({
                    field: modelInstKey[selectedModel],
                    operator: '$eq',
                    value: selectedNode.data.bk_inst_id
                })
                const data = await this.$store.dispatch('hostSearch/searchHost', {
                    params: {
                        ...conditionParams,
                        bk_biz_id: this.business,
                        ip: {
                            flag: 'bk_host_innerip|bk_host_outer',
                            exact: 0,
                            data: []
                        },
                        page: {
                            start: 0,
                            limit: 1,
                            sort: ''
                        }
                    },
                    config: {
                        requestId: 'searchHosts',
                        cancelPrevious: true
                    }
                })
                return data && data.count
            }
        }
    }
</script>

<style lang="scss" scoped>
    .permission-tips {
        position: absolute;
        top: 35%;
        left: 50%;
        transform: translate(-50%, -50%);
    }
    .template-info {
        font-size: 14px;
        color: #63656e;
        padding: 20px 0 20px 36px;
        border-bottom: 1px solid #F0F1F5;
        .info-item {
            width: 50%;
            max-width: 400px;
            line-height: 26px;
        }
        .name {
            position: relative;
            padding-right: 16px;
            &::after {
                content: ":";
                position: absolute;
                right: 10px;
            }
        }
        .value {
            width: calc(80% - 10px);
            padding-right: 10px;
            .text {
                @include inlineBlock;
                @include ellipsis;
                max-width: calc(100% - 16px);
                font-size: 14px;
            }
            .template-value {
                width: 100%;
                font-size: 0;
                color: #3a84ff;
                cursor: pointer;
                &.set-template {
                    width: auto;
                    max-width: calc(100% - 75px);
                }
            }
            .icon-cc-share {
                @include inlineBlock;
                font-size: 12px;
                margin-left: 4px;
            }
        }
    }
    .topology-details {
        padding-left: 0 !important;
        /deep/ {
            .property-list {
                margin-left: 36px;
            }
            .details-options {
                padding: 28px 18px 0 36px;
            }
        }
    }
    .property-value {
        height: 26px;
        line-height: 26px;
        overflow: visible;
        .link {
            color: #3a84ff;
            cursor: pointer;
        }
    }
    .unbind-button {
        height: 26px;
        padding: 0 4px;
        margin: 0 0 0 6px;
        line-height: 24px;
        font-size: 12px;
        color: #63656E;
    }
    .service-category {
        font-size: 12px;
        padding: 20px 0 24px 36px;
        border-bottom: 1px solid #dcdee5;
        .selector-item {
            position: relative;
            width: 50%;
            max-width: 554px;
            padding-right: 54px;
        }
        .category-selector {
            width: calc(50% - 5px);
            & + .category-selector {
                margin-left: 10px;
            }
        }
        .second-category-errors {
            position: absolute;
            top: 100%;
            left: 0;
            margin-left: calc(50% - 18px);
            line-height: 14px;
            font-size: 12px;
            color: #ff5656;
            max-width: 100%;
            @include ellipsis;
        }
    }
    .topology-form {
        /deep/ {
            .form-groups {
                padding: 0;
            }
            .property-list {
                margin-left: 36px;
            }
            .property-item {
                max-width: 554px !important;
            }
            .form-options {
                padding: 10px 0 0 36px;
            }
        }
    }
    .button-edit {
        min-width: 76px;
        margin-right: 4px;
    }
    .btn-delete{
        min-width: 76px;
    }
    .sync-set-btn {
        position: relative;
        height: 26px;
        line-height: 24px;
        padding: 0 10px;
        font-size: 12px;
        margin-top: -2px;
        &.has-change::before {
            content: '';
            position: absolute;
            top: -4px;
            right: -4px;
            width: 8px;
            height: 8px;
            border-radius: 50%;
            background-color: #EA3636;
        }
    }
</style><|MERGE_RESOLUTION|>--- conflicted
+++ resolved
@@ -53,12 +53,9 @@
                             <span class="text" v-else>{{templateInfo.setTemplateName}}</span>
                         </div>
                     </div>
-<<<<<<< HEAD
                 </template>
-=======
-                </div>
-            </template>
-        </div>
+            </div>
+        </template>
         <cmdb-details class="topology-details"
             v-if="type === 'details'"
             :class="{ pt10: !isSetNode && !isModuleNode }"
@@ -113,7 +110,6 @@
                     </cmdb-selector>
                     <span class="second-category-errors" v-if="errors.has('secondCategory')">{{errors.first('secondCategory')}}</span>
                 </div>
->>>>>>> b412360f
             </div>
             <cmdb-details class="topology-details"
                 v-if="type === 'details'"
