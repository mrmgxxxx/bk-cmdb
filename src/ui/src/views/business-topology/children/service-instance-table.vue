--- conflicted
+++ resolved
@@ -5,19 +5,6 @@
                 :size="16"
                 @click.native.stop>
             </cmdb-form-bool>
-<<<<<<< HEAD
-            <i class="title-icon bk-icon icon-right-shape"></i>
-            <span class="title-label">{{instance.name}}</span>
-        </div>
-        <cmdb-table
-            v-show="localExpanded"
-            :header="header"
-            :list="flattenList"
-            :height="166"
-            :empty-height="42"
-            :visible="localExpanded"
-            :sortable="false">
-=======
             <i class="title-icon bk-icon icon-down-shape" v-if="localExpanded"></i>
             <i class="title-icon bk-icon icon-right-shape" v-else></i>
             <span class="title-label">{{instance.name}}</span>
@@ -49,24 +36,15 @@
                     <span>{{$t('BusinessTopology["添加进程"]')}}</span>
                 </button>
             </template>
->>>>>>> bfb0a706
             <template slot="__operation__" slot-scope="{ item }">
                 <button class="text-primary mr10"
                     @click="handleEditProcess(item)">
                     {{$t('Common["编辑"]')}}
-<<<<<<< HEAD
-                </a>
-                <a href="javascript:void(0)" class="text-primary"
-                    @click="handleDeleteProcess(item)">
-                    {{$t('Common["删除"]')}}
-                </a>
-=======
                 </button>
                 <button class="text-primary"
                     @click="handleDeleteProcess(item)">
                     {{$t('Common["删除"]')}}
                 </button>
->>>>>>> bfb0a706
             </template>
         </cmdb-table>
     </div>
@@ -87,26 +65,6 @@
                 properties: [],
                 header: [],
                 list: [],
-<<<<<<< HEAD
-                processForm: {
-                    show: false,
-                    instance: null,
-                    processTemplate: null
-                }
-            }
-        },
-        computed: {
-            processTemplateMap () {
-                return this.$store.state.businessTopology.processTemplateMap
-            },
-            withTemplate () {
-                return !!this.instance.service_template_id
-            },
-            flattenList () {
-                return this.$tools.flattenList(this.properties, this.list)
-            }
-        },
-=======
                 instanceMenu: [{
                     name: this.$t('BusinessTopology["添加进程"]'),
                     handler: this.handleAddProcess
@@ -133,7 +91,6 @@
                 }
             }
         },
->>>>>>> bfb0a706
         watch: {
             localExpanded (expanded) {
                 if (expanded) {
@@ -163,10 +120,6 @@
                 this.properties = properties
                 this.setHeader()
             },
-<<<<<<< HEAD
-            getServiceProcessList () {
-                this.list = [{}, {}]
-=======
             async getServiceProcessList () {
                 try {
                     this.list = await this.$store.dispatch('processInstance/getServiceInstanceProcesses', {
@@ -181,7 +134,6 @@
                     this.list = []
                     console.error(e)
                 }
->>>>>>> bfb0a706
             },
             setHeader () {
                 const display = [
@@ -202,38 +154,8 @@
                     id: '__operation__',
                     name: this.$t('Common["操作"]')
                 })
-                if (!this.withTemplate) {
-                    header.unshift({
-                        id: 'id',
-                        type: 'checkbox'
-                    })
-                }
                 this.header = header
             },
-<<<<<<< HEAD
-            async handleEditProcess (item) {
-                const processTemplateId = item.process_template_id
-                if (processTemplateId) {
-                    this.processForm.template = await this.getProcessTemplate(processTemplateId)
-                }
-                this.processForm.instance = item
-                this.processForm.show = true
-            },
-            async getProcessTemplate (processTemplateId) {
-                if (this.processTemplateMap.hasOwnProperty(processTemplateId)) {
-                    return Promise.resolve(this.processTemplateMap[processTemplateId])
-                }
-                const data = await this.$store.dispatch('processTemplate/getProcessTemplate', {
-                    params: { processTemplateId }
-                })
-                this.$store.commit('businessTopology/setProcessTemplate', {
-                    id: processTemplateId,
-                    template: data.template
-                })
-                return Promise.resolve(data.template)
-            },
-            handleDeleteProcess () {}
-=======
             handleAddProcess () {
                 this.$emit('create-process', this)
             },
@@ -244,7 +166,6 @@
             handleDeleteProcess () {},
             handleCloneInstance () {},
             handleDeleteInstance () {}
->>>>>>> bfb0a706
         }
     }
 </script>
