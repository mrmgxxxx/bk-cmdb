<template>
    <div class="module-selector-layout"
        v-bkloading="{ isLoading: loading }">
        <div class="wrapper">
            <cmdb-resize-layout class="topo-resize-layout"
                direction="right"
                :handler-offset="3"
                :min="480"
                :max="508">
                <div :class="['wrapper-column wrapper-left', { 'has-title': hasTitle }]">
                    <h2 class="title" v-if="hasTitle">{{title}}</h2>
                    <bk-select class="business-selector"
                        v-model="targetBizId"
                        :clearable="false"
                        :searchable="true"
                        :placeholder="$t('请选择xx', { name: $t('业务') })"
                        @change="getModules">
                        <cmdb-auth-option v-for="item in businessList"
                            :key="item.bk_biz_id"
                            :id="item.bk_biz_id"
                            :name="`[${item.bk_biz_id}] ${item.bk_biz_name}`"
                            :auth="{ type: $OPERATION.HOST_TRANSFER_ACROSS_BIZ, relation: [[[bizId], [item.bk_biz_id]]] }">
                        </cmdb-auth-option>
                    </bk-select>
                    <template v-if="targetBizId">
                        <bk-big-tree ref="tree" class="topology-tree"
                            default-expand-all
                            :options="{
                                idKey: getNodeId,
                                nameKey: 'bk_inst_name',
                                childrenKey: 'child'
                            }"
                            :height="278"
                            :node-height="36"
                            :show-checkbox="isShowCheckbox"
                            @node-click="handleNodeClick"
                            @check-change="handleNodeCheck">
                            <template slot-scope="{ node, data }">
                                <i class="internal-node-icon fl"
                                    v-if="data.default !== 0"
                                    :class="getInternalNodeClass(node, data)">
                                </i>
                                <i v-else class="node-icon fl">{{data.bk_obj_name[0]}}</i>
                                <span class="node-name" :title="node.name">{{node.name}}</span>
                            </template>
                        </bk-big-tree>
                    </template>
                    <template v-else>
                        <bk-exception class="business-tips" type="empty" scene="part">
                            <span>{{$t('请先选择业务')}}</span>
                        </bk-exception>
                    </template>
                </div>
            </cmdb-resize-layout>
            <div class="wrapper-column wrapper-right">
                <module-checked-list :checked="checked" @delete="handleDeleteModule" @clear="handleClearModule" />
            </div>
        </div>
        <div class="layout-footer">
<<<<<<< HEAD
            <span v-bk-tooltips="{ content: $t('请先选择业务模块'), disabled: checked.length > 0 }">
                <bk-button class="mr10" theme="primary"
                    :disabled="!checked.length"
                    :loading="confirmLoading"
                    @click="handleNextStep">
                    {{$t('确定')}}
                </bk-button>
            </span>
=======
            <bk-button class="mr10" theme="primary"
                :disabled="!checked.length"
                @click="handleNextStep">
                {{$t('确定')}}
            </bk-button>
>>>>>>> 9ff9c136
            <bk-button theme="default" @click="handleCancel">{{$t('取消')}}</bk-button>
        </div>
    </div>
</template>

<script>
    import { mapGetters } from 'vuex'
<<<<<<< HEAD
    import { AuthRequestId } from '@/components/ui/auth/auth-queue.js'
    import ModuleCheckedList from './module-checked-list.vue'
=======
    import { AuthRequestId, afterVerify } from '@/components/ui/auth/auth-queue.js'
>>>>>>> 9ff9c136
    export default {
        name: 'cmdb-across-business-module-selector',
        components: {
            ModuleCheckedList
        },
        props: {
            confirmLoading: {
                type: Boolean,
                default: false
            },
            title: {
                type: String,
                default: ''
            },
            business: {
                type: Object,
                required: true
            }
        },
        data () {
            return {
                loading: true,
                businessList: [],
                targetBizId: '',
                checked: [],
                request: {
                    auth: AuthRequestId,
                    internal: Symbol('internal'),
                    list: Symbol('list')
                },
                nodeIconMap: {
                    1: 'icon-cc-host-free-pool',
                    2: 'icon-cc-host-breakdown',
                    default: 'icon-cc-host-free-pool'
                }
            }
        },
        computed: {
            ...mapGetters('objectModelClassify', ['getModelById']),
            bizId () {
                return this.business.bk_biz_id
            },
            targetBiz () {
                return this.businessList.find(biz => biz.bk_biz_id === this.targetBizId)
            },
            hasTitle () {
                return this.title && this.title.length
            }
        },
        async created () {
            this.getFullAmountBusiness()
        },
        methods: {
            async getFullAmountBusiness () {
                try {
                    const data = await this.$http.get('biz/simplify?sort=bk_biz_id', { requestId: this.request.list })
                    const availableBusiness = (data.info || []).filter(business => business.bk_biz_id !== this.bizId)
                    this.businessList = Object.freeze(availableBusiness)
                } catch (e) {
                    console.error(e)
                    this.businessList = []
                } finally {
                    setTimeout(() => {
                        afterVerify(() => {
                            this.loading = false
                        })
                    }, 0)
                }
            },
            async getModules () {
                try {
                    this.checked = []
                    const internalTop = await this.getInternalModules()
                    this.$refs.tree.setData(internalTop)
                } catch (e) {
                    this.$refs.tree.setData([])
                    console.error(e)
                }
            },
            getInternalModules () {
                return this.$store.dispatch('objectMainLineModule/getInternalTopo', {
                    bizId: this.targetBizId,
                    config: {
                        requestId: this.request.internal
                    }
                }).then(data => {
                    return [{
                        bk_inst_id: this.targetBizId,
                        bk_inst_name: this.targetBiz.bk_biz_name,
                        bk_obj_id: 'biz',
                        bk_obj_name: this.getModelById('biz').bk_obj_name,
                        default: 0,
                        child: [{
                            bk_inst_id: data.bk_set_id,
                            bk_inst_name: data.bk_set_name,
                            bk_obj_id: 'set',
                            bk_obj_name: this.getModelById('set').bk_obj_name,
                            default: 0,
                            child: this.$tools.sort((data.module || []), 'default').map(module => ({
                                bk_inst_id: module.bk_module_id,
                                bk_inst_name: module.bk_module_name,
                                bk_obj_id: 'module',
                                bk_obj_name: this.getModelById('module').bk_obj_name,
                                default: module.default
                            }))
                        }]
                    }]
                })
            },
            getNodeId (data) {
                return `${data.bk_obj_id}-${data.bk_inst_id}`
            },
            getInternalNodeClass (node, data) {
                const clazz = []
                clazz.push(this.nodeIconMap[data.default] || this.nodeIconMap.default)
                return clazz
            },
            handleNodeClick (node) {
                if (node.data.bk_obj_id !== 'module') {
                    return false
                }
                this.$refs.tree.setChecked(node.id, { checked: !node.checked, emitEvent: true })
            },
            handleNodeCheck (checked, currentNode) {
                const currentChecked = []
                const removeChecked = []
                checked.forEach(id => {
                    const node = this.$refs.tree.getNodeById(id)
                    if (node.data.default === currentNode.data.default) {
                        currentChecked.push(id)
                    } else {
                        removeChecked.push(id)
                    }
                })
                this.checked = currentChecked.map(id => this.$refs.tree.getNodeById(id))
                this.$refs.tree.setChecked(removeChecked, { checked: false })
            },
            handleDeleteModule (node) {
                this.checked = this.checked.filter(exist => exist !== node)
                this.$refs.tree.setChecked(node.id, { checked: false })
            },
            handleClearModule () {
                this.$refs.tree.setChecked(this.checked.map(node => node.id), { checked: false })
                this.checked = []
            },
            handleCancel () {
                this.$emit('cancel')
            },
            handleNextStep () {
                this.$emit('confirm', this.checked, this.targetBizId)
            },
            isShowCheckbox (data) {
                return data.bk_obj_id === 'module'
            }
        }
    }
</script>

<style lang="scss" scoped>
    $leftPadding: 0 12px 0 23px;
    .module-selector-layout {
        height: var(--height, 600px);
        min-height: 300px;
        padding: 0 0 50px;
        position: relative;
        .layout-footer {
            position: sticky;
            bottom: 0;
            left: 0;
            width: 100%;
            height: 50px;
            padding: 8px 20px;
            border-top: 1px solid $borderColor;
            background-color: #FAFBFD;
            text-align: right;
            font-size: 0;
            z-index: 100;
            .footer-tips {
                display: inline-block;
                vertical-align: middle;
            }
        }
    }
    .wrapper {
        display: flex;
        height: 100%;
        .topo-resize-layout {
            width: 508px;
            height: 100%;
            border-right: 1px solid #dcdee5;
        }
        .wrapper-column {
            flex: 1;
        }
        .wrapper-left {
            height: calc(100% - 24px);
            margin-top: 24px;
            .title {
                padding: 0 12px 24px 23px;
                font-size: 16px;
                font-weight: normal;
                color: #313238;
                line-height:22px;
            }
            .business-selector {
                display: block;
                margin: 0 12px 0 23px;
            }
            .business-tips {
                height: calc(100% - 90px);
                display: flex;
                align-items: center;
                justify-content: center;
                font-size: 12px;
                color: $textColor;
            }

            &.has-title {
                height: calc(100% - 18px);
                margin-top: 18px;
                .topology-tree {
                    max-height: calc(100% - 102px);
                }
            }
        }
        .wrapper-right {
            padding: 57px 23px 0;
            background: #f5f6fa;
            overflow: hidden;
        }
    }
    .topology-tree {
        width: 100%;
        max-height: calc(100% - 32px - 24px);
        padding: 0 0 0 12px;
        margin: 12px 0;
        @include scrollbar;
        .node-icon {
            display: block;
            width: 20px;
            height: 20px;
            margin: 8px 4px 8px 0;
            border-radius: 50%;
            background-color: #C4C6CC;
            line-height: 1.666667;
            text-align: center;
            font-size: 12px;
            font-style: normal;
            color: #FFF;
            &.is-template {
                background-color: #97AED6;
            }
            &.is-selected {
                background-color: #3A84FF;
            }
        }
        .node-name {
            height: 36px;
            line-height: 36px;
            overflow: hidden;
            @include ellipsis;
        }
        .node-checkbox {
            width: 16px;
            height: 16px;
            margin: 10px 17px 0 10px;
            background: #FFF;
            border-radius: 50%;
            border: 1px solid #979BA5;
            &.is-checked {
                padding: 3px;
                border-color: $primaryColor;
                background-color: $primaryColor;
                background-clip: content-box;
            }
        }
        .internal-node-icon{
            width: 20px;
            height: 20px;
            line-height: 20px;
            text-align: center;
            margin: 8px 4px 8px 0;
        }
    }
</style><|MERGE_RESOLUTION|>--- conflicted
+++ resolved
@@ -57,7 +57,6 @@
             </div>
         </div>
         <div class="layout-footer">
-<<<<<<< HEAD
             <span v-bk-tooltips="{ content: $t('请先选择业务模块'), disabled: checked.length > 0 }">
                 <bk-button class="mr10" theme="primary"
                     :disabled="!checked.length"
@@ -66,13 +65,6 @@
                     {{$t('确定')}}
                 </bk-button>
             </span>
-=======
-            <bk-button class="mr10" theme="primary"
-                :disabled="!checked.length"
-                @click="handleNextStep">
-                {{$t('确定')}}
-            </bk-button>
->>>>>>> 9ff9c136
             <bk-button theme="default" @click="handleCancel">{{$t('取消')}}</bk-button>
         </div>
     </div>
@@ -80,12 +72,8 @@
 
 <script>
     import { mapGetters } from 'vuex'
-<<<<<<< HEAD
-    import { AuthRequestId } from '@/components/ui/auth/auth-queue.js'
+    import { AuthRequestId, afterVerify } from '@/components/ui/auth/auth-queue.js'
     import ModuleCheckedList from './module-checked-list.vue'
-=======
-    import { AuthRequestId, afterVerify } from '@/components/ui/auth/auth-queue.js'
->>>>>>> 9ff9c136
     export default {
         name: 'cmdb-across-business-module-selector',
         components: {
