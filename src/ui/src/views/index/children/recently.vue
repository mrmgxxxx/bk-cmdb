--- conflicted
+++ resolved
@@ -30,11 +30,7 @@
         },
         computed: {
             ...mapGetters('userCustom', ['usercustom', 'recentlyKey']),
-<<<<<<< HEAD
-            ...mapGetters('objectModelClassify', ['authorizedNavigation', 'staticClassifyId']),
-=======
             ...mapGetters('objectModelClassify', ['authorizedNavigation', 'authorizedModels']),
->>>>>>> dc41c335
             recently () {
                 return this.usercustom[this.recentlyKey] || []
             },
@@ -93,19 +89,9 @@
                 })
             },
             // 更新最近浏览记录
-<<<<<<< HEAD
-            updateRecently (path) {
-                const recently = this.recently.filter(oldPath => oldPath !== path)
-                const model = this.getRouteModel(path)
-                if (model && !this.staticClassifyId.includes(model.classificationId)) {
-                    this.$store.dispatch('userCustom/saveUsercustom', {
-                        [this.recentlyKey]: [path, ...recently]
-                    })
-=======
             updateRecently (to) {
                 if (!to.meta.isModel) {
                     return false
->>>>>>> dc41c335
                 }
                 const objId = to.params.objId
                 const recently = this.recently.filter(oldId => oldId !== objId)
