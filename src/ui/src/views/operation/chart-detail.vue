<template>
    <div class="chart-detail">
        <bk-dialog
            :is-show.sync="showDia"
            :quick-close="false"
            :close-icon="false"
            :has-header="false"
            :has-footer="false"
            :width="600"
            :padding="0">
            <div slot="content" class="dialog-content">
                <div class="model-header">
                    <p class="title">{{ editTitle }}</p>
                    <i class="modal-close icon icon-cc-tips-close" @click="closeChart()"></i>
                </div>
                <div class="content clearfix">
                    <div class="content-item">
                        <label class="label-text">
                            {{$t('Operation["图表类型"]')}}：
                        </label>
                        <label class="cmdb-form-radio cmdb-radio-big">
                            <input type="radio" name="required" :value="true"
                                v-model="chartType" :disabled="openType === 'edit'">
                            <span class="cmdb-radio-text">{{$t('ModelManagement["自定义"]')}}</span>
                        </label>
                        <label class="cmdb-form-radio cmdb-radio-big">
                            <input type="radio" name="required" :value="false"
                                v-model="chartType" :disabled="openType === 'edit'">
                            <span class="cmdb-radio-text">{{$t('ModelManagement["内置"]')}}</span>
                        </label>
                    </div>
                    <div v-if="!chartType">
                        <div class="content-item">
                            <label class="label-text">
                                {{$t('Operation["图表名称"]')}}：
                            </label>
                            <span class="cmdb-form-item">
                                <cmdb-selector
                                    setting-key="repType"
                                    display-key="name"
                                    :list="seList.disList"
                                    v-model="chartData.name"
                                    v-validate="'required'"
                                    name="present"
                                    :disabled="openType === 'edit'">
                                </cmdb-selector>
                                <span class="form-error">{{errors.first('present')}}</span>
                            </span>
                        </div>
                    </div>
                    <div v-if="chartType">
                        <div class="content-item">
                            <label class="label-text">
                                {{$t('Operation["图表名称"]')}}：
                            </label>
                            <span class="cmdb-form-item">
                                <input class="cmdb-form-input" placeholder="请输入图表名称" v-model="chartData.name">
                                <span class="form-error">{{errors.first('present')}}</span>
                            </span>
                        </div>
                        <div class="content-item" v-if="chartData.bk_obj_id !== 'host'">
                            <label class="label-text">
                                {{$t('Operation["统计对象"]')}}：
                            </label>
                            <span class="cmdb-form-item">
                                <cmdb-selector
                                    setting-key="bk_obj_id"
                                    display-key="bk_obj_name"
                                    :list="staticFilter"
                                    v-model="chartData.bk_obj_id"
                                    v-validate="'required'"
                                    name="staticObj">
                                </cmdb-selector>
                                <span class="form-error">{{errors.first('staticObj')}}</span>
                            </span>
                        </div>
                        <div class="content-item">
                            <label class="label-text">
                                {{$t('Operation["统计维度"]')}}：
                            </label>
                            <span class="cmdb-form-item">
                                <cmdb-selector
                                    setting-key="bk_property_id"
                                    display-key="bk_property_name"
                                    :list="filterList"
                                    v-validate="'required'"
                                    name="staticDim"
                                    v-model="chartData.field">
                                </cmdb-selector>
                                <span class="form-error">{{errors.first('staticDim')}}</span>
                            </span>
                        </div>
                        <div class="content-item">
                            <label class="label-text">
                                {{$t('Operation["图表类型"]')}}：
                            </label>
                            <label class="cmdb-form-radio cmdb-radio-big">
                                <input type="radio" name="present" value="pie" v-model="chartData.chart_type">
                                <span class="cmdb-radio-text cmdb-radio-text-icon">{{$t('Operation["饼图"]')}}</span>
                            </label>
                            <label class="cmdb-form-radio cmdb-radio-big">
                                <input type="radio" name="present" value="bar" v-model="chartData.chart_type">
                                <span class="cmdb-radio-text cmdb-radio-text-icon">{{$t('Operation["柱状图"]')}}</span>
                            </label>
                        </div>
                    </div>
                    <div class="content-item">
                        <label class="label-text">
                            {{$t('Operation["图表宽度"]')}}：
                        </label>
                        <label class="cmdb-form-radio cmdb-radio-big">
                            <input type="radio" name="width" value="50" v-model="chartData.width">
                            <span class="cmdb-radio-text">50%</span>
                        </label>
                        <label class="cmdb-form-radio cmdb-radio-big">
                            <input type="radio" name="width" value="100" v-model="chartData.width">
                            <span class="cmdb-radio-text">100%</span>
                        </label>
                    </div>
                    <div class="content-item">
                        <label class="label-text-x">
                            {{$t('Operation["横轴坐标数量"]')}}：
                        </label>
                        <label class="cmdb-form-item">
                            <div class="axis-picker">
                                <input class="cmdb-form-input form-input" v-model="chartData.x_axis_count">
                                <i class="bk-icon icon-angle-down" @click="calculate('down')"></i>
                                <i class="bk-icon icon-angle-up" @click="calculate('up')"></i>
                            </div>
                            <span class="form-error">{{errors.first('chartName')}}</span>
                        </label>
                        <span class="tips">{{$t('Operation["考虑显示效果，上限为25个，100%宽度建议显示20个，50%宽度10个"]')}}</span>
                    </div>
                </div>
                <div class="footer">
                    <bk-button type="default" @click="closeChart">{{$t("Common['取消']")}}</bk-button>
                    <bk-button type="primary" @click="confirm">{{$t("Common['确定']")}}</bk-button>
                </div>
            </div>
        </bk-dialog>
    </div>
</template>

<script>
    import { mapActions } from 'vuex'

    export default {
        name: 'chart-detail',
        props: {
            openType: {
                type: String,
                default: 'add'
            },
            hostType: {
                type: String,
                default: 'host'
            },
            chartData: {
                type: Object,
                default () {
                    return {
                        report_type: 'custom',
                        name: '',
                        config_id: null,
                        bk_obj_id: 'host',
                        chart_type: 'pie',
                        field: 'bk_os_type',
                        width: '50',
                        x_axis_count: 10
                    }
                }
            }
        },
        data () {
            return {
                seList: {
                    host: [
                        {
                            name: '按操作系统类型统计',
                            repType: 'host_os_chart'
                        },
                        {
                            name: '按业务统计',
                            repType: 'host_biz_chart'
                        },
                        {
                            name: '按云区域统计',
                            repType: 'host_cloud_chart'
                        },
                        {
                            name: '主机数量变化趋势',
                            repType: 'host_change_biz_chart'
                        }
                    ],
                    inst: [
                        {
                            name: '实例数量统计',
                            repType: 'model_inst_chart'
                        },
                        {
                            name: '实例变更统计',
                            repType: 'model_inst_change_chart'
                        }
                    ],
                    disList: []
                },
                demList: [],
                staList: [],
                chartType: true,
                showDia: true,
                hostFilter: ['host', 'module', 'biz', 'set', 'process'],
                editTitle: ''
            }
        },
        computed: {
            filterList () {
                return this.demList.filter(item => {
                    return item.bk_property_type === 'enum'
                })
            },
            staticFilter () {
                return this.staList.filter(item => {
                    return this.hostFilter.indexOf(item.bk_obj_id) === -1
                })
            }
        },
        watch: {
            'chartType' () {
                if (this.chartData.bk_obj_id === 'host') this.seList.disList = this.$tools.clone(this.seList.host)
                else this.seList.disList = this.$tools.clone(this.seList.inst)
            },
            'chartData.bk_obj_id' () {
                this.getDemList(this.chartData.bk_obj_id)
            }
        },
        created () {
            this.initTitle()
            this.chartType = this.chartData.report_type === 'custom'
            if (this.chartType && this.chartData.bk_obj_id === 'host') {
                this.getDemList('host')
            } else if (this.chartType && this.chartData.bk_obj_id !== 'host') {
                this.getStaList()
            }
        },
        methods: {
            ...mapActions('operationChart', [
                'getStaticObj',
                'getStaticDimeObj',
                'newStatisticalCharts',
                'updateStatisticalCharts'
            ]),
            calculate (flag) {
                if (flag === 'up') {
                    this.chartData.x_axis_count += 1
                    if (this.chartData.x_axis_count > 25) {
                        this.chartData.x_axis_count = 25
                    }
                } else {
                    this.chartData.x_axis_count -= 1
                    if (this.chartData.x_axis_count < 1) {
                        this.chartData.x_axis_count = 1
                    }
                }
            },
            async getStaList () {
                this.staList = await this.getStaticObj({})
            },
            async getDemList (id) {
                this.demList = await this.getStaticDimeObj({
                    params: {
                        bk_obj_id: id
                    }
                })
            },
            confirm () {
<<<<<<< HEAD
=======
                this.chartData.report_type = this.chartType ? 'custom' : this.chartData.name
>>>>>>> 09ccc683
                this.$validator.validateAll().then(result => {
                    if (result) {
                        if (this.openType === 'add') {
                            if (!this.chartType) this.delKeys(this.chartData, ['bk_obj_id', 'config_id', 'field', 'name', 'chart_type'])
                            this.newStatisticalCharts({ params: this.chartData }).then(res => {
                                this.transData(res)
                            })
                        } else {
                            this.delKeys(this.chartData, ['data', 'hasData', 'create_time', 'title'])
                            this.updateStatisticalCharts({ params: this.chartData }).then(res => {
                                this.transData(res)
                            })
                        }
                    }
                })
            },
            transData (res) {
                this.chartData.config_id = res
                this.showDia = false
                setTimeout(() => {
                    this.$emit('transData', this.chartData)
                }, 300)
            },
            closeChart () {
                this.showDia = false
                setTimeout(() => {
                    this.$emit('closeChart')
                }, 300)
            },
            delKeys (obj, keys) {
                keys.map((key) => {
                    delete obj[key]
                })
                return obj
            },
            initTitle () {
                if (this.openType !== 'add') this.editTitle = this.$t('Common["编辑"]') + '【' + this.chartData.title + '】'
                else this.editTitle = this.chartData.bk_obj_id === 'host' ? this.$t('Operation["新增主机统计图表"]') : this.$t('Operation["新增实例统计图表"]')
            }
        }
    }
</script>

<style scoped lang="scss">
    .dialog-content {
        position: relative;
        .model-header{
            padding: 10px;
            background:white;
            margin-bottom:25px;
            .modal-close{
                position: absolute;
                right: 10px;
                top: 15px;
                color:#D8D8D8;
                cursor: pointer;
            }
            .title {
                display: inline-block;
                float:left;
                font-size:24px;
                color:rgba(68,68,68,1);
                margin-left: 14px;
            }
        }
        .content{
            padding: 10px 20px;
            margin-left:40px;
            .content-item{
                padding: 10px;
                .label-text {
                    width: 150px;
                    margin-right: 50px;
                }
                .label-text-x{
                    width: 150px;
                    margin-right: 20px;
                }
                .cmdb-form-radio {
                    width: 114px;
                }
                .cmdb-form-item {
                    display: inline-block;
                    margin-right: 10px;
                    width: 319px;
                    vertical-align: middle;
                    position: relative;
                    .axis-picker{
                        position:relative;
                        width:120px;
                        height:32px;
                        i{
                            font-size:12px;
                            position:absolute;
                            right:8px;
                            &:nth-child(2){
                                bottom:4px
                             }
                            &:nth-child(3){
                                 top: 4px;
                             }
                        }
    }
                }
                .form-input{
                    float:left;
                    width:120px;
                    height:32px;
                }
                .cmdb-radio-text-icon{
                    i{
                        vertical-align: middle;
                        line-height: 19px;
                        font-size:16px;
                        margin-left:5px;
                        border:1px dashed grey;
                    }
                }
                .tips{
                    display:block;
                    width:380px;
                    height:15px;
                    font-size:11px;
                    color:rgba(151,155,165,1);
                    line-height:15px;
                    margin-left: 122px;
                    margin-top: 6px;
                }
            }
        }
    }
    .footer {
        border-top: 1px solid rgba(220,222,229,1);
        height: 50px;
        line-height: 50px;
        font-size: 0;
        text-align: center;
        button {
            float: right;
            margin-right: 20px;
            margin-top: 7px;
        }
    }
    .form-error {
        position: absolute;
        top: 100%;
        left: 0;
        line-height: 14px;
        font-size: 12px;
        color: #ff5656;
    }
</style><|MERGE_RESOLUTION|>--- conflicted
+++ resolved
@@ -273,10 +273,7 @@
                 })
             },
             confirm () {
-<<<<<<< HEAD
-=======
                 this.chartData.report_type = this.chartType ? 'custom' : this.chartData.name
->>>>>>> 09ccc683
                 this.$validator.validateAll().then(result => {
                     if (result) {
                         if (this.openType === 'add') {
