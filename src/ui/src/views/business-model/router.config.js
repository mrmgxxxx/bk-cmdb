import { NAV_MODEL_MANAGEMENT } from '@/dictionary/menu'
import { SYSTEM_TOPOLOGY } from '@/dictionary/auth'
import Meta from '@/router/meta'

export const OPERATION = {
    SYSTEM_TOPOLOGY
}

const path = '/model/business'

export default {
    name: 'businessModel',
    path: path,
    component: () => import('./index.vue'),
    meta: new Meta({
        menu: {
            id: 'businessModel',
            i18n: 'Nav["业务层级"]',
            path: path,
            order: 3,
            parent: NAV_MODEL_MANAGEMENT
        },
        auth: {
<<<<<<< HEAD
            operation: Object.values(OPERATION)
        },
        i18nTitle: 'Nav["业务层级"]'
=======
            operation: Object.values(OPERATION),
            setAuthScope () {
                this.authScope = 'global'
            }
        }
>>>>>>> 5b2caa40
    })
}<|MERGE_RESOLUTION|>--- conflicted
+++ resolved
@@ -21,16 +21,11 @@
             parent: NAV_MODEL_MANAGEMENT
         },
         auth: {
-<<<<<<< HEAD
-            operation: Object.values(OPERATION)
-        },
-        i18nTitle: 'Nav["业务层级"]'
-=======
             operation: Object.values(OPERATION),
             setAuthScope () {
                 this.authScope = 'global'
             }
-        }
->>>>>>> 5b2caa40
+        },
+        i18nTitle: 'Nav["业务层级"]'
     })
 }