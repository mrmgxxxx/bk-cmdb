import { NAV_AUDIT_ANALYSE } from '@/dictionary/menu'
import { R_AUDIT } from '@/dictionary/auth'
import Meta from '@/router/meta'
const path = '/auditing'

export default {
    name: 'audit',
    path: path,
    component: () => import('./index.vue'),
    meta: new Meta({
        menu: {
            id: 'audit',
            i18n: 'Nav["操作审计"]',
            path: path,
            parent: NAV_AUDIT_ANALYSE
        },
        auth: {
<<<<<<< HEAD
            view: R_AUDIT
        },
        i18nTitle: 'Nav["操作审计"]'
=======
            view: R_AUDIT,
            setAuthScope () {
                this.authScope = 'global'
            }
        }
>>>>>>> 655a473e
    })
}<|MERGE_RESOLUTION|>--- conflicted
+++ resolved
@@ -15,16 +15,11 @@
             parent: NAV_AUDIT_ANALYSE
         },
         auth: {
-<<<<<<< HEAD
-            view: R_AUDIT
-        },
-        i18nTitle: 'Nav["操作审计"]'
-=======
             view: R_AUDIT,
             setAuthScope () {
                 this.authScope = 'global'
             }
-        }
->>>>>>> 655a473e
+        },
+        i18nTitle: 'Nav["操作审计"]'
     })
 }