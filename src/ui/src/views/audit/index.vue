<template>
    <div class="audit-wrapper">
        <div class="title-content">
            <div class="group-content" v-if="isAdminView">
                <span class="title-name">{{$t('Common["业务"]')}}</span>
                <div class="selector-content">
<<<<<<< HEAD
                    <bk-select v-model="filter.bizId" searchable>
                        <bk-option v-for="business in authorizedBusiness"
                            :key="business.bk_biz_id"
                            :id="business.bk_biz_id"
                            :name="business.bk_biz_name">
                        </bk-option>
                    </bk-select>
=======
                    <bk-selector
                        :list="authorizedBusiness"
                        :selected.sync="filter.bizId"
                        :searchable="true"
                        :allow-clear="true"
                        display-key="bk_biz_name"
                        search-key="bk_biz_name"
                        setting-key="bk_biz_id"
                    ></bk-selector>
>>>>>>> f598f8eb
                </div>
            </div>
            <div class="group-content">
                <span class="title-name">IP</span>
                <div class="selector-content">
                    <bk-input class="cmdb-form-input" type="text"
                        :placeholder="$t('OperationAudit[\'使用逗号分隔\']')"
                        v-model.trim="filter.bkIP">
                    </bk-input>
                </div>
            </div>
            <div class="group-content">
                <span class="title-name">{{$t('OperationAudit["模型"]')}}</span>
                <div class="selector-content">
                    <bk-select v-model="filter.classify" searchable>
                        <bk-option-group v-for="group in filterClassifications"
                            :key="group.id"
                            :name="group.name">
                            <bk-option v-for="classify in group.children"
                                :key="classify.id"
                                :id="classify.id"
                                :name="classify.name">
                            </bk-option>
                        </bk-option-group>
                    </bk-select>
                </div>
            </div>
            <div class="group-content">
                <span class="title-name">{{$t('OperationAudit[\'类型\']')}}</span>
                <div class="selector-content">
<<<<<<< HEAD
                    <bk-select v-model="filter.bkOpType" :clearable="false">
                        <bk-option v-for="option in operateTypeList"
                            :key="option.id"
                            :id="option.id"
                            :name="option.name">
                        </bk-option>
                    </bk-select>
=======
                    <bk-selector
                        :list="operateTypeList"
                        :allow-clear="true"
                        :selected.sync="filter.bkOpType"
                    ></bk-selector>
>>>>>>> f598f8eb
                </div>
            </div>
            <div class="group-content">
                <span class="title-name">{{$t('OperationAudit[\'时间\']')}}</span>
                <div class="selector-content date-range-content">
                    <cmdb-form-date-range
                        class="date-range"
                        :clearable="false"
                        v-model="filter.bkCreateTime">
                    </cmdb-form-date-range>
                </div>
            </div>
            <div class="group-content button-group">
                <bk-button theme="primary" :loading="$loading('getOperationLog')" @click="handlePageChange(1)">{{$t('OperationAudit[\'查询\']')}}</bk-button>
            </div>
        </div>
        <bk-table
            v-bkloading="{ isLoading: $loading('getOperationLog') }"
            :data="table.list"
            :pagination="table.pagination"
            :max-height="$APP.height - 250"
            @page-change="handlePageChange"
            @page-limit-change="handleSizeChange"
            @sort-change="handleSortChange"
            @row-click="handleRowClick">
            <bk-table-column
                sortable="custom"
                prop="operator"
                :label="$t('OperationAudit[\'操作账号\']')">
            </bk-table-column>
            <bk-table-column
                sortable="custom"
                prop="op_target"
                :label="$t('OperationAudit[\'对象\']')">
            </bk-table-column>
            <bk-table-column
                sortable="custom"
                prop="op_desc"
                :label="$t('OperationAudit[\'描述\']')">
            </bk-table-column>
            <bk-table-column
                sortable="custom"
                prop="bk_biz_id"
                :label="$t('OperationAudit[\'所属业务\']')">
                <template slot-scope="{ row }">{{row.bk_biz_name}}</template>
            </bk-table-column>
            <bk-table-column
                sortable="custom"
                prop="ext_key"
                label="IP">
            </bk-table-column>
            <bk-table-column
                sortable="custom"
                prop="op_type"
                :label="$t('OperationAudit[\'类型\']')">
                <template slot-scope="{ row }">{{row.op_type_name}}</template>
            </bk-table-column>
            <bk-table-column
                sortable="custom"
                prop="op_time"
                :label="$t('OperationAudit[\'操作时间\']')">
            </bk-table-column>
        </bk-table>
        <bk-sideslider
            :is-show.sync="details.isShow"
            :width="800"
            :title="$t('OperationAudit[\'操作详情\']')">
            <v-details :details="details.data" slot="content" v-if="details.isShow"></v-details>
        </bk-sideslider>
    </div>
</template>

<script>
    import vDetails from '@/components/audit-history/details'
    import { mapActions, mapGetters } from 'vuex'
    import moment from 'moment'
    export default {
        components: {
            vDetails
        },
        data () {
            return {
                filter: { // 查询筛选参数
                    bizId: '',
                    bkIP: '',
                    classify: '',
                    bkOpType: 0,
                    bkCreateTime: []
                },
                operateTypeList: [{
                    id: 0,
                    name: this.$t('OperationAudit["全部"]')
                }, {
                    id: 1,
                    name: this.$t('Common["新增"]')
                }, {
                    id: 2,
                    name: this.$t('Common["修改"]')
                }, {
                    id: 3,
                    name: this.$t('Common["删除"]')
                }, {
                    id: 100,
                    name: this.$t('OperationAudit["关系变更"]')
                }],
                table: {
                    list: [],
                    pagination: {
                        current: 1,
                        count: 0,
                        limit: 10
                    },
                    defaultSort: '-op_time',
                    sort: '-op_time'
                },
                details: {
                    isShow: false,
                    data: null
                }
            }
        },
        computed: {
            ...mapGetters(['isAdminView']),
            ...mapGetters('objectBiz', [
                'authorizedBusiness',
                'bizId'
            ]),
            ...mapGetters('objectModelClassify', ['classifications']),
            filterClassifications () {
                const classifications = []
                this.classifications.map(classify => {
                    if (classify['bk_classification_id'] === 'bk_biz_topo') {
                        classifications.push({
                            name: classify['bk_classification_name'],
                            children: [{
                                id: 'set',
                                name: this.$t('Hosts["集群"]')
                            }, {
                                id: 'module',
                                name: this.$t('Hosts["模块"]')
                            }]
                        })
                    } else if (classify['bk_classification_id'] !== 'bk_host_manage') {
                        if (classify['bk_objects'].length) {
                            const children = []
                            classify['bk_objects'].map(({ bk_obj_id: bkObjId, bk_obj_name: bkObjName }) => {
                                children.push({
                                    id: bkObjId,
                                    name: bkObjName
                                })
                            })
                            classifications.push({
                                name: classify['bk_classification_name'],
                                children
                            })
                        }
                    }
                })
                return classifications
            },
            params () {
                let opTime = []
                if (this.filter.bkCreateTime.length) {
                    opTime = [
                        this.filter.bkCreateTime[0] ? this.filter.bkCreateTime[0] + ' 00:00:00' : '',
                        this.filter.bkCreateTime[1] ? this.filter.bkCreateTime[1] + ' 23:59:59' : ''
                    ]
                }
                const params = {
                    condition: {
                        op_time: opTime
                    },
                    start: (this.table.pagination.current - 1) * this.table.pagination.limit,
                    limit: this.table.pagination.limit,
                    sort: this.table.sort
                }
                this.setParams(params.condition, 'bk_biz_id', this.isAdminView ? this.filter.bizId : this.bizId)
                this.setParams(params.condition, 'op_type', this.filter.bkOpType)
                this.setParams(params.condition, 'op_target', this.filter.classify)
                if (this.filter.bkIP) { // 将IP分隔成查询数组
                    const ipArray = []
                    this.filter.bkIP.split(',').map((ip, index) => {
                        if (ip) {
                            ipArray.push(ip.trim())
                        }
                    })
                    this.setParams(params.condition, 'ext_key', { $in: ipArray })
                }
                return params
            },
            /* 业务ID与Name的mapping */
            applicationMap () {
                const applicationMap = {}
                this.authorizedBusiness.forEach((application, index) => {
                    applicationMap[application['bk_biz_id']] = application['bk_biz_name']
                })
                return applicationMap
            },
            /* 操作类型map */
            operateTypeMap () {
                const operateTypeMap = {}
                this.operateTypeList.forEach((operateType, index) => {
                    operateTypeMap[operateType['id']] = operateType['name']
                })
                return operateTypeMap
            }
        },
        mounted () {
            this.initDate()
        },
        methods: {
            ...mapActions('operationAudit', ['getOperationLog']),
            setParams (obj, key, value) {
                if (value) {
                    obj[key] = value
                }
            },
            initDate () {
                this.filter.bkCreateTime = [
                    this.$tools.formatTime(moment().subtract(1, 'days'), 'YYYY-MM-DD'),
                    this.$tools.formatTime(moment(), 'YYYY-MM-DD')
                ]
                this.getTableData()
            },
            async getTableData () {
                const res = await this.getOperationLog({
                    params: this.params,
                    config: {
                        cancelPrevious: true,
                        requestId: 'getOperationLog'
                    }
                })
                this.initTableList(res.info)
                this.table.pagination.count = res.count
            },
            initTableList (list) {
                if (list) {
                    list.map(item => {
                        item['bk_biz_name'] = this.applicationMap[item['bk_biz_id']]
                        item['op_type_name'] = this.operateTypeMap[item['op_type']]
                        item['op_time'] = this.$tools.formatTime(moment(item['op_time']))
                    })
                    this.table.list = list
                }
            },
            handlePageChange (current) {
                this.table.pagination.current = current
                this.getTableData()
            },
            handleSizeChange (size) {
                this.table.pagination.limit = size
                this.handlePageChange(1)
            },
            handleSortChange (sort) {
                this.table.sort = this.$tools.getSort(sort)
                this.handlePageChange(1)
            },
            handleRowClick (item) {
                this.details.data = item
                this.details.isShow = true
            }
        }
    }
</script>

<style lang="scss" scoped>
    .title-content{
        padding: 0 0 20px 0;
        display: flex;
        align-items: center;
        justify-content: flex-start;
        flex-direction: row;
        flex-wrap: nowrap;
        .group-content{
            flex: 1 1;
            margin: 0 1.5% 0 0;
            white-space: nowrap;
            font-size: 0;
            &.button-group {
                text-align: right;
                flex: 0 0 90px;
                margin: 0;
            }
            .selector-content {
                display: inline-block;
                vertical-align: middle;
                width: calc(100% - 40px);
            }
            .search-btn{
                padding: 0 19px;
                height: 36px;
                line-height: 34px;
                font-size: 14px;
            }
            .title-name{
                display: inline-block;
                vertical-align: middle;
                width: 40px;
                font-size: 14px;
                padding-right: 5px;
            }
            .date-range-content {
                width: calc(100% - 40px);
                .date-range {
                    width: 100%;
                }
            }
        }
    }
</style><|MERGE_RESOLUTION|>--- conflicted
+++ resolved
@@ -4,7 +4,6 @@
             <div class="group-content" v-if="isAdminView">
                 <span class="title-name">{{$t('Common["业务"]')}}</span>
                 <div class="selector-content">
-<<<<<<< HEAD
                     <bk-select v-model="filter.bizId" searchable>
                         <bk-option v-for="business in authorizedBusiness"
                             :key="business.bk_biz_id"
@@ -12,17 +11,6 @@
                             :name="business.bk_biz_name">
                         </bk-option>
                     </bk-select>
-=======
-                    <bk-selector
-                        :list="authorizedBusiness"
-                        :selected.sync="filter.bizId"
-                        :searchable="true"
-                        :allow-clear="true"
-                        display-key="bk_biz_name"
-                        search-key="bk_biz_name"
-                        setting-key="bk_biz_id"
-                    ></bk-selector>
->>>>>>> f598f8eb
                 </div>
             </div>
             <div class="group-content">
@@ -53,21 +41,13 @@
             <div class="group-content">
                 <span class="title-name">{{$t('OperationAudit[\'类型\']')}}</span>
                 <div class="selector-content">
-<<<<<<< HEAD
-                    <bk-select v-model="filter.bkOpType" :clearable="false">
+                    <bk-select v-model="filter.bkOpType">
                         <bk-option v-for="option in operateTypeList"
                             :key="option.id"
                             :id="option.id"
                             :name="option.name">
                         </bk-option>
                     </bk-select>
-=======
-                    <bk-selector
-                        :list="operateTypeList"
-                        :allow-clear="true"
-                        :selected.sync="filter.bkOpType"
-                    ></bk-selector>
->>>>>>> f598f8eb
                 </div>
             </div>
             <div class="group-content">
