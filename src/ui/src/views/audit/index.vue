--- conflicted
+++ resolved
@@ -148,13 +148,8 @@
             ]),
             ...mapGetters('objectModelClassify', ['classifications']),
             filterClassifications () {
-<<<<<<< HEAD
                 const classifications = []
-                this.$classifications.map(classify => {
-=======
-                let classifications = []
                 this.classifications.map(classify => {
->>>>>>> e01d6b0b
                     if (classify['bk_classification_id'] === 'bk_biz_topo') {
                         classifications.push({
                             name: classify['bk_classification_name'],
