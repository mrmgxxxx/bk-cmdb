import Meta from '@/router/meta'
import { NAV_BUSINESS_RESOURCE } from '@/dictionary/menu'
import {
    C_CLOUD_CONFIRM,
    U_CLOUD_CONFIRM,
    D_CLOUD_CONFIRM,
    R_CLOUD_CONFIRM,
    R_CONFIRM_HISTORY
} from '@/dictionary/auth'

export const OPERATION = {
    R_CLOUD_CONFIRM,
    C_CLOUD_CONFIRM,
    U_CLOUD_CONFIRM,
    D_CLOUD_CONFIRM,
    R_CONFIRM_HISTORY
}

const path = '/resource-confirm'

export default [{
    name: 'resourceConfirm',
    path: path,
    component: () => import('./index.vue'),
    meta: new Meta({
        menu: {
            id: 'resourceConfirm',
            i18n: 'Nav["资源确认"]',
            path: path,
            order: 4,
            parent: NAV_BUSINESS_RESOURCE,
            adminView: false
        },
        auth: {
            operation: Object.values(OPERATION)
        },
        requireBusiness: true,
        i18nTitle: 'Cloud["资源确认"]'
    })
}, {
    name: 'confirmHistory',
    path: '/confirm-history',
    component: () => import('./history.vue'),
    meta: new Meta({
        auth: {
            operation: [
<<<<<<< HEAD
                R_CONFIRM_HISTORY
            ]
        },
        i18nTitle: 'Cloud["确认记录"]'
=======
                OPERATION.R_CONFIRM_HISTORY
            ],
            setAuthScope () {
                this.authScope = 'global'
            }
        }
>>>>>>> 5b2caa40
    })
}]<|MERGE_RESOLUTION|>--- conflicted
+++ resolved
@@ -44,18 +44,12 @@
     meta: new Meta({
         auth: {
             operation: [
-<<<<<<< HEAD
-                R_CONFIRM_HISTORY
-            ]
-        },
-        i18nTitle: 'Cloud["确认记录"]'
-=======
                 OPERATION.R_CONFIRM_HISTORY
             ],
             setAuthScope () {
                 this.authScope = 'global'
             }
-        }
->>>>>>> 5b2caa40
+        },
+        i18nTitle: 'Cloud["确认记录"]'
     })
 }]