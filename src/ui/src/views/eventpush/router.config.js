import Meta from '@/router/meta'
import { NAV_MODEL_MANAGEMENT } from '@/dictionary/menu'
import {
    C_EVENT,
    U_EVENT,
    D_EVENT,
    R_EVENT
} from '@/dictionary/auth'

export const OPERATION = {
    C_EVENT,
    R_EVENT,
    U_EVENT,
    D_EVENT
}

const path = '/eventpush'

export default {
    name: 'eventpush',
    path: path,
    component: () => import('./index.vue'),
    meta: new Meta({
        menu: {
            id: 'eventpush',
            i18n: 'Nav["事件推送"]',
            path: path,
            order: 5,
            parent: NAV_MODEL_MANAGEMENT,
<<<<<<< HEAD
            onlyAdminView: true,
            adminView: true
=======
            businessView: false
>>>>>>> 7c93c3b1
        },
        auth: {
            view: R_EVENT,
            operation: Object.values(OPERATION)
        }
    })
}<|MERGE_RESOLUTION|>--- conflicted
+++ resolved
@@ -27,12 +27,7 @@
             path: path,
             order: 5,
             parent: NAV_MODEL_MANAGEMENT,
-<<<<<<< HEAD
-            onlyAdminView: true,
-            adminView: true
-=======
             businessView: false
->>>>>>> 7c93c3b1
         },
         auth: {
             view: R_EVENT,
