import Meta from '@/router/meta'
import { NAV_MODEL_MANAGEMENT } from '@/dictionary/menu'
import {
    C_EVENT,
    U_EVENT,
    D_EVENT,
    R_EVENT
} from '@/dictionary/auth'

export const OPERATION = {
    C_EVENT,
    R_EVENT,
    U_EVENT,
    D_EVENT
}

const path = '/eventpush'

export default {
    name: 'eventpush',
    path: path,
    component: () => import('./index.vue'),
    meta: new Meta({
        menu: {
            id: 'eventpush',
            i18n: 'Nav["事件推送"]',
            path: path,
            order: 5,
            parent: NAV_MODEL_MANAGEMENT,
<<<<<<< HEAD
            onlyAdminView: true,
            adminView: true
=======
            businessView: false
>>>>>>> 464d9844
        },
        auth: {
            view: R_EVENT,
            operation: Object.values(OPERATION)
        }
    })
}<|MERGE_RESOLUTION|>--- conflicted
+++ resolved
@@ -27,12 +27,7 @@
             path: path,
             order: 5,
             parent: NAV_MODEL_MANAGEMENT,
-<<<<<<< HEAD
-            onlyAdminView: true,
-            adminView: true
-=======
             businessView: false
->>>>>>> 464d9844
         },
         auth: {
             view: R_EVENT,
