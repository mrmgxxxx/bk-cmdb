<template>
    <div class="detail-wrapper">
        <div class="detail-box">
            <ul class="event-form">
                <li class="form-item">
                    <label for="" class="label-name">
                        {{$t('EventPush["推送名称"]')}}<span class="color-danger">*</span>
                    </label>
                    <div class="item-content">
                        <input type="text" class="cmdb-form-input" :placeholder="$t('EventPush[\'请输入推送名称\']')"
                            maxlength="20"
                            v-model.trim="tempEventData['subscription_name']"
                            :data-vv-name="$t('EventPush[\'推送名称\']')"
                            v-validate="'required'"
                        >
                        <span v-show="errors.has($t('EventPush[\'推送名称\']'))" class="color-danger">{{ errors.first($t('EventPush[\'推送名称\']')) }}</span>
                    </div>
                </li>
                <li class="form-item">
                    <label for="" class="label-name">
                        {{$t('EventPush["系统名称"]')}}
                    </label>
                    <div class="item-content">
                        <input type="text" class="cmdb-form-input" :placeholder="$t('EventPush[\'请输入系统名称\']')"
                            v-model.trim="tempEventData['system_name']"
                            v-validate="'singlechar'"
                            :data-vv-name="$t('EventPush[\'系统名称\']')"
                        >
                        <span v-show="errors.has($t('EventPush[\'系统名称\']'))" class="color-danger">{{ errors.first($t('EventPush[\'系统名称\']')) }}</span>
                    </div>
                </li>
                <li class="form-item">
                    <label for="" class="label-name">
                        URL<span class="color-danger">*</span>
                    </label>
                    <div class="item-content url">
                        <div class="url-box">
                            <input type="text" class="cmdb-form-input" :placeholder="$t('EventPush[\'请输入URL\']')"
                                v-model.trim="tempEventData['callback_url']"
                                v-validate="'required|http'"
                                name="http"
                            >
                            <span v-show="errors.has('http')" class="color-danger">{{ errors.first('http') }}</span>
                        </div>
                        <bk-button class="test-btn" type="primary" @click.prevent="testPush">{{$t('EventPush["测试推送"]')}}</bk-button>
                    </div>
                </li>
                <li class="form-item">
                    <label for="" class="label-name">
                        {{$t('EventPush["成功确认方式"]')}}<span class="color-danger">*</span>
                    </label>
                    <div class="item-content">
                        <label for="http" class="cmdb-form-radio cmdb-radio-small">
                            <input type="radio" name="confimType" id="http" value="httpstatus"
                                v-model="tempEventData['confirm_mode']"
                            >{{$t('EventPush["HTTP状态"]')}}
                        </label>
                        <label for="reg" class="cmdb-form-radio cmdb-radio-small">
                            <input type="radio" name="confimType" id="reg" value="regular"
                                v-model="tempEventData['confirm_mode']"
                            >{{$t('Common["正则验证"]')}}
                        </label>
                        <div class="input-box">
                            <input type="text" class="cmdb-form-input" :placeholder="$t('EventPush[\'请输入正则验证\']')"
                                v-if="tempEventData['confirm_mode'] === 'regular'"
                                v-model.trim="tempEventData['confirm_pattern']['regular']"
                                :data-vv-name="$t('Common[\'该字段\']')"
                                v-validate="'required'"
                            >
                            <input type="text" class="cmdb-form-input" :placeholder="$t('EventPush[\'成功标志\']')"
                                v-else
                                v-model.trim="tempEventData['confirm_pattern']['httpstatus']"
                                v-validate="{ required: true, regex: /^[0-9]+$/ }"
                                :data-vv-name="$t('Common[\'该字段\']')"
                            >
                            <i class="tip" :class="{ 'reg': tempEventData['confirm_mode'] === 'regular' }"></i>
                        </div>
                        <span v-show="errors.has($t('Common[\'该字段\']'))" class="color-danger">{{ errors.first($t('Common[\'该字段\']')) }}</span>
                    </div>
                </li>
                <li class="form-item">
                    <label for="" class="label-name">
                        {{$t('EventPush["超时时间"]')}}<span class="color-danger">*</span>
                    </label>
                    <div class="item-content length-short">
                        <input type="text" class="cmdb-form-input" :placeholder="$t('EventPush[\'单位：秒\']')"
                            v-model.trim="tempEventData['time_out']"
                            v-validate="{ required: true, regex: /^[0-9]+$/ }"
                            :data-vv-name="$t('EventPush[\'超时时间\']')"
                            maxlength="10"
                        ><span class="unit">S</span>
                        <div v-show="errors.has($t('EventPush[\'超时时间\']'))" class="color-danger">{{ errors.first($t('EventPush[\'超时时间\']')) }}</div>
                    </div>
                </li>
            </ul>
            <div class="info">
                <i class="bk-icon icon-exclamation-circle"></i>
                <span :class="{ 'color-danger': subscriptionFormError }">{{$t('EventPush["至少选择1个事件"]')}}</span><i18n path="EventPush['已选择']"><span class="num" place="number">{{selectNum}}</span></i18n>
            </div>
            <ul class="event-wrapper">
                <li class="event-box clearfix"
                    :key="index"
                    v-for="(classify, index) in eventPushList">
                    <div class="event-title" @click="toggleEventList(classify)">
                        <i class="bk-icon icon-angle-down" :class="{ 'up': classify.isHidden }"></i>
                        {{classify.name}}
                    </div>
                    <transition name="slide">
                        <ul v-if="!classify.isHidden" :style="eventHeight(classify.children.length)">
                            <li v-for="(item, idx) in classify.children" :key="idx" class="event-item">
                                <template v-if="item.id === 'resource' && classify.classificationId === 'bk_host_manage'">
                                    <label for="" class="label-name" :title="item.name">{{item.name}}</label>
                                    <div class="options">
                                        <label for="resourceall" class="cmdb-form-checkbox cmdb-checkbox-small">
                                            <input type="checkbox"
                                                value="resourceall"
                                                :checked="tempEventData['subscription_form'][item.id].length === 2"
                                                id="resourceall" @change="checkAll('resource')"><i class="cmdb-checkbox-text" :title="$t('Common[\'全选\']')">{{$t('Common["全选"]')}}</i>
                                        </label>
                                        <label for="hostcreate" class="cmdb-form-checkbox cmdb-checkbox-small">
                                            <input type="checkbox"
                                                v-model="tempEventData['subscription_form'][item.id]"
                                                value="hostcreate"
                                                id="hostcreate"><i class="cmdb-checkbox-text" :title="$t('EventPush[\'新增主机\']')">{{$t('EventPush["新增主机"]')}}</i>
                                        </label>
                                        <label for="hostdelete" class="cmdb-form-checkbox cmdb-checkbox-small">
                                            <input type="checkbox"
                                                value="hostdelete"
                                                v-model="tempEventData['subscription_form'][item.id]"
                                                id="hostdelete"><i class="cmdb-checkbox-text" :title="$t('EventPush[\'删除主机\']')">{{$t('EventPush["删除主机"]')}}</i>
                                        </label>
                                    </div>
                                </template>
                                <template v-else-if="item.id === 'host'">
                                    <label for="" class="label-name" :title="item.name">{{item.name}}</label>
                                    <div class="options">
                                        <label :for="'hostall'" class="cmdb-form-checkbox cmdb-checkbox-small">
                                            <input type="checkbox"
                                                :value="'hostall'"
                                                :checked="tempEventData['subscription_form'][item.id].length === 3"
                                                :id="'hostall'" @change="checkAll('host')"><i class="cmdb-checkbox-text" :title="$t('Common[\'全选\']')">{{$t('Common["全选"]')}}</i>
                                        </label>
                                        <label :for="item.id + 'update'" class="cmdb-form-checkbox cmdb-checkbox-small">
                                            <input type="checkbox"
                                                v-model="tempEventData['subscription_form'][item.id]"
                                                :value="item.id + 'update'"
                                                :id="item.id + 'update'"><i class="cmdb-checkbox-text" :title="$t('Common[\'编辑\']')">{{$t('Common["编辑"]')}}</i>
                                        </label>
                                        <label for="moduletransfer" class="cmdb-form-checkbox cmdb-checkbox-small">
                                            <input type="checkbox"
                                                value="moduletransfer"
                                                v-model="tempEventData['subscription_form'][item.id]"
                                                id="moduletransfer"><i class="cmdb-checkbox-text" :title="$t('EventPush[\'模块转移\']')">{{$t('EventPush["模块转移"]')}}</i>
                                        </label>
                                        <label for="hostidentifier" class="cmdb-form-checkbox cmdb-checkbox-small">
                                            <input type="checkbox"
                                                value="hostidentifier"
                                                v-model="tempEventData['subscription_form'][item.id]"
                                                id="hostidentifier"><i class="cmdb-checkbox-text" :title="$t('EventPush[\'主机身份\']')">{{$t('EventPush["主机身份"]')}}</i>
                                        </label>
                                    </div>
                                </template>
                                <template v-else>
                                    <label for="" class="label-name" :title="item.name">{{item.name}}</label>
                                    <div class="options">
                                        <label :for="`${item.id}all`" class="cmdb-form-checkbox cmdb-checkbox-small">
                                            <input type="checkbox"
                                                :value="`${item.id}all`"
                                                @change="checkAll(item.id)"
                                                :checked="tempEventData['subscription_form'][item.id].length === 3"
                                                :id="`${item.id}all`"><i class="cmdb-checkbox-text" :title="$t('Common[\'全选\']')">{{$t('Common["全选"]')}}</i>
                                        </label>
                                        <label :for="`${item.id}create`" class="cmdb-form-checkbox cmdb-checkbox-small">
                                            <input type="checkbox"
                                                v-model="tempEventData['subscription_form'][item.id]"
                                                :value="`${item.id}create`"
                                                :id="`${item.id}create`"><i class="cmdb-checkbox-text" :title="$t('Common[\'新增\']')">{{$t('Common["新增"]')}}</i>
                                        </label>
                                        <label :for="`${item.id}update`" class="cmdb-form-checkbox cmdb-checkbox-small">
                                            <input type="checkbox"
                                                :value="`${item.id}update`"
                                                v-model="tempEventData['subscription_form'][item.id]"
                                                :id="`${item.id}update`"><i class="cmdb-checkbox-text" :title="$t('Common[\'编辑\']')">{{$t('Common["编辑"]')}}</i>
                                        </label>
                                        <label :for="`${item.id}delete`" class="cmdb-form-checkbox cmdb-checkbox-small">
                                            <input type="checkbox"
                                                :value="`${item.id}delete`"
                                                v-model="tempEventData['subscription_form'][item.id]"
                                                :id="`${item.id}delete`"><i class="cmdb-checkbox-text" :title="$t('Common[\'删除\']')">{{$t('Common["删除"]')}}</i>
                                        </label>
                                    </div>
                                </template>
                            </li>
                        </ul>
                    </transition>
                </li>
            </ul>
        </div>
        <footer class="footer">
            <bk-button type="primary" :loading="$loading('savePush')" class="btn" @click="save">{{$t('Common["保存"]')}}</bk-button>
            <bk-button type="default" class="btn vice-btn" @click="cancel">{{$t('Common["取消"]')}}</bk-button>
        </footer>
        <v-pop
            v-if="isPopShow"
            :callback-u-r-l="tempEventData['callback_url']"
            @closePop="isPopShow = false"
        >
        </v-pop>
    </div>
</template>

<script>
    import vPop from './pop'
    import { mapActions } from 'vuex'
    export default {
        components: {
            vPop
        },
        props: {
            curPush: {
                type: Object
            },
            type: {
                type: String,
                default: 'create'
            }
        },
        data () {
            return {
                isPopShow: false,
                subscriptionFormError: false,
                eventPushList: [],
                tempEventData: {
                    subscription_name: '', // 订阅名
                    system_name: '', // 系统名称
                    callback_url: '', // 回调地址
                    confirm_mode: 'httpstatus', // 回调成功确认模式   httpstatus/regular
                    confirm_pattern: {
                        httpstatus: '200',
                        regular: ''
                    },
                    subscription_form: {}, // 订阅单
                    time_out: 60 // 超时时间  单位 秒
                },
                eventData: {
                    subscription_name: '',
                    system_name: '',
                    callback_url: '',
                    confirm_mode: 'httpstatus',
                    confirm_pattern: '200',
                    subscription_form: [],
                    time_out: 60
                }
            }
        },
        computed: {
            ...mapGetters('objectModelClassify', ['classifications']),
            selectNum () {
                let num = 0
                const {
                    subscription_form: subscriptionForm
                } = this.tempEventData
                for (const key in subscriptionForm) {
                    const item = subscriptionForm[key]
                    if (item.length) {
                        num += item.length
                    }
                }
                if (num) {
                    this.subscriptionFormError = false
                }
                return num
            },
            params () {
                const params = this.$tools.clone(this.tempEventData)
                params['confirm_pattern'] = this.tempEventData['confirm_mode'] === 'httpstatus' ? this.tempEventData['confirm_pattern']['httpstatus'] : this.tempEventData['confirm_pattern']['regular']
                const subscriptionForm = []
                for (const key in params['subscription_form']) {
                    if (params['subscription_form'][key].length) {
                        subscriptionForm.push(params['subscription_form'][key].join(','))
                    }
                }
                params['subscription_form'] = subscriptionForm.join(',')
                params['time_out'] = parseInt(params['time_out'])
                return params
            }
        },
        created () {
            this.setEventPushList()
            this.initData()
        },
        methods: {
            ...mapActions('eventSub', [
                'subscribeEvent',
                'updateEventSubscribe'
            ]),
            isCloseConfirmShow () {
                const tempEventData = this.tempEventData
                const eventData = this.eventData
                for (const key in tempEventData) {
                    if (key === 'confirm_pattern') {
                        if (tempEventData[key][tempEventData['confirm_mode']] !== eventData[key][eventData['confirm_mode']]) {
                            return true
                        }
                    } else if (key === 'subscription_form') {
                        if (this.type === 'create') {
                            if (this.selectNum) {
                                return true
                            }
                        } else {
                            const tempList = JSON.stringify(tempEventData[key])
                            const list = JSON.stringify(eventData[key])
                            if (tempList !== list) {
                                return true
                            }
                        }
                    } else {
                        if (tempEventData[key] !== eventData[key]) {
                            return true
                        }
                    }
                }
                return false
            },
            testPush () {
                this.$validator.validate('http').then(res => {
                    if (res) {
                        this.isPopShow = true
                    }
                })
            },
            async checkParams () {
                let result = false
                await this.$validator.validateAll().then(res => {
                    result = res
                })
                if (!result) {
                    return false
                }
                if (this.selectNum === 0) {
                    this.subscriptionFormError = true
                    return false
                }
                return true
            },
            async save () {
                if (!await this.checkParams()) {
                    return
                }
                // eslint-disable-next-line
                let res = null
                if (this.type === 'create') {
                    res = await this.subscribeEvent({ bkBizId: 0, params: this.params, config: { requestId: 'savePush' } })
                } else {
                    res = await this.updateEventSubscribe({ bkBizId: 0, subscriptionId: this.curPush['subscription_id'], params: this.params, config: { requestId: 'savePush' } })
                }
                this.$emit('saveSuccess')
                this.$success(this.$t('EventPush["保存成功"]'))
                this.eventData = { ...this.tempEventData }
            },
            cancel () {
                this.$emit('cancel')
            },
            checkAll (objId) {
                if (event.target.checked) {
                    if (objId === 'resource') {
                        this.tempEventData['subscription_form'][objId] = ['hostcreate', 'hostdelete']
                    } else if (objId === 'host') {
                        this.tempEventData['subscription_form'][objId] = ['moduletransfer', 'hostupdate', 'hostidentifier']
                    } else {
                        this.tempEventData['subscription_form'][objId] = [`${objId}create`, `${objId}update`, `${objId}delete`]
                    }
                } else {
                    this.tempEventData['subscription_form'][objId] = []
                }
            },
            toggleEventList (classify) {
                classify.isHidden = !classify.isHidden
            },
            eventHeight (len) {
                return `height: ${len * 32}px`
            },
            setEventPushList () {
<<<<<<< HEAD
                const eventPushList = []
                const subscriptionForm = {}
                this.$classifications.map(classify => {
=======
                let eventPushList = []
                let subscriptionForm = {}
                this.classifications.map(classify => {
>>>>>>> e01d6b0b
                    if (classify['bk_objects'].length && classify['bk_classification_id'] !== 'bk_host_manage') {
                        const event = {
                            name: classify['bk_classification_name'],
                            isHidden: false,
                            classificationId: classify['bk_classification_id'],
                            children: []
                        }
                        if (classify['bk_classification_id'] === 'bk_biz_topo') {
                            event.children.push({
                                id: 'set',
                                name: this.$t("Hosts['集群']")
                            }, {
                                id: 'module',
                                name: this.$t("Hosts['模块']")
                            })
                            subscriptionForm['set'] = []
                            subscriptionForm['module'] = []
                        } else {
                            classify['bk_objects'].map(model => {
                                event.children.push({
                                    id: model['bk_obj_id'],
                                    name: model['bk_obj_name']
                                })
                                subscriptionForm[model['bk_obj_id']] = []
                            })
                        }
                        eventPushList.push(event)
                    }
                })
                subscriptionForm['resource'] = []
                subscriptionForm['host'] = []
                eventPushList.unshift({
                    isDefault: true,
                    isHidden: false,
                    classificationId: 'bk_host_manage',
                    name: this.$t('EventPush["主机业务"]'),
                    children: [{
                        id: 'resource',
                        name: this.$t('EventPush["资源池"]')
                    }, {
                        id: 'host',
                        name: this.$t('EventPush["主机"]')
                    }]
                })
                this.$set(this.tempEventData, 'subscription_form', subscriptionForm)
                this.eventPushList = eventPushList
            },
            initData () {
                if (this.type === 'edit') {
                    const subscriptionForm = {}
                    this.curPush['subscription_form'].map(item => {
                        switch (item) {
                            case 'hostcreate':
                                if (subscriptionForm.hasOwnProperty('resource')) {
                                    subscriptionForm['resource'].push('hostcreate')
                                } else {
                                    subscriptionForm['resource'] = ['hostcreate']
                                }
                                break
                            case 'hostdelete':
                                if (subscriptionForm.hasOwnProperty('resource')) {
                                    subscriptionForm['resource'].push('hostdelete')
                                } else {
                                    subscriptionForm['resource'] = ['hostdelete']
                                }
                                break
                            case 'hostidentifier':
                                if (subscriptionForm.hasOwnProperty('host')) {
                                    subscriptionForm['host'].push('hostidentifier')
                                } else {
                                    subscriptionForm['host'] = ['hostidentifier']
                                }
                                break
                            case 'moduletransfer':
                                if (subscriptionForm.hasOwnProperty('host')) {
                                    subscriptionForm['host'].push('moduletransfer')
                                } else {
                                    subscriptionForm['host'] = ['moduletransfer']
                                }
                                break
                            default:
                                const key = item.substr(0, item.length - 6)
                                if (subscriptionForm.hasOwnProperty(key)) {
                                    subscriptionForm[key].push(item)
                                } else {
                                    subscriptionForm[key] = [item]
                                }
                        }
                    })
                    this.tempEventData = {
                        subscription_id: this.curPush['subscription_id'],
                        subscription_name: this.curPush['subscription_name'],
                        system_name: this.curPush['system_name'],
                        callback_url: this.curPush['callback_url'],
                        confirm_mode: this.curPush['confirm_mode'],
                        confirm_pattern: {
                            httpstatus: this.curPush['confirm_mode'] === 'httpstatus' ? this.curPush['confirm_pattern'] : '',
                            regular: this.curPush['confirm_mode'] === 'regular' ? this.curPush['confirm_pattern'] : ''
                        },
                        subscription_form: { ...this.tempEventData['subscription_form'], ...subscriptionForm },
                        time_out: this.curPush['time_out']
                    }
                }
                this.eventData = this.$tools.clone(this.tempEventData)
            }
        }
    }
</script>

<style lang="scss" scoped>
    .slide-enter-active, .slide-leave-active{
        transition: height .3s;
        overflow: hidden;
    }
    .slide-enter, .slide-leave-to{
        height: 0 !important;
    }
    .detail-wrapper{
        height: 100%;
        .pop-master{
            position: absolute;
            left: 0;
            top: 0;
            bottom: 0;
            right: 0;
        }
        .detail-box{
            padding: 20px 30px;
            height: calc(100% - 63px);
            overflow-y: auto;
            @include scrollbar;
        }
        .event-form{
            .form-item{
                width: 100%;
                margin-bottom: 20px;
                &:after{
                    display: block;
                    content: "";
                    clear: both;
                }
            }
            .label-name{
                position: relative;
                float: left;
                width: 85px;
                text-align: right;
                line-height: 36px;
                font-size: 14px;
                @include ellipsis;
                .color-danger{
                    position: absolute;
                    top: 2px;
                    right: -10px;
                }
            }
            .item-content{
                margin-left: 15px;
                width: calc(100% - 100px);
                float: left;
                &.url {
                    font-size: 0;
                    .url-box {
                        display: inline-block;
                        width: calc(100% - 106px);
                    }
                    .test-btn {
                        vertical-align: top;
                        margin-left: 10px;
                        width: 96px;
                    }
                }
                span {
                    font-size: 14px;
                }
                .input-box {
                    position: relative;
                    .cmdb-form-input:focus {
                        +.tip {
                            border-top: 1px solid $cmdbBorderFocusColor;
                            border-right: 1px solid $cmdbBorderFocusColor;
                        }
                    }
                    .tip {
                        position: absolute;
                        display: inline-block;
                        left: 2px;
                        top: -4px;
                        width: 8px;
                        height: 8px;
                        background: #fff;
                        border-top: 1px solid $cmdbBorderColor;
                        border-right: 1px solid $cmdbBorderColor;
                        transform: rotate(-45deg);
                        &.reg {
                            left: 121px;
                        }
                    }
                }
                .cmdb-form-radio{
                    cursor: pointer;
                    height: 32px;
                    margin-bottom: 10px;
                    input[type="radio"]{
                        margin-top: -2px;
                    }
                }
                &.length-short{
                    position: relative;
                    input{
                        width: 97px;
                        margin-right: 10px;
                    }
                    .unit{
                        position: absolute;
                        left: 110px;
                        top: 8px;
                    }
                }
            }
        }
        .info{
            background: #fff3da;
            border-radius: 2px;
            width: 100%;
            padding-left: 20px;
            height: 42px;
            line-height: 40px;
            font-size: 0;
            border: 1px solid #ffc947;
            .bk-icon {
                position: relative;
                top: -1px;
                margin-right: 10px;
                color: #ffc947;
                font-size: 20px;
            }
            span {
                font-size: 14px;
                vertical-align: middle;
            }
            .num{
                font-weight: bold;
            }
        }
        .event-wrapper{
            .event-box{
                padding: 13px 0;
                border-bottom: 1px solid #eceef5;
                .event-title{
                    margin-right: 10px;
                    overflow: hidden;
                    text-overflow: ellipsis;
                    white-space: nowrap;
                    height: 32px;
                    line-height: 32px;
                    font-weight: bold;
                    cursor: pointer;
                }
                .bk-icon{
                    line-height: 32px;
                    width: 32px;
                    text-align: center;
                    margin-right: -6px;
                    font-size: 12px;
                    font-weight: bold;
                    transition: all .5s;
                    &.up{
                        transform: rotate(180deg);
                    }
                }
                ul{
                    width: 100%;
                    float: left;
                }
            }
            .event-item{
                padding: 7px 0;
                height: 32px;
                line-height: 18px;
                &:after{
                    display: block;
                    content: "";
                    clear: both;
                }
                .label-name{
                    float: left;
                    width: 85px;
                    text-align: right;
                    font-size: 14px;
                    margin-right: 15px;
                    font-weight: bold;
                    white-space: nowrap;
                    text-overflow: ellipsis;
                    overflow: hidden;
                }
                .options{
                    font-size: 0;
                    label{
                        height: 18px;
                        width: 85px;
                        margin-right: 10px;
                        &:nth-child(1) {
                            width: 120px;
                        }
                        &:nth-child(4) {
                            width: 76px;
                            margin-right: 0;
                        }
                        &.cmdb-form-checkbox{
                            padding: 0;
                            cursor: pointer;
                        }
                        input[type="checkbox"]{
                            margin-right: 6px;
                        }
                        .cmdb-checkbox-text{
                            display: inline-block;
                            width: calc(100% - 20px);
                            overflow: hidden;
                            text-overflow: ellipsis;
                            white-space: nowrap;
                        }
                    }
                }
            }
        }
        .footer{
            height: 63px;
            line-height: 63px;
            background: #f9f9f9;
            font-size: 0;
            padding-left: 130px;
            .btn{
                margin-right: 11px;
            }
        }
    }
</style><|MERGE_RESOLUTION|>--- conflicted
+++ resolved
@@ -211,7 +211,7 @@
 
 <script>
     import vPop from './pop'
-    import { mapActions } from 'vuex'
+    import { mapActions, mapGetters } from 'vuex'
     export default {
         components: {
             vPop
@@ -381,15 +381,9 @@
                 return `height: ${len * 32}px`
             },
             setEventPushList () {
-<<<<<<< HEAD
                 const eventPushList = []
                 const subscriptionForm = {}
-                this.$classifications.map(classify => {
-=======
-                let eventPushList = []
-                let subscriptionForm = {}
                 this.classifications.map(classify => {
->>>>>>> e01d6b0b
                     if (classify['bk_objects'].length && classify['bk_classification_id'] !== 'bk_host_manage') {
                         const event = {
                             name: classify['bk_classification_name'],
