--- conflicted
+++ resolved
@@ -38,11 +38,8 @@
 
 <script>
     import formatter from '@/filters/formatter'
-<<<<<<< HEAD
     import { mapGetters } from 'vuex'
-=======
     import ProcessBindInfoValue from '@/components/service/process-bind-info-value'
->>>>>>> 5a9e4bcb
     export default {
         components: {
             ProcessBindInfoValue
