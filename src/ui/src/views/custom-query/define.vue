--- conflicted
+++ resolved
@@ -44,57 +44,6 @@
                         <label class="filter-label">
                             {{property.objName}} - {{property.propertyName}}
                         </label>
-<<<<<<< HEAD
-                        <div class="filter-content clearfix" :class="{ disabled: !editable }"
-                            v-cursor="{
-                                active: !editable,
-                                auth: [$OPERATION.U_CUSTOM_QUERY]
-                            }">
-                            <filter-field-operator class="filter-field-operator fl"
-                                v-if="!['date', 'time'].includes(property.propertyType)"
-                                :type="getOperatorType(property)"
-                                :disabled="!editable"
-                                v-model="property.operator">
-                            </filter-field-operator>
-                            <cmdb-form-enum class="filter-field-value filter-field-enum fl"
-                                v-if="property.propertyType === 'enum'"
-                                :allow-clear="true"
-                                :options="getEnumOptions(property)"
-                                :disabled="!editable"
-                                v-model="property.value">
-                            </cmdb-form-enum>
-                            <cmdb-form-bool-input class="filter-field-value filter-field-bool-input fl"
-                                v-else-if="property.propertyType === 'bool'"
-                                v-model="property.value"
-                                :disabled="!editable">
-                            </cmdb-form-bool-input>
-                            <cmdb-search-input class="filter-field-value filter-field-char fl" :style="{ '--index': 99 - index }"
-                                v-else-if="['singlechar', 'longchar'].includes(property.propertyType)"
-                                v-model="property.value"
-                                :disabled="!editable">
-                            </cmdb-search-input>
-                            <cmdb-form-date-range class="filter-field-value"
-                                v-else-if="['date', 'time'].includes(property.propertyType)"
-                                v-model="property.value">
-                            </cmdb-form-date-range>
-                            <cmdb-cloud-selector
-                                v-else-if="property.propertyId === 'bk_cloud_id'"
-                                class="filter-field-value fl"
-                                :allow-clear="true"
-                                v-model="property.value">
-                            </cmdb-cloud-selector>
-                            <component class="filter-field-value fl" :class="`filter-field-${property.propertyType}`"
-                                v-else
-                                :is="`cmdb-form-${property.propertyType}`"
-                                :disabled="!editable"
-                                v-model="property.value">
-                            </component>
-                            <i class="userapi-delete fr bk-icon icon-close"
-                                v-if="editable"
-                                @click="deleteUserProperty(property, index)">
-                            </i>
-                        </div>
-=======
                         <cmdb-auth style="display: block;"
                             :auth="authResources">
                             <template slot-scope="{ disabled }">
@@ -126,6 +75,12 @@
                                         v-else-if="['date', 'time'].includes(property.propertyType)"
                                         v-model="property.value">
                                     </cmdb-form-date-range>
+                                    <cmdb-cloud-selector
+                                        v-else-if="property.propertyId === 'bk_cloud_id'"
+                                        class="filter-field-value fl"
+                                        :allow-clear="true"
+                                        v-model="property.value">
+                                    </cmdb-cloud-selector>
                                     <component class="filter-field-value fl" :class="`filter-field-${property.propertyType}`"
                                         v-else
                                         :is="`cmdb-form-${property.propertyType}`"
@@ -139,7 +94,6 @@
                                 </div>
                             </template>
                         </cmdb-auth>
->>>>>>> 9ae0d34c
                     </li>
                 </ul>
                 <cmdb-auth :auth="authResources">
@@ -155,10 +109,6 @@
                 </cmdb-auth>
             </div>
         </div>
-<<<<<<< HEAD
-
-=======
->>>>>>> 9ae0d34c
         <div class="userapi-btn-group">
             <cmdb-auth :auth="authResources">
                 <bk-button slot-scope="{ disabled }"
@@ -288,9 +238,6 @@
             ]),
             filterList () {
                 return this.filter.allList.filter(item => {
-                    // if (['foreignkey'].includes(item['bk_property_type'])) {
-                    //     return false
-                    // }
                     return !this.userProperties.some(property => {
                         return item['bk_obj_id'] === property.objId && item['bk_property_id'] === property.propertyId
                     })
@@ -650,7 +597,6 @@
                     }
                 })
                 this.filter.allList = [...hostList, ...setList, ...moduleList]
-                // const sliderProperty = this.filter.allList.filter(item => !['foreignkey'].includes(item['bk_property_type']))
                 const propertyMap = {}
                 this.filter.allList.forEach(item => {
                     if (propertyMap.hasOwnProperty(item['bk_obj_id'])) {
