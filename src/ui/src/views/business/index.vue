--- conflicted
+++ resolved
@@ -46,6 +46,7 @@
                     v-if="filter.type === 'enum'"
                     :options="$tools.getEnumOptions(properties, filter.id)"
                     :allow-clear="true"
+                    :auto-select="false"
                     v-model="filter.value"
                     @on-selected="handleFilterData">
                 </cmdb-form-enum>
@@ -488,21 +489,8 @@
 </script>
 
 <style lang="scss" scoped>
-<<<<<<< HEAD
-.business-layout {
-    padding: 0 20px;
-}
-.options-filter{
-    position: relative;
-    margin-right: 10px;
-    .filter-selector{
-        width: 115px;
-        border-radius: 2px 0 0 2px;
-        margin-right: -1px;
-=======
     .business-layout {
         padding: 0 20px;
->>>>>>> f9cd2f19
     }
     .options-filter{
         position: relative;
@@ -537,11 +525,6 @@
         }
         .button-history{
             margin-right: 10px;
-            border-radius: 2px 0 0 2px;
-        }
-        .button-setting{
-            border-radius: 0 2px 2px 0;
-            margin-left: -1px;
         }
     }
     .business-table{
