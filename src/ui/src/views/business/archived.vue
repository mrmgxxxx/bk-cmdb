<template>
    <div class="archived-layout">
        <div class="archived-filter">
            <div class="filter-item">
<<<<<<< HEAD
                <bk-input v-model="filter.name" right-icon="bk-icon icon-search" @enter="handlePageChange(1, $event)"></bk-input>
=======
                <bk-input v-model="filter.name"
                    :placeholder="$t('请输入xx', { name: $t('业务') })"
                    right-icon="bk-icon icon-search"
                    @enter="handlePageChange(1)">
                </bk-input>
>>>>>>> 2b7f9484
            </div>
        </div>
        <bk-table class="archived-table"
            :pagination="pagination"
            :data="list"
            :max-height="$APP.height - 190"
            @page-change="handlePageChange"
            @page-limit-change="handleSizeChange">
            <bk-table-column v-for="column in header"
                :key="column.id"
                :prop="column.id"
                :label="column.name">
            </bk-table-column>
            <bk-table-column :label="$t('操作')" fixed="right">
                <template slot-scope="{ row }">
                    <span class="inline-block-middle"
                        v-cursor="{
                            active: !$isAuthorized(archiveAuth),
                            auth: [archiveAuth]
                        }">
                        <bk-button theme="primary" size="small"
                            :disabled="!$isAuthorized(archiveAuth)"
                            @click="handleRecovery(row)">
                            {{$t('恢复业务')}}
                        </bk-button>
                    </span>
                </template>
            </bk-table-column>
            <cmdb-table-stuff slot="empty" :stuff="table.stuff"></cmdb-table-stuff>
        </bk-table>
    </div>
</template>

<script>
    import { mapGetters, mapActions } from 'vuex'
    import { MENU_RESOURCE_BUSINESS, MENU_RESOURCE_MANAGEMENT } from '@/dictionary/menu-symbol'
    export default {
        data () {
            return {
                properties: [],
                header: [],
                list: [],
                filter: {
                    range: [],
                    name: ''
                },
                pagination: {
                    current: 1,
                    count: 0,
                    ...this.$tools.getDefaultPaginationConfig()
                },
                table: {
                    stuff: {
                        type: 'default',
                        payload: {
                            emptyText: this.$t('bk.table.emptyText')
                        }
                    }
                }
            }
        },
        computed: {
            ...mapGetters(['supplierAccount', 'isAdminView', 'userName']),
            ...mapGetters('userCustom', ['usercustom']),
            ...mapGetters('objectBiz', ['bizId']),
            customBusinessColumns () {
                return this.usercustom[`${this.userName}_biz_${this.isAdminView ? 'adminView' : this.bizId}_table_columns`]
            },
            archiveAuth () {
                return this.$OPERATION.BUSINESS_ARCHIVE
            }
        },
        async created () {
            try {
                this.setDynamicBreadcrumbs()
                this.properties = await this.searchObjectAttribute({
                    params: this.$injectMetadata({
                        bk_obj_id: 'biz',
                        bk_supplier_account: this.supplierAccount
                    }),
                    config: {
                        requestId: 'post_searchObjectAttribute_biz',
                        fromCache: true
                    }
                })
                this.setTableHeader()
                this.getTableData()
            } catch (e) {
                // ignore
            }
        },
        methods: {
            ...mapActions('objectModelProperty', ['searchObjectAttribute']),
            ...mapActions('objectBiz', ['searchBusiness', 'recoveryBusiness']),
            setDynamicBreadcrumbs () {
                this.$store.commit('setBreadcrumbs', [{
                    label: this.$t('资源目录'),
                    route: {
                        name: MENU_RESOURCE_MANAGEMENT
                    }
                }, {
                    label: this.$t('业务'),
                    route: {
                        name: MENU_RESOURCE_BUSINESS
                    }
                }, {
                    label: this.$t('已归档业务')
                }])
            },
            back () {
                this.$router.go(-1)
            },
            setTableHeader () {
                const headerProperties = this.$tools.getHeaderProperties(this.properties, this.customBusinessColumns, ['bk_biz_name'])
                this.header = [{
                    id: 'bk_biz_id',
                    name: 'ID'
                }].concat(headerProperties.map(property => {
                    return {
                        id: property['bk_property_id'],
                        name: property['bk_property_name']
                    }
                })).concat([{
                    id: 'last_time',
                    name: this.$t('更新时间')
                }])
            },
            getTableData (event) {
                this.searchBusiness({
                    params: this.getSearchParams(),
                    config: {
                        globalPermission: false,
                        cancelPrevious: true,
                        requestId: 'searchArchivedBusiness'
                    }
                }).then(business => {
                    if (business.count && !business.info.length) {
                        this.pagination.current -= 1
                        this.getTableData()
                    }
                    this.pagination.count = business.count
                    this.list = this.$tools.flattenList(this.properties, business.info.map(biz => {
                        biz['last_time'] = this.$tools.formatTime(biz['last_time'], 'YYYY-MM-DD HH:mm:ss')
                        return biz
                    }))

                    if (event) {
                        this.table.stuff.type = 'search'
                    }
                }).catch(({ permission }) => {
                    if (permission) {
                        this.table.stuff = {
                            type: 'permission',
                            payload: { permission }
                        }
                    }
                })
            },
            getSearchParams () {
                const params = {
                    condition: {
                        'bk_data_status': 'disabled'
                    },
                    fields: [],
                    page: {
                        start: (this.pagination.current - 1) * this.pagination.limit,
                        limit: this.pagination.limit,
                        sort: '-bk_biz_id'
                    }
                }
                if (this.filter.range.length) {
                    params.condition.last_time = {
                        '$gte': this.filter.range[0],
                        '$lte': this.filter.range[1]
                    }
                }
                if (this.filter.name) {
                    params.condition.bk_biz_name = { '$regex': this.filter.name }
                }
                return params
            },
            handleRecovery (biz) {
                this.$bkInfo({
                    title: this.$t('是否确认恢复业务？'),
                    subTitle: this.$t('恢复业务提示', { bizName: biz['bk_biz_name'] }),
                    confirmFn: () => {
                        this.recoveryBiz(biz)
                    }
                })
            },
            recoveryBiz (biz) {
                this.recoveryBusiness({
                    params: {
                        'bk_biz_id': biz['bk_biz_id']
                    },
                    config: {
                        cancelWhenRouteChange: false
                    }
                }).then(() => {
                    this.$http.cancel('post_searchBusiness_$ne_disabled')
                    this.$success(this.$t('恢复业务成功'))
                    this.getTableData()
                })
            },
            handleSizeChange (size) {
                this.pagination.limit = size
                this.handlePageChange(1)
            },
            handlePageChange (current, event) {
                this.pagination.current = current
                this.getTableData(event)
            }
        }
    }
</script>

<style lang="scss" scoped>
    .archived-layout{
        padding: 0 20px;
    }
    .archived-filter {
        padding: 0 0 15px 0;
        .filter-item {
            width: 220px;
            margin-right: 5px;
            @include inlineBlock;
        }
    }
</style><|MERGE_RESOLUTION|>--- conflicted
+++ resolved
@@ -2,15 +2,11 @@
     <div class="archived-layout">
         <div class="archived-filter">
             <div class="filter-item">
-<<<<<<< HEAD
-                <bk-input v-model="filter.name" right-icon="bk-icon icon-search" @enter="handlePageChange(1, $event)"></bk-input>
-=======
                 <bk-input v-model="filter.name"
                     :placeholder="$t('请输入xx', { name: $t('业务') })"
                     right-icon="bk-icon icon-search"
-                    @enter="handlePageChange(1)">
+                    @enter="handlePageChange(1, $event)">
                 </bk-input>
->>>>>>> 2b7f9484
             </div>
         </div>
         <bk-table class="archived-table"
