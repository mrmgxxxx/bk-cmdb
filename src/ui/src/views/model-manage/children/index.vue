<template>
    <div class="model-detail-wrapper">
        <div class="model-info" v-bkloading="{ isLoading: $loading('searchObjects') }">
            <template v-if="activeModel !== null">
                <div class="choose-icon-wrapper">
                    <span class="model-type">{{getModelType()}}</span>
                    <template v-if="isEditable">
                        <div class="icon-box" v-if="!activeModel['bk_ispaused']" @click="isIconListShow = true">
                            <i class="icon" :class="[activeModel['bk_obj_icon'] || 'icon-cc-default', { ispre: isPublicModel }]"></i>
                            <p class="hover-text">{{$t('点击切换')}}</p>
                        </div>
                        <div class="icon-box" v-else>
                            <i class="icon" :class="[activeModel['bk_obj_icon'] || 'icon-cc-default', { ispre: isPublicModel }]"></i>
                            <p class="hover-text is-paused">{{$t('已停用')}}</p>
                        </div>
                        <div class="choose-icon-box" v-if="isIconListShow" v-click-outside="hideChooseBox">
                            <the-choose-icon
                                v-model="modelInfo.objIcon"
                                @close="hideChooseBox"
                                @chooseIcon="chooseIcon">
                            </the-choose-icon>
                        </div>
                    </template>
                    <template v-else>
                        <div class="icon-box" style="cursor: default;">
                            <i class="icon" :class="[activeModel['bk_obj_icon'] || 'icon-cc-default', { ispre: isPublicModel }]"></i>
                        </div>
                    </template>
                </div>
                <div class="model-text">
                    <span>{{$t('唯一标识')}}：</span>
                    <span class="text-content id" :title="activeModel['bk_obj_id'] || ''">{{activeModel['bk_obj_id'] || ''}}</span>
                </div>
                <div class="model-text">
                    <span>{{$t('名称')}}：</span>
                    <template v-if="!isEditName">
                        <span class="text-content" :title="activeModel['bk_obj_name'] || ''">{{activeModel['bk_obj_name'] || ''}}</span>
                        <i class="icon icon-cc-edit text-primary"
                            v-if="isEditable && !activeModel.ispre && !activeModel.bk_ispaused"
                            @click="editModelName">
                        </i>
                    </template>
                    <template v-else>
                        <div class="cmdb-form-item" :class="{ 'is-error': errors.has('modelName') }">
                            <bk-input type="text" class="cmdb-form-input"
                                name="modelName"
                                v-validate="'required|singlechar'"
                                v-model.trim="modelInfo.objName">
                            </bk-input>
                        </div>
                        <span class="text-primary" @click="saveModel">{{$t('保存')}}</span>
                        <span class="text-primary" @click="isEditName = false">{{$t('取消')}}</span>
                    </template>
                </div>
<<<<<<< HEAD
                <div class="model-text ml10" v-if="!activeModel['bk_ispaused'] && activeModel.bk_classification_id !== 'bk_biz_topo'">
=======
                <div class="model-text ml10" v-if="!activeModel['bk_ispaused'] && activeModel['bk_classification_id'] !== 'bk_biz_topo'">
>>>>>>> f9cd2f19
                    <span>{{$t('实例数量')}}：</span>
                    <div class="text-content-count"
                        :title="modelStatisticsSet[activeModel['bk_obj_id']] || 0"
                        @click="handleGoInstance">
                        <span>{{modelStatisticsSet[activeModel['bk_obj_id']] || 0}}</span>
                        <i class="icon-cc-share"></i>
                    </div>
                </div>
                <span class="restart-btn"
                    v-cursor="{
                        active: !$isAuthorized($OPERATION.U_MODEL),
                        auth: [$OPERATION.U_MODEL]
                    }"
                    v-if="!isMainLine && activeModel['bk_ispaused']"
                    v-bk-tooltips.right="$t('保留模型和相应实例，隐藏关联关系')">
                    <bk-button
                        theme="primary"
                        @click="dialogConfirm('restart')">
                        {{$t('立即启用')}}
                    </bk-button>
                </span>
                <div class="btn-group">
                    <template v-if="canBeImport">
                        <label class="label-btn"
                            v-cursor="{
                                active: !$isAuthorized($OPERATION.U_MODEL),
                                auth: [$OPERATION.U_MODEL]
                            }"
                            v-if="tab.active === 'field'"
                            :class="{ 'disabled': isReadOnly }">
                            <i class="icon-cc-import"></i>
                            <span>{{$t('导入')}}</span>
                            <input v-if="!isReadOnly && $isAuthorized($OPERATION.U_MODEL)" ref="fileInput" type="file" @change.prevent="handleFile">
                        </label>
                        <label class="label-btn" @click="exportField">
                            <i class="icon-cc-derivation"></i>
                            <span>{{$t('导出')}}</span>
                        </label>
                    </template>
                    <template v-if="isShowOperationButton">
                        <label class="label-btn"
                            v-cursor="{
                                active: !$isAuthorized($OPERATION.U_MODEL),
                                auth: [$OPERATION.U_MODEL]
                            }"
                            v-if="!isMainLine && !activeModel['bk_ispaused']"
                            v-bk-tooltips="$t('保留模型和相应实例，隐藏关联关系')">
                            <i class="bk-icon icon-minus-circle-shape"></i>
                            <span @click="dialogConfirm('stop')">
                                {{$t('停用')}}
                            </span>
                        </label>
                        <label class="label-btn"
                            v-cursor="{
                                active: !$isAuthorized($OPERATION.D_MODEL),
                                auth: [$OPERATION.D_MODEL]
                            }"
                            v-bk-tooltips="$t('删除模型和其下所有实例，此动作不可逆，请谨慎操作')"
                            @click="dialogConfirm('delete')">
                            <i class="icon-cc-del"></i>
                            <span>{{$t('删除')}}</span>
                        </label>
                    </template>
                </div>
            </template>
        </div>
        <bk-tab class="model-details-tab" type="unborder-card" :active.sync="tab.active">
            <bk-tab-panel name="field" :label="$t('模型字段')">
                <the-field-group ref="field" v-if="tab.active === 'field'"></the-field-group>
            </bk-tab-panel>
            <bk-tab-panel name="relation" :label="$t('模型关联')" :visible="activeModel && !specialModel.includes(activeModel['bk_obj_id'])">
                <the-relation v-if="tab.active === 'relation'"></the-relation>
            </bk-tab-panel>
            <bk-tab-panel name="verification" :label="$t('唯一校验')">
                <the-verification v-if="tab.active === 'verification'"></the-verification>
            </bk-tab-panel>
        </bk-tab>
    </div>
</template>

<script>
    import theRelation from './relation'
    import theVerification from './verification'
    import theFieldGroup from '@/components/model-manage/field-group'
    import theChooseIcon from '@/components/model-manage/choose-icon/_choose-icon'
    import { mapActions, mapGetters, mapMutations } from 'vuex'
    import {
        MENU_MODEL_MANAGEMENT,
        MENU_MODEL_BUSINESS_TOPOLOGY,
        MENU_RESOURCE_HOST,
        MENU_RESOURCE_BUSINESS,
        MENU_RESOURCE_INSTANCE
    } from '@/dictionary/menu-symbol'
    export default {
        components: {
            theFieldGroup,
            theRelation,
            theVerification,
            theChooseIcon
        },
        data () {
            return {
                tab: {
                    active: 'field'
                },
                modelInfo: {
                    objName: '',
                    objIcon: ''
                },
                isIconListShow: false,
                isEditName: false,
                specialModel: ['process', 'plat'],
                modelStatisticsSet: {}
            }
        },
        computed: {
            ...mapGetters([
                'supplierAccount',
                'userName',
                'admin',
                'isAdminView',
                'isBusinessSelected'
            ]),
            ...mapGetters('objectModel', [
                'activeModel',
                'isPublicModel',
                'isInjectable',
                'isMainLine'
            ]),
            ...mapGetters('objectModelClassify', ['models']),
            isShowOperationButton () {
                return (this.isAdminView || !this.isPublicModel)
                    && !this.activeModel['ispre']
            },
            isReadOnly () {
                if (this.activeModel) {
                    return this.activeModel['bk_ispaused']
                }
                return false
            },
            isEditable () {
                const updateAuth = this.$isAuthorized(this.$OPERATION.U_MODEL)
                if (!updateAuth) {
                    return false
                }
                if (this.isAdminView) {
                    return !this.activeModel.ispre
                }
                return !this.isReadOnly && !this.isPublicModel
            },
            modelParams () {
                const {
                    objIcon,
                    objName
                } = this.modelInfo
                const params = {
                    modifier: this.userName
                }
                if (objIcon) {
                    Object.assign(params, { bk_obj_icon: objIcon })
                }
                if (objName.length && objName !== this.activeModel['bk_obj_name']) {
                    Object.assign(params, { bk_obj_name: objName })
                }
                return params
            },
            exportUrl () {
                return `${window.API_HOST}object/owner/${this.supplierAccount}/object/${this.activeModel['bk_obj_id']}/export`
            },
            canBeImport () {
                const cantImport = ['host', 'biz', 'process', 'plat']
                return this.$isAuthorized(this.$OPERATION.U_MODEL)
                    && !this.isMainLine
                    && !cantImport.includes(this.$route.params.modelId)
            }
        },
        watch: {
            '$route.params.modelId' () {
                this.initObject()
            }
        },
        created () {
            this.initObject()
        },
        methods: {
            ...mapActions('objectModel', [
                'searchObjects',
                'updateObject',
                'deleteObject'
            ]),
            ...mapActions('objectBatch', [
                'importObjectAttribute',
                'exportObjectAttribute'
            ]),
            ...mapActions('objectMainLineModule', [
                'deleteMainlineObject'
            ]),
            ...mapMutations('objectModel', [
                'setActiveModel'
            ]),
            getModelType () {
                if (this.activeModel.ispre) {
                    return this.$t('内置')
                } else {
                    if (this.$tools.getMetadataBiz(this.activeModel)) {
                        return this.$t('自定义')
                    }
                    return this.$t('公共')
                }
            },
            async handleFile (e) {
                const files = e.target.files
                const formData = new FormData()
                formData.append('file', files[0])
                if (!this.isPublicModel) {
                    formData.append('metadata', JSON.stringify(this.$injectMetadata().metadata))
                }
                try {
                    const res = await this.importObjectAttribute({
                        params: formData,
                        objId: this.activeModel['bk_obj_id'],
                        config: {
                            requestId: 'importObjectAttribute',
                            globalError: false,
                            transformData: false
                        }
                    }).then(res => {
                        this.$http.cancel(`post_searchObjectAttribute_${this.activeModel['bk_obj_id']}`)
                        return res
                    })
                    if (res.result) {
                        const data = res.data[this.activeModel['bk_obj_id']]
                        if (data.hasOwnProperty('insert_failed')) {
                            this.$error(data['insert_failed'][0])
                        } else if (data.hasOwnProperty('update_failed')) {
                            this.$error(data['update_failed'][0])
                        } else {
                            this.$success(this.$t('导入成功'))
                            this.$refs.field.initFieldList()
                        }
                    } else {
                        this.$error(res['bk_error_msg'])
                    }
                } catch (e) {
                    this.$error(e.data['bk_error_msg'])
                } finally {
                    this.$refs.fileInput.value = ''
                }
            },
            checkModel () {
                return this.models.find(model => model['bk_obj_id'] === this.$route.params.modelId)
            },
            hideChooseBox () {
                this.isIconListShow = false
            },
            chooseIcon () {
                this.isIconListShow = false
                this.saveModel()
            },
            editModelName () {
                this.modelInfo.objName = this.activeModel['bk_obj_name']
                this.isEditName = true
            },
            async saveModel () {
                if (!await this.$validator.validateAll()) {
                    return
                }
                await this.updateObject({
                    id: this.activeModel['id'],
                    params: this.$injectMetadata(this.modelParams, { clone: true })
                }).then(() => {
                    this.$http.cancel('post_searchClassificationsObjects')
                })
                this.setActiveModel({ ...this.activeModel, ...this.modelParams })
                this.isEditName = false
            },
            async initObject () {
                await this.getModelStatistics()
                const model = this.$store.getters['objectModelClassify/getModelById'](this.$route.params.modelId)
                if (model) {
                    this.$store.commit('objectModel/setActiveModel', model)
                    console.log(model)
                    if (model.bk_classification_id === 'bk_biz_topo') {
                        this.$store.commit('setBreadcumbs', [{
                            i18n: '业务层级',
                            route: {
                                name: MENU_MODEL_BUSINESS_TOPOLOGY
                            }
                        }, { name: model.bk_obj_name }])
                    } else {
                        this.$store.commit('setBreadcumbs', [{
                            i18n: '模型管理',
                            route: {
                                name: MENU_MODEL_MANAGEMENT
                            }
                        }, { name: model.bk_obj_name }])
                    }
                    this.initModelInfo()
                } else {
                    this.$router.replace({ name: 'status404' })
                }
            },
            async getModelStatistics () {
                const modelStatisticsSet = {}
                const res = await this.$store.dispatch('objectModelClassify/getClassificationsObjectStatistics', {
                    config: {
                        requestId: 'getClassificationsObjectStatistics'
                    }
                })
                res.forEach(item => {
                    modelStatisticsSet[item.bk_obj_id] = item.instance_count
                })
                this.modelStatisticsSet = modelStatisticsSet
            },
            initModelInfo () {
                this.modelInfo = {
                    objIcon: this.activeModel['bk_obj_icon'],
                    objName: this.activeModel['bk_obj_name']
                }
            },
            exportExcel (response) {
                const contentDisposition = response.headers['content-disposition']
                const fileName = contentDisposition.substring(contentDisposition.indexOf('filename') + 9)
                const url = window.URL.createObjectURL(new Blob([response.data], { type: 'application/vnd.openxmlformats-officedocument.spreadsheetml.sheet' }))
                const link = document.createElement('a')
                link.style.display = 'none'
                link.href = url
                link.setAttribute('download', fileName)
                document.body.appendChild(link)
                link.click()
                document.body.removeChild(link)
            },
            async exportField () {
                const res = await this.exportObjectAttribute({
                    objId: this.activeModel['bk_obj_id'],
                    params: this.$injectMetadata({}, { inject: !this.isPublicModel }),
                    config: {
                        globalError: false,
                        originalResponse: true,
                        responseType: 'blob'
                    }
                })
                this.exportExcel(res)
            },
            dialogConfirm (type) {
                if (type === 'delete') {
                    if (!this.$isAuthorized(this.$OPERATION.D_MODEL)) {
                        return false
                    }
                } else if (!this.$isAuthorized(this.$OPERATION.U_MODEL)) {
                    return false
                }
                switch (type) {
                    case 'restart':
                        this.$bkInfo({
                            title: this.$t('确认要启用该模型？'),
                            confirmFn: () => {
                                this.updateModelObject(false)
                            }
                        })
                        break
                    case 'stop':
                        this.$bkInfo({
                            title: this.$t('确认要停用该模型？'),
                            confirmFn: () => {
                                this.updateModelObject(true)
                            }
                        })
                        break
                    case 'delete':
                        this.$bkInfo({
                            title: this.$t('确认要删除该模型？'),
                            confirmFn: () => {
                                this.deleteModel()
                            }
                        })
                        break
                    default:
                }
            },
            async updateModelObject (ispaused) {
                await this.updateObject({
                    id: this.activeModel['id'],
                    params: this.$injectMetadata({
                        bk_ispaused: ispaused
                    }),
                    config: {
                        requestId: 'updateModel'
                    }
                })
                this.$store.commit('objectModelClassify/updateModel', {
                    bk_ispaused: ispaused,
                    bk_obj_id: this.activeModel.bk_obj_id
                })
                this.setActiveModel({ ...this.activeModel, ...{ bk_ispaused: ispaused } })
            },
            async deleteModel () {
                if (this.isMainLine) {
                    await this.deleteMainlineObject({
                        bkObjId: this.activeModel['bk_obj_id'],
                        config: {
                            requestId: 'deleteModel'
                        }
                    })
                    this.$router.replace({ name: MENU_MODEL_BUSINESS_TOPOLOGY })
                } else {
                    await this.deleteObject({
                        id: this.activeModel['id'],
                        config: {
                            data: this.$injectMetadata({}, {
                                inject: this.isInjectable
                            }),
                            requestId: 'deleteModel'
                        }
                    })
                    this.$router.replace({ name: MENU_MODEL_MANAGEMENT })
                }
                this.$http.cancel('post_searchClassificationsObjects')
            },
            handleGoInstance () {
                const model = this.activeModel
                const map = {
                    host: MENU_RESOURCE_HOST,
                    biz: MENU_RESOURCE_BUSINESS
                }
                if (map.hasOwnProperty(model.bk_obj_id)) {
                    this.$router.push({
                        name: map[model.bk_obj_id]
                    })
                } else {
                    this.$router.push({
                        name: MENU_RESOURCE_INSTANCE,
                        params: {
                            objId: model.bk_obj_id
                        }
                    })
                }
            }
        }
    }
</script>

<style lang="scss" scoped>
    .model-detail-wrapper {
        padding: 0;
    }
    .model-details-tab {
        height: calc(100% - 70px) !important;
        /deep/ {
            .bk-tab-header {
                padding: 0;
                margin: 0 20px;
            }
            .bk-tab-section {
                padding: 0;
            }
        }
    }
    .model-info {
        padding: 0 24px;
        height: 70px;
        background: #ebf4ff;
        font-size: 14px;
        border-bottom: 1px solid #dcdee5;
        border-top: 1px solid #dcdee5;
        .choose-icon-wrapper {
            position: relative;
            float: left;
            margin: 8px 30px 0 0;
            .model-type {
                position: absolute;
                left: 42px;
                top: -12px;
                padding: 0 6px;
                border-radius: 4px;
                background-color: #ffb23a;
                font-size: 20px;
                line-height: 32px;
                color: #fff;
                white-space: nowrap;
                transform: scale(.5);
                transform-origin: left center;
                z-index: 2;
                &:after {
                    content: "";
                    position: absolute;
                    top: 100%;
                    left: 10px;
                    width: 0;
                    height: 0;
                    border-top: 8px solid #ffb23a;
                    border-right: 10px solid transparent;
                    transform: skew(-15deg);
                    transform-origin: left top;
                }
            }
            .choose-icon-box {
                position: absolute;
                left: -12px;
                top: 62px;
                width: 600px;
                height: 460px;
                background: #fff;
                border: 1px solid #dde4e8;
                box-shadow: 0px 3px 6px 0px rgba(51, 60, 72, 0.13);
                z-index: 99;
                &:before {
                    position: absolute;
                    top: -13px;
                    left: 30px;
                    content: '';
                    border: 6px solid transparent;
                    border-bottom-color: rgba(51, 60, 72, 0.23);
                }
                &:after {
                    position: absolute;
                    top: -12px;
                    left: 30px;
                    content: '';
                    border: 6px solid transparent;
                    border-bottom-color: #fff;
                }
            }
        }
        .icon-box {
            padding-top: 16px;
            width: 54px;
            height: 54px;
            border: 1px solid #dde4eb;
            border-radius: 50%;
            background: #fff;
            text-align: center;
            font-size: 20px;
            color: $cmdbBorderFocusColor;
            cursor: pointer;
            &:hover {
                .hover-text {
                    background: rgba(0, 0, 0, .5);
                    display: block;
                }
            }
            .hover-text {
                display: none;
                position: absolute;
                top: 0;
                left: 0;
                width: 54px;
                height: 54px;
                line-height: 54px;
                font-size: 12px;
                border-radius: 50%;
                text-align: center;
                color: #fff;
                &.is-paused {
                    background: rgba(0, 0, 0, .5);
                    display: block !important;
                }
            }
            .icon {
                vertical-align: top;
                &.ispre {
                    color: #3a84ff;
                }
            }
        }
        .model-text {
            float: left;
            margin: 18px 10px 0 0;
            line-height: 36px;
            font-size: 0;
            >span {
                display: inline-block;
                vertical-align: middle;
                height: 36px;
                font-size: 14px;
                color: #737987;
            }
            .text-content {
                max-width: 110px;
                vertical-align: middle;
                color: #333948;
                @include ellipsis;
                &.id {
                    min-width: 50px;
                }
            }
            .text-content-count {
                display: inline-block;
                vertical-align: middle;
                color: #3a84ff;
                cursor: pointer;
                >span {
                    font-size: 14px;
                    vertical-align: middle;
                }
                .icon-cc-share {
                    font-size: 12px;
                    margin-left: 6px;
                    vertical-align: middle;
                }
            }
            .icon-cc-edit {
                vertical-align: middle;
                font-size: 14px;
            }
            .cmdb-form-item {
                display: inline-block;
                width: 156px;
                vertical-align: top;
                input {
                    vertical-align: top;
                }
            }
            .text-primary {
                cursor: pointer;
                margin-left: 5px;
            }
        }
        .restart-btn {
            display: inline-block;
            margin: 19px 0 0 20px;
        }
        .btn-group {
            float: right;
            height: 70px;
            line-height: 70px;
            .label-btn {
                outline: 0;
                position: relative;
                &.disabled {
                    cursor: not-allowed;
                }
                input[type="file"] {
                    position: absolute;
                    left: 0;
                    top: 0;
                    opacity: 0;
                    width: 100%;
                    height: 100%;
                    cursor: pointer;
                }
            }
            .export-form {
                display: inline-block;
            }
            .label-btn {
                margin-left: 10px;
                cursor: pointer;
                &:hover {
                    color: $cmdbBorderFocusColor;
                }
            }
            i,
            span {
                vertical-align: middle;
            }
        }
    }
</style>

<style lang="scss">
    @import '@/assets/scss/model-manage.scss';
</style><|MERGE_RESOLUTION|>--- conflicted
+++ resolved
@@ -52,11 +52,7 @@
                         <span class="text-primary" @click="isEditName = false">{{$t('取消')}}</span>
                     </template>
                 </div>
-<<<<<<< HEAD
                 <div class="model-text ml10" v-if="!activeModel['bk_ispaused'] && activeModel.bk_classification_id !== 'bk_biz_topo'">
-=======
-                <div class="model-text ml10" v-if="!activeModel['bk_ispaused'] && activeModel['bk_classification_id'] !== 'bk_biz_topo'">
->>>>>>> f9cd2f19
                     <span>{{$t('实例数量')}}：</span>
                     <div class="text-content-count"
                         :title="modelStatisticsSet[activeModel['bk_obj_id']] || 0"
