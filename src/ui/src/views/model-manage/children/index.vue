--- conflicted
+++ resolved
@@ -55,13 +55,9 @@
                 </template>
             </div>
         </div>
-<<<<<<< HEAD
-        <bk-tab class="model-details-tab" :active-name.sync="tab.active">
-=======
         <div class="model-info" v-bkloading="{isLoading: $loading('searchObjects')}" v-else>
         </div>
-        <bk-tab :active-name.sync="tab.active">
->>>>>>> 31fc23ec
+        <bk-tab class="model-details-tab" :active-name.sync="tab.active">
             <bk-tabpanel name="field" :title="$t('ModelManagement[\'模型字段\']')">
                 <the-field></the-field>
             </bk-tabpanel>
@@ -80,18 +76,14 @@
 </template>
 
 <script>
-<<<<<<< HEAD
     import thePropertyGroup from './_property-group.vue'
-    export default {
-        components: {
-            thePropertyGroup
-=======
     import theField from './field'
     import theRelation from './relation'
     import theChooseIcon from '../_choose-icon'
     import { mapActions, mapGetters, mapMutations } from 'vuex'
     export default {
         components: {
+            thePropertyGroup,
             theField,
             theRelation,
             theChooseIcon
@@ -101,14 +93,10 @@
                 type: Boolean,
                 default: false
             }
->>>>>>> 31fc23ec
         },
         data () {
             return {
                 tab: {
-<<<<<<< HEAD
-                    active: 'propertyGroup'
-=======
                     active: 'field'
                 },
                 modelInfo: {
@@ -137,7 +125,6 @@
                 }
                 if (objIcon) {
                     Object.assign(params, {bk_obj_icon: objIcon})
->>>>>>> 31fc23ec
                 }
                 if (objName.length && objName !== this.activeModel['bk_obj_name']) {
                     Object.assign(params, {bk_obj_name: objName})
