<template>
    <div class="model-detail-wrapper">
        <div class="model-info" v-if="activeModel">
            <div class="choose-icon-wrapper">
                <div class="icon-box" @click="isIconListShow = true">
                    <i class="icon" :class="activeModel ? activeModel['bk_obj_icon'] : 'icon-cc-default'"></i>
                    <p class="hover-text">{{$t('ModelManagement["点击切换"]')}}</p>
                </div>
                <div class="choose-icon-box" v-if="isIconListShow">
                    <the-choose-icon
                        :type="'update'"
                        v-model="modelInfo.objIcon"
                        @chooseIcon="chooseIcon"
                    ></the-choose-icon>
                </div>
            </div>
            <div class="model-text">
                <span>{{$t('ModelManagement["唯一标识"]')}}：</span>
                <span class="text-content name">{{activeModel ? activeModel['bk_obj_id'] : ''}}</span>
            </div>
            <div class="model-text">
                <span>{{$t('Hosts["名称"]')}}：</span>
                <template v-if="!isEditName">
                    <span class="text-content">{{activeModel ? activeModel['bk_obj_name'] : ''}}<i class="icon icon-cc-edit text-primary" v-if="!(isReadOnly || (activeModel && activeModel['ispre']))" @click="editModelName"></i></span>
                </template>
                <template v-else>
                    <input type="text" class="cmdb-form-input" v-model.trim="modelInfo.objName">
                    <span class="text-primary" @click="saveModel">{{$t("Common['保存']")}}</span>
                    <span class="text-primary" @click="isEditName = false">{{$t("Common['取消']")}}</span>
                </template>
            </div>
            <div class="btn-group">
                <form class="export-form" ref="submitForm" :action="exportUrl" method="POST">
                    <label class="label-btn" @click="exportField">
                        <i class="icon-cc-derivation"></i>
                        <span>{{$t('ModelManagement["导出"]')}}</span>
                    </label>
                </form>
                <template v-if="!activeModel['ispre']">
                    <label class="label-btn">
                        <i class="bk-icon icon-minus-circle-shape"></i>
                        <span v-if="activeModel['bk_ispaused']" @click="dialogConfirm('restart')">
                            {{$t('ModelManagement["启用"]')}}
                        </span>
                        <span v-else @click="dialogConfirm('stop')">
                            {{$t('ModelManagement["停用"]')}}
                        </span>
                    </label>
                    <label class="label-btn"
                        v-tooltip="$t('ModelManagement[\'删除模型和其下所有实例，此动作不可逆，请谨慎操作\']')"
                        @click="dialogConfirm('delete')">
                        <i class="icon-cc-del"></i>
                        <span>{{$t("Common['删除']")}}</span>
                    </label>
                </template>
            </div>
        </div>
        <div class="model-info" v-bkloading="{isLoading: $loading('searchObjects')}" v-else>
        </div>
        <bk-tab class="model-details-tab" :active-name.sync="tab.active">
            <bk-tabpanel name="field" :title="$t('ModelManagement[\'模型字段\']')">
                <the-field></the-field>
            </bk-tabpanel>
            <bk-tabpanel name="relation" :title="$t('ModelManagement[\'模型关系\']')">
                <the-relation></the-relation>
            </bk-tabpanel>
<<<<<<< HEAD
            <bk-tabpanel name="verification" :title="$t('ModelManagement[\'唯一校验\']')">
            </bk-tabpanel>
            <bk-tabpanel name="propertyGroup" :title="$t('ModelManagement[\'字段分组\']')">
                <the-property-group v-if="tab.active === 'propertyGroup'"></the-property-group>
=======
            <!-- <bk-tabpanel name="verification" :title="$t('ModelManagement[\'唯一校验\']')">
                <the-verification :isReadOnly="isReadOnly"></the-verification>
            </bk-tabpanel> -->
            <bk-tabpanel name="layout" :title="$t('ModelManagement[\'字段分组\']')">
>>>>>>> 80d15a64
            </bk-tabpanel>
            <bk-tabpanel name="history" :title="$t('ModelManagement[\'操作历史\']')">
            </bk-tabpanel>
        </bk-tab>
    </div>
</template>

<script>
    import thePropertyGroup from './_property-group.vue'
    import theField from './field'
    import theRelation from './relation'
    import theVerification from './verification'
    import theChooseIcon from '../_choose-icon'
    import { mapActions, mapGetters, mapMutations } from 'vuex'
    export default {
        components: {
            thePropertyGroup,
            theField,
            theRelation,
            theChooseIcon,
            theVerification
        },
        props: {
            isReadOnly: {
                type: Boolean,
                default: false
            }
        },
        data () {
            return {
                tab: {
                    active: 'field'
                },
                modelInfo: {
                    objName: '',
                    objIcon: ''
                },
                isIconListShow: false,
                isEditName: false
            }
        },
        computed: {
            ...mapGetters([
                'supplierAccount',
                'userName'
            ]),
            ...mapGetters('objectModel', [
                'activeModel'
            ]),
            modelParams () {
                let {
                    objIcon,
                    objName
                } = this.modelInfo
                let params = {
                    modifier: this.userName
                }
                if (objIcon) {
                    Object.assign(params, {bk_obj_icon: objIcon})
                }
                if (objName.length && objName !== this.activeModel['bk_obj_name']) {
                    Object.assign(params, {bk_obj_name: objName})
                }
                return params
            },
            exportUrl () {
                return `${window.API_HOST}object/owner/${this.supplierAccount}/object/${this.activeModel['bk_obj_id']}/export`
            }
        },
        watch: {
            '$route.params.modelId' () {
                this.initObject()
            }
        },
        created () {
            this.initObject()
        },
        methods: {
            ...mapActions('objectModel', [
                'searchObjects',
                'updateObject',
                'deleteObject'
            ]),
            ...mapMutations('objectModel', [
                'setActiveModel'
            ]),
            chooseIcon () {
                this.isIconListShow = false
                this.saveModel()
            },
            editModelName () {
                this.modelInfo.objName = this.activeModel['bk_obj_name']
                this.isEditName = true
            },
            async saveModel () {
                await this.updateObject({
                    id: this.activeModel['id'],
                    params: this.modelParams
                }).then(() => {
                    this.$http.cancel('post_searchClassificationsObjects')
                })
                this.setActiveModel({...this.activeModel, ...this.modelParams})
                this.isEditName = false
            },
            async initObject () {
                const res = await this.searchObjects({
                    params: {
                        bk_obj_id: this.$route.params.modelId,
                        bk_supplier_account: this.supplierAccount
                    },
                    config: {
                        requestId: 'searchObjects'
                    }
                })
                this.$store.commit('objectModel/setActiveModel', res[0])
            },
            exportField () {
                this.$refs.submitForm.submit()
            },
            dialogConfirm (type) {
                switch (type) {
                    case 'restart':
                        this.$bkInfo({
                            title: this.$t('ModelManagement["确认要启用该模型？"]'),
                            confirmFn: () => {
                                this.updateModelObject(false)
                            }
                        })
                        break
                    case 'stop':
                        this.$bkInfo({
                            title: this.$t('ModelManagement["确认要停用该模型？"]'),
                            confirmFn: () => {
                                this.updateModelObject(true)
                            }
                        })
                        break
                    case 'delete':
                        this.$bkInfo({
                            title: this.$t('ModelManagement["确认要删除该模型？"]'),
                            confirmFn: () => {
                                this.deleteModel()
                            }
                        })
                        break
                    default:
                }
            },
            async updateModelObject (ispaused) {
                await this.updateObject({
                    id: this.activeModel['id'],
                    params: {
                        bk_ispaused: ispaused
                    },
                    config: {
                        requestId: 'updateModel'
                    }
                }).then(() => {
                    this.$http.cancel('post_searchClassificationsObjects')
                })
                this.$route.push('/model-manage')
            },
            async deleteModel () {
                if (this.isMainLine) {
                    await this.deleteMainlineObject({
                        bkObjId: this.activeModel['bk_obj_id'],
                        config: {
                            requestId: 'deleteModel'
                        }
                    })
                } else {
                    await this.deleteObject({
                        id: this.activeModel['id'],
                        config: {
                            requestId: 'deleteModel'
                        }
                    })
                }
                this.$route.push('/model-manage')
                this.$http.cancel('post_searchClassificationsObjects')
            }
        }
    }
</script>

<style lang="scss" scoped>
    .model-detail-wrapper {
        padding: 0;
        height: 100%;
    }
    .model-details-tab {
        height: calc(100% - 100px) !important;
    }
    .model-info {
        padding: 0 24px 0 38px;
        height: 100px;
        background: rgba(235, 244, 255, .6);
        font-size: 14px;
        .choose-icon-wrapper {
            position: relative;
            float: left;
            .choose-icon-box {
                position: absolute;
                left: 0;
                top: 100px;
                width: 395px;
                height: 262px;
                background: #fff;
                border: 1px solid #dde4e8;
                box-shadow: 0px 3px 6px 0px rgba(51, 60, 72, 0.13);
                z-index: 99;
            }
        }
        .icon-box {
            position: relative;
            float: left;
            margin-top: 14px;
            margin: 14px 30px 0 0;
            padding-top: 20px;
            width: 72px;
            height: 72px;
            border: 1px solid #dde4eb;
            border-radius: 50%;
            background: #fff;
            text-align: center;
            font-size: 32px;
            color: $cmdbBorderFocusColor;
            &:hover {
                .hover-text {
                    background: rgba(0, 0, 0, .5);
                    display: block;
                }
            }
            .hover-text {
                display: none;
                position: absolute;
                top: 0;
                left: 0;
                height: 72px;
                width: 72px;
                font-size: 12px;
                line-height: 72px;
                border-radius: 50%;
                text-align: center;
                color: #fff;
            }
            .icon {
                vertical-align: top;
            }
        }
        .model-text {
            float: left;
            margin: 32px 10px 32px 0;
            line-height: 36px;
            >span {
                display: inline-block;
                vertical-align: top;
            }
            .text-content {
                max-width: 110px;
                @include ellipsis;
                &.name {
                    width: 110px;
                }
                .icon {
                    margin-top: -4px;
                    margin: -4px 0 0 4px;
                }
            }
            .cmdb-form-input {
                display: inline-block;
                width: 200px;
                vertical-align: top;
            }
            .text-primary {
                cursor: pointer;
                margin-left: 5px;
            }
        }
        .btn-group {
            float: right;
            height: 100px;
            line-height: 100px;
            .export-form {
                display: inline-block;
            }
            .label-btn {
                margin-left: 10px;
                cursor: pointer;
            }
            i,
            span {
                vertical-align: middle;
            }
        }
    }
</style>

<style lang="scss">
    @import '@/assets/scss/model-manage.scss';
</style><|MERGE_RESOLUTION|>--- conflicted
+++ resolved
@@ -64,19 +64,8 @@
             <bk-tabpanel name="relation" :title="$t('ModelManagement[\'模型关系\']')">
                 <the-relation></the-relation>
             </bk-tabpanel>
-<<<<<<< HEAD
-            <bk-tabpanel name="verification" :title="$t('ModelManagement[\'唯一校验\']')">
-            </bk-tabpanel>
             <bk-tabpanel name="propertyGroup" :title="$t('ModelManagement[\'字段分组\']')">
                 <the-property-group v-if="tab.active === 'propertyGroup'"></the-property-group>
-=======
-            <!-- <bk-tabpanel name="verification" :title="$t('ModelManagement[\'唯一校验\']')">
-                <the-verification :isReadOnly="isReadOnly"></the-verification>
-            </bk-tabpanel> -->
-            <bk-tabpanel name="layout" :title="$t('ModelManagement[\'字段分组\']')">
->>>>>>> 80d15a64
-            </bk-tabpanel>
-            <bk-tabpanel name="history" :title="$t('ModelManagement[\'操作历史\']')">
             </bk-tabpanel>
         </bk-tab>
     </div>
@@ -86,7 +75,6 @@
     import thePropertyGroup from './_property-group.vue'
     import theField from './field'
     import theRelation from './relation'
-    import theVerification from './verification'
     import theChooseIcon from '../_choose-icon'
     import { mapActions, mapGetters, mapMutations } from 'vuex'
     export default {
@@ -94,8 +82,7 @@
             thePropertyGroup,
             theField,
             theRelation,
-            theChooseIcon,
-            theVerification
+            theChooseIcon
         },
         props: {
             isReadOnly: {
