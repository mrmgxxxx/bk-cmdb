--- conflicted
+++ resolved
@@ -250,13 +250,8 @@
 </script>
 
 <style lang="scss" scoped>
-<<<<<<< HEAD
     .create-btn {
         margin: 10px 0 14px;
-=======
-    .options {
-        padding: 20px 0 14px;
->>>>>>> 2e6f27c4
     }
     .relation-pre {
         display: inline-block;
