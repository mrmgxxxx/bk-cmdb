<template>
    <div :class="['host-apply', { 'show-feature-tips': featureTips }]">
        <cmdb-tips class="top-tips" tips-key="hostApplyTips" v-model="featureTips">{{$t('主机属性自动应用功能提示')}}</cmdb-tips>
        <div class="main-wrapper">
            <cmdb-resize-layout class="tree-layout fl"
                direction="right"
                :handler-offset="3"
                :min="300"
                :max="480"
            >
                <sidebar ref="sidebar" @module-selected="handleSelectModule" @action-change="handleActionChange"></sidebar>
            </cmdb-resize-layout>
            <div class="main-content">
                <template v-if="moduleId">
                    <div class="config-panel" v-show="!batchAction">
                        <div class="config-head">
                            <h2 class="config-title">
                                <span class="module-name">{{currentModule.bk_inst_name}}</span>
                                <small class="last-edit-time" v-if="hasRule">( {{$t('上次编辑时间')}}{{ruleLastEditTime}} )</small>
                            </h2>
                        </div>
                        <div class="config-body">
                            <template v-if="applyEnabled">
                                <div class="view-field">
                                    <div class="view-bd">
                                        <div class="field-list">
                                            <div class="field-list-table">
                                                <property-config-table
                                                    ref="propertyConfigTable"
                                                    :readonly="true"
                                                    :checked-property-id-list.sync="checkedPropertyIdList"
                                                    :rule-list="initRuleList"
                                                >
                                                </property-config-table>
                                            </div>
                                        </div>
                                    </div>
                                    <div class="view-ft">
                                        <cmdb-auth :auth="$authResources({ type: $OPERATION.U_HOST_APPLY })">
                                            <bk-button
                                                slot-scope="{ disabled }"
                                                theme="primary"
                                                :disabled="disabled"
                                                @click="handleEdit"
                                            >
                                                {{$t('编辑')}}
                                            </bk-button>
                                        </cmdb-auth>
                                        <cmdb-auth :auth="$authResources({ type: $OPERATION.U_HOST_APPLY })">
                                            <bk-button
                                                slot-scope="{ disabled }"
                                                :disabled="!hasConflict || disabled"
                                                @click="handleViewConflict"
                                            >
                                                <span v-bk-tooltips="{ content: $t('无失效需处理') }" v-if="!hasConflict">
                                                    {{$t('失效列表')}}<em class="conflict-num">{{conflictNum}}</em>
                                                </span>
                                                <span v-else>
                                                    {{$t('失效列表')}}<em class="conflict-num">{{conflictNum}}</em>
                                                </span>
                                            </bk-button>
                                        </cmdb-auth>
                                        <cmdb-auth :auth="$authResources({ type: $OPERATION.U_HOST_APPLY })">
                                            <bk-button
                                                slot-scope="{ disabled }"
                                                :disabled="disabled"
                                                @click="handleCloseApply"
                                            >
                                                {{$t('关闭自动应用')}}
                                            </bk-button>
                                        </cmdb-auth>
                                    </div>
                                </div>
                            </template>
                            <template v-else>
                                <div class="empty" v-if="!hasRule">
                                    <div class="desc">
                                        <i class="bk-cc-icon icon-cc-tips"></i>
                                        <span>{{$t('当前模块未启用自动应用策略')}}</span>
                                    </div>
                                    <div class="action">
                                        <cmdb-auth :auth="$authResources({ type: $OPERATION.U_HOST_APPLY })">
                                            <bk-button
                                                outline
                                                theme="primary"
                                                slot-scope="{ disabled }"
                                                :disabled="disabled"
                                                @click="handleEdit"
                                            >
                                                {{$t('立即启用')}}
                                            </bk-button>
                                        </cmdb-auth>
                                    </div>
                                </div>
                                <div class="view-field" v-else>
                                    <div class="view-bd">
                                        <div class="field-list">
                                            <div class="field-list-table disabled">
                                                <property-config-table
                                                    ref="propertyConfigTable"
                                                    :readonly="true"
                                                    :checked-property-id-list.sync="checkedPropertyIdList"
                                                    :rule-list="initRuleList"
                                                >
                                                </property-config-table>
                                            </div>
                                            <div class="closed-mask">
                                                <div class="empty">
                                                    <div class="desc">
                                                        <i class="bk-cc-icon icon-cc-tips"></i>
                                                        <span>{{$t('该模块已关闭属性自动应用')}}</span>
                                                    </div>
                                                    <div class="action">
                                                        <cmdb-auth :auth="$authResources({ type: $OPERATION.U_HOST_APPLY })">
                                                            <bk-button
                                                                outline
                                                                theme="primary"
                                                                slot-scope="{ disabled }"
                                                                :disabled="disabled"
                                                                @click="handleEdit"
                                                            >
                                                                {{$t('重新启用')}}
                                                            </bk-button>
                                                        </cmdb-auth>
                                                    </div>
                                                </div>
                                            </div>
                                        </div>
                                    </div>
                                </div>
                            </template>
                        </div>
                    </div>
                </template>
                <div class="empty" v-else>
                    <div class="desc">
                        <i class="bk-cc-icon icon-cc-tips"></i>
                        <span>{{$t('主机属性自动应用暂无业务模块')}}</span>
                    </div>
                    <div class="action">
                        <bk-button
                            outline
                            theme="primary"
                            @click="$router.push({ name: hostAndServiceRouteName })"
                        >
                            {{$t('跳转创建')}}
                        </bk-button>
                    </div>
                </div>
            </div>
        </div>
    </div>
</template>

<script>
    import { mapGetters } from 'vuex'
    import sidebar from './children/sidebar.vue'
    import propertyConfigTable from './children/property-config-table'
    import {
        MENU_BUSINESS_HOST_AND_SERVICE,
        MENU_BUSINESS_HOST_APPLY_EDIT,
        MENU_BUSINESS_HOST_APPLY_CONFLICT
    } from '@/dictionary/menu-symbol'
    export default {
        components: {
            sidebar,
            propertyConfigTable
        },
        data () {
            return {
                featureTips: true,
                currentModule: {},
                initRuleList: [],
                checkedPropertyIdList: [],
                conflictNum: 0,
                clearRules: false,
                hasRule: false,
                batchAction: false,
                hostAndServiceRouteName: MENU_BUSINESS_HOST_AND_SERVICE
            }
        },
        computed: {
            ...mapGetters('objectBiz', ['bizId']),
            applyEnabled () {
                return this.currentModule.host_apply_enabled
            },
            moduleId () {
                return this.currentModule.bk_inst_id
            },
            ruleLastEditTime () {
                const lastTimeList = this.initRuleList.map(rule => new Date(rule.last_time).getTime())
                const latestTime = Math.max(...lastTimeList)
                return this.$tools.formatTime(latestTime, 'YYYY-MM-DD HH:mm:ss')
            },
            hasConflict () {
                return this.conflictNum > 0
            }
        },
        created () {
<<<<<<< HEAD
=======
            // this.showFeatureTips = this.featureTipsParams['hostApply']
>>>>>>> 8c0e8bfb
            this.getHostPropertyList()
        },
        methods: {
            async getData () {
                try {
                    const ruleData = await this.getRules()

                    // 重置配置表格数据
                    if (this.$refs.propertyConfigTable) {
                        this.$refs.propertyConfigTable.reset()
                    }

                    this.initRuleList = ruleData.info || []
                    this.hasRule = ruleData.count > 0
                    this.checkedPropertyIdList = this.initRuleList.map(item => item.bk_attribute_id)

                    if (this.hasRule && this.applyEnabled) {
                        const previewData = await this.getApplyPreview()
                        this.conflictNum = previewData.unresolved_conflict_count
                    }
                } catch (e) {
                    console.log(e)
                }
            },
            getRules () {
                return this.$store.dispatch('hostApply/getRules', {
                    bizId: this.bizId,
                    params: {
                        bk_module_ids: [this.moduleId]
                    },
                    config: {
                        requestId: `getHostApplyRules`
                    }
                })
            },
            getApplyPreview () {
                return this.$store.dispatch('hostApply/getApplyPreview', {
                    bizId: this.bizId,
                    params: {
                        bk_module_ids: [this.moduleId]
                    },
                    config: {
                        requestId: `getHostApplyPreview`
                    }
                })
            },
            async getHostPropertyList () {
                try {
                    const properties = await this.$store.dispatch('hostApply/getProperties', {
                        requestId: 'getHostPropertyList',
                        fromCache: true
                    })
                    this.$store.commit('hostApply/setPropertyList', properties)
                } catch (e) {
                    console.error(e)
                }
            },
            emptyRules () {
                this.checkedPropertyIdList = []
                this.hasRule = false
            },
            handleCloseApply () {
                const h = this.$createElement
                this.$bkInfo({
                    title: this.$t('确认关闭'),
                    extCls: 'close-apply-confirm-modal',
                    subHeader: h('div', { class: 'content' }, [
                        h('p', { class: 'tips' }, this.$t('关闭后转入模块的主机属性不再自动被应用')),
                        h('bk-checkbox', {
                            props: {
                                checked: true,
                                trueValue: true,
                                falseFalue: false
                            },
                            on: {
                                change: (value) => (this.clearRules = !value)
                            }
                        }, this.$t('保留当前自动应用策略'))
                    ]),
                    confirmFn: async () => {
                        try {
                            await this.$store.dispatch('hostApply/setEnableStatus', {
                                bizId: this.bizId,
                                moduleId: this.moduleId,
                                params: {
                                    host_apply_enabled: false,
                                    clear_rules: this.clearRules
                                }
                            })

                            this.$success(this.$t('关闭成功'))
                            if (this.clearRules) {
                                this.emptyRules()
                            }
                            this.$refs.sidebar.setApplyClosed(this.moduleId, this.clearRules)
                        } catch (e) {
                            console.log(e)
                        }
                    }
                })
            },
            handleViewConflict () {
                this.$router.push({
                    name: MENU_BUSINESS_HOST_APPLY_CONFLICT,
                    query: {
                        mid: this.moduleId
                    }
                })
            },
            handleEdit () {
                this.$router.push({
                    name: MENU_BUSINESS_HOST_APPLY_EDIT,
                    query: {
                        mid: this.moduleId
                    }
                })
            },
            handleSelectModule (data) {
                this.currentModule = data
                this.getData()
            },
            handleActionChange (action) {
                this.batchAction = action
            }
        }
    }
</script>

<style lang="scss" scoped>
    .host-apply {
        .top-tips {
            margin: 10px 20px;
        }

        &.show-feature-tips {
            .main-wrapper {
                height: calc(100% - 52px);
                border-top: 1px solid $cmdbLayoutBorderColor;
            }
        }
    }
    .main-wrapper {
        height: 100%;
<<<<<<< HEAD
        border-top: none;

=======
>>>>>>> 8c0e8bfb
    }
    .tree-layout {
        width: 300px;
        height: 100%;
        overflow: hidden;
        border-right: 1px solid $cmdbLayoutBorderColor;
    }
    .main-content {
        @include scrollbar-y;
        height: 100%;
        padding: 0 20px;

        .empty {
            display: flex;
            flex-direction: column;
            align-items: center;
            justify-content: center;
            height: 80%;

            .desc {
                font-size: 14px;
                color: #63656e;

                .icon-cc-tips {
                    margin-top: -2px;
                }
            }
            .action {
                margin-top: 18px;
            }
        }
    }

    .config-panel {
        display: flex;
        flex-direction: column;
        height: 100%;

        .config-head,
        .config-foot {
            flex: none;
        }
        .config-body {
            flex: auto;
        }

        .config-title {
            height: 32px;
            line-height: 32px;
            font-size: 14px;
            color: #313238;
            font-weight: 700;

            .last-edit-time {
                font-size: 12px;
                font-weight: 400;
                color: #979ba5;
                margin-left: .2em;
            }
        }

        .view-field {
            .field-list {
                position: relative;

                .field-list-table {
                    &.disabled {
                        opacity: 0.2;
                    }
                }
                .closed-mask {
                    position: absolute;
                    width: 100%;
                    height: 100%;
                    min-height: 210px;
                    left: 0;
                    top: 0;
                }
            }
            .view-bd,
            .view-ft {
                margin: 20px 0;
                .bk-button {
                    margin-right: 4px;
                    min-width: 86px;
                }
            }
        }

        .conflict-num {
            font-size: 12px;
            color: #fff;
            background: #c4c6cc;
            border-radius: 8px;
            font-style: normal;
            padding: 0px 4px;
            font-family: arial;
            margin-left: 4px;
        }
    }

    .close-apply-confirm-modal {
        .content {
            font-size: 14px;
        }
        .tips {
            margin: 12px 0;
        }
    }
</style>
<style lang="scss">
    .close-apply-confirm-modal {
        .bk-dialog-sub-header {
            padding-left: 32px !important;
            padding-right: 32px !important;
        }
    }
</style><|MERGE_RESOLUTION|>--- conflicted
+++ resolved
@@ -197,10 +197,7 @@
             }
         },
         created () {
-<<<<<<< HEAD
-=======
             // this.showFeatureTips = this.featureTipsParams['hostApply']
->>>>>>> 8c0e8bfb
             this.getHostPropertyList()
         },
         methods: {
@@ -344,11 +341,7 @@
     }
     .main-wrapper {
         height: 100%;
-<<<<<<< HEAD
         border-top: none;
-
-=======
->>>>>>> 8c0e8bfb
     }
     .tree-layout {
         width: 300px;
