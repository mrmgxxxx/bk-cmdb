<template>
    <div class="property-confirm-table">
        <bk-table
            :data="table.list"
            :pagination="table.pagination"
            :max-height="maxHeight || ($APP.height - 220)"
            @page-change="handlePageChange"
            @page-limit-change="handleSizeChange"
        >
            <bk-table-column :label="$t('内网IP')">
                <template slot-scope="{ row }">
                    <bk-button theme="primary" text @click="handleShowDetails(row)">{{row.expect_host.bk_host_innerip}}</bk-button>
                </template>
            </bk-table-column>
<<<<<<< HEAD
            <bk-table-column :label="$t('云区域')" prop="cloud_area.bk_cloud_name"></bk-table-column>
            <bk-table-column :label="$t('固资编号')" prop="expect_host.bk_asset_id"></bk-table-column>
            <bk-table-column :label="$t('主机名称')" prop="expect_host.bk_host_name"></bk-table-column>
            <bk-table-column :label="$t('修改值')" width="430" class-name="table-cell-change-value">
=======
            <bk-table-column :label="$t('主机名称')" prop="expired_host.bk_host_name"></bk-table-column>
            <bk-table-column
                :label="$t('修改值')"
                width="530"
                class-name="table-cell-change-value"
                :render-header="(h, data) => renderTableHeader(h, data, $t('红色为属性冲突值'), { placement: 'right' })">
>>>>>>> f7b7e271
                <template slot-scope="{ row }">
                    <div class="cell-change-value" v-html="getChangeValue(row)"></div>
                </template>
            </bk-table-column>
            <bk-table-column
                v-if="showOperation"
                :label="$t('操作')"
                :render-header="renderIcon ? (h, data) => renderTableHeader(h, data, $t('表格冲突处理提示'), { width: 275 }) : null">
                <template slot-scope="{ row }">
                    <bk-button
                        v-if="row.conflicts.length > 0"
                        theme="primary"
                        text
                        @click="handleShowConflict(row)">
                        {{row.unresolved_conflict_count > 0 ? '手动修改' : '已修改'}}
                    </bk-button>
                    <span v-else>--</span>
                </template>
            </bk-table-column>
            <cmdb-table-empty slot="empty">
                <div>{{$t('暂无主机，新转入的主机将会自动应用模块的主机属性')}}</div>
            </cmdb-table-empty>
        </bk-table>
        <bk-sideslider
            v-transfer-dom
            :width="800"
            :is-show.sync="slider.isShow"
            :title="slider.title"
            @hidden="handleSliderCancel">
            <template slot="content">
                <cmdb-details
                    v-if="slider.content === 'detail'"
                    :show-options="false"
                    :inst="details.inst"
                    :properties="details.properties"
                    :property-groups="details.propertyGroups">
                </cmdb-details>
                <conflict-resolve
                    v-else-if="slider.content === 'conflict'"
                    ref="conflictResolve"
                    :data-row="currentRow"
                    :data-cache="conflictResolveCache"
                    @cancel="handleSliderCancel"
                    @save="handleConflictSave"
                >
                </conflict-resolve>
            </template>
        </bk-sideslider>
    </div>
</template>

<script>
    import { mapGetters, mapState } from 'vuex'
    import conflictResolve from './conflict-resolve.vue'
    export default {
        components: {
            conflictResolve
        },
        props: {
            list: {
                type: Array,
                default: () => ([])
            },
            total: {
                type: Number
            },
            maxHeight: {
                type: Number,
                default: 0
            },
            renderIcon: {
                type: Boolean,
                default: false
            },
            showOperation: {
                type: Boolean,
                default: true
            }
        },
        data () {
            return {
                table: {
                    list: [],
                    pagination: {
                        current: 1,
                        count: 0,
                        ...this.$tools.getDefaultPaginationConfig()
                    }
                },
                details: {
                    show: false,
                    title: '',
                    inst: {},
                    properties: [],
                    propertyGroups: []
                },
                slider: {
                    width: 514,
                    isShow: false,
                    content: '',
                    title: this.$t('拓扑显示设置')
                },
                currentRow: {},
                conflictResolveResult: {}
            }
        },
        computed: {
            ...mapGetters('objectModelClassify', [
                'getModelById'
            ]),
            ...mapGetters('hostApply', ['configPropertyList']),
            ...mapState('hostApply', ['propertyList']),
            conflictResolveCache () {
                const key = this.currentRow.bk_host_id
                return this.conflictResolveResult[key] || []
            }
        },
        watch: {
            list (data) {
                this.setTableList()
            },
            total (value) {
                this.table.pagination.count = value
            }
        },
        created () {
            this.getHostPropertyList()
            this.setTableList()
        },
        methods: {
            async getHostPropertyList () {
                try {
                    const data = await this.$store.dispatch('hostApply/getProperties', {
                        requestId: 'getHostPropertyList',
                        fromCache: true
                    })

                    this.$store.commit('hostApply/setPropertyList', data)
                } catch (e) {
                    console.error(e)
                }
            },
            setTableList () {
                const { start, limit } = this.$tools.getPageParams(this.table.pagination)
                this.table.list = this.list.slice(start, start + limit)
            },
            getChangeValue (row) {
                const { conflicts, update_fields: updateFields } = row
                const valueMap = {}
                const fieldList = [...conflicts, ...updateFields]
                fieldList.forEach(item => {
                    valueMap[item['bk_property_id']] = item.bk_property_value
                })

                const resultConflicts = conflicts.map(item => {
                    const property = this.configPropertyList.find(propertyItem => propertyItem.id === item.bk_attribute_id) || {}
                    let content = `${property.bk_property_name}：${this.$tools.getPropertyText(property, valueMap)}`
                    const conflictExist = conflicts.find(conflictItem => conflictItem.bk_attribute_id === item.bk_attribute_id && conflictItem.unresolved_conflict_exist)
                    if (conflictExist) {
                        content = `<span class="conflict-item">${content}</span>`
                    }
                    return content
                })
                const resultUpdates = updateFields.map(item => {
                    const property = this.configPropertyList.find(propertyItem => propertyItem.id === item.bk_attribute_id) || {}
                    return `${property.bk_property_name}：${this.$tools.getPropertyText(property, valueMap)}`
                })
                const conflictSeparator = '<span class="conflict-separator">；</span>'

                return `${resultConflicts.join(conflictSeparator)}${(resultConflicts.length && resultUpdates.length) ? conflictSeparator : ''}${resultUpdates.join('；')}`
            },
            getPropertyGroups () {
                const modelId = 'host'
                const model = this.getModelById(modelId)
                return this.$store.dispatch('objectModelFieldGroup/searchGroup', {
                    objId: modelId,
                    params: this.$injectMetadata({}, {
                        inject: !!this.$tools.getMetadataBiz(model)
                    })
                })
            },
            renderTableHeader (h, data, tips, options = {}) {
                const directive = {
                    content: tips,
                    placement: options.placement || 'top-end'
                }
                if (options.width) {
                    directive.width = options.width
                }
                return <span>{ data.column.label } <i class="bk-cc-icon icon-cc-tips" v-bk-tooltips={ directive }></i></span>
            },
            handlePageChange (page) {
                this.table.pagination.current = page
                this.setTableList()
            },
            handleSizeChange (size) {
                this.table.pagination.limit = size
                this.table.pagination.current = 1
                this.setTableList()
            },
            async handleShowDetails (row) {
                this.currentRow = row
                this.slider.title = `属性详情【${row.expect_host.bk_host_innerip}】`
                this.slider.content = 'detail'
                const properties = this.propertyList
                const inst = row.expect_host
                // 云区域数据
                row.cloud_area['bk_inst_name'] = row.cloud_area['bk_cloud_name']
                inst['bk_cloud_id'] = [row.cloud_area]
                try {
                    const propertyGroups = await this.getPropertyGroups()
                    this.details.inst = this.$tools.flattenItem(properties, inst)
                    this.details.properties = properties
                    this.details.propertyGroups = propertyGroups
                    this.slider.isShow = true
                } catch (e) {
                    console.log(e)
                    this.details.inst = {}
                    this.details.properties = []
                    this.details.propertyGroups = []
                    this.slider.isShow = false
                }
            },
            handleShowConflict (row) {
                this.currentRow = row
                this.slider.title = `手动修改【${row.expect_host.bk_host_innerip}】`
                this.slider.content = 'conflict'
                this.slider.isShow = true
            },
            handleConflictSave (data) {
                // 将处理结果保存
                this.conflictResolveResult[this.currentRow.bk_host_id] = data

                // 标记冲突状态并更新属性值
                this.currentRow.conflicts.forEach(item => {
                    item.unresolved_conflict_exist = false
                    item.bk_property_value = data.find(property => property.id === item.bk_attribute_id).__extra__.value
                })
                this.currentRow.unresolved_conflict_count = 0
            },
            handleSliderCancel () {
                if (this.slider.content === 'conflict') {
                    if (this.$refs.conflictResolve) {
                        this.$refs.conflictResolve.restoreConflictPropertyList()
                    }
                }
                this.slider.isShow = false
            }
        }
    }
</script>

<style lang="scss" scoped>
    .cell-change-value {
        padding: 8px 0;
        line-height: 1.6;
        word-break: break-word;
    }
</style>
<style lang="scss">
    .table-cell-change-value {
        .cell {
            -webkit-line-clamp: 3;
            .conflict-item,
            .conflict-separator {
                color: #ea3536;
            }

            .icon-cc-tips {
                margin-top: -2px;
            }
        }
    }
</style><|MERGE_RESOLUTION|>--- conflicted
+++ resolved
@@ -12,19 +12,12 @@
                     <bk-button theme="primary" text @click="handleShowDetails(row)">{{row.expect_host.bk_host_innerip}}</bk-button>
                 </template>
             </bk-table-column>
-<<<<<<< HEAD
-            <bk-table-column :label="$t('云区域')" prop="cloud_area.bk_cloud_name"></bk-table-column>
-            <bk-table-column :label="$t('固资编号')" prop="expect_host.bk_asset_id"></bk-table-column>
             <bk-table-column :label="$t('主机名称')" prop="expect_host.bk_host_name"></bk-table-column>
-            <bk-table-column :label="$t('修改值')" width="430" class-name="table-cell-change-value">
-=======
-            <bk-table-column :label="$t('主机名称')" prop="expired_host.bk_host_name"></bk-table-column>
             <bk-table-column
                 :label="$t('修改值')"
                 width="530"
                 class-name="table-cell-change-value"
                 :render-header="(h, data) => renderTableHeader(h, data, $t('红色为属性冲突值'), { placement: 'right' })">
->>>>>>> f7b7e271
                 <template slot-scope="{ row }">
                     <div class="cell-change-value" v-html="getChangeValue(row)"></div>
                 </template>
