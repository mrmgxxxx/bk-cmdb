<template>
    <div class="topology-tree-wrapper">
        <bk-big-tree class="topology-tree"
            ref="tree"
            v-bind="treeOptions"
            v-bkloading="{
                isLoading: $loading(['getTopologyData', 'getMainLine'])
            }"
            :style="{
                height: treeHeight
            }"
            :options="{
                idKey: idGenerator,
                nameKey: 'bk_inst_name',
                childrenKey: 'child'
            }"
            :check-on-click="true"
            :before-select="beforeSelect"
            :filter-method="filterMethod"
            @select-change="handleSelectChange"
            @check-change="handleCheckChange"
        >
            <div
                class="node-info clearfix"
                :title="(data.host_apply_rule_count === 0 && isDel) ? $t('暂无策略') : ''"
                :class="{ 'is-selected': node.selected }"
                slot-scope="{ node, data }"
            >
                <i class="internal-node-icon fl"
                    v-if="data.default !== 0"
                    :class="getInternalNodeClass(node, data)">
                </i>
                <i class="node-icon fl" v-else
                    :class="{
                        'is-selected': node.selected,
                        'is-template': isTemplate(node),
                        'is-leaf-icon': node.isLeaf
                    }">
                    {{modelIconMap[data.bk_obj_id]}}
                </i>
                <span v-show="applyEnabled(node)" class="config-icon fr"><i class="bk-cc-icon icon-cc-selected"></i></span>
                <div class="info-content">
                    <span class="node-name">{{data.bk_inst_name}}</span>
                </div>
            </div>
        </bk-big-tree>
    </div>
</template>

<script>
    import { mapGetters, mapState } from 'vuex'
    import Bus from '@/utils/bus'
    export default {
        props: {
            treeOptions: {
                type: Object,
                default: () => ({})
            },
            action: {
                type: String,
                default: 'batch-edit'
            }
        },
        data () {
            return {
                treeData: [],
                treeStat: {},
                mainLine: [],
                createInfo: {
                    show: false,
                    visible: false,
                    properties: [],
                    parentNode: null,
                    nextModelId: null
                },
                request: {
                    searchNode: Symbol('searchNode')
                },
                nodeIconMap: {
                    1: 'icon-cc-host-free-pool',
                    2: 'icon-cc-host-breakdown',
                    default: 'icon-cc-host-free-pool'
                }
            }
        },
        computed: {
            ...mapGetters(['supplierAccount', 'isAdminView']),
            ...mapState('hostApply', ['ruleDraft']),
            business () {
                return this.$store.state.objectBiz.bizId
            },
            propertyMap () {
                return this.$store.state.businessTopology.propertyMap
            },
            mainLineModels () {
                const models = this.$store.getters['objectModelClassify/models']
                return this.mainLine.map(data => models.find(model => model.bk_obj_id === data.bk_obj_id))
            },
            modelIconMap () {
                const map = {}
                this.mainLineModels.forEach(model => {
                    map[model.bk_obj_id] = model.bk_obj_name[0]
                })
                return map
            },
            isDel () {
                return this.action === 'batch-del'
            },
            treeHeight () {
<<<<<<< HEAD
                // const showFeatureTips = this.featureTipsParams['hostApply']
                // return this.$APP.height - 160 - (showFeatureTips ? 42 : 0) + 'px'
                return this.$APP.height - 160 + 'px'
=======
                const showFeatureTips = window.localStorage.getItem('hostApplyTips')
                return this.$APP.height - 160 - (showFeatureTips ? 42 : 0) + 'px'
>>>>>>> 415992e8
            }
        },
        watch: {
            action () {
                this.setNodeDisabled()
            }
        },
        async created () {
            Bus.$on('topology-search', this.handleSearch)
            const [data, mainLine] = await Promise.all([
                this.getTopologyData(),
                this.getMainLine()
            ])

            // 将空闲机池放到顶部
            const root = data[0] || {}
            const children = root.child || []
            const idleIndex = children.findIndex(item => item.default === 1)
            if (idleIndex !== -1) {
                const idlePool = children[idleIndex]
                idlePool.child.sort((a, b) => a.bk_inst_id - b.bk_inst_id)
                children.splice(idleIndex, 1)
                children.unshift(idlePool)
            }

            this.treeData = data
            this.mainLine = mainLine
            this.treeStat = this.getTreeStat()
            this.$nextTick(() => {
                this.setDefaultState(data)
            })
        },
        beforeDestroy () {
            Bus.$off('topology-search', this.handleSearch)
        },
        methods: {
            async handleSearch (params) {
                try {
                    if (params.query_filter.rules.length) {
                        const data = await this.$store.dispatch('hostApply/searchNode', {
                            bizId: this.business,
                            params: params,
                            config: {
                                requestId: this.request.searchNode
                            }
                        })
                        this.$refs.tree.filter(data)
                    } else {
                        this.$refs.tree.filter()
                    }
                } catch (e) {
                    console.error(e)
                }
            },
            filterMethod (remoteData, node) {
                return remoteData.some(datum => datum.bk_inst_id === node.data.bk_inst_id && datum.bk_obj_id === node.data.bk_obj_id)
            },
            setDefaultState (data) {
                this.$refs.tree.setData(data)
                let defaultNodeId
                const queryModule = parseInt(this.$route.query.module)
                const firstModule = this.treeStat.firstModule
                if (!isNaN(queryModule)) {
                    defaultNodeId = `module_${queryModule}`
                } else if (this.ruleDraft.moduleIds) {
                    defaultNodeId = `module_${this.ruleDraft.moduleIds[0]}`
                } else if (firstModule) {
                    defaultNodeId = this.idGenerator(firstModule)
                }
                if (defaultNodeId) {
                    this.$refs.tree.setSelected(defaultNodeId, { emitEvent: true })
                    this.$refs.tree.setExpanded(defaultNodeId)
                }
            },
            getTreeStat () {
                const stat = {
                    firstModule: null,
                    levels: {},
                    noRuleIds: []
                }
                const findModule = function (data, parent) {
                    for (const item of data) {
                        stat.levels[item.bk_inst_id] = parent ? (stat.levels[parent.bk_inst_id] + 1) : 0
                        if (item.bk_obj_id === 'module') {
                            if (item.host_apply_rule_count === 0) {
                                stat.noRuleIds.push(item.bk_inst_id)
                            }
                            if (!stat.firstModule) {
                                stat.firstModule = item
                            }
                        } else if (item.child.length) {
                            const match = findModule(item.child, item)
                            if (match && !stat.firstModule) {
                                stat.firstModule = item
                            }
                        }
                    }
                }
                findModule(this.treeData)
                return stat
            },
            setNodeDisabled () {
                const nodeIds = this.treeStat.noRuleIds.map(id => `module_${id}`)
                this.$refs.tree.setDisabled(nodeIds, { emitEvent: true, disabled: this.isDel })
            },
            updateNodeStatus (id, isClear) {
                const nodeData = this.$refs.tree.getNodeById(`module_${id}`).data
                nodeData.host_apply_enabled = false
                if (isClear) {
                    nodeData.host_apply_rule_count = 0
                }
                this.treeStat = this.getTreeStat()
            },
            getTopologyData () {
                return this.$store.dispatch('objectMainLineModule/getInstTopoInstanceNum', {
                    bizId: this.business,
                    config: {
                        params: {
                            with_default: 1
                        }
                    }
                })
            },
            getMainLine () {
                return this.$store.dispatch('objectMainLineModule/searchMainlineObject', {
                    config: {
                        requestId: 'getMainLine'
                    }
                })
            },
            idGenerator (data) {
                return `${data.bk_obj_id}_${data.bk_inst_id}`
            },
            applyEnabled (node) {
                return this.isModule(node) && node.data.host_apply_enabled
            },
            isTemplate (node) {
                return node.data.service_template_id || node.data.set_template_id
            },
            isModule (node) {
                return node.data.bk_obj_id === 'module'
            },
            async beforeSelect (node) {
                return this.isModule(node)
            },
            getInternalNodeClass (node, data) {
                const clazz = []
                clazz.push(this.nodeIconMap[data.default] || this.nodeIconMap.default)
                if (node.selected) {
                    clazz.push('is-selected')
                }
                return clazz
            },
            handleSelectChange (node) {
                this.$emit('selected', node)
            },
            handleCheckChange (id, checked) {
                this.$emit('checked', id, checked)
            }
        }
    }
</script>

<style lang="scss" scoped>
    .topology-tree {
        padding: 10px 0;
        margin-right: 4px;
        @include scrollbar-y(6px);

        .node-info {
            .node-icon {
                width: 22px;
                height: 22px;
                line-height: 21px;
                text-align: center;
                font-style: normal;
                font-size: 12px;
                margin: 8px 8px 0 6px;
                border-radius: 50%;
                background-color: #c4c6cc;
                color: #fff;
                &.is-template {
                    background-color: #97aed6;
                }
                &.is-selected {
                    background-color: #3a84ff;
                }
                &.is-leaf-icon {
                    margin-left: 2px;
                }
            }
            .config-icon {
                position: relative;
                top: 6px;
                right: 4px;
                padding: 0 5px;
                height: 18px;
                line-height: 17px;
                color: #979ba5;
                font-size: 26px;
                text-align: center;
                color: #2dcb56;
            }
            .internal-node-icon{
                width: 20px;
                height: 20px;
                line-height: 20px;
                text-align: center;
                margin: 8px 4px 8px 0;
                &.is-selected {
                    color: #ffb400;
                }
            }
            .info-content {
                display: flex;
                align-items: center;
                line-height: 36px;
                font-size: 14px;
                .node-name {
                    @include ellipsis;
                    margin-right: 8px;
                }
            }
        }
    }
</style><|MERGE_RESOLUTION|>--- conflicted
+++ resolved
@@ -107,14 +107,8 @@
                 return this.action === 'batch-del'
             },
             treeHeight () {
-<<<<<<< HEAD
-                // const showFeatureTips = this.featureTipsParams['hostApply']
-                // return this.$APP.height - 160 - (showFeatureTips ? 42 : 0) + 'px'
-                return this.$APP.height - 160 + 'px'
-=======
                 const showFeatureTips = window.localStorage.getItem('hostApplyTips')
                 return this.$APP.height - 160 - (showFeatureTips ? 42 : 0) + 'px'
->>>>>>> 415992e8
             }
         },
         watch: {
