<template>
    <div class="custom-fields-layout">
        <bk-tab class="tab-layout"
            type="unborder-card"
            @tab-change="handleTabChange">
            <bk-tab-panel v-for="model in mainLine"
                render-directive="if"
                :key="model.bk_obj_id"
                :name="model.bk_obj_id"
                :label="model.bk_obj_name">
                <template>
                    <feature-tips
                        :feature-name="'customFields'"
                        :show-tips="showFeatureTips"
                        :desc="$t('自定义字段功能提示')"
                        @close-tips="showFeatureTips = false">
                    </feature-tips>
                    <field-group class="model-detail-wrapper"
                        :class="{
                            'has-tips': showFeatureTips
                        }"
                        :custom-obj-id="model.bk_obj_id">
                    </field-group>
                </template>
            </bk-tab-panel>
        </bk-tab>
    </div>
</template>

<script>
    import featureTips from '@/components/feature-tips/index'
    import fieldGroup from '@/components/model-manage/field-group'
    import { mapGetters } from 'vuex'
    export default {
        components: {
            fieldGroup,
            featureTips
        },
        data () {
            return {
                mainLine: [],
                showFeatureTips: false
            }
        },
        computed: {
            ...mapGetters(['featureTipsParams'])
        },
        async created () {
<<<<<<< HEAD
            try {
                this.showFeatureTips = this.featureTipsParams['customFields']
                const data = await this.getMainLine()
                this.mainLine = data.filter(model => ['host', 'set', 'module'].includes(model.bk_obj_id))
            } catch (e) {
                this.mainLine = []
            }
=======
            this.showFeatureTips = this.featureTipsParams['customFields']
            const mainLine = await this.getMainLine()
            this.mainLine = mainLine.filter(model => ['set', 'host', 'module'].includes(model['bk_obj_id']))
            this.mainLine.unshift(this.mainLine.pop())
>>>>>>> 3ea3b79f
        },
        methods: {
            getMainLine () {
                return this.$store.dispatch('objectMainLineModule/searchMainlineObject', {
                    config: {
                        requestId: 'getMainLine'
                    }
                })
            },
            handleTabChange (modelId) {
                const activeModel = this.mainLine.find(model => model.bk_obj_id === modelId) || {}
                this.$store.commit('objectModel/setActiveModel', activeModel)
            }
        }
    }
</script>

<style lang="scss" scoped>
    .custom-fields-layout {
        padding: 0;
    }
    .tab-layout {
        /deep/ {
            .bk-tab-content {
                padding-top: 10px;
            }
            .bk-tab-header {
                padding: 0;
                margin: 0 20px;
            }
        }
    }
    .model-detail-wrapper {
        padding: 0 !important;
        &.has-tips {
            height: calc(100% - 52px);
        }
    }
</style>

<style lang="scss">
    @import '@/assets/scss/model-manage.scss';
</style><|MERGE_RESOLUTION|>--- conflicted
+++ resolved
@@ -46,7 +46,6 @@
             ...mapGetters(['featureTipsParams'])
         },
         async created () {
-<<<<<<< HEAD
             try {
                 this.showFeatureTips = this.featureTipsParams['customFields']
                 const data = await this.getMainLine()
@@ -54,12 +53,6 @@
             } catch (e) {
                 this.mainLine = []
             }
-=======
-            this.showFeatureTips = this.featureTipsParams['customFields']
-            const mainLine = await this.getMainLine()
-            this.mainLine = mainLine.filter(model => ['set', 'host', 'module'].includes(model['bk_obj_id']))
-            this.mainLine.unshift(this.mainLine.pop())
->>>>>>> 3ea3b79f
         },
         methods: {
             getMainLine () {
