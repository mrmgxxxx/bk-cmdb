--- conflicted
+++ resolved
@@ -18,15 +18,8 @@
             order: 1,
             parent: NAV_PERMISSION,
             businessView: false
-<<<<<<< HEAD
-        },
-        auth: {
-            view: SYSTEM_MANAGEMENT
         },
         i18nTitle: 'Nav["业务权限管理"]'
-=======
-        }
->>>>>>> 17d367fc
     })
 }, {
     name: 'systemPermission',
@@ -40,14 +33,7 @@
             order: 2,
             parent: NAV_PERMISSION,
             businessView: false
-<<<<<<< HEAD
-        },
-        auth: {
-            view: SYSTEM_MANAGEMENT
         },
         i18nTitle: 'Nav["系统权限管理"]'
-=======
-        }
->>>>>>> 17d367fc
     })
 }]