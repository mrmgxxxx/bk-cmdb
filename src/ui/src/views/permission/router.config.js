import Meta from '@/router/meta'
import { NAV_PERMISSION } from '@/dictionary/menu'
import {
    SYSTEM_MANAGEMENT
} from '@/dictionary/auth'

export const OPERATION = {
    SYSTEM_MANAGEMENT
}

const path = {
    business: '/permission/business',
    system: '/permission/system'
}

export default [{
    name: 'businessPermission',
    path: path.business,
    component: () => import('./business.vue'),
    meta: new Meta({
        menu: {
            id: 'businessPermission',
            i18n: 'Nav["业务权限管理"]',
            path: path.business,
            order: 1,
            parent: NAV_PERMISSION,
<<<<<<< HEAD
            onlyAdminView: true,
            adminView: true
=======
            businessView: false
>>>>>>> 464d9844
        },
        auth: {
            view: SYSTEM_MANAGEMENT
        }
    })
}, {
    name: 'systemPermission',
    path: path.system,
    component: () => import('./role.vue'),
    meta: new Meta({
        menu: {
            id: 'systemPermission',
            i18n: 'Nav["系统权限管理"]',
            path: path.system,
            order: 2,
            parent: NAV_PERMISSION,
<<<<<<< HEAD
            onlyAdminView: true,
            adminView: true
=======
            businessView: false
>>>>>>> 464d9844
        },
        auth: {
            view: SYSTEM_MANAGEMENT
        }
    })
}]<|MERGE_RESOLUTION|>--- conflicted
+++ resolved
@@ -24,12 +24,7 @@
             path: path.business,
             order: 1,
             parent: NAV_PERMISSION,
-<<<<<<< HEAD
-            onlyAdminView: true,
-            adminView: true
-=======
             businessView: false
->>>>>>> 464d9844
         },
         auth: {
             view: SYSTEM_MANAGEMENT
@@ -46,12 +41,7 @@
             path: path.system,
             order: 2,
             parent: NAV_PERMISSION,
-<<<<<<< HEAD
-            onlyAdminView: true,
-            adminView: true
-=======
             businessView: false
->>>>>>> 464d9844
         },
         auth: {
             view: SYSTEM_MANAGEMENT
