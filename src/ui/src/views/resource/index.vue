<template>
    <div class="resource-layout clearfix">
<<<<<<< HEAD
        <bk-tab
            :active.sync="activeTab"
            class="scope-tab"
            type="unborder-card"
            @tab-change="handleTabChange">
            <bk-tab-panel v-for="item in scopeList"
                :key="item.id"
                :name="item.id"
                :label="item.label">
            </bk-tab-panel>
        </bk-tab>
        <div class="content">
            <cmdb-resize-layout
                v-if="activeTab === 1"
                :class="['resize-layout fl', { 'is-collapse': layout.collapse }]"
                :handler-offset="3"
                :min="200"
                :max="480"
                :disabled="layout.collapse"
                direction="right">
                <resource-diractory></resource-diractory>
                <i class="diractory-collapse-icon bk-icon icon-angle-left"
                    @click="layout.collapse = !layout.collapse">
                </i>
            </cmdb-resize-layout>
            <resource-hosts class="main" ref="resourceHosts"></resource-hosts>
        </div>
=======
        <cmdb-hosts-table class="resource-main" ref="resourceTable"
            :columns-config-key="columnsConfigKey"
            :columns-config-properties="columnsConfigProperties"
            :columns-config-disabled-columns="['bk_host_innerip', 'bk_cloud_id', 'bk_biz_name', 'bk_module_name']"
            :edit-auth="$OPERATION.U_RESOURCE_HOST"
            :delete-auth="$OPERATION.D_RESOURCE_HOST"
            :save-auth="$OPERATION.U_RESOURCE_HOST"
            :show-scope="true"
            :show-history="true"
            @on-checked="handleChecked"
            @on-set-header="handleSetHeader">
            <template slot="options-left">
                <cmdb-auth v-if="isAdminView" :auth="$authResources({ type: $OPERATION.C_RESOURCE_HOST })">
                    <bk-button slot-scope="{ disabled }"
                        class="options-button"
                        theme="primary"
                        style="margin-left: 0"
                        :disabled="disabled"
                        @click="importInst.show = true">
                        {{$t('导入主机')}}
                    </bk-button>
                </cmdb-auth>
                <cmdb-auth :auth="$authResources({ type: $OPERATION.U_RESOURCE_HOST })">
                    <bk-select class="options-business-selector" slot-scope="{ disabled }"
                        v-if="isAdminView"
                        font-size="medium"
                        :popover-width="180"
                        :searchable="true"
                        :disabled="!table.checked.length || disabled"
                        :clearable="false"
                        :placeholder="$t('分配到')"
                        v-model="assignBusiness"
                        @selected="handleAssignHosts">
                        <bk-option id="empty" :name="$t('分配到')" hidden></bk-option>
                        <bk-option v-for="option in businessList"
                            :key="option.bk_biz_id"
                            :id="option.bk_biz_id"
                            :name="option.bk_biz_name">
                        </bk-option>
                    </bk-select>
                </cmdb-auth>
                <cmdb-clipboard-selector class="options-clipboard"
                    :list="clipboardList"
                    :disabled="!table.checked.length"
                    @on-copy="handleCopy">
                </cmdb-clipboard-selector>
                <cmdb-button-group
                    :buttons="buttons"
                    :expand="!isAdminView">
                </cmdb-button-group>
            </template>
        </cmdb-hosts-table>
        <bk-sideslider
            v-transfer-dom
            :is-show.sync="importInst.show"
            :width="800"
            :title="$t('批量导入')">
            <bk-tab :active.sync="importInst.active" type="unborder-card" slot="content" v-if="importInst.show">
                <bk-tab-panel name="import" :label="$t('批量导入')">
                    <cmdb-import v-if="importInst.show && importInst.active === 'import'"
                        :template-url="importInst.templateUrl"
                        :import-url="importInst.importUrl"
                        @success="getHostList(true)"
                        @partialSuccess="getHostList(true)">
                        <span slot="download-desc" style="display: inline-block;vertical-align: top;">
                            {{$t('说明：内网IP为必填列')}}
                        </span>
                    </cmdb-import>
                </bk-tab-panel>
                <bk-tab-panel name="agent" :label="$t('自动导入')">
                    <div class="automatic-import">
                        <p>{{$t("agent安装说明")}}</p>
                        <div class="back-contain">
                            <i class="icon-cc-skip"></i>
                            <a href="javascript:void(0)" @click="openAgentApp">{{$t('点此进入节点管理')}}</a>
                        </div>
                    </div>
                </bk-tab-panel>
            </bk-tab>
        </bk-sideslider>
        <bk-dialog
            class="assign-dialog"
            v-model="assignDialog.show"
            :title="$t('确认分配到业务')"
            :show-footer="false"
            :esc-close="false"
            @cancel="cancelAssignHosts">
            <i18n class="assign-info" path="确认转移主机信息" tag="div">
                <span place="num">{{table.checked.length}}</span>
                <span place="name">{{assignDialog.business['bk_biz_name']}}</span>
            </i18n>
            <div class="assign-footer">
                <bk-button
                    class="mr10"
                    theme="primary"
                    :loading="$loading('transferResourcehostToIdleModule')"
                    @click="assignHosts">
                    {{$t('确定')}}
                </bk-button>
                <bk-button @click="cancelAssignHosts">{{$t('取消')}}</bk-button>
            </div>
        </bk-dialog>
>>>>>>> 65c4f8fd
    </div>
</template>

<script>
    import resourceDiractory from './children/diractory.vue'
    import resourceHosts from './children/host-list.vue'
    import Bus from '@/utils/bus.js'
    export default {
        components: {
            resourceDiractory,
            resourceHosts
        },
        data () {
            return {
                layout: {
                    collapse: false
                },
<<<<<<< HEAD
                activeTab: this.$route.query.tab || 1,
                scopeList: [{
                    id: 1,
                    label: this.$t('未分配')
=======
                table: {
                    checked: [],
                    header: [],
                    columnsConfigKey: 'resource_table_columns',
                    exportUrl: `${window.API_HOST}hosts/export`
                },
                assignBusiness: 'empty',
                importInst: {
                    show: false,
                    active: 'import',
                    templateUrl: `${window.API_HOST}importtemplate/host`,
                    importUrl: `${window.API_HOST}hosts/import`
                },
                isDropdownShow: false,
                ready: false,
                businessList: [],
                assignDialog: {
                    show: false,
                    business: {}
                }
            }
        },
        computed: {
            ...mapGetters(['userName', 'isAdminView']),
            ...mapGetters('userCustom', ['usercustom']),
            ...mapGetters('objectBiz', ['bizId']),
            ...mapState('hosts', ['filterParams']),
            buttons () {
                return [{
                    id: 'edit',
                    text: this.$t('修改'),
                    handler: this.handleMultipleEdit,
                    disabled: !this.table.checked.length,
                    auth: this.$authResources({ type: this.$OPERATION.U_RESOURCE_HOST })
>>>>>>> 65c4f8fd
                }, {
                    id: 0,
                    label: this.$t('已分配')
                }, {
                    id: 'all',
                    label: this.$t('全部')
                }]
            }
        },
        watch: {
            activeTab (tab) {
                const resourceHosts = this.$refs.resourceHosts
                if (resourceHosts) {
                    resourceHosts.scope = tab
                    resourceHosts.handlePageChange(1)
                }
            }
        },
        methods: {
<<<<<<< HEAD
            handleTabChange (tab) {
                Bus.$emit('toggle-host-filter', false)
                Bus.$emit('reset-host-filter')
=======
            ...mapActions('hostBatch', ['exportHost']),
            ...mapActions('hostSearch', ['searchHost']),
            ...mapActions('hostDelete', ['deleteHost']),
            ...mapActions('hostRelation', ['transferResourcehostToIdleModule']),
            ...mapActions('objectModelProperty', ['batchSearchObjectAttribute']),
            async getFullAmountBusiness () {
                try {
                    const data = await this.$http.get('biz/simplify?sort=bk_biz_name')
                    this.businessList = data.info || []
                } catch (e) {
                    console.error(e)
                    this.businessList = []
                }
            },
            getProperties () {
                return this.batchSearchObjectAttribute({
                    params: this.$injectMetadata({
                        bk_obj_id: { '$in': Object.keys(this.properties) },
                        bk_supplier_account: this.supplierAccount
                    }, { inject: false }),
                    config: {
                        requestId: `post_batchSearchObjectAttribute_${Object.keys(this.properties).join('_')}`,
                        requestGroup: Object.keys(this.properties).map(id => `post_searchObjectAttribute_${id}`)
                    }
                }).then(result => {
                    Object.keys(this.properties).forEach(objId => {
                        this.properties[objId] = result[objId]
                    })
                    return result
                })
            },
            getHostList (resetPage = false, event = false) {
                const params = this.getParams()
                this.$refs.resourceTable.search(-1, params, resetPage, event)
            },
            getParams () {
                const defaultModel = ['biz', 'set', 'module', 'host']
                const params = {
                    bk_biz_id: -1,
                    ip: this.filterParams.ip,
                    condition: defaultModel.map(model => {
                        return {
                            bk_obj_id: model,
                            condition: this.filterParams[model] || [],
                            fields: []
                        }
                    })
                }
                return params
            },
            handleAssignHosts (businessId, option) {
                const business = {
                    bk_biz_id: businessId,
                    bk_biz_name: option.name
                }
                if (!businessId) return
                if (this.hasSelectAssignedHost()) {
                    this.$error(this.$t('请勿选择已分配主机'))
                    this.$nextTick(() => {
                        this.assignBusiness = 'empty'
                    })
                } else {
                    this.assignDialog.business = business
                    this.assignDialog.show = true
                }
            },
            hasSelectAssignedHost () {
                const allList = this.$refs.resourceTable.table.list
                const list = allList.filter(item => this.table.checked.includes(item['host']['bk_host_id']))
                const existAssigned = list.some(item => item['biz'].some(biz => biz.default !== 1))
                return existAssigned
            },
            cancelAssignHosts () {
                this.assignBusiness = 'empty'
                this.assignDialog.show = false
            },
            assignHosts () {
                this.transferResourcehostToIdleModule({
                    params: {
                        'bk_biz_id': this.assignDialog.business['bk_biz_id'],
                        'bk_host_id': this.table.checked
                    },
                    config: {
                        requestId: 'transferResourcehostToIdleModule'
                    }
                }).then(() => {
                    this.$success(this.$t('分配成功'))
                    this.$refs.resourceTable.table.checked = []
                    this.$refs.resourceTable.handlePageChange(1)
                }).finally(() => {
                    this.assignBusiness = 'empty'
                    this.assignDialog.show = false
                })
            },
            handleChecked (checked) {
                this.table.checked = checked
            },
            handleSetHeader (header) {
                this.table.header = header
            },
            handleCopy (target) {
                this.$refs.resourceTable.handleCopy(target)
            },
            handleMultipleEdit () {
                if (this.hasSelectAssignedHost()) {
                    this.$error(this.$t('请勿选择已分配主机'))
                    return false
                }
                this.$refs.resourceTable.handleMultipleEdit()
            },
            handleMultipleDelete () {
                if (this.hasSelectAssignedHost()) {
                    this.$error(this.$t('请勿选择已分配主机'))
                    return false
                }
                this.$bkInfo({
                    title: `${this.$t('确定删除选中的主机')}？`,
                    confirmFn: () => {
                        this.deleteHost({
                            params: {
                                data: {
                                    'bk_host_id': this.table.checked.join(','),
                                    'bk_supplier_account': this.supplierAccount
                                }
                            }
                        }).then(() => {
                            this.$success(this.$t('成功删除选中的主机'))
                            this.$refs.resourceTable.table.checked = []
                            this.$refs.resourceTable.handlePageChange(1)
                        })
                    }
                })
            },
            openAgentApp () {
                const agent = window.Site.agent
                if (agent) {
                    const topWindow = window.top
                    const isPaasConsole = topWindow !== window
                    if (isPaasConsole) {
                        topWindow.postMessage(JSON.stringify({
                            action: 'open_other_app',
                            app_code: 'bk_nodeman'
                        }), '*')
                    } else {
                        window.open(agent)
                    }
                } else {
                    this.$warn(this.$t('未配置Agent安装APP地址'))
                }
            },
            exportExcel (response) {
                const contentDisposition = response.headers['content-disposition']
                const fileName = contentDisposition.substring(contentDisposition.indexOf('filename') + 9)
                const url = window.URL.createObjectURL(new Blob([response.data], { type: 'application/vnd.openxmlformats-officedocument.spreadsheetml.sheet' }))
                const link = document.createElement('a')
                link.style.display = 'none'
                link.href = url
                link.setAttribute('download', fileName)
                document.body.appendChild(link)
                link.click()
                document.body.removeChild(link)
            },
            async exportField () {
                const formData = new FormData()
                formData.append('bk_host_id', this.table.checked)
                if (this.customColumns) {
                    formData.append('export_custom_fields', this.customColumns)
                }
                formData.append('bk_biz_id', '-1')
                const res = await this.exportHost({
                    params: formData,
                    config: {
                        globalError: false,
                        originalResponse: true,
                        responseType: 'blob'
                    }
                })
                this.exportExcel(res)
>>>>>>> 65c4f8fd
            }
        }
    }
</script>

<style lang="scss" scoped>
    .resource-layout{
        .scope-tab {
            height: auto;
            margin: 0 20px;
            /deep/ .bk-tab-header {
                padding: 0;
            }
        }
        .content {
            height: calc(100% - 58px);
            overflow: hidden;
        }
        .resize-layout {
            position: relative;
            width: 280px;
            height: 100%;
            padding-top: 10px;
            border-right: 1px solid $cmdbLayoutBorderColor;
            &.is-collapse {
                width: 0 !important;
                border-right: none;
                .diractory-collapse-icon:before {
                    display: inline-block;
                    transform: rotate(180deg);
                }
            }
            .diractory-collapse-icon {
                position: absolute;
                left: 100%;
                top: 50%;
                width: 16px;
                height: 100px;
                line-height: 100px;
                background: $cmdbLayoutBorderColor;
                border-radius: 0px 12px 12px 0px;
                transform: translateY(-50%);
                text-align: center;
                font-size: 12px;
                color: #fff;
                cursor: pointer;
                &:hover {
                    background: #699DF4;
                }
            }
        }
        .main {
            height: 100%;
            padding: 10px 20px 0 20px;
            overflow: hidden;
        }
    }
    .assign-dialog {
        /deep/ .bk-dialog-body {
            padding: 0 50px 40px;
        }
        .assign-info span {
            color: #3c96ff;
        }
        .assign-footer {
            padding-top: 20px;
            font-size: 0;
            text-align: center;
            .bk-button-normal {
                width: 96px;
            }
        }
    }
</style><|MERGE_RESOLUTION|>--- conflicted
+++ resolved
@@ -1,6 +1,5 @@
 <template>
     <div class="resource-layout clearfix">
-<<<<<<< HEAD
         <bk-tab
             :active.sync="activeTab"
             class="scope-tab"
@@ -28,110 +27,6 @@
             </cmdb-resize-layout>
             <resource-hosts class="main" ref="resourceHosts"></resource-hosts>
         </div>
-=======
-        <cmdb-hosts-table class="resource-main" ref="resourceTable"
-            :columns-config-key="columnsConfigKey"
-            :columns-config-properties="columnsConfigProperties"
-            :columns-config-disabled-columns="['bk_host_innerip', 'bk_cloud_id', 'bk_biz_name', 'bk_module_name']"
-            :edit-auth="$OPERATION.U_RESOURCE_HOST"
-            :delete-auth="$OPERATION.D_RESOURCE_HOST"
-            :save-auth="$OPERATION.U_RESOURCE_HOST"
-            :show-scope="true"
-            :show-history="true"
-            @on-checked="handleChecked"
-            @on-set-header="handleSetHeader">
-            <template slot="options-left">
-                <cmdb-auth v-if="isAdminView" :auth="$authResources({ type: $OPERATION.C_RESOURCE_HOST })">
-                    <bk-button slot-scope="{ disabled }"
-                        class="options-button"
-                        theme="primary"
-                        style="margin-left: 0"
-                        :disabled="disabled"
-                        @click="importInst.show = true">
-                        {{$t('导入主机')}}
-                    </bk-button>
-                </cmdb-auth>
-                <cmdb-auth :auth="$authResources({ type: $OPERATION.U_RESOURCE_HOST })">
-                    <bk-select class="options-business-selector" slot-scope="{ disabled }"
-                        v-if="isAdminView"
-                        font-size="medium"
-                        :popover-width="180"
-                        :searchable="true"
-                        :disabled="!table.checked.length || disabled"
-                        :clearable="false"
-                        :placeholder="$t('分配到')"
-                        v-model="assignBusiness"
-                        @selected="handleAssignHosts">
-                        <bk-option id="empty" :name="$t('分配到')" hidden></bk-option>
-                        <bk-option v-for="option in businessList"
-                            :key="option.bk_biz_id"
-                            :id="option.bk_biz_id"
-                            :name="option.bk_biz_name">
-                        </bk-option>
-                    </bk-select>
-                </cmdb-auth>
-                <cmdb-clipboard-selector class="options-clipboard"
-                    :list="clipboardList"
-                    :disabled="!table.checked.length"
-                    @on-copy="handleCopy">
-                </cmdb-clipboard-selector>
-                <cmdb-button-group
-                    :buttons="buttons"
-                    :expand="!isAdminView">
-                </cmdb-button-group>
-            </template>
-        </cmdb-hosts-table>
-        <bk-sideslider
-            v-transfer-dom
-            :is-show.sync="importInst.show"
-            :width="800"
-            :title="$t('批量导入')">
-            <bk-tab :active.sync="importInst.active" type="unborder-card" slot="content" v-if="importInst.show">
-                <bk-tab-panel name="import" :label="$t('批量导入')">
-                    <cmdb-import v-if="importInst.show && importInst.active === 'import'"
-                        :template-url="importInst.templateUrl"
-                        :import-url="importInst.importUrl"
-                        @success="getHostList(true)"
-                        @partialSuccess="getHostList(true)">
-                        <span slot="download-desc" style="display: inline-block;vertical-align: top;">
-                            {{$t('说明：内网IP为必填列')}}
-                        </span>
-                    </cmdb-import>
-                </bk-tab-panel>
-                <bk-tab-panel name="agent" :label="$t('自动导入')">
-                    <div class="automatic-import">
-                        <p>{{$t("agent安装说明")}}</p>
-                        <div class="back-contain">
-                            <i class="icon-cc-skip"></i>
-                            <a href="javascript:void(0)" @click="openAgentApp">{{$t('点此进入节点管理')}}</a>
-                        </div>
-                    </div>
-                </bk-tab-panel>
-            </bk-tab>
-        </bk-sideslider>
-        <bk-dialog
-            class="assign-dialog"
-            v-model="assignDialog.show"
-            :title="$t('确认分配到业务')"
-            :show-footer="false"
-            :esc-close="false"
-            @cancel="cancelAssignHosts">
-            <i18n class="assign-info" path="确认转移主机信息" tag="div">
-                <span place="num">{{table.checked.length}}</span>
-                <span place="name">{{assignDialog.business['bk_biz_name']}}</span>
-            </i18n>
-            <div class="assign-footer">
-                <bk-button
-                    class="mr10"
-                    theme="primary"
-                    :loading="$loading('transferResourcehostToIdleModule')"
-                    @click="assignHosts">
-                    {{$t('确定')}}
-                </bk-button>
-                <bk-button @click="cancelAssignHosts">{{$t('取消')}}</bk-button>
-            </div>
-        </bk-dialog>
->>>>>>> 65c4f8fd
     </div>
 </template>
 
@@ -149,47 +44,10 @@
                 layout: {
                     collapse: false
                 },
-<<<<<<< HEAD
                 activeTab: this.$route.query.tab || 1,
                 scopeList: [{
                     id: 1,
                     label: this.$t('未分配')
-=======
-                table: {
-                    checked: [],
-                    header: [],
-                    columnsConfigKey: 'resource_table_columns',
-                    exportUrl: `${window.API_HOST}hosts/export`
-                },
-                assignBusiness: 'empty',
-                importInst: {
-                    show: false,
-                    active: 'import',
-                    templateUrl: `${window.API_HOST}importtemplate/host`,
-                    importUrl: `${window.API_HOST}hosts/import`
-                },
-                isDropdownShow: false,
-                ready: false,
-                businessList: [],
-                assignDialog: {
-                    show: false,
-                    business: {}
-                }
-            }
-        },
-        computed: {
-            ...mapGetters(['userName', 'isAdminView']),
-            ...mapGetters('userCustom', ['usercustom']),
-            ...mapGetters('objectBiz', ['bizId']),
-            ...mapState('hosts', ['filterParams']),
-            buttons () {
-                return [{
-                    id: 'edit',
-                    text: this.$t('修改'),
-                    handler: this.handleMultipleEdit,
-                    disabled: !this.table.checked.length,
-                    auth: this.$authResources({ type: this.$OPERATION.U_RESOURCE_HOST })
->>>>>>> 65c4f8fd
                 }, {
                     id: 0,
                     label: this.$t('已分配')
@@ -209,190 +67,9 @@
             }
         },
         methods: {
-<<<<<<< HEAD
             handleTabChange (tab) {
                 Bus.$emit('toggle-host-filter', false)
                 Bus.$emit('reset-host-filter')
-=======
-            ...mapActions('hostBatch', ['exportHost']),
-            ...mapActions('hostSearch', ['searchHost']),
-            ...mapActions('hostDelete', ['deleteHost']),
-            ...mapActions('hostRelation', ['transferResourcehostToIdleModule']),
-            ...mapActions('objectModelProperty', ['batchSearchObjectAttribute']),
-            async getFullAmountBusiness () {
-                try {
-                    const data = await this.$http.get('biz/simplify?sort=bk_biz_name')
-                    this.businessList = data.info || []
-                } catch (e) {
-                    console.error(e)
-                    this.businessList = []
-                }
-            },
-            getProperties () {
-                return this.batchSearchObjectAttribute({
-                    params: this.$injectMetadata({
-                        bk_obj_id: { '$in': Object.keys(this.properties) },
-                        bk_supplier_account: this.supplierAccount
-                    }, { inject: false }),
-                    config: {
-                        requestId: `post_batchSearchObjectAttribute_${Object.keys(this.properties).join('_')}`,
-                        requestGroup: Object.keys(this.properties).map(id => `post_searchObjectAttribute_${id}`)
-                    }
-                }).then(result => {
-                    Object.keys(this.properties).forEach(objId => {
-                        this.properties[objId] = result[objId]
-                    })
-                    return result
-                })
-            },
-            getHostList (resetPage = false, event = false) {
-                const params = this.getParams()
-                this.$refs.resourceTable.search(-1, params, resetPage, event)
-            },
-            getParams () {
-                const defaultModel = ['biz', 'set', 'module', 'host']
-                const params = {
-                    bk_biz_id: -1,
-                    ip: this.filterParams.ip,
-                    condition: defaultModel.map(model => {
-                        return {
-                            bk_obj_id: model,
-                            condition: this.filterParams[model] || [],
-                            fields: []
-                        }
-                    })
-                }
-                return params
-            },
-            handleAssignHosts (businessId, option) {
-                const business = {
-                    bk_biz_id: businessId,
-                    bk_biz_name: option.name
-                }
-                if (!businessId) return
-                if (this.hasSelectAssignedHost()) {
-                    this.$error(this.$t('请勿选择已分配主机'))
-                    this.$nextTick(() => {
-                        this.assignBusiness = 'empty'
-                    })
-                } else {
-                    this.assignDialog.business = business
-                    this.assignDialog.show = true
-                }
-            },
-            hasSelectAssignedHost () {
-                const allList = this.$refs.resourceTable.table.list
-                const list = allList.filter(item => this.table.checked.includes(item['host']['bk_host_id']))
-                const existAssigned = list.some(item => item['biz'].some(biz => biz.default !== 1))
-                return existAssigned
-            },
-            cancelAssignHosts () {
-                this.assignBusiness = 'empty'
-                this.assignDialog.show = false
-            },
-            assignHosts () {
-                this.transferResourcehostToIdleModule({
-                    params: {
-                        'bk_biz_id': this.assignDialog.business['bk_biz_id'],
-                        'bk_host_id': this.table.checked
-                    },
-                    config: {
-                        requestId: 'transferResourcehostToIdleModule'
-                    }
-                }).then(() => {
-                    this.$success(this.$t('分配成功'))
-                    this.$refs.resourceTable.table.checked = []
-                    this.$refs.resourceTable.handlePageChange(1)
-                }).finally(() => {
-                    this.assignBusiness = 'empty'
-                    this.assignDialog.show = false
-                })
-            },
-            handleChecked (checked) {
-                this.table.checked = checked
-            },
-            handleSetHeader (header) {
-                this.table.header = header
-            },
-            handleCopy (target) {
-                this.$refs.resourceTable.handleCopy(target)
-            },
-            handleMultipleEdit () {
-                if (this.hasSelectAssignedHost()) {
-                    this.$error(this.$t('请勿选择已分配主机'))
-                    return false
-                }
-                this.$refs.resourceTable.handleMultipleEdit()
-            },
-            handleMultipleDelete () {
-                if (this.hasSelectAssignedHost()) {
-                    this.$error(this.$t('请勿选择已分配主机'))
-                    return false
-                }
-                this.$bkInfo({
-                    title: `${this.$t('确定删除选中的主机')}？`,
-                    confirmFn: () => {
-                        this.deleteHost({
-                            params: {
-                                data: {
-                                    'bk_host_id': this.table.checked.join(','),
-                                    'bk_supplier_account': this.supplierAccount
-                                }
-                            }
-                        }).then(() => {
-                            this.$success(this.$t('成功删除选中的主机'))
-                            this.$refs.resourceTable.table.checked = []
-                            this.$refs.resourceTable.handlePageChange(1)
-                        })
-                    }
-                })
-            },
-            openAgentApp () {
-                const agent = window.Site.agent
-                if (agent) {
-                    const topWindow = window.top
-                    const isPaasConsole = topWindow !== window
-                    if (isPaasConsole) {
-                        topWindow.postMessage(JSON.stringify({
-                            action: 'open_other_app',
-                            app_code: 'bk_nodeman'
-                        }), '*')
-                    } else {
-                        window.open(agent)
-                    }
-                } else {
-                    this.$warn(this.$t('未配置Agent安装APP地址'))
-                }
-            },
-            exportExcel (response) {
-                const contentDisposition = response.headers['content-disposition']
-                const fileName = contentDisposition.substring(contentDisposition.indexOf('filename') + 9)
-                const url = window.URL.createObjectURL(new Blob([response.data], { type: 'application/vnd.openxmlformats-officedocument.spreadsheetml.sheet' }))
-                const link = document.createElement('a')
-                link.style.display = 'none'
-                link.href = url
-                link.setAttribute('download', fileName)
-                document.body.appendChild(link)
-                link.click()
-                document.body.removeChild(link)
-            },
-            async exportField () {
-                const formData = new FormData()
-                formData.append('bk_host_id', this.table.checked)
-                if (this.customColumns) {
-                    formData.append('export_custom_fields', this.customColumns)
-                }
-                formData.append('bk_biz_id', '-1')
-                const res = await this.exportHost({
-                    params: formData,
-                    config: {
-                        globalError: false,
-                        originalResponse: true,
-                        responseType: 'blob'
-                    }
-                })
-                this.exportExcel(res)
->>>>>>> 65c4f8fd
             }
         }
     }
