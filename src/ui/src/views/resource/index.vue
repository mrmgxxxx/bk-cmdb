--- conflicted
+++ resolved
@@ -1,6 +1,5 @@
 <template>
     <div class="resource-layout clearfix">
-<<<<<<< HEAD
         <bk-tab
             :active.sync="activeTab"
             class="scope-tab"
@@ -28,111 +27,7 @@
             </cmdb-resize-layout>
             <resource-hosts class="main" ref="resourceHosts"></resource-hosts>
         </div>
-=======
-        <cmdb-hosts-table class="resource-main" ref="resourceTable"
-            :columns-config-key="columnsConfigKey"
-            :columns-config-properties="columnsConfigProperties"
-            :columns-config-disabled-columns="['bk_host_innerip', 'bk_cloud_id', 'bk_biz_name', 'bk_module_name']"
-            :edit-auth="$OPERATION.U_RESOURCE_HOST"
-            :delete-auth="$OPERATION.D_RESOURCE_HOST"
-            :save-auth="$OPERATION.U_RESOURCE_HOST"
-            :show-scope="true"
-            :show-history="true"
-            @on-checked="handleChecked"
-            @on-set-header="handleSetHeader">
-            <template slot="options-left">
-                <cmdb-auth v-if="isAdminView" :auth="$authResources({ type: $OPERATION.C_RESOURCE_HOST })">
-                    <bk-button slot-scope="{ disabled }"
-                        class="options-button"
-                        theme="primary"
-                        style="margin-left: 0"
-                        :disabled="disabled"
-                        @click="importInst.show = true">
-                        {{$t('导入主机')}}
-                    </bk-button>
-                </cmdb-auth>
-                <cmdb-auth :auth="$authResources({ type: $OPERATION.U_RESOURCE_HOST })">
-                    <bk-select class="options-business-selector" slot-scope="{ disabled }"
-                        v-if="isAdminView"
-                        font-size="medium"
-                        :popover-width="180"
-                        :searchable="true"
-                        :disabled="!table.checked.length || disabled"
-                        :clearable="false"
-                        :placeholder="$t('分配到')"
-                        v-model="assignBusiness"
-                        @selected="handleAssignHosts">
-                        <bk-option id="empty" :name="$t('分配到')" hidden></bk-option>
-                        <bk-option v-for="option in businessList"
-                            :key="option.bk_biz_id"
-                            :id="option.bk_biz_id"
-                            :name="option.bk_biz_name">
-                        </bk-option>
-                    </bk-select>
-                </cmdb-auth>
-                <cmdb-clipboard-selector class="options-clipboard"
-                    :list="clipboardList"
-                    :disabled="!table.checked.length"
-                    @on-copy="handleCopy">
-                </cmdb-clipboard-selector>
-                <cmdb-button-group
-                    :buttons="buttons"
-                    :expand="!isAdminView">
-                </cmdb-button-group>
-            </template>
-        </cmdb-hosts-table>
-        <bk-sideslider
-            v-transfer-dom
-            :is-show.sync="importInst.show"
-            :width="800"
-            :title="$t('批量导入')">
-            <bk-tab :active.sync="importInst.active" type="unborder-card" slot="content" v-if="importInst.show">
-                <bk-tab-panel name="import" :label="$t('批量导入')">
-                    <cmdb-import v-if="importInst.show && importInst.active === 'import'"
-                        :template-url="importInst.templateUrl"
-                        :import-url="importInst.importUrl"
-                        @success="getHostList(true)"
-                        @partialSuccess="getHostList(true)">
-                        <span slot="download-desc" style="display: inline-block;vertical-align: top;">
-                            {{$t('说明：内网IP为必填列')}}
-                        </span>
-                    </cmdb-import>
-                </bk-tab-panel>
-                <bk-tab-panel name="agent" :label="$t('自动导入')">
-                    <div class="automatic-import">
-                        <p>{{$t("agent安装说明")}}</p>
-                        <div class="back-contain">
-                            <i class="icon-cc-skip"></i>
-                            <a href="javascript:void(0)" @click="openAgentApp">{{$t('点此进入节点管理')}}</a>
-                        </div>
-                    </div>
-                </bk-tab-panel>
-            </bk-tab>
-        </bk-sideslider>
-        <bk-dialog
-            class="assign-dialog"
-            v-model="assignDialog.show"
-            :title="$t('确认分配到业务')"
-            :show-footer="false"
-            :esc-close="false"
-            @cancel="cancelAssignHosts">
-            <i18n class="assign-info" path="确认转移主机信息" tag="div">
-                <span place="num">{{table.checked.length}}</span>
-                <span place="name">{{assignDialog.business['bk_biz_name']}}</span>
-            </i18n>
-            <div class="assign-footer">
-                <bk-button
-                    class="mr10"
-                    theme="primary"
-                    :loading="$loading('transferResourcehostToIdleModule')"
-                    @click="assignHosts">
-                    {{$t('确定')}}
-                </bk-button>
-                <bk-button @click="cancelAssignHosts">{{$t('取消')}}</bk-button>
-            </div>
-        </bk-dialog>
         <router-subview></router-subview>
->>>>>>> b5d96446
     </div>
 </template>
 
