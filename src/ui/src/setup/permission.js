import cursor from '@/directives/cursor'
import http from '@/api'
import { language } from '@/i18n'
import { RESOURCE_TYPE_NAME, RESOURCE_ACTION_NAME, GET_AUTH_META } from '@/dictionary/auth'
import store from '@/store'
const SCOPE_NAME = language === 'en' ? {
    global: 'global',
    business: 'business'
} : {
    global: '全局',
    business: '业务'
}

const convertAuth = authList => {
<<<<<<< HEAD
    http.post('auth/convert', {
        data: authList.map(auth => {
            const { resource_type: type, action } = GET_AUTH_META(auth)
            return { type, action }
=======
    return http.post('auth/convert', {
        data: authList.map(auth => {
            const { resource_type: type, action, scope } = GET_AUTH_META(auth)
            return { type, action, business_id: scope === 'global' ? 0 : store.getters['objectBiz/bizId'] }
>>>>>>> d186470a
        })
    })
}

const translateAuth = async (authList = []) => {
    if (!authList.length) {
        return authList
    }
    try {
        const convertedAuth = await convertAuth(authList)
<<<<<<< HEAD
=======
        const business = store.state.objectBiz.authorizedBusiness.find(business => business.bk_biz_id === store.getters['objectBiz/bizId']) || {}
>>>>>>> d186470a
        return authList.map((auth, index) => {
            const { resource_type: resourceType, action, scope } = GET_AUTH_META(auth)
            return {
                action_id: convertedAuth[index].action,
                action_name: RESOURCE_ACTION_NAME[action],
<<<<<<< HEAD
                scope_id: '',
                scope_name: '',
                scope_type: scope === 'global' ? 'system' : 'business',
                scope_type_name: SCOPE_NAME[scope],
                system_id: 'bk_cmdb',
                system_name: '配置平台',
                resouces: [{
                    resource_id: '',
                    resource_name: '',
                    resource_type: convertAuth[index].resource,
                    resource_type_name: RESOURCE_TYPE_NAME[resourceType]
                }]
            }
        })
    } catch (e) {
=======
                scope_id: scope === 'global' ? 'bk_cmdb' : String(business.bk_biz_id),
                scope_name: scope === 'global' ? '配置平台' : business.bk_biz_name,
                scope_type: scope === 'global' ? 'system' : 'biz',
                scope_type_name: SCOPE_NAME[scope],
                system_id: 'bk_cmdb',
                system_name: '配置平台',
                resource_type: convertedAuth[index].type,
                resource_type_name: RESOURCE_TYPE_NAME[resourceType],
                resources: [[]]
            }
        })
    } catch (e) {
        console.error(e)
>>>>>>> d186470a
        return []
    }
}

cursor.setOptions({
    globalCallback: async options => {
        const permission = await translateAuth(options.auth)
        const permissionModal = window.permissionModal
        permissionModal && permissionModal.show(permission)
    },
    x: 16,
    y: 8
})<|MERGE_RESOLUTION|>--- conflicted
+++ resolved
@@ -12,17 +12,10 @@
 }
 
 const convertAuth = authList => {
-<<<<<<< HEAD
-    http.post('auth/convert', {
-        data: authList.map(auth => {
-            const { resource_type: type, action } = GET_AUTH_META(auth)
-            return { type, action }
-=======
     return http.post('auth/convert', {
         data: authList.map(auth => {
             const { resource_type: type, action, scope } = GET_AUTH_META(auth)
             return { type, action, business_id: scope === 'global' ? 0 : store.getters['objectBiz/bizId'] }
->>>>>>> d186470a
         })
     })
 }
@@ -33,32 +26,12 @@
     }
     try {
         const convertedAuth = await convertAuth(authList)
-<<<<<<< HEAD
-=======
         const business = store.state.objectBiz.authorizedBusiness.find(business => business.bk_biz_id === store.getters['objectBiz/bizId']) || {}
->>>>>>> d186470a
         return authList.map((auth, index) => {
             const { resource_type: resourceType, action, scope } = GET_AUTH_META(auth)
             return {
                 action_id: convertedAuth[index].action,
                 action_name: RESOURCE_ACTION_NAME[action],
-<<<<<<< HEAD
-                scope_id: '',
-                scope_name: '',
-                scope_type: scope === 'global' ? 'system' : 'business',
-                scope_type_name: SCOPE_NAME[scope],
-                system_id: 'bk_cmdb',
-                system_name: '配置平台',
-                resouces: [{
-                    resource_id: '',
-                    resource_name: '',
-                    resource_type: convertAuth[index].resource,
-                    resource_type_name: RESOURCE_TYPE_NAME[resourceType]
-                }]
-            }
-        })
-    } catch (e) {
-=======
                 scope_id: scope === 'global' ? 'bk_cmdb' : String(business.bk_biz_id),
                 scope_name: scope === 'global' ? '配置平台' : business.bk_biz_name,
                 scope_type: scope === 'global' ? 'system' : 'biz',
@@ -72,7 +45,6 @@
         })
     } catch (e) {
         console.error(e)
->>>>>>> d186470a
         return []
     }
 }
