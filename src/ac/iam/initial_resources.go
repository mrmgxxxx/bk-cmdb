/*
 * Tencent is pleased to support the open source community by making 蓝鲸 available.
 * Copyright (C) 2017-2018 THL A29 Limited, a Tencent company. All rights reserved.
 * Licensed under the MIT License (the "License"); you may not use this file except
 * in compliance with the License. You may obtain a copy of the License at
 * http://opensource.org/licenses/MIT
 * Unless required by applicable law or agreed to in writing, software distributed under
 * the License is distributed on an "AS IS" BASIS, WITHOUT WARRANTIES OR CONDITIONS OF ANY KIND,
 * either express or implied. See the License for the specific language governing permissions and
 * limitations under the License.
 */

package iam

var (
	businessParent = Parent{
<<<<<<< HEAD
		SystemID:   systemID,
=======
		SystemID:   SystemIDCMDB,
>>>>>>> 33247825
		ResourceID: Business,
	}
)

// GenerateResourceTypes generate all the resource types registered to IAM.
func GenerateResourceTypes() []ResourceType {
	resourceTypeList := make([]ResourceType, 0)

	// add public resources
	resourceTypeList = append(resourceTypeList, genPublicResources()...)

	// add business resources
	resourceTypeList = append(resourceTypeList, genBusinessResources()...)

	return resourceTypeList
}

func genBusinessResources() []ResourceType {
	return []ResourceType{
		{
			ID:            BizHostInstance,
			Name:          "业务主机",
			NameEn:        "Business Host",
			Description:   "业务下的机器",
			DescriptionEn: "hosts under a business",
			Parents:       []Parent{businessParent},
			ProviderConfig: ResourceConfig{
				Path: "",
			},
			Version: 0,
		},
		{
			ID:            BizHostApply,
			Name:          "属性自动应用",
			NameEn:        "Business Host Apply",
			Description:   "自动应用业务主机的属性信息",
			DescriptionEn: "apply business host attribute automatically",
			Parents:       []Parent{businessParent},
			ProviderConfig: ResourceConfig{
				Path: "",
			},
			Version: 0,
		},
		{
			ID:            BizCustomQuery,
			Name:          "动态分组",
			NameEn:        "Business Custom Query",
			Description:   "根据条件查询主机信息",
			DescriptionEn: "custom query the host instances",
			Parents:       []Parent{businessParent},
			ProviderConfig: ResourceConfig{
				Path: "",
			},
			Version: 0,
		},
		{
<<<<<<< HEAD
			ID:            BizModel,
			Name:          "业务模型",
			NameEn:        "Business Model",
			Description:   "业务下的模型",
			DescriptionEn: "business's model",
			Parents:       []Parent{businessParent},
			ProviderConfig: ResourceConfig{
				Path: "",
			},
			Version: 0,
		},
		{
			ID:            BizModelGroup,
			Name:          "业务模型分组",
			NameEn:        "Business Model Group",
			Description:   "对业务下模型进行分类",
			DescriptionEn: "group the business's model",
=======
			ID:            BizCustomField,
			Name:          "业务自定义字段",
			NameEn:        "Business Custom Field",
			Description:   "模型在业务下的自定义字段",
			DescriptionEn: "model's custom field under a business",
>>>>>>> 33247825
			Parents:       []Parent{businessParent},
			ProviderConfig: ResourceConfig{
				Path: "",
			},
			Version: 0,
		},
		{
			ID:            BizProcessServiceInstance,
			Name:          "服务实例",
			NameEn:        "Service Instance",
			Description:   "服务实例",
			DescriptionEn: "service instance",
			Parents:       []Parent{businessParent},
			ProviderConfig: ResourceConfig{
				Path: "",
			},
			Version: 0,
		},
		{
			ID:            BizProcessServiceCategory,
			Name:          "服务分类",
<<<<<<< HEAD
			NameEn:        "service category",
			Description:   "服务分类",
=======
			NameEn:        "Service Category",
			Description:   "服务分类用于分类服务实例",
>>>>>>> 33247825
			DescriptionEn: "service category is to classify service instances",
			Parents:       []Parent{businessParent},
			ProviderConfig: ResourceConfig{
				Path: "",
			},
			Version: 0,
		},
		{
			ID:            BizSetTemplate,
			Name:          "集群模板",
<<<<<<< HEAD
			NameEn:        "set template",
			Description:   "集群模板",
=======
			NameEn:        "Set Template",
			Description:   "集群模板用于实例化集群",
>>>>>>> 33247825
			DescriptionEn: "set template is used to instantiate a set",
			Parents:       []Parent{businessParent},
			ProviderConfig: ResourceConfig{
				Path: "",
			},
			Version: 0,
		},
		{
			ID:            BizTopology,
<<<<<<< HEAD
			Name:          "服务拓扑",
			NameEn:        "service topology",
			Description:   "服务拓扑包含了服务拓扑树中所有的相关元素",
			DescriptionEn: "service topology",
=======
			Name:          "业务拓扑",
			NameEn:        "Business Topology",
			Description:   "业务拓扑包含了业务拓扑树中所有的相关元素",
			DescriptionEn: "business topology contains all elements related to the business topology tree",
>>>>>>> 33247825
			Parents:       []Parent{businessParent},
			ProviderConfig: ResourceConfig{
				Path: "",
			},
			Version: 0,
		},
		{
			ID:            BizProcessServiceTemplate,
			Name:          "服务模板",
<<<<<<< HEAD
			NameEn:        "service template",
=======
			NameEn:        "Service Template",
>>>>>>> 33247825
			Description:   "服务模板用于实例化服务实例",
			DescriptionEn: "service template is used to instantiate a service instance ",
			Parents:       []Parent{businessParent},
			ProviderConfig: ResourceConfig{
				Path: "",
			},
			Version: 0,
		},
	}
}

func genPublicResources() []ResourceType {
	return []ResourceType{
		{
			ID:            Business,
			Name:          "业务",
			NameEn:        "Business",
			Description:   "业务列表",
			DescriptionEn: "all the business in blueking cmdb.",
			Parents:       nil,
			ProviderConfig: ResourceConfig{
				Path: "",
			},
			Version: 0,
		},
<<<<<<< HEAD
=======
		{
			ID:            SysCloudArea,
			Name:          "云区域",
			NameEn:        "Cloud Area",
			Description:   "云区域",
			DescriptionEn: "cloud area",
			Parents:       nil,
			ProviderConfig: ResourceConfig{
				Path: "",
			},
			Version: 0,
		},
		{
			ID:            SysResourcePoolDirectory,
			Name:          "资源池目录",
			NameEn:        "Resource Pool Directory",
			Description:   "资源池目录",
			DescriptionEn: "resource pool directory",
			Parents:       nil,
			ProviderConfig: ResourceConfig{
				Path: "",
			},
			Version: 0,
		},
		{
			ID:            SysHostInstance,
			Name:          "资源池主机",
			NameEn:        "Resource Pool Host",
			Description:   "资源池中的主机",
			DescriptionEn: "host in resource pool",
			Parents: []Parent{{
				SystemID:   SystemIDCMDB,
				ResourceID: SysResourcePoolDirectory,
			}},
			ProviderConfig: ResourceConfig{
				Path: "",
			},
			Version: 0,
		},
		{
			ID:            SysModelGroup,
			Name:          "模型分组",
			NameEn:        "Model Group",
			Description:   "模型分组用于对模型进行归类",
			DescriptionEn: "group models by model group",
			Parents:       nil,
			ProviderConfig: ResourceConfig{
				Path: "",
			},
			Version: 0,
		},
		{
			ID:            SysModel,
			Name:          "模型",
			NameEn:        "Model",
			Description:   "模型",
			DescriptionEn: "model",
			Parents:       nil,
			ProviderConfig: ResourceConfig{
				Path: "",
			},
			Version: 0,
		},
		{
			ID:            SysInstance,
			Name:          "实例",
			NameEn:        "Instance",
			Description:   "模型实例",
			DescriptionEn: "model instance",
			Parents: []Parent{{
				SystemID:   SystemIDCMDB,
				ResourceID: SysModel,
			}},
			ProviderConfig: ResourceConfig{
				Path: "",
			},
			Version: 0,
		},
		{
			ID:            SysAssociationType,
			Name:          "关联类型",
			NameEn:        "Association Type",
			Description:   "关联类型是模型关联关系的分类",
			DescriptionEn: "association type is the classification of model association",
			Parents:       nil,
			ProviderConfig: ResourceConfig{
				Path: "",
			},
			Version: 0,
		},
		{
			ID:            SysEventPushing,
			Name:          "事件推送",
			NameEn:        "Event Pushing",
			Description:   "当配置发生变化时推送事件",
			DescriptionEn: "push event when configuration changes",
			Parents:       nil,
			ProviderConfig: ResourceConfig{
				Path: "",
			},
			Version: 0,
		},
		{
			ID:            SysSystemBase,
			Name:          "系统基础",
			NameEn:        "System Base",
			Description:   "基础系统资源",
			DescriptionEn: "basic system resource",
			Parents:       nil,
			ProviderConfig: ResourceConfig{
				Path: "",
			},
			Version: 0,
		},
		{
			ID:            SysOperationStatistic,
			Name:          "运营统计",
			NameEn:        "Operation Statistic",
			Description:   "运营统计",
			DescriptionEn: "operational statistics",
			Parents:       nil,
			ProviderConfig: ResourceConfig{
				Path: "",
			},
			Version: 0,
		},
		{
			ID:            SysAuditLog,
			Name:          "操作审计",
			NameEn:        "Audit Log",
			Description:   "操作审计",
			DescriptionEn: "audit log",
			Parents:       nil,
			ProviderConfig: ResourceConfig{
				Path: "",
			},
			Version: 0,
		},
		{
			ID:            SysCloudAccount,
			Name:          "云账户",
			NameEn:        "Cloud Account",
			Description:   "云账户",
			DescriptionEn: "cloud account",
			Parents:       nil,
			ProviderConfig: ResourceConfig{
				Path: "",
			},
			Version: 0,
		},
		{
			ID:            SysCloudResourceTask,
			Name:          "云资源任务",
			NameEn:        "Cloud Resource Task",
			Description:   "云资源任务",
			DescriptionEn: "cloud resource task",
			Parents:       nil,
			ProviderConfig: ResourceConfig{
				Path: "",
			},
			Version: 0,
		},
>>>>>>> 33247825
	}
}<|MERGE_RESOLUTION|>--- conflicted
+++ resolved
@@ -14,11 +14,7 @@
 
 var (
 	businessParent = Parent{
-<<<<<<< HEAD
-		SystemID:   systemID,
-=======
 		SystemID:   SystemIDCMDB,
->>>>>>> 33247825
 		ResourceID: Business,
 	}
 )
@@ -75,31 +71,11 @@
 			Version: 0,
 		},
 		{
-<<<<<<< HEAD
-			ID:            BizModel,
-			Name:          "业务模型",
-			NameEn:        "Business Model",
-			Description:   "业务下的模型",
-			DescriptionEn: "business's model",
-			Parents:       []Parent{businessParent},
-			ProviderConfig: ResourceConfig{
-				Path: "",
-			},
-			Version: 0,
-		},
-		{
-			ID:            BizModelGroup,
-			Name:          "业务模型分组",
-			NameEn:        "Business Model Group",
-			Description:   "对业务下模型进行分类",
-			DescriptionEn: "group the business's model",
-=======
 			ID:            BizCustomField,
 			Name:          "业务自定义字段",
 			NameEn:        "Business Custom Field",
 			Description:   "模型在业务下的自定义字段",
 			DescriptionEn: "model's custom field under a business",
->>>>>>> 33247825
 			Parents:       []Parent{businessParent},
 			ProviderConfig: ResourceConfig{
 				Path: "",
@@ -121,13 +97,8 @@
 		{
 			ID:            BizProcessServiceCategory,
 			Name:          "服务分类",
-<<<<<<< HEAD
-			NameEn:        "service category",
-			Description:   "服务分类",
-=======
 			NameEn:        "Service Category",
 			Description:   "服务分类用于分类服务实例",
->>>>>>> 33247825
 			DescriptionEn: "service category is to classify service instances",
 			Parents:       []Parent{businessParent},
 			ProviderConfig: ResourceConfig{
@@ -138,13 +109,8 @@
 		{
 			ID:            BizSetTemplate,
 			Name:          "集群模板",
-<<<<<<< HEAD
-			NameEn:        "set template",
-			Description:   "集群模板",
-=======
 			NameEn:        "Set Template",
 			Description:   "集群模板用于实例化集群",
->>>>>>> 33247825
 			DescriptionEn: "set template is used to instantiate a set",
 			Parents:       []Parent{businessParent},
 			ProviderConfig: ResourceConfig{
@@ -154,17 +120,10 @@
 		},
 		{
 			ID:            BizTopology,
-<<<<<<< HEAD
-			Name:          "服务拓扑",
-			NameEn:        "service topology",
-			Description:   "服务拓扑包含了服务拓扑树中所有的相关元素",
-			DescriptionEn: "service topology",
-=======
 			Name:          "业务拓扑",
 			NameEn:        "Business Topology",
 			Description:   "业务拓扑包含了业务拓扑树中所有的相关元素",
 			DescriptionEn: "business topology contains all elements related to the business topology tree",
->>>>>>> 33247825
 			Parents:       []Parent{businessParent},
 			ProviderConfig: ResourceConfig{
 				Path: "",
@@ -174,11 +133,7 @@
 		{
 			ID:            BizProcessServiceTemplate,
 			Name:          "服务模板",
-<<<<<<< HEAD
-			NameEn:        "service template",
-=======
 			NameEn:        "Service Template",
->>>>>>> 33247825
 			Description:   "服务模板用于实例化服务实例",
 			DescriptionEn: "service template is used to instantiate a service instance ",
 			Parents:       []Parent{businessParent},
@@ -204,8 +159,6 @@
 			},
 			Version: 0,
 		},
-<<<<<<< HEAD
-=======
 		{
 			ID:            SysCloudArea,
 			Name:          "云区域",
@@ -368,6 +321,5 @@
 			},
 			Version: 0,
 		},
->>>>>>> 33247825
 	}
 }