--- conflicted
+++ resolved
@@ -206,14 +206,8 @@
 type ResourceActionID string
 
 const (
-<<<<<<< HEAD
-	CreateBusinessHost ResourceActionID = "create_biz_host"
-	EditBusinessHost   ResourceActionID = "edit_biz_host"
-	RemoveBusinessHost ResourceActionID = "remove_biz_host"
-=======
 	EditBusinessHost                   ResourceActionID = "edit_biz_host"
 	BusinessHostTransferToResourcePool ResourceActionID = "biz_host_transfer_to_resource_pool"
->>>>>>> 33247825
 
 	CreateBusinessCustomQuery ResourceActionID = "create_biz_dynamic_query"
 	EditBusinessCustomQuery   ResourceActionID = "edit_biz_dynamic_query"
@@ -241,8 +235,6 @@
 	CreateBusinessTopology ResourceActionID = "create_biz_topology"
 	EditBusinessTopology   ResourceActionID = "edit_biz_topology"
 	DeleteBusinessTopology ResourceActionID = "delete_biz_topology"
-<<<<<<< HEAD
-=======
 
 	EditBusinessHostApply ResourceActionID = "edit_biz_host_apply"
 
@@ -309,7 +301,6 @@
 
 	// Unknown is an action that can not be recognized
 	Unknown ResourceActionID = "unknown"
->>>>>>> 33247825
 )
 
 type ResourceAction struct {
