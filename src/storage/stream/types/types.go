/*
 * Tencent is pleased to support the open source community by making 蓝鲸 available.
 * Copyright (C) 2017-2018 THL A29 Limited, a Tencent company. All rights reserved.
 * Licensed under the MIT License (the "License"); you may not use this file except
 * in compliance with the License. You may obtain a copy of the License at
 * http://opensource.org/licenses/MIT
 * Unless required by applicable law or agreed to in writing, software distributed under
 * the License is distributed on an "AS IS" BASIS, WITHOUT WARRANTIES OR CONDITIONS OF ANY KIND,
 * either express or implied. See the License for the specific language governing permissions and
 * limitations under the License.
 */

package types

import (
	"errors"
	"fmt"
	"reflect"
	"time"

	"go.mongodb.org/mongo-driver/bson/primitive"
)

type OperType string

const (
	// reference doc:
	// https://docs.mongodb.com/manual/reference/change-events/#change-events
	// Document operation type
	Insert  OperType = "insert"
	Delete  OperType = "delete"
	Replace OperType = "replace"
	Update  OperType = "update"

	// collection operation type.
	Drop   OperType = "drop"
	Rename OperType = "rename"

	// dropDatabase event occurs when a database is dropped.
	DropDatabase OperType = "dropDatabase"

	// For change streams opened up against a collection, a drop event, rename event,
	// or dropDatabase event that affects the watched collection leads to an invalidate event.
	Invalidate OperType = "invalidate"

	// Lister OperType is a self defined type, which is represent this operation comes from
	// a list watcher's find operations, it does not really come form the mongodb's change event.
	Lister OperType = "lister"
	// ListerDone OperType is a self defined type, which means that the list operation has already finished,
	// and the watch events starts. this OperType send only for once.
	// Note: it's only used in the ListWatch Operation.
	ListDone OperType = "listerDone"
)

type ListOptions struct {
	// Filter helps you filter out which kind of data's change event you want
	// to receive, such as the filter :
	// {"bk_obj_id":"biz"} means you can only receives the data that has this kv.
	// Note: the filter's key must be a exist document key filed in the collection's
	// document
	Filter map[string]interface{}

	// list the documents only with these fields.
	Fields []string

	// EventStruct is the point data struct that the event decoded into.
	// Note: must be a point value.
	EventStruct interface{}

	// Collection defines which collection you want you watch.
	Collection string

	// Step defines the list step when the client try to list all the data defines in the
	// namespace. default value is `DefaultListStep`, value range [200,2000]
	PageSize *int
}

func (opts *ListOptions) CheckSetDefault() error {
	if reflect.ValueOf(opts.EventStruct).Kind() != reflect.Ptr ||
		reflect.ValueOf(opts.EventStruct).IsNil() {
		return fmt.Errorf("invalid EventStruct field, must be a pointer and not nil")
	}

	if opts.PageSize != nil {
		if *opts.PageSize < 0 || *opts.PageSize > 2000 {
			return fmt.Errorf("invalid page size, range is [200,2000]")
		}
	} else {
		opts.PageSize = &defaultListPageSize
	}

	if len(opts.Collection) == 0 {
		return errors.New("invalid Namespace field, database and collection can not be empty")
	}
	return nil
}

type Options struct {
	// reference doc:
	// https://docs.mongodb.com/manual/reference/method/db.collection.watch/#change-stream-with-full-document-update-lookup
	// default value is true
	MajorityCommitted *bool

	// The maximum amount of time in milliseconds the server waits for new
	// data changes to report to the change stream cursor before returning
	// an empty batch.
	// default value is 1000ms
	MaxAwaitTime *time.Duration

	// OperationType describe which kind of operation you want to watch,
	// such as a "insert" operation or a "replace" operation.
	// If you don't set, it will means watch  all kinds of operations.
	OperationType *OperType

	// Filter helps you filter out which kind of data's change event you want
	// to receive, such as the filter :
	// {"bk_obj_id":"biz"} means you can only receives the data that has this kv.
	// Note: the filter's key must be a exist document key filed in the collection's
	// document
	Filter map[string]interface{}

	// EventStruct is the point data struct that the event decoded into.
	// Note: must be a point value.
	EventStruct interface{}

	// Collection defines which collection you want you watch.
	Collection string

	// StartAfterToken describe where you want to watch the event.
	// Note: the returned event does'nt contains the token represented,
	// and will returns event just after this token.
	StartAfterToken *EventToken

	// Ensures that this watch will provide events that occurred after this timestamp.
	StartAtTime *TimeStamp
}

var defaultMaxAwaitTime = time.Second

// CheckSet check the legal of each option, and set the default value
func (opts *Options) CheckSetDefault() error {
	if reflect.ValueOf(opts.EventStruct).Kind() != reflect.Ptr ||
		reflect.ValueOf(opts.EventStruct).IsNil() {
		return fmt.Errorf("invalid EventStruct field, must be a pointer and not nil")
	}

	if opts.MajorityCommitted == nil {
		t := true
		opts.MajorityCommitted = &t
	}

	if opts.MaxAwaitTime == nil {
		opts.MaxAwaitTime = &defaultMaxAwaitTime
	}

	if len(opts.Collection) == 0 {
		return errors.New("invalid Namespace field, database and collection can not be empty")
	}
	return nil
}

type TimeStamp struct {
	// the most significant 32 bits are a time_t value (seconds since the Unix epoch)
	Sec uint32 `json:"sec"`
	// the least significant 32 bits are an incrementing ordinal for operations within a given second.
	Nano uint32 `json:"nano"`
}

type WatchOptions struct {
	Options
<<<<<<< HEAD
	// StartAfterToken describe where you want to watch the event.
	// Note: the returned event doesn't contains the token represented,
	// and will returns event just after this token.
	StartAfterToken *EventToken
=======
>>>>>>> 9c9100fd
}

var defaultListPageSize = 1000

type ListWatchOptions struct {
	Options

	// Step defines the list step when the client try to list all the data defines in the
	// namespace. default value is `DefaultListStep`, value range [200,2000]
	PageSize *int
}

func (lw *ListWatchOptions) CheckSetDefault() error {
	if err := lw.Options.CheckSetDefault(); err != nil {
		return err
	}

	if lw.PageSize != nil {
		if *lw.PageSize < 0 || *lw.PageSize > 2000 {
			return fmt.Errorf("invalid page size, range is [200,2000]")
		}
	} else {
		lw.PageSize = &defaultListPageSize
	}

	return nil
}

const DefaultEventChanSize = 100

type Watcher struct {
	EventChan <-chan *Event
}

type Event struct {
	// Oid represent the unique document key filed "_id"
	Oid           string
	Document      interface{}
	DocBytes      []byte
	OperationType OperType

	// The timestamp from the oplog entry associated with the event.
	ClusterTime TimeStamp

	// event token for resume after.
	Token EventToken
}

func (e *Event) String() string {
	return fmt.Sprintf("event detail, oper: %s, oid: %s, doc: %s", e.OperationType, e.Oid, e.DocBytes)
}

// mongodb change stream token, which represent a event's identity.
type EventToken struct {
	// Hex value of document's _id
	Data string `bson:"_data"`
}

// reference:
// https://docs.mongodb.com/manual/reference/change-events/
type EventStream struct {
	Token         EventToken          `bson:"_id"`
	OperationType OperType            `bson:"operationType"`
	ClusterTime   primitive.Timestamp `bson:"clusterTime"`
	Namespace     Namespace           `bson:"ns"`
	DocumentKey   Key                 `bson:"documentKey"`
}

type Key struct {
	// the unique document id, as is "_id"
	ID primitive.ObjectID `bson:"_id"`
}

type Namespace struct {
	Database   string `bson:"db"`
	Collection string `bson:"coll"`
}<|MERGE_RESOLUTION|>--- conflicted
+++ resolved
@@ -168,13 +168,6 @@
 
 type WatchOptions struct {
 	Options
-<<<<<<< HEAD
-	// StartAfterToken describe where you want to watch the event.
-	// Note: the returned event doesn't contains the token represented,
-	// and will returns event just after this token.
-	StartAfterToken *EventToken
-=======
->>>>>>> 9c9100fd
 }
 
 var defaultListPageSize = 1000
