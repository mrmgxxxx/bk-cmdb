--- conflicted
+++ resolved
@@ -18,10 +18,7 @@
 	Insert(cName string, data interface{}) (int, error)
 	InsertMuti(cName string, data ...interface{}) error
 	IsDuplicateErr(err error) bool
-<<<<<<< HEAD
-=======
 	IsNotFoundErr(err error) bool
->>>>>>> 65dc2185
 	UpdateByCondition(cName string, data, condition interface{}) error
 	GetOneByCondition(cName string, fields []string, condition interface{}, result interface{}) error
 	GetMutilByCondition(cName string, fields []string, condition interface{}, result interface{}, sort string, start, limit int) error
