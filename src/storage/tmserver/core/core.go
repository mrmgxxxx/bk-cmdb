--- conflicted
+++ resolved
@@ -45,14 +45,8 @@
 	SetDBProxy(db mongodb.Client)
 }
 
-<<<<<<< HEAD
-// New create a logics instance
-func New(txnMgr *transaction.Manager, db mongodb.Client) Core {
-=======
 // New create a core instance
 func New(txnMgr *session.Manager, db mongodb.Client) Core {
->>>>>>> ca4a85c2
-
 	for _, cmd := range GCommands.cmds {
 		switch tmp := cmd.(type) {
 		case SetTransaction:
