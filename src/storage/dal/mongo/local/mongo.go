--- conflicted
+++ resolved
@@ -24,8 +24,9 @@
 	"configcenter/src/common/util"
 	"configcenter/src/storage/dal"
 	"configcenter/src/storage/dal/types"
-    dtype "configcenter/src/storage/types"
-    "go.mongodb.org/mongo-driver/bson"
+	dtype "configcenter/src/storage/types"
+
+	"go.mongodb.org/mongo-driver/bson"
 	"go.mongodb.org/mongo-driver/mongo"
 	"go.mongodb.org/mongo-driver/mongo/options"
 	"go.mongodb.org/mongo-driver/x/mongo/driver/connstring"
@@ -93,25 +94,6 @@
 	return c.dbc.Ping(context.TODO(), nil)
 }
 
-<<<<<<< HEAD
-// Clone return the new client
-func (c *Mongo) Clone() dal.DB {
-	nc := Mongo{
-		dbc:    c.dbc,
-		dbname: c.dbname,
-		tm:     c.tm,
-	}
-	return &nc
-}
-
-// Watch returns a change stream cursor used to receive information of changes to the client
-func (c *Mongo) Watch(ctx context.Context, pipeline interface{},
-	opts ...*options.ChangeStreamOptions) (*mongo.ChangeStream, error) {
-	return c.dbc.Watch(ctx, pipeline, opts...)
-}
-
-=======
->>>>>>> 5e5cd241
 // IsDuplicatedError check duplicated error
 func (c *Mongo) IsDuplicatedError(err error) bool {
 	if err != nil {
@@ -145,12 +127,6 @@
 type Collection struct {
 	collName string // 集合名
 	*Mongo
-}
-
-// Watch returns a change stream cursor used to receive notifications of changes to the collection
-func (c *Collection) Watch(ctx context.Context, pipeline interface{},
-	opts ...*options.ChangeStreamOptions) (*mongo.ChangeStream, error) {
-	return c.dbc.Database(c.dbname).Collection(c.collName).Watch(ctx, pipeline, opts...)
 }
 
 // Find 查询多个并反序列化到 Result
@@ -646,7 +622,7 @@
 	defer func() {
 		blog.V(4).InfoDepthf(2, "mongo add-column cost: %sms, rid: %s", time.Since(start)/time.Millisecond, rid)
 	}()
-	
+
 	selector := dtype.Document{column: dtype.Document{"$exists": false}}
 	datac := dtype.Document{"$set": dtype.Document{column: value}}
 	_, err := c.dbc.Database(c.dbname).Collection(c.collName).UpdateMany(ctx, selector, datac)
