--- conflicted
+++ resolved
@@ -26,9 +26,9 @@
 
 const (
 	// if maxOpenConns isn't configured, use default value
-	DefaultMaxOpenConns     = 1000
+	DefaultMaxOpenConns = 1000
 	// if maxOpenConns exceeds maximum value, use maximum value
-	MaximumMaxOpenConns     = 3000
+	MaximumMaxOpenConns = 3000
 	// if maxIDleConns is less than minimum value, use minimum value
 	MinimumMaxIdleOpenConns = 50
 )
@@ -42,13 +42,8 @@
 	Port         string
 	Database     string
 	Mechanism    string
-<<<<<<< HEAD
-	MaxOpenConns string
-	MaxIdleConns string
-=======
 	MaxOpenConns uint64
 	MaxIdleConns uint64
->>>>>>> f63bd841
 	TxnEnabled   string
 }
 
@@ -108,26 +103,11 @@
 	return c
 }
 
-<<<<<<< HEAD
-// ParseConfigFromKV returns a new config
-func ParseConfigFromKV(prefix string, configmap map[string]string) Config {
-	return Config{
-		Address:      configmap[prefix+".host"],
-		Port:         configmap[prefix+".port"],
-		User:         configmap[prefix+".usr"],
-		Password:     configmap[prefix+".pwd"],
-		Database:     configmap[prefix+".database"],
-		MaxOpenConns: configmap[prefix+".maxOpenConns"],
-		MaxIdleConns: configmap[prefix+".maxIDleConns"],
-		Mechanism:    configmap[prefix+".mechanism"],
-		TxnEnabled:   configmap[prefix+".txnEnabled"],
-=======
 func (c Config) GetMongoConf() local.MongoConf {
 	return local.MongoConf{
 		MaxOpenConns: c.MaxOpenConns,
 		MaxIdleConns: c.MaxIdleConns,
 		URI:          c.BuildURI(),
->>>>>>> f63bd841
 	}
 }
 
