#!/usr/bin/python
# -*- coding: utf-8 -*-

import sys
import getopt
import os
import shutil
from string import Template


class FileTemplate(Template):
    delimiter = '$'


def generate_config_file(
<<<<<<< HEAD
        rd_server_v, db_name_v, redis_ip_v, redis_port_v, redis_user_v,
        redis_pass_v, mongo_ip_v, mongo_port_v, mongo_user_v, mongo_pass_v, txn_enabled_v,
=======
        rd_server_v, db_name_v, redis_ip_v, redis_port_v,
        redis_pass_v, mongo_ip_v, mongo_port_v, mongo_user_v, mongo_pass_v,
>>>>>>> 43002e18
        cc_url_v, paas_url_v, full_text_search, es_url_v, auth_address, auth_app_code,
        auth_app_secret, auth_enabled, auth_scheme, auth_sync_workers, auth_sync_interval_minutes, log_level
):
    output = os.getcwd() + "/cmdb_adminserver/configures/"
    context = dict(
        db=db_name_v,
        mongo_user=mongo_user_v,
        mongo_host=mongo_ip_v,
        mongo_pass=mongo_pass_v,
        mongo_port=mongo_port_v,
        txn_enabled=txn_enabled_v,
        redis_host=redis_ip_v,
        redis_pass=redis_pass_v,
        redis_port=redis_port_v,
        cc_url=cc_url_v,
        paas_url=paas_url_v,
        es_url=es_url_v,
        ui_root="../web",
        agent_url=paas_url_v,
        configures_dir=output,
        rd_server=rd_server_v,
        auth_address=auth_address,
        auth_app_code=auth_app_code,
        auth_app_secret=auth_app_secret,
        auth_enabled=auth_enabled,
        auth_scheme=auth_scheme,
        auth_sync_workers=auth_sync_workers,
        auth_sync_interval_minutes=auth_sync_interval_minutes,
        full_text_search=full_text_search
    )
    if not os.path.exists(output):
        os.mkdir(output)

    # apiserver.conf
    apiserver_file_template_str = '''
[auth]
address = $auth_address
appCode = $auth_app_code
appSecret = $auth_app_secret
    '''

    template = FileTemplate(apiserver_file_template_str)
    result = template.substitute(**context)
    with open(output + "apiserver.conf", 'w') as tmp_file:
        tmp_file.write(result)

    # datacollection.conf
    datacollection_file_template_str = '''
[mongodb]
host = $mongo_host
port = $mongo_port
usr = $mongo_user
pwd = $mongo_pass
database = $db
maxOpenConns = 3000
maxIdleConns = 1000
mechanism = SCRAM-SHA-1
txnEnabled = $txn_enabled

[snap-redis]
host = $redis_host
port = $redis_port
pwd = $redis_pass
database = 0

[discover-redis]
host = $redis_host
port = $redis_port
pwd = $redis_pass
database = 0

[netcollect-redis]
host = $redis_host
port = $redis_port
pwd = $redis_pass
database = 0

[redis]
host = $redis_host
port = $redis_port
pwd = $redis_pass
database = 0

[auth]
address = $auth_address
appCode = $auth_app_code
appSecret = $auth_app_secret
'''

    template = FileTemplate(datacollection_file_template_str)
    result = template.substitute(**context)
    with open(output + "datacollection.conf", 'w') as tmp_file:
        tmp_file.write(result)

    # eventserver.conf
    eventserver_file_template_str = '''
[mongodb]
host = $mongo_host
port = $mongo_port
usr = $mongo_user
pwd = $mongo_pass
database = $db
maxOpenConns = 3000
maxIDleConns = 1000
mechanism = SCRAM-SHA-1
txnEnabled = $txn_enabled

[redis]
host = $redis_host
port = $redis_port
pwd = $redis_pass
database = 0
maxOpenConns = 3000
maxIDleConns = 1000
'''

    template = FileTemplate(eventserver_file_template_str)
    result = template.substitute(**context)
    with open(output + "eventserver.conf", 'w') as tmp_file:
        tmp_file.write(result)

    # host.conf
    host_file_template_str = '''
[gse]
addr = $rd_server
user = bkzk
pwd = L%blKas
[redis]
host = $redis_host
port = $redis_port
pwd = $redis_pass
database = 0
maxOpenConns = 3000
maxIDleConns = 1000
[auth]
address = $auth_address
appCode = $auth_app_code
appSecret = $auth_app_secret
enable = $auth_enabled
'''
    template = FileTemplate(host_file_template_str)
    result = template.substitute(**context)
    with open(output + "host.conf", 'w') as tmp_file:
        tmp_file.write(result)

    # migrate.conf
    migrate_file_template_str = '''
[config-server]
addrs = $rd_server
usr =
pwd =
[register-server]
addrs = $rd_server
usr =
pwd =
[mongodb]
host =$mongo_host
port = $mongo_port
usr = $mongo_user
pwd = $mongo_pass
database = $db
maxOpenConns = 3000
maxIDleConns = 1000
mechanism = SCRAM-SHA-1
txnEnabled = $txn_enabled

[confs]
dir = $configures_dir
[errors]
res = conf/errors
[language]
res = conf/language
[auth]
address = $auth_address
appCode = $auth_app_code
appSecret = $auth_app_secret
enableSync = false
syncWorkers = $auth_sync_workers
syncIntervalMinutes = $auth_sync_interval_minutes
    '''

    template = FileTemplate(migrate_file_template_str)
    result = template.substitute(**context)
    with open(output + "migrate.conf", 'w') as tmp_file:
        tmp_file.write(result)

    # coreservice.conf
    coreservice_file_template_str = '''
[mongodb]
host = $mongo_host
port = $mongo_port
usr = $mongo_user
pwd = $mongo_pass
database = $db
maxOpenConns = 3000
maxIDleConns = 1000
mechanism = SCRAM-SHA-1
txnEnabled = $txn_enabled

[redis]
host = $redis_host
port = $redis_port
pwd = $redis_pass
database = 0
maxOpenConns = 3000
maxIDleConns = 1000
'''

    template = FileTemplate(coreservice_file_template_str)
    result = template.substitute(**context)
    with open(output + "coreservice.conf", 'w') as tmp_file:
        tmp_file.write(result)

    # proc.conf
    proc_file_template_str = '''
<<<<<<< HEAD
[redis]
host = $redis_host
port = $redis_port
usr = $redis_user
pwd = $redis_pass
database = 0
=======
>>>>>>> 43002e18

[auth]
address = $auth_address
appCode = $auth_app_code
appSecret = $auth_app_secret

[mongodb]
host = $mongo_host
port = $mongo_port
usr = $mongo_user
pwd = $mongo_pass
database = $db
maxOpenConns = 3000
maxIDleConns = 1000
txnEnabled = $txn_enabled
'''
    template = FileTemplate(proc_file_template_str)
    result = template.substitute(**context)
    with open(output + "proc.conf", 'w') as tmp_file:
        tmp_file.write(result)

    # operation.conf
    operation_file_template_str = '''
[mongodb]
host = $mongo_host
port = $mongo_port
usr = $mongo_user
pwd = $mongo_pass
database = $db
maxOpenConns = 3000
maxIDleConns = 1000
txnEnabled = $txn_enabled
'''
    template = FileTemplate(operation_file_template_str)
    result = template.substitute(**context)
    with open(output + "operation.conf", 'w') as tmp_file:
        tmp_file.write(result)

    # topo.conf
    topo_file_template_str = '''
[mongodb]
host = $mongo_host
port = $mongo_port
usr = $mongo_user
pwd = $mongo_pass
database = $db
maxOpenConns = 3000
maxIDleConns = 1000
<<<<<<< HEAD
mechanism = SCRAM-SHA-1
txnEnabled = $txn_enabled

[redis]
host = $redis_host
port = $redis_port
usr = $redis_user
pwd = $redis_pass
database = 0
=======

[transaction]
enable = false
transactionLifetimeSecond = 60
'''

    template = FileTemplate(txcserver_file_template_str)
    result = template.substitute(**context)
    with open(output + "txc.conf", 'w') as tmp_file:
        tmp_file.write(result)

    # topo.conf
    topo_file_template_str = '''
[mongodb]
host = $mongo_host
usr = $mongo_user
pwd = $mongo_pass
database = $db
port = $mongo_port
>>>>>>> 43002e18
maxOpenConns = 3000
maxIDleConns = 1000

[level]
businessTopoMax = 7
[auth]
address = $auth_address
appCode = $auth_app_code
appSecret = $auth_app_secret

[es]
full_text_search = $full_text_search
url=$es_url
'''

    template = FileTemplate(topo_file_template_str)
    result = template.substitute(**context)
    with open(output + "topo.conf", 'w') as tmp_file:
        tmp_file.write(result)

    # webserver.conf
    webserver_file_template_str = '''
[api]
version = v3
[session]
name = cc3
skip = $skip
defaultlanguage = zh-cn
host = $redis_host
port = $redis_port
secret = $redis_pass
multiple_owner = 0
[site]
domain_url = ${cc_url}
bk_login_url = ${paas_url}/login/?app_id=%s&c_url=%s
app_code = cc
check_url = ${paas_url}/login/accounts/get_user/?bk_token=
bk_account_url = ${paas_url}/login/accounts/get_all_user/?bk_token=%s
resources_path = /tmp/
html_root = $ui_root
full_text_search = $full_text_search
[app]
agent_app_url = ${agent_url}/console/?app=bk_agent_setup
authscheme = $auth_scheme
'''
    template = FileTemplate(webserver_file_template_str)
    skip = '1'
    if auth_enabled == "true":
        skip = '0'
    result = template.substitute(skip=skip, **context)
    with open(output + "webserver.conf", 'w') as tmp_file:
        tmp_file.write(result)

    # task.conf
    taskserver_file_template_str = '''
[mongodb]
host = $mongo_host
port = $mongo_port
usr = $mongo_user
pwd = $mongo_pass
database = $db
maxOpenConns = 3000
maxIdleConns = 1000
mechanism = SCRAM-SHA-1
txnEnabled = $txn_enabled
maxIDleConns = 1000
mechanism = SCRAM-SHA-1
[redis]
host = $redis_host
port = $redis_port
usr = $redis_user
pwd = $redis_pass
database = 0
maxOpenConns = 3000
maxIDleConns = 1000
'''
    template = FileTemplate(taskserver_file_template_str)
    result = template.substitute(**context)
    with open(output + "task.conf", 'w') as tmp_file:
        tmp_file.write(result)

def update_start_script(rd_server, server_ports, enable_auth, log_level):
    list_dirs = os.walk(os.getcwd()+"/")
    for root, dirs, _ in list_dirs:
        for d in dirs:
            if not d.startswith("cmdb_"):
                continue

            if d == "cmdb_adminserver":
                if os.path.exists(root+d+"/init_db.sh"):
                    shutil.copy(root + d + "/init_db.sh", os.getcwd() + "/init_db.sh")

            target_file = root + d + "/start.sh"
            if not os.path.exists(target_file) or not os.path.exists(root+d + "/template.sh.start"):
                continue

            # Read in the file
            with open(root+d + "/template.sh.start", 'r') as template_file:
                filedata = template_file.read()
                # Replace the target string
                filedata = filedata.replace('cmdb-name-placeholder', d)
                filedata = filedata.replace('cmdb-port-placeholder', str(server_ports.get(d, 9999)))
                if d == "cmdb_adminserver":
                    filedata = filedata.replace('rd_server_placeholder', "configures/migrate.conf")
                    filedata = filedata.replace('regdiscv', "config")
                else:
                    filedata = filedata.replace('rd_server_placeholder', rd_server)

                extend_flag = ''
                if d in ['cmdb_apiserver', 'cmdb_hostserver', 'cmdb_datacollection', 'cmdb_procserver', 'cmdb_toposerver', 'cmdb_eventserver']:
                    extend_flag += ' --enable-auth=%s ' % enable_auth
                filedata = filedata.replace('extend_flag_placeholder', extend_flag)

                filedata = filedata.replace('log_level_placeholder', log_level)

                # Write the file out again
                with open(target_file, 'w') as new_file:
                    new_file.write(filedata)


def main(argv):
    db_name = 'cmdb'
    rd_server = ''
    redis_ip = ''
    redis_port = 6379
    redis_pass = ''
    mongo_ip = ''
    mongo_port = 27017
    mongo_user = ''
    mongo_pass = ''
    txn_enabled = 'false'
    cc_url = ''
    paas_url = 'http://127.0.0.1'
    auth = {
        "auth_scheme": "internal",
        # iam options
        "auth_address": "",
        "auth_enabled": "false",
        "auth_app_code": "bk_cmdb",
        "auth_app_secret": "",
        "auth_sync_workers": "1",
        "auth_sync_interval_minutes": "45",
    }
    full_text_search = 'off'
    es_url = 'http://127.0.0.1:9200'
    log_level = '3'

    server_ports = {
        "cmdb_adminserver": 60004,
        "cmdb_apiserver": 8080,
        "cmdb_datacollection": 60005,
        "cmdb_eventserver": 60009,
        "cmdb_hostserver": 60001,
        "cmdb_coreservice": 50009,
        "cmdb_procserver": 60003,
        "cmdb_toposerver": 60002,
        "cmdb_webserver": 8083,
        "cmdb_synchronizeserver": 60010,
        "cmdb_operationserver": 60011,
        "cmdb_taskserver": 60012
    }
    arr = [
        "help", "discovery=", "database=", "redis_ip=", "redis_port=",
<<<<<<< HEAD
        "redis_user=", "redis_pass=", "mongo_ip=", "mongo_port=",
        "mongo_user=", "mongo_pass=", "txn_enabled=", "blueking_cmdb_url=",
=======
        "redis_pass=", "mongo_ip=", "mongo_port=",
        "mongo_user=", "mongo_pass=", "blueking_cmdb_url=",
>>>>>>> 43002e18
        "blueking_paas_url=", "listen_port=", "es_url=", "auth_address=",
        "auth_app_code=", "auth_app_secret=", "auth_enabled=",
        "auth_scheme=", "auth_sync_workers=", "auth_sync_interval_minutes=", "full_text_search=", "log_level="
    ]
    usage = '''
    usage:
      --discovery          <discovery>            the ZooKeeper server address, eg:127.0.0.1:2181
      --database           <database>             the database name, default cmdb
      --redis_ip           <redis_ip>             the redis ip, eg:127.0.0.1
      --redis_port         <redis_port>           the redis port, default:6379
      --redis_pass         <redis_pass>           the redis user password
      --mongo_ip           <mongo_ip>             the mongo ip ,eg:127.0.0.1
      --mongo_port         <mongo_port>           the mongo port, eg:27017
      --mongo_user         <mongo_user>           the mongo user name, default:cc
      --mongo_pass         <mongo_pass>           the mongo password
      --txn_enabled        <txn_enabled>          txn_enabled, true or false
      --blueking_cmdb_url  <blueking_cmdb_url>    the cmdb site url, eg: http://127.0.0.1:8088 or http://bk.tencent.com
      --blueking_paas_url  <blueking_paas_url>    the blueking paas url, eg: http://127.0.0.1:8088 or http://bk.tencent.com
      --listen_port        <listen_port>          the cmdb_webserver listen port, should be the port as same as -c <blueking_cmdb_url> specified, default:8083
      --auth_scheme        <auth_scheme>          auth scheme, ex: internal, iam
      --auth_enabled       <auth_enabled>         iam auth enabled, true or false
      --auth_address       <auth_address>         iam address
      --auth_app_code      <auth_app_code>        app code for iam, default bk_cmdb
      --auth_app_secret    <auth_app_secret>      app code for iam
      --full_text_search   <full_text_search>     full text search on or off
      --es_url             <es_url>               the es listen url, see in es dir config/elasticsearch.yml, (network.host, http.port), default: http://127.0.0.1:9200
      --log_level          <log_level>            log level to start cmdb process, default: 3


    demo:
    python init.py  \\
      --discovery          127.0.0.1:2181 \\
      --database           cmdb \\
      --redis_ip           127.0.0.1 \\
      --redis_port         6379 \\
      --redis_pass         1111 \\
      --mongo_ip           127.0.0.1 \\
      --mongo_port         27017 \\
      --mongo_user         cc \\
      --mongo_pass         cc \\
      --txn_enabled        false \\
      --blueking_cmdb_url  http://127.0.0.1:8080/ \\
      --blueking_paas_url  http://paas.domain.com \\
      --listen_port        8080 \\
      --auth_scheme        internal \\
      --auth_enabled       false \\
      --auth_address       https://iam.domain.com/ \\
      --auth_app_code      bk_cmdb \\
      --auth_app_secret    xxxxxxx \\
      --auth_sync_workers  1 \\
      --auth_sync_interval_minutes  45 \\
      --full_text_search   off \\
      --es_url             http://127.0.0.1:9200 \\
      --log_level          3
    '''
    try:
        opts, _ = getopt.getopt(argv, "hd:D:r:p:x:s:m:P:X:S:u:U:a:l:es:v", arr)

    except getopt.GetoptError as e:
        print("\n \t", e.msg)
        print(usage)

        sys.exit(2)
    if len(opts) == 0:
        print(usage)
        sys.exit(2)

    for opt, arg in opts:
        if opt in ('-h', '--help'):
            print(usage)
            sys.exit()
        elif opt in ("-d", "--discovery"):
            rd_server = arg
            print('rd_server:', rd_server)
        elif opt in ("-D", "--database"):
            db_name = arg
            print('database:', db_name)
        elif opt in ("-r", "--redis_ip"):
            redis_ip = arg
            print('redis_ip:', redis_ip)
        elif opt in ("-p", "--redis_port"):
            redis_port = arg
            print('redis_port:', redis_port)
        elif opt in ("-s", "--redis_pass"):
            redis_pass = arg
            print('redis_pass:', redis_pass)
        elif opt in ("-m", "--mongo_ip"):
            mongo_ip = arg
            print('mongo_ip:', mongo_ip)
        elif opt in ("-P", "--mongo_port"):
            mongo_port = arg
            print('mongo_port:', mongo_port)
        elif opt in ("-X", "--mongo_user"):
            mongo_user = arg
            print('mongo_user:', mongo_user)
        elif opt in ("-S", "--mongo_pass"):
            mongo_pass = arg
            print('mongo_pass:', mongo_pass)
        elif opt in ("--txn_enabled",):
            txn_enabled = arg
            print('txn_enabled:', txn_enabled)
        elif opt in ("-u", "--blueking_cmdb_url"):
            cc_url = arg
            print('blueking_cmdb_url:', cc_url)
        elif opt in ("-U", "--blueking_paas_url"):
            paas_url = arg
            print('blueking_pass_url:', paas_url)
        elif opt in ("-l", "--listen_port"):
            server_ports["cmdb_webserver"] = arg
            print("listen_port:", server_ports["cmdb_webserver"])
        elif opt in ("--auth_address",):
            auth["auth_address"] = arg
            print("auth_address:", auth["auth_address"])
        elif opt in ("--auth_enabled",):
            auth["auth_enabled"] = arg
            print("auth_enabled:", auth["auth_enabled"])
        elif opt in ("--auth_scheme",):
            auth["auth_scheme"] = arg
            print("auth_scheme:", auth["auth_scheme"])
        elif opt in ("--auth_app_code",):
            auth["auth_app_code"] = arg
            print("auth_app_code:", auth["auth_app_code"])
        elif opt in ("--auth_app_secret",):
            auth["auth_app_secret"] = arg
            print("auth_app_secret:", auth["auth_app_secret"])
        elif opt in ("--auth_sync_workers",):
            auth["auth_sync_workers"] = arg
            print("auth_sync_workers:", auth["auth_sync_workers"])
        elif opt in ("--auth_sync_interval_minutes",):
            auth["auth_sync_interval_minutes"] = arg
            print("auth_sync_interval_minutes:", auth["auth_sync_interval_minutes"])
        elif opt in ("--full_text_search",):
            full_text_search = arg
            print('full_text_search:', full_text_search)
        elif opt in("-es","--es_url",):
            es_url = arg
            print('es_url:', es_url)
        elif opt in("-v","--log_level",):
            log_level = arg
            print('log_level:', log_level)

    if 0 == len(rd_server):
        print('please input the ZooKeeper address, eg:127.0.0.1:2181')
        sys.exit()
    if 0 == len(db_name):
        print('please input the database name, eg:cmdb')
        sys.exit()
    if 0 == len(redis_ip):
        print('please input the redis ip, eg: 127.0.0.1')
        sys.exit()
    if redis_port < 0:
        print('please input the redis port, eg:6379')
        sys.exit()
    if 0 == len(redis_pass):
        print('please input the redis password')
        sys.exit()
    if 0 == len(mongo_ip):
        print('please input the mongo ip, eg:127.0.0.1')
        sys.exit()
    if mongo_port < 0:
        print('please input the mongo port, eg:27017')
        sys.exit()
    if 0 == len(mongo_user):
        print('please input the mongo user, eg:cc')
        sys.exit()
    if 0 == len(mongo_pass):
        print('please input the mongo password')
        sys.exit()
    if 0 == len(cc_url):
        print('please input the blueking cmdb url')
        sys.exit()
    if 0 == len(paas_url):
        print('please input the blueking paas url')
        sys.exit()
    if not cc_url.startswith("http://"):
        print('blueking cmdb url not start with http://')
        sys.exit()

    if txn_enabled not in ["true", "false"]:
        print('txn_enabled value invalid, can only be `true` or `false`')
        sys.exit()

    if full_text_search not in ["off", "on"]:
        print('full_text_search can only be off or on')
        sys.exit()
    if full_text_search == "on":
        if not es_url.startswith("http://"):
            print('es url not start with http://')
            sys.exit()

    if auth["auth_scheme"] not in ["internal", "iam"]:
        print('auth_scheme can only be internal or iam')
        sys.exit()

    if auth["auth_enabled"] not in ["true", "false"]:
        print('auth_enabled value invalid, can only be `true` or `false`')
        sys.exit()

    if auth["auth_scheme"] == "iam" and auth["auth_enabled"] == 'true':
        if not auth["auth_address"]:
            print("auth_address can't be empty when iam auth enabled")
            sys.exit()

        if not auth["auth_app_code"]:
            print("auth_app_code can't be empty when iam auth enabled")
            sys.exit()

        if not auth["auth_app_secret"]:
            print("auth_app_secret can't be empty when iam auth enabled")
            sys.exit()

    availableLogLevel = [str(i) for i in range(0, 10)]
    if log_level not in availableLogLevel:
        print("available log_level value are: %s" %  availableLogLevel)
        sys.exit()

    generate_config_file(
        rd_server_v=rd_server,
        db_name_v=db_name,
        redis_ip_v=redis_ip,
        redis_port_v=redis_port,
        redis_pass_v=redis_pass,
        mongo_ip_v=mongo_ip,
        mongo_port_v=mongo_port,
        mongo_user_v=mongo_user,
        mongo_pass_v=mongo_pass,
        txn_enabled_v=txn_enabled,
        cc_url_v=cc_url,
        paas_url_v=paas_url,
        full_text_search=full_text_search,
        es_url_v=es_url,
        log_level=log_level,
        **auth
    )
    update_start_script(rd_server, server_ports, auth['auth_enabled'], log_level)
    print('initial configurations success, configs could be found at cmdb_adminserver/configures')


if __name__ == "__main__":
    main(sys.argv[1:])<|MERGE_RESOLUTION|>--- conflicted
+++ resolved
@@ -13,13 +13,8 @@
 
 
 def generate_config_file(
-<<<<<<< HEAD
-        rd_server_v, db_name_v, redis_ip_v, redis_port_v, redis_user_v,
+        rd_server_v, db_name_v, redis_ip_v, redis_port_v,
         redis_pass_v, mongo_ip_v, mongo_port_v, mongo_user_v, mongo_pass_v, txn_enabled_v,
-=======
-        rd_server_v, db_name_v, redis_ip_v, redis_port_v,
-        redis_pass_v, mongo_ip_v, mongo_port_v, mongo_user_v, mongo_pass_v,
->>>>>>> 43002e18
         cc_url_v, paas_url_v, full_text_search, es_url_v, auth_address, auth_app_code,
         auth_app_secret, auth_enabled, auth_scheme, auth_sync_workers, auth_sync_interval_minutes, log_level
 ):
@@ -235,15 +230,11 @@
 
     # proc.conf
     proc_file_template_str = '''
-<<<<<<< HEAD
 [redis]
 host = $redis_host
 port = $redis_port
-usr = $redis_user
-pwd = $redis_pass
-database = 0
-=======
->>>>>>> 43002e18
+pwd = $redis_pass
+database = 0
 
 [auth]
 address = $auth_address
@@ -292,37 +283,14 @@
 database = $db
 maxOpenConns = 3000
 maxIDleConns = 1000
-<<<<<<< HEAD
 mechanism = SCRAM-SHA-1
 txnEnabled = $txn_enabled
 
 [redis]
 host = $redis_host
 port = $redis_port
-usr = $redis_user
-pwd = $redis_pass
-database = 0
-=======
-
-[transaction]
-enable = false
-transactionLifetimeSecond = 60
-'''
-
-    template = FileTemplate(txcserver_file_template_str)
-    result = template.substitute(**context)
-    with open(output + "txc.conf", 'w') as tmp_file:
-        tmp_file.write(result)
-
-    # topo.conf
-    topo_file_template_str = '''
-[mongodb]
-host = $mongo_host
-usr = $mongo_user
-pwd = $mongo_pass
-database = $db
-port = $mongo_port
->>>>>>> 43002e18
+pwd = $redis_pass
+database = 0
 maxOpenConns = 3000
 maxIDleConns = 1000
 
@@ -393,7 +361,6 @@
 [redis]
 host = $redis_host
 port = $redis_port
-usr = $redis_user
 pwd = $redis_pass
 database = 0
 maxOpenConns = 3000
@@ -486,13 +453,8 @@
     }
     arr = [
         "help", "discovery=", "database=", "redis_ip=", "redis_port=",
-<<<<<<< HEAD
-        "redis_user=", "redis_pass=", "mongo_ip=", "mongo_port=",
+        "redis_pass=", "mongo_ip=", "mongo_port=",
         "mongo_user=", "mongo_pass=", "txn_enabled=", "blueking_cmdb_url=",
-=======
-        "redis_pass=", "mongo_ip=", "mongo_port=",
-        "mongo_user=", "mongo_pass=", "blueking_cmdb_url=",
->>>>>>> 43002e18
         "blueking_paas_url=", "listen_port=", "es_url=", "auth_address=",
         "auth_app_code=", "auth_app_secret=", "auth_enabled=",
         "auth_scheme=", "auth_sync_workers=", "auth_sync_interval_minutes=", "full_text_search=", "log_level="
