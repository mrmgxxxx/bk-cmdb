--- conflicted
+++ resolved
@@ -282,19 +282,7 @@
 port = $mongo_port
 maxOpenConns = 3000
 maxIDleConns = 1000
-<<<<<<< HEAD
-[redis]
-host = $redis_host
-port = $redis_port
-usr = $redis_user
-pwd = $redis_pass
-database = 0
-port = $redis_port
-maxOpenConns = 3000
-maxIDleConns = 1000
-=======
-
->>>>>>> a82e60b5
+
 [transaction]
 enable = false
 transactionLifetimeSecond = 60
