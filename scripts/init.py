--- conflicted
+++ resolved
@@ -219,42 +219,7 @@
     with open(output + "migrate.conf", 'w') as tmp_file:
         tmp_file.write(result)
 
-<<<<<<< HEAD
-    # auth.conf
-    auth_file_template_str = '''
-[auth]
-address = $auth_address
-appCode = $auth_app_code
-appSecret = $auth_app_secret
-
-[redis]
-host = $redis_host
-port = $redis_port
-pwd = $redis_pass
-database = 0
-maxOpenConns = 3000
-maxIDleConns = 1000
-
-[mongodb]
-host = $mongo_host
-port = $mongo_port
-usr = $mongo_user
-pwd = $mongo_pass
-database = $db
-maxOpenConns = 3000
-maxIDleConns = 100
-mechanism = SCRAM-SHA-1
-'''
-
-    template = FileTemplate(auth_file_template_str)
-    result = template.substitute(**context)
-    with open(output + "auth.conf", 'w') as tmp_file:
-        tmp_file.write(result)
-
 def update_start_script(rd_server, server_ports, enable_auth, log_level, register_ip, enable_cryptor):
-=======
-def update_start_script(rd_server, server_ports, enable_auth, log_level, register_ip):
->>>>>>> 5ca5f72f
     list_dirs = os.walk(os.getcwd()+"/")
     for root, dirs, _ in list_dirs:
         for d in dirs:
