#!/usr/bin/python 
# -*- coding: utf-8 -*-   

import sys,getopt,os,shutil
from string import Template


class FileTemplate(Template):
    delimiter='$'

def generate_config_file(rd_server_v,db_name_v,redis_ip_v,redis_port_v,redis_user_v,redis_pass_v,mongo_ip_v,mongo_port_v,mongo_user_v,mongo_pass_v,cc_url_v,paas_url_v):
    
    output = os.getcwd()+"/cmdb_adminserver/configures/"
 
    if not os.path.exists(output):
        os.mkdir(output)

    # apiserver.conf
    apiserver_file_template_str ='''
    '''

    template = FileTemplate(apiserver_file_template_str)
    result = template.substitute()
    with open( output + "apiserver.conf",'w') as tmp_file:
        tmp_file.write(result)

    # auditcontroller.conf
    auditcontroller_file_template_str='''[mongodb]
host = $mongo_host
usr = $mongo_user
pwd = $mongo_pass
database = $db
port = $mongo_port
maxOpenConns = 3000
maxIdleConns = 1000
'''
    template = FileTemplate(auditcontroller_file_template_str)
    result = template.substitute(dict(db=db_name_v,mongo_user=mongo_user_v,mongo_host=mongo_ip_v,mongo_pass=mongo_pass_v,mongo_port=mongo_port_v))
    with open( output + "auditcontroller.conf",'w') as tmp_file:
        tmp_file.write(result)

    # datacollection.conf
<<<<<<< HEAD
    datacollection_file_template_str='''
    [mongodb]
    host = $mongo_host
    usr = $mongo_user
    pwd = $mongo_pass
    database = $db
    port = $mongo_port
    maxOpenConns = 3000
    maxIdleConns = 1000

    [snap-redis]
    host = $redis_host
    usr = $redis_user
    pwd = $redis_pass
    database = 0

    [discover-redis]
    host = $redis_host
    usr = $redis_user
    pwd = $redis_pass
    database = 0

    [netcollect-redis]
    host = $redis_host
    usr = $redis_user
    pwd = $redis_pass
    database = 0

    [redis]
    host = $redis_host
    usr = $redis_user
    pwd = $redis_pass
    database = 0
    '''
=======
    datacollection_file_template_str='''[mongodb]
host = $mongo_host
usr = $mongo_user
pwd = $mongo_pass
database = $db
port = $mongo_port
maxOpenConns = 3000
maxIdleConns = 1000

[snap-redis]
host = $redis_host
usr = $redis_user
pwd = $redis_pass
database = 0
chan = 3_snapshot

[discover-redis]
host = $redis_host
usr = $redis_user
pwd = $redis_pass
database = 0
chan = 3_snapshot

[redis]
host = $redis_host
usr = $redis_user
pwd = $redis_pass
database = 0
'''
>>>>>>> 9d190ffb

    template = FileTemplate(datacollection_file_template_str)
    result = template.substitute(dict(db=db_name_v,redis_host=redis_ip_v+":"+str(redis_port_v),redis_user=redis_user_v,redis_pass=redis_pass_v, mongo_user=mongo_user_v,mongo_host=mongo_ip_v,mongo_pass=mongo_pass_v,mongo_port=mongo_port_v))
    with open( output + "datacollection.conf",'w') as tmp_file:
        tmp_file.write(result)

    # eventserver.conf
    eventserver_file_template_str='''[mongodb]
host=$mongo_host
usr=$mongo_user
pwd=$mongo_pass
database=$db
port=$mongo_port
maxOpenConns=3000
maxIDleConns=1000

[redis]
host=$redis_host
usr=$redis_user
pwd=$redis_pass
database=0
port=$redis_port
maxOpenConns=3000
maxIDleConns=1000
'''
    
    template = FileTemplate(eventserver_file_template_str)
    result = template.substitute(dict(db=db_name_v,redis_host=redis_ip_v,redis_port=redis_port_v,redis_user=redis_user_v,redis_pass=redis_pass_v, mongo_user=mongo_user_v,mongo_host=mongo_ip_v,mongo_pass=mongo_pass_v,mongo_port=mongo_port_v))
    with open( output + "eventserver.conf",'w') as tmp_file:
        tmp_file.write(result)

    # host.conf
    host_file_template_str='''[gse]
addr=$rd_server
user=bkzk
pwd=L%blKas
'''
    template = FileTemplate(host_file_template_str)
    result = template.substitute(dict(rd_server=rd_server_v))
    with open( output + "host.conf",'w') as tmp_file:
        tmp_file.write(result)

    # hostcontroller.conf
    hostcontroller_file_template_str='''[mongodb]
host=$mongo_host
usr=$mongo_user
pwd=$mongo_pass
database=$db
port=$mongo_port
maxOpenConns=3000
maxIDleConns=1000

[redis]
host=$redis_host
usr=$redis_user
pwd=$redis_pass
database=0
port=$redis_port
maxOpenConns=3000
maxIDleConns=1000
'''

    template = FileTemplate(hostcontroller_file_template_str)
    result = template.substitute(dict(db=db_name_v,redis_host=redis_ip_v,redis_port=redis_port_v,redis_user=redis_user_v,redis_pass=redis_pass_v, mongo_user=mongo_user_v,mongo_host=mongo_ip_v,mongo_pass=mongo_pass_v,mongo_port=mongo_port_v))
    with open( output + "hostcontroller.conf",'w') as tmp_file:
        tmp_file.write(result)

    # migrate.conf
    migrate_file_template_str='''[config-server]
addrs=$rd_server
usr=
pwd=
[register-server]
addrs=$rd_server
usr=
pwd=

[mongodb]
host =$mongo_host
usr = $mongo_user
pwd = $mongo_pass
database = $db
port = $mongo_port
maxOpenConns = 3000
maxIDleConns = 1000

[confs]
dir = $configures_dir

[errors]
res=conf/errors

[language]
res=conf/language
    '''

    template = FileTemplate(migrate_file_template_str)
    result = template.substitute(dict(db=db_name_v,configures_dir=output,rd_server=rd_server_v,redis_host=redis_ip_v,redis_port=redis_port_v,redis_user=redis_user_v,redis_pass=redis_pass_v, mongo_user=mongo_user_v,mongo_host=mongo_ip_v,mongo_pass=mongo_pass_v,mongo_port=mongo_port_v))
    with open( output + "migrate.conf",'w') as tmp_file:
        tmp_file.write(result)

    # objectcontroller.conf
    objectcontroller_file_template_str='''[mongodb]
host=$mongo_host
usr=$mongo_user
pwd=$mongo_pass
database=$db
port=$mongo_port
maxOpenConns=3000
maxIDleConns=1000

[redis]
host=$redis_host
usr=$redis_user
pwd=$redis_pass
database=0
port=$redis_port
maxOpenConns=3000
maxIDleConns=1000
'''

    template = FileTemplate(objectcontroller_file_template_str)
    result = template.substitute(dict(db=db_name_v,redis_host=redis_ip_v,redis_port=redis_port_v,redis_user=redis_user_v,redis_pass=redis_pass_v, mongo_user=mongo_user_v,mongo_host=mongo_ip_v,mongo_pass=mongo_pass_v,mongo_port=mongo_port_v))
    with open( output + "objectcontroller.conf",'w') as tmp_file:
        tmp_file.write(result)

    # proc.conf
    proc_file_template_str='''
    [redis]
    host=$redis_host
    usr=$redis_user
    pwd=$redis_pass
    port=$redis_port
    database = 0
    '''
    template = FileTemplate(proc_file_template_str)
    result = template.substitute(dict(redis_host=redis_ip_v,redis_port=redis_port_v,redis_user=redis_user_v,redis_pass=redis_pass_v))
    with open( output + "proc.conf",'w') as tmp_file:
        tmp_file.write(result)

    # proccontroller.conf
    proccontroller_file_template_str='''[mongodb]
host=$mongo_host
usr=$mongo_user
pwd=$mongo_pass
database=$db
port=$mongo_port
maxOpenConns=3000
maxIDleConns=1000

[redis]
host=$redis_host
usr=$redis_user
pwd=$redis_pass
database=0
port=$redis_port
maxOpenConns=3000
maxIDleConns=1000
'''

    template = FileTemplate(proccontroller_file_template_str)
    result = template.substitute(dict(db=db_name_v,redis_host=redis_ip_v,redis_port=redis_port_v,redis_user=redis_user_v,redis_pass=redis_pass_v, mongo_user=mongo_user_v,mongo_host=mongo_ip_v,mongo_pass=mongo_pass_v,mongo_port=mongo_port_v))
    with open( output + "proccontroller.conf",'w') as tmp_file:
        tmp_file.write(result)

    # topo.conf
    topo_file_template_str='''[mongodb]
host=$mongo_host
usr=$mongo_user
pwd=$mongo_pass
database=$db
port=$mongo_port
maxOpenConns=3000
maxIDleConns=1000
'''

    template = FileTemplate(topo_file_template_str)
    result = template.substitute(dict(db=db_name_v,mongo_user=mongo_user_v,mongo_host=mongo_ip_v,mongo_pass=mongo_pass_v,mongo_port=mongo_port_v))
    with open( output + "topo.conf",'w') as tmp_file:
        tmp_file.write(result)

    # webserver.conf
    webserver_file_template_str='''[api]
version=v3
[session]
name=cc3
skip=1
defaultlanguage=zh-cn
host=$redis_host
port=$redis_port
secret=$redis_pass
multiple_owner=0

[site]
domain_url=${cc_url}
bk_login_url=${paas_url}/login/?app_id=%s&c_url=%s
app_code=cc
check_url=${paas_url}/login/accounts/get_user/?bk_token=
bk_account_url=${paas_url}/login/accounts/get_all_user/?bk_token=%s
resources_path=/tmp/
html_root=$ui_root

[app]
agent_app_url=${agent_url}/console/?app=bk_agent_setup
'''
    ui_root_v = os.getcwd()+"/web"
    template = FileTemplate(webserver_file_template_str)
    result = template.substitute(dict(redis_host=redis_ip_v,redis_port=redis_port_v,redis_pass=redis_pass_v,cc_url=cc_url_v,paas_url=paas_url_v,ui_root=ui_root_v,agent_url=paas_url_v))
    with open( output + "webserver.conf",'w') as tmp_file:
        tmp_file.write(result)

def update_start_script(rd_server, server_ports):
    list_dirs = os.walk(os.getcwd()+"/")
    for root, dirs, _ in list_dirs:
        for d in dirs:
            if d.startswith("cmdb_"):
                if d == "cmdb_adminserver":
                    if os.path.exists(root+d+"/init_db.sh"):
                        shutil.copy(root + d + "/init_db.sh", os.getcwd()+"/init_db.sh")
                target_file = root+d +"/start.sh"
                if os.path.exists(target_file) and os.path.exists(root+d +"/template.sh.start"):
                    # Read in the file
                    with open(root+d +"/template.sh.start", 'r') as template_file :
                        filedata = template_file.read()
                        # Replace the target string
                        filedata = filedata.replace('cmdb-name-placeholder', d)
                        filedata = filedata.replace('cmdb-port-placeholder', str(server_ports[d]))
                        if d != "cmdb_adminserver":
                            filedata = filedata.replace('rd_server_placeholer', rd_server)
                        else:
                            filedata = filedata.replace('rd_server_placeholer', "configures/migrate.conf")
                            filedata = filedata.replace('regdiscv', "config")
                        # Write the file out again
                        with open(target_file, 'w') as new_file:
                            new_file.write(filedata)
    

def main(argv):
    db_name='cmdb'
    rd_server=''
    redis_ip=''
    redis_port=6379
    redis_user='cc'
    redis_pass=''
    mongo_ip=''
    mongo_port=27017
    mongo_user=''
    mongo_pass=''
    cc_url=''
    paas_url='http://127.0.0.1'

    server_ports={"cmdb_adminserver":60004,"cmdb_apiserver":8080,\
    "cmdb_auditcontroller":50005,"cmdb_datacollection":60005,\
    "cmdb_eventserver":60009,"cmdb_hostcontroller":50002,\
    "cmdb_hostserver":60001,"cmdb_objectcontroller":50001,\
    "cmdb_proccontroller":50003,"cmdb_procserver":60003,\
    "cmdb_toposerver":60002,"cmdb_webserver":8083}
    try:
        opts, _ = getopt.getopt(argv,"hd:D:r:p:x:s:m:P:X:S:u:U:a:l:"\
        ,["help","discovery=","database=","redis_ip=","redis_port="\
        ,"redis_user=","redis_pass=","mongo_ip=","mongo_port="\
        ,"mongo_user=","mongo_pass=","blueking_cmdb_url=","blueking_paas_url=","listen_port="])

    except getopt.GetoptError as e:
        print "\n \t",e.msg
        print "\n\tusage:" \
        ,"\n\t-discovery           <discovery>            the ZooKeeper server address, eg:127.0.0.1:2181"\
        ,"\n\t--database           <database>             the database name, default cmdb"\
        ,"\n\t--redis_ip           <redis_ip>             the redis ip, eg:127.0.0.1"\
        ,"\n\t--redis_port         <redis_port>           the redis port, default:6379"\
        ,"\n\t--redis_pass         <redis_pass>           the redis user password"\
        ,"\n\t--mongo_ip           <mongo_ip>             the mongo ip ,eg:127.0.0.1"\
        ,"\n\t--mongo_port         <mongo_port>           the mongo port, eg:27017"\
        ,"\n\t--mongo_user         <mongo_user>           the mongo user name, default:cc"\
        ,"\n\t--mongo_pass         <mongo_pass>           the mongo password"\
        ,"\n\t--blueking_cmdb_url  <blueking_cmdb_url>    the cmdb site url, eg: http://127.0.0.1:8088 or http://bk.tencent.com"\
        ,"\n\t--blueking_paas_url  <blueking_paas_url>    the blueking pass url, eg: http://127.0.0.1:8088 or http://bk.tencent.com"\
        ,"\n\t--listen_port        <listen_port>          the cmdb_webserver listen port, should be the port as same as -c <blueking_cmdb_url> specified, default:8083"
       
        sys.exit(2)
    if len(opts) == 0:
        print "\n\tusage:" \
        ,"\n\t--discovery          <discovery>            the ZooKeeper server address, eg:127.0.0.1:2181"\
        ,"\n\t--database           <database>             the database name, default cmdb"\
        ,"\n\t--redis_ip           <redis_ip>             the redis ip, eg:127.0.0.1"\
        ,"\n\t--redis_port         <redis_port>           the redis port, default:6379"\
        ,"\n\t--redis_pass         <redis_pass>           the redis user password"\
        ,"\n\t--mongo_ip           <mongo_ip>             the mongo ip ,eg:127.0.0.1"\
        ,"\n\t--mongo_port         <mongo_port>           the mongo port, eg:27017"\
        ,"\n\t--mongo_user         <mongo_user>           the mongo user name, default:cc"\
        ,"\n\t--mongo_pass         <mongo_pass>           the mongo password"\
        ,"\n\t--blueking_cmdb_url  <blueking_cmdb_url>    the cmdb site url, eg: http://127.0.0.1:8088 or http://bk.tencent.com"\
        ,"\n\t--blueking_paas_url  <blueking_paas_url>    the blueking paas url, eg: http://127.0.0.1:8088 or http://bk.tencent.com"\
        ,"\n\t--listen_port        <listen_port>          the cmdb_webserver listen port, should be the port as same as -c <blueking_cmdb_url> specified, default:8083"
       
        sys.exit(2)
    #print opts
    for opt, arg in opts:
        if opt in ('-h','--help'):
            print 'init.py --discovery <discovery> --database <database>  --redis_ip <redis_ip> --redis_port <redis_port> --redis_pass <redis_pass> --mongo_ip <mongo_ip> --mongo_port <mongo_port> --mongo_user <mongo_user> --mongo_pass <mongo_pass> --blueking_cmdb_url <blueking_cmdb_url> --blueking_paas_url <blueking_paas_url> --listen_port <listen_port>'
            sys.exit()
        elif opt in ("-d", "--discovery"):
            rd_server=arg
            print 'rd_server:'+rd_server
        elif opt in ("-D", "--database"):
            db_name=arg
            print 'database:',db_name
        elif opt in ("-r", "--redis_ip"):
            redis_ip= arg
            print 'redis_ip:'+redis_ip
        elif opt in ("-p","--redis_port"):
            redis_port = arg
            print 'redis_port:',redis_port
        elif opt in ("-s","--redis_pass"):
            redis_pass = arg
            print 'redis_pass:',redis_pass
        elif opt in ("-m","--mongo_ip"):
            mongo_ip=arg
            print 'mongo_ip:',mongo_ip
        elif opt in("-P","--mongo_port"):
            mongo_port=arg
            print 'mongo_port:',mongo_port
        elif opt in ("-X","--mongo_user"):
            mongo_user = arg
            print 'mongo_user:',mongo_user
        elif opt in ("-S","--mongo_pass"):
            mongo_pass = arg
            print 'mongo_pass:',mongo_pass
        elif opt in("-u","--blueking_cmdb_url"):
            cc_url=arg
            print 'blueking_cmdb_url:',cc_url
        elif opt in("-U","--blueking_paas_url"):
            paas_url = arg
            print 'blueking_pass_url:',paas_url
        elif opt in("-l","--listen_port"):
            server_ports["cmdb_webserver"]=arg
            print "listen_port:",server_ports["cmdb_webserver"]
    
    if 0 == len(rd_server):
        print 'please input the ZooKeeper address, eg:127.0.0.1:2181'
        sys.exit()
    if 0 == len(db_name):
        print 'please input the database name, eg:cmdb'
        sys.exit()
    if 0 == len(redis_ip):
        print 'please input the redis ip, eg: 127.0.0.1'
        sys.exit()
    if redis_port < 0:
        print 'please input the redis port, eg:6379'
        sys.exit()
    if 0 == len(redis_pass):
        print 'please input the redis password'
        sys.exit()
    if 0 == len(mongo_ip):
        print 'please input the mongo ip, eg:127.0.0.1'
        sys.exit()
    if mongo_port < 0:
        print 'please input the mongo port, eg:27017'
        sys.exit()
    if 0 == len(mongo_user):
        print 'please input the mongo user, eg:cc'
        sys.exit()
    if 0 == len(mongo_pass):
        print  'please input the mongo password'
        sys.exit()
    if 0 == len(cc_url):
        print 'please input the blueking cmdb url'
        sys.exit()
    if 0 == len(paas_url):
        print 'please input the blueking paas url'
        sys.exit()
    if not cc_url.startswith("http://"):
        print 'blueking cmdb url not start with http://'
        sys.exit()

    generate_config_file(rd_server,db_name,redis_ip,redis_port,redis_user,redis_pass,mongo_ip,mongo_port,mongo_user,mongo_pass,cc_url,paas_url)
    update_start_script(rd_server, server_ports)
    print 'initial configurations success, configs could be found at cmdb_adminserver/configures'
if __name__=="__main__":
    main(sys.argv[1:])<|MERGE_RESOLUTION|>--- conflicted
+++ resolved
@@ -40,42 +40,6 @@
         tmp_file.write(result)
 
     # datacollection.conf
-<<<<<<< HEAD
-    datacollection_file_template_str='''
-    [mongodb]
-    host = $mongo_host
-    usr = $mongo_user
-    pwd = $mongo_pass
-    database = $db
-    port = $mongo_port
-    maxOpenConns = 3000
-    maxIdleConns = 1000
-
-    [snap-redis]
-    host = $redis_host
-    usr = $redis_user
-    pwd = $redis_pass
-    database = 0
-
-    [discover-redis]
-    host = $redis_host
-    usr = $redis_user
-    pwd = $redis_pass
-    database = 0
-
-    [netcollect-redis]
-    host = $redis_host
-    usr = $redis_user
-    pwd = $redis_pass
-    database = 0
-
-    [redis]
-    host = $redis_host
-    usr = $redis_user
-    pwd = $redis_pass
-    database = 0
-    '''
-=======
     datacollection_file_template_str='''[mongodb]
 host = $mongo_host
 usr = $mongo_user
@@ -105,7 +69,6 @@
 pwd = $redis_pass
 database = 0
 '''
->>>>>>> 9d190ffb
 
     template = FileTemplate(datacollection_file_template_str)
     result = template.substitute(dict(db=db_name_v,redis_host=redis_ip_v+":"+str(redis_port_v),redis_user=redis_user_v,redis_pass=redis_pass_v, mongo_user=mongo_user_v,mongo_host=mongo_ip_v,mongo_pass=mongo_pass_v,mongo_port=mongo_port_v))
