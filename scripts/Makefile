SHELL=bash
PWD=$(shell pwd)

space:=$()
comma:=,

ARCH?=$(shell uname -m)

# Version  : v3.2.2
# Tag          : release-v3.2.2
# BuildTime: 2019-02-19T16:48:43+0800
# GitHash  : 3185b32956a6e59df1ee0744c6edf72e09828778
# RunMode  : product

BUILDTIME?=$(shell date +%Y-%m-%dT%T%z)
GITHASH?=$(shell git rev-parse HEAD)
<<<<<<< HEAD
# BRANCH?=$(shell git rev-parse --abbrev-ref HEAD)
BRANCH?=$(shell name=$$(git symbolic-ref -q --short HEAD); \
if [[ -z $${name} ]]; then \
    tag=$$(git describe --all --tags --exact-match 2>/dev/null | awk -F '/' '{print $$NF}'); \
    branch=$$(git branch -a --contains $${tag} | grep -v "HEAD" | awk -F '/' '{print $$NF}'); \
else \
    branch=$$(git status --ahead-behind | sed -n 2p | grep -q "Your branch" && git symbolic-ref -q --short HEAD); \
    if [[ -z $${branch} ]]; then \
        branch=$$(git show-branch -a | grep '\*' | grep -v `git rev-parse --abbrev-ref HEAD` | head -n1 | sed 's/.*\[\(.*\)\].*/\1/' | sed 's/[\^~].*//'); \
    fi ; \
fi ; \
echo $${branch})
# BRANCH?=$(shell name=$(git symbolic-ref -q --short HEAD); if [[ -z ${name} ]]; then tag=$(git describe --tags --exact-match); branch=$(git branch -a --contains ${tag} | grep -v "HEAD" | awk -F '/' '{print $3}'); else branch=$(git status --ahead-behind | sed -n 2p | grep -q "Your branch" && git symbolic-ref -q --short HEAD); if [[ -z ${branch} ]]; then branch=$(git show-branch -a | grep '\*' | grep -v `git rev-parse --abbrev-ref HEAD` | head -n1 | sed 's/.*\[\(.*\)\].*/\1/' | sed 's/[\^~].*//'); fi; fi;  echo ${branch})
#GITTAG?=$(shell git describe --always)
# GITTAG?=$(shell git describe --tags --exact-match 2>1)
=======
>>>>>>> 012c3589
GITTAG?=$(shell git describe --all --tags --exact-match 2>/dev/null | awk -F '/' '{print $$NF}')
VERSION?=$(shell git symbolic-ref -q --short HEAD || git describe --all --tags --exact-match 2>/dev/null | awk -F '-' '{print $$NF}')
ISDEBUG?=false
ifeq ($(ISDEBUG),true)
	GOBUILD_FLAGS = -ldflags "-X configcenter/src/common/version.CCRunMode=dev -X configcenter/src/common/version.CCVersion=${VERSION} -X configcenter/src/common/version.CCBuildTime=${BUILDTIME} -X configcenter/src/common/version.CCGitHash=${GITHASH} -X configcenter/src/common/version.CCTag=${GITTAG}"
else
	GOBUILD_FLAGS = -ldflags "-X configcenter/src/common/version.CCVersion=${VERSION} -X configcenter/src/common/version.CCBuildTime=${BUILDTIME} -X configcenter/src/common/version.CCGitHash=${GITHASH} -X configcenter/src/common/version.CCTag=${GITTAG}"
endif

SCRIPT_DIR?=$(realpath $(firstword $(subst :, ,${GOPATH}))/src/configcenter/scripts)
RESOURCE_DIR?=$(realpath $(firstword $(subst :, ,${GOPATH}))/src/configcenter/resources)
SOURCE_ROOT?=$(realpath $(firstword $(subst :, ,${GOPATH}))/src/configcenter/src)
BUILD_DIR?=$(SOURCE_ROOT)/bin/build/$(VERSION)
BIN_PATH?=$(BUILD_DIR)


GOFILES = $(shell find . -type f -name '*.go')
GOFILES_NOVENDOR = $(shell find . -type f -name '*.go' -not -path "*/vendor/*")
GOFILES_ALL = $(GOFILES)
NOW=$(shell date -u '+%Y-%m-%dT%H:%M:%SZ')

# available
TARGET_NAME?=
TARGET_PORT?=9999

# building
${TARGET_NAME}: $(GOFILES_ALL)
	@rm -rf ${BIN_PATH}/${TARGET_NAME}
	@mkdir -p ${BIN_PATH}/${TARGET_NAME}/conf/errors
	@mkdir -p ${BIN_PATH}/${TARGET_NAME}/conf/certs
	@mkdir -p ${BIN_PATH}/${TARGET_NAME}/conf/language
	@cp -R ${RESOURCE_DIR}/errors/*  ${BIN_PATH}/${TARGET_NAME}/conf/errors
	@cp -R ${RESOURCE_DIR}/language/*  ${BIN_PATH}/${TARGET_NAME}/conf/language
	@sed  -e 's/cmdb-name-placeholder/${TARGET_NAME}/g;s/cmdb-port-placeholder/${TARGET_PORT}/g' ${SCRIPT_DIR}/template.sh.start > ${BIN_PATH}/${TARGET_NAME}/start.sh
	@sed  -e 's/cmdb-name-placeholder/${TARGET_NAME}/g' ${SCRIPT_DIR}/template.sh.stop > ${BIN_PATH}/${TARGET_NAME}/stop.sh
	@sed  -e 's/admin_port_placeholer/${TARGET_PORT}/g' ${SCRIPT_DIR}/init_db.sh >  ${BIN_PATH}/${TARGET_NAME}/init_db.sh
	@cp -f ${SCRIPT_DIR}/template.sh.start ${BIN_PATH}/${TARGET_NAME}/template.sh.start
	@cp -f ${SCRIPT_DIR}/ip.py ${BIN_PATH}/${TARGET_NAME}/ip.py
	@cp -f ${SCRIPT_DIR}/init.py ${BIN_PATH}/init.py
	@cp -f ${SCRIPT_DIR}/ip.py ${BIN_PATH}/ip.py
	@cp -f ${SCRIPT_DIR}/upgrade.sh ${BIN_PATH}/upgrade.sh
	@cp -f ${SCRIPT_DIR}/start.sh ${BIN_PATH}/start.sh
	@cp -f ${SCRIPT_DIR}/stop.sh ${BIN_PATH}/stop.sh
	@cp -f ${SCRIPT_DIR}/restart.sh ${BIN_PATH}/restart.sh
	@cp -f ${SCRIPT_DIR}/restart.sh ${BIN_PATH}/${TARGET_NAME}/restart.sh
	@sed -e 's/version_placeholer/${VERSION}/g' ${SCRIPT_DIR}/image.sh > ${BIN_PATH}/image.sh
	@chmod +x  ${BIN_PATH}/${TARGET_NAME}/*.sh
	@chmod +x  ${BIN_PATH}/${TARGET_NAME}/*.py
	@chmod +x  ${BIN_PATH}/*.sh
	@chmod +x  ${BIN_PATH}/*.py
	@echo 
	@echo -e "\033[34mbuilding the target: $@... \033[0m"
	@echo 
	go build -i $(GOBUILD_FLAGS) -o ${BIN_PATH}/${TARGET_NAME}/${TARGET_NAME}
	@chmod +x  ${BIN_PATH}/${TARGET_NAME}/${TARGET_NAME}<|MERGE_RESOLUTION|>--- conflicted
+++ resolved
@@ -14,24 +14,6 @@
 
 BUILDTIME?=$(shell date +%Y-%m-%dT%T%z)
 GITHASH?=$(shell git rev-parse HEAD)
-<<<<<<< HEAD
-# BRANCH?=$(shell git rev-parse --abbrev-ref HEAD)
-BRANCH?=$(shell name=$$(git symbolic-ref -q --short HEAD); \
-if [[ -z $${name} ]]; then \
-    tag=$$(git describe --all --tags --exact-match 2>/dev/null | awk -F '/' '{print $$NF}'); \
-    branch=$$(git branch -a --contains $${tag} | grep -v "HEAD" | awk -F '/' '{print $$NF}'); \
-else \
-    branch=$$(git status --ahead-behind | sed -n 2p | grep -q "Your branch" && git symbolic-ref -q --short HEAD); \
-    if [[ -z $${branch} ]]; then \
-        branch=$$(git show-branch -a | grep '\*' | grep -v `git rev-parse --abbrev-ref HEAD` | head -n1 | sed 's/.*\[\(.*\)\].*/\1/' | sed 's/[\^~].*//'); \
-    fi ; \
-fi ; \
-echo $${branch})
-# BRANCH?=$(shell name=$(git symbolic-ref -q --short HEAD); if [[ -z ${name} ]]; then tag=$(git describe --tags --exact-match); branch=$(git branch -a --contains ${tag} | grep -v "HEAD" | awk -F '/' '{print $3}'); else branch=$(git status --ahead-behind | sed -n 2p | grep -q "Your branch" && git symbolic-ref -q --short HEAD); if [[ -z ${branch} ]]; then branch=$(git show-branch -a | grep '\*' | grep -v `git rev-parse --abbrev-ref HEAD` | head -n1 | sed 's/.*\[\(.*\)\].*/\1/' | sed 's/[\^~].*//'); fi; fi;  echo ${branch})
-#GITTAG?=$(shell git describe --always)
-# GITTAG?=$(shell git describe --tags --exact-match 2>1)
-=======
->>>>>>> 012c3589
 GITTAG?=$(shell git describe --all --tags --exact-match 2>/dev/null | awk -F '/' '{print $$NF}')
 VERSION?=$(shell git symbolic-ref -q --short HEAD || git describe --all --tags --exact-match 2>/dev/null | awk -F '-' '{print $$NF}')
 ISDEBUG?=false
